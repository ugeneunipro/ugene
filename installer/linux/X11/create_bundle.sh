--- conflicted
+++ resolved
@@ -23,14 +23,6 @@
 
 source create_bundle_common.sh
 
-<<<<<<< HEAD
-if [ -z "$QT_DIR" ]; then
-  echo QT_DIR environment variable is not set!
-  exit 1
-fi
-
-=======
->>>>>>> 1275e598
 echo cleaning previous bundle
 rm -rf "${TARGET_APP_DIR}"
 rm -rf "${SYMBOLS_DIR}"
@@ -132,14 +124,6 @@
 add-qt-library Qt5Xml
 if [ "$1" == "-test" ]; then
   add-qt-library Qt5Test
-<<<<<<< HEAD
-fi
-
-if [ ! -z "$PATH_TO_LIBPROC" ]; then
-  cp -v "$PATH_TO_LIBPROC" "${TARGET_APP_DIR}"
-  strip -v "${TARGET_APP_DIR}"
-=======
->>>>>>> 1275e598
 fi
 
 if [ ! -z "$PATH_TO_INCLUDE_LIBS" ]; then
@@ -169,10 +153,7 @@
 PATH_TO_ICU_UUC_LIB=$(ldd "${QT_DIR}/lib/libQt5Widgets.so.5" | grep libicuuc.so | cut -d " " -f3)
 cp -v -L "$PATH_TO_ICU_UUC_LIB" "${TARGET_APP_DIR}"
 
-<<<<<<< HEAD
-=======
-echo
->>>>>>> 1275e598
+echo
 echo copying plugins
 mkdir "${TARGET_APP_DIR}/plugins"
 add-plugin annotator
