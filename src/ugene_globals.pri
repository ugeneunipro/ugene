include (ugene_version.pri)

UGENE_GLOBALS_DEFINED=1

# Generate only 2 separate Makefiles: Debug & Release. Do not generate a common one that builds both targets.
CONFIG -= debug_and_release debug_and_release_target

DEFINES+=UGENE_VERSION=$${UGENE_VERSION}
# Separate minor/major version tokens are used in .rc resource.
win32:DEFINES+=UGENE_VER_MAJOR=$${UGENE_VER_MAJOR}
win32:DEFINES+=UGENE_VER_MINOR=$${UGENE_VER_MINOR}

# Use of any Qt API marked as deprecated before 5.7 will cause compile time errors.
# The goal is to increase this value gradually up to the current version used in UGENE
# and do not use any deprecated API.
DEFINES+=QT_DISABLE_DEPRECATED_BEFORE=0x050900

CONFIG += c++14

# Do not use library suffix names for files and ELF-dependency sections on Linux.
# Reason: we do not support multiple versions of UGENE in the same folder and
#  use -Wl,-rpath to locate dependencies for own libraries.
unix:!macx: CONFIG += unversioned_libname unversioned_soname

#win32 : CONFIG -= flat  #group the files within the source/header group depending on the directory they reside in file system
win32 : QMAKE_CXXFLAGS += /MP # use parallel build with nmake
win32 : DEFINES+= _WINDOWS
win32-msvc2013 : DEFINES += _SCL_SECURE_NO_WARNINGS
win32-msvc2015|greaterThan(QMAKE_MSC_VER, 1909) {
    DEFINES += _SILENCE_STDEXT_HASH_DEPRECATION_WARNINGS _XKEYCHECK_H
    QMAKE_CXXFLAGS-=-Zc:strictStrings
    QMAKE_CXXFLAGS-=Zc:strictStrings
    QMAKE_CFLAGS-=-Zc:strictStrings
    QMAKE_CFLAGS-=Zc:strictStrings
    QMAKE_CXXFLAGS-=-g
    QMAKE_CFLAGS-=-g
    DEFINES += __STDC_LIMIT_MACROS
}

greaterThan(QMAKE_MSC_VER, 1909) {
    DEFINES += _ALLOW_KEYWORD_MACROS
}

win32 : QMAKE_CFLAGS_RELEASE += -O2 -Oy- -MD -Zi
win32 : QMAKE_CXXFLAGS_RELEASE += -O2 -Oy- -MD -Zi
win32 : QMAKE_LFLAGS_RELEASE = /INCREMENTAL:NO /MAP /MAPINFO:EXPORTS /DEBUG
win32 : LIBS += psapi.lib
win32 : DEFINES += "PSAPI_VERSION=1"

clang {
    CONFIG -= warn_on
    QMAKE_CXXFLAGS += -Wall
    QMAKE_CXXFLAGS += -Wno-ignored-attributes
    QMAKE_CXXFLAGS += -Wno-inconsistent-missing-override
    QMAKE_CXXFLAGS += -Wno-unknown-warning-option
    QMAKE_CXXFLAGS += -Wno-deprecated-declarations
    QMAKE_CXXFLAGS += -Wno-char-subscripts

    # Clang v9 on MacOS 10.13.
    QMAKE_CXXFLAGS += -Wno-invalid-constexpr
}

macx {
    LIBS += -framework CoreFoundation
}

linux-g++ {
    GCC_VERSION = $$system($$QMAKE_CXX " -dumpfullversion -dumpversion")
    # Enable all warnings. Every new version of GCC will provide new reasonable defaults.
    # See https://gcc.gnu.org/onlinedocs/gcc/Warning-Options.html
    QMAKE_CXXFLAGS += -Wall

    # TODO: a lot of deprecated declarations after the migration to Qt 5.15.2
    QMAKE_CXXFLAGS +=-Wno-deprecated-declarations

    # To enable 'ugene-warnings-as-errors' block below add the following qmake params:
    # QMAKE_DEFAULT_INCDIRS+="<path-to>/gcc_64/include" QMAKE_PROJECT_DEPTH=0 CONFIG+=ugene-warnings-as-errors
    #
    # Where:
    # QMAKE_DEFAULT_INCDIRS: makes Qt paths to be included with -isystem. This way we have no warnings from QT sources.
    # QMAKE_PROJECT_DEPTH=0: forces qmake do not generate relative paths, so QMAKE_DEFAULT_INCDIRS is matched correctly.
    # CONFIG+=ugene-warnings-as-errors: enables the block below.
    #
    # Also add "CPLUS_INCLUDE_PATH=<path-to>/gcc_64/include" to the environment to let GCC know about new isystem paths.
    #
    # To work in this mode in QtCreator:
    # Add "CPATH=<path-to>/gcc_64/include" to the current 'Kit' environment to make QTCreator's code parser work.

    ugene-warnings-as-errors {
        # These warnings are processed as errors.
        # All entries must be added to "disable-warnings.h" to ignore problems in 3rd-party code.

        QMAKE_CXXFLAGS += -Werror=maybe-uninitialized
        QMAKE_CXXFLAGS += -Werror=parentheses
        QMAKE_CXXFLAGS += -Werror=return-type
        QMAKE_CXXFLAGS += -Werror=sequence-point
        QMAKE_CXXFLAGS += -Werror=switch
        QMAKE_CXXFLAGS += -Werror=uninitialized
        QMAKE_CXXFLAGS += -Werror=unused-but-set-variable
        QMAKE_CXXFLAGS += -Werror=unused-parameter
        QMAKE_CXXFLAGS += -Werror=unused-value
        QMAKE_CXXFLAGS += -Werror=unused-variable

        versionAtLeast(GCC_VERSION, 7.1) {
            QMAKE_CXXFLAGS += -Werror=shadow=local
        }
        versionAtLeast(GCC_VERSION, 9.1) {
            QMAKE_CXXFLAGS += -Werror=deprecated-copy
        }
        versionAtLeast(GCC_VERSION, 13.1) {
            QMAKE_CXXFLAGS += -Werror=dangling-reference
        }
    }

    # Check for undefined symbols during the build.
    QMAKE_LFLAGS += "-Wl,--no-undefined"
}

isEmpty(PREFIX): PREFIX  = dist/ugene-$${UGENE_VERSION}


win32 : QMAKE_LFLAGS *= /MACHINE:X64

# new conditional function for case 'unix but not macx'
defineTest( unix_not_mac ) {
    unix : !macx {
        return (true)
    }
    return (false)
}


# By default, UGENE uses bundled zlib.
# To use system version on any platform set UGENE_USE_BUNDLED_ZLIB = 1
# Note: on Linux libpng depends on the current zlib version, so use of the system zlib is recommended.

defineTest( use_bundled_zlib ) {
    contains( UGENE_USE_BUNDLED_ZLIB, 1 ) : return (true)
    win32: return (true)
    return (false)
}

use_bundled_zlib() {
    DEFINES+=UGENE_USE_BUNDLED_ZLIB
}

# A function to add zlib library to the list of libraries
defineReplace(add_z_lib) {
    use_bundled_zlib() {
        RES = -lzlib$$D
    } else {
        RES = -lz
    }
    return ($$RES)
}


# By default, UGENE uses a bundled sqlite library built with special flags (see sqlite3.pri)
# To use an sqlite library from the OS use UGENE_USE_SYSTEM_SQLITE = 1

defineTest( use_system_sqlite ) {
    contains( UGENE_USE_SYSTEM_SQLITE, 1 ) : return (true)
    return (false)
}

defineTest( target_platform_has_sse ) {
<<<<<<< HEAD
    contains(QMAKE_TARGET.arch, x86_64) : return (true)
=======
    # This check works on Windows.
    contains(QMAKE_TARGET.arch, x86_64) : return (true)
    # This check works on Linux & Mac.
    contains(QMAKE_HOST.arch, x86_64) : return (true)
>>>>>>> 9b49a244
    return (false)
}

use_system_sqlite() {
    DEFINES += UGENE_USE_SYSTEM_SQLITE
}

# A function to add SQLite library to the list of libraries
defineReplace(add_sqlite_lib) {
    use_system_sqlite() {
        RES = -lsqlite3
    } else {
        RES = -lugenedb$$D
    }
    return ($$RES)
}

# Returns active UGENE output dir name for core libs and executables used by build process: _debug or _release.
defineReplace(out_dir) {
    CONFIG(debug, debug|release) {
        RES = _debug
    } else {
        RES = _release
    }
    return ($$RES)
}

# Returns active UGENE output dir name for core libs and executables used by build process: _debug or _release.
defineTest(is_debug_build) {
    CONFIG(debug, debug|release) {
        RES = true
    } else {
        RES = false
    }
    return ($$RES)
}

# Common library suffix for all libraries that depends on build mode: 'd' for debug and '' for release.
# Example: 'libCore$$D.so' will result to the 'libCored.so' in debug mode and to the 'libCore.so' in release mode.
D=
is_debug_build() {
    D=d
}<|MERGE_RESOLUTION|>--- conflicted
+++ resolved
@@ -164,14 +164,10 @@
 }
 
 defineTest( target_platform_has_sse ) {
-<<<<<<< HEAD
-    contains(QMAKE_TARGET.arch, x86_64) : return (true)
-=======
     # This check works on Windows.
     contains(QMAKE_TARGET.arch, x86_64) : return (true)
     # This check works on Linux & Mac.
     contains(QMAKE_HOST.arch, x86_64) : return (true)
->>>>>>> 9b49a244
     return (false)
 }
 
