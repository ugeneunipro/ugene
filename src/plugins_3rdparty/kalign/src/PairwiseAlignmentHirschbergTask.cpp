--- conflicted
+++ resolved
@@ -147,19 +147,11 @@
             SAFE_POINT_OP(os, res);
             for (int rowNumber = 0; rowNumber < rows.length(); ++rowNumber) {
                 if (rows[rowNumber].sequenceId == settings->firstSequenceRef.entityId) {
-<<<<<<< HEAD
-                    con.dbi->getMsaDbi()->updateGapModel(settings->msaRef.entityId, rows[rowNumber].rowId, kalignSubTask->resultMA->getRow(0)->getGapModel(), os);
-                    CHECK_OP(os, res);
-                }
-                if (rows[rowNumber].sequenceId == settings->secondSequenceRef.entityId) {
-                    con.dbi->getMsaDbi()->updateGapModel(settings->msaRef.entityId, rows[rowNumber].rowId, kalignSubTask->resultMA->getRow(1)->getGapModel(), os);
-=======
                     con.dbi->getMsaDbi()->updateGapModel(settings->msaRef.entityId, rows[rowNumber].rowId, kalignSubTask->resultMA->getMsaRow(0)->getGapModel(), os);
                     CHECK_OP(os, res);
                 }
                 if (rows[rowNumber].sequenceId == settings->secondSequenceRef.entityId) {
                     con.dbi->getMsaDbi()->updateGapModel(settings->msaRef.entityId, rows[rowNumber].rowId, kalignSubTask->resultMA->getMsaRow(1)->getGapModel(), os);
->>>>>>> e065ddf4
                     CHECK_OP(os, res);
                 }
             }
