--- conflicted
+++ resolved
@@ -125,14 +125,9 @@
                                                                             tr("Error"), 
                                                                             tr("Cannot create an annotation object. Please check settings")), );
             
-        const CreateAnnotationModel& model = dialog.getCreateAnnotationModel();
-<<<<<<< HEAD
-        auto ato = model.getAnnotationObject();
+        const CreateAnnotationModel& model = dialog.getCreateAnnotationModel(); auto ato = model.getAnnotationObject();
         seqCtx->getAnnotatedDNAView()->tryAddObject(ato);
         AppContext::getTaskScheduler()->registerTopLevelTask(new Primer3ToAnnotationsTask(settings, seqCtx->getSequenceObject(), ato, model.groupName, model.data->name, model.description));
-=======
-        AppContext::getTaskScheduler()->registerTopLevelTask(new Primer3ToAnnotationsTask(settings, seqCtx->getSequenceObject(), model.getAnnotationObject(), model.groupName, model.data->name, model.description));
->>>>>>> b6d84360
     }
 }
 
