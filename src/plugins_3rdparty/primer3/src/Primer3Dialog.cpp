--- conflicted
+++ resolved
@@ -361,7 +361,6 @@
         int value = 0;
         defaultSettings.getIntProperty("PRIMER_SALT_CORRECTIONS", &value);
         combobox_PRIMER_SALT_CORRECTIONS->setCurrentIndex(value);
-<<<<<<< HEAD
     }
 
     {
@@ -369,15 +368,6 @@
         edit_PRIMER_TASK->setCurrentText(task);
     }
 
-=======
-    }
-
-    {
-        QString task = TASK_ENUM_STRING_MAP.value(defaultSettings.getTask(), "generic");
-        edit_PRIMER_TASK->setCurrentText(task);
-    }
-
->>>>>>> b6d84360
     edit_SEQUENCE_PRIMER->setEnabled(checkbox_PRIMER_PICK_LEFT_PRIMER->isChecked());
     label_PRIMER_LEFT_INPUT->setEnabled(checkbox_PRIMER_PICK_LEFT_PRIMER->isChecked());
     edit_SEQUENCE_OVERHANG_LEFT->setEnabled(checkbox_PRIMER_PICK_LEFT_PRIMER->isChecked());
@@ -582,7 +572,6 @@
                 showInvalidInputMessage(edit_PRIMER_INTERNAL_MUST_MATCH_FIVE_PRIME, tr("Five Matches on Internal Oligo's  5'"));
                 return false;
             }
-<<<<<<< HEAD
         }
     }
     {
@@ -596,21 +585,6 @@
             }
         }
     }
-=======
-        }
-    }
-    {
-        QString text = edit_PRIMER_INTERNAL_MUST_MATCH_THREE_PRIME->text();
-        if (!text.isEmpty()) {
-            if (!text.isEmpty() && MUST_MATCH_END_REGEX.match(text).hasMatch()) {
-                settings->setInternalPrimerMustMatchThreePrime(text.toLocal8Bit());
-            } else {
-                showInvalidInputMessage(edit_PRIMER_INTERNAL_MUST_MATCH_THREE_PRIME, tr("Five Matches on Internal Oligo's 3'"));
-                return false;
-            }
-        }
-    }
->>>>>>> b6d84360
 
     if (checkbox_PRIMER_PICK_LEFT_PRIMER->isChecked()) {
         settings->setLeftInput(edit_SEQUENCE_PRIMER->text().toLatin1());
@@ -705,7 +679,6 @@
             U2Region sequenceRangeRegion = rs->getRegion(&isRegionOk);
             if (!isRegionOk) {
                 rs->showErrorMessage();
-<<<<<<< HEAD
                 return false;
             }
             if (!settings->isIncludedRegionValid(sequenceRangeRegion)) {
@@ -731,33 +704,6 @@
                                                               "or mark the sequence as circular").arg(sequenceRangeRegion.endPos()).arg(context->getSequenceLength()).arg(settings->getFirstBaseIndex()));
                 return false;
             }
-=======
-                return false;
-            }
-            if (!settings->isIncludedRegionValid(sequenceRangeRegion)) {
-                QMessageBox::critical(this, windowTitle(), tr("Sequence range region is too small for current product size ranges"));
-                return false;
-            }
-            if (sequenceRangeRegion.length > MAXIMUM_ALLOWED_SEQUENCE_LENGTH) {
-                QMessageBox::critical(this, windowTitle(), tr("The priming sequence is too long, please, decrease the region"));
-                return false;
-            }
-            
-            const auto& includedRegion = settings->getIncludedRegion();
-            int fbs = settings->getFirstBaseIndex();
-            int includedRegionOffset = includedRegion.startPos != 0 ? includedRegion.startPos - fbs : 0;
-            if (includedRegionOffset < 0) {
-                QMessageBox::critical(this, windowTitle(), tr("Incorrect summ \"Included Region Start + First Base Index\" - should be more or equal than 0"));
-                return false;
-            }
-
-            if (sequenceRangeRegion.endPos() > context->getSequenceLength() + includedRegionOffset && !context->getSequenceObject()->isCircular()) {
-                QMessageBox::critical(this, windowTitle(), tr("The priming sequence is out of range.\n"
-                                                              "Either make the priming region end \"%1\" less or equal than the sequence size \"%2\" plus the first base index value \"%3\""
-                                                              "or mark the sequence as circular").arg(sequenceRangeRegion.endPos()).arg(context->getSequenceLength()).arg(settings->getFirstBaseIndex()));
-                return false;
-            }
->>>>>>> b6d84360
 
             settings->setSequenceRange(sequenceRangeRegion);
         } else {
@@ -781,7 +727,9 @@
         rs->showErrorMessage();
         return;
     }
-    doDataExchange() ? accept() : reject();
+    if (doDataExchange()) {
+        accept();
+    }
 }
 
 void Primer3Dialog::sl_saveSettings() {
@@ -880,7 +828,6 @@
 
     auto intPropList = defaultSettings.getIntPropertyList();
     auto doublePropList = defaultSettings.getDoublePropertyList();
-<<<<<<< HEAD
 
     bool primerMinThreePrimeIsUsed = false;
     QTextStream stream(&file);
@@ -920,47 +867,6 @@
                 continue;
             }
 
-=======
-
-    bool primerMinThreePrimeIsUsed = false;
-    QTextStream stream(&file);
-    QStringList changedLineEdits;
-    while(!stream.atEnd()) {
-        auto line = stream.readLine();
-        auto par = line.split('=');
-        CHECK_CONTINUE(!(primerMinThreePrimeIsUsed && (par.first() == "PRIMER_MIN_LEFT_THREE_PRIME_DISTANCE" || par.first() == "PRIMER_MIN_RIGHT_THREE_PRIME_DISTANCE")));
-
-        if (intPropList.contains(par.first())) {
-            QSpinBox* spinBox = findChild<QSpinBox*>("edit_" + par.first());
-            if (spinBox != nullptr) {
-                bool ok = false;
-                int v = par.last().toInt(&ok);
-                CHECK_EXT_CONTINUE(ok, algoLog.error(tr("Can't parse \"%1\" value: \"%2\"").arg(par.first()).arg(par.last())));
-
-                spinBox->setValue(v);
-                continue;
-            }
-            QCheckBox* checkbox = findChild<QCheckBox*>("checkbox_" + par.first());
-            if (checkbox != nullptr) {
-                bool ok = false;
-                int v = par.last().toInt(&ok);
-                CHECK_EXT_CONTINUE(ok, algoLog.error(tr("Can't parse \"%1\" value: \"%2\"").arg(par.first()).arg(par.last())));
-
-                checkbox->setChecked((bool)v);
-                continue;
-            }
-            QComboBox* combobox = findChild<QComboBox*>("combobox_" + par.first());
-            if (combobox != nullptr) {
-                bool ok = false;
-                int v = par.last().toInt(&ok);
-                CHECK_EXT_CONTINUE(ok, algoLog.error(tr("Can't parse \"%1\" value: \"%2\"").arg(par.first()).arg(par.last())));
-                CHECK_EXT_CONTINUE(0 <= v && v <= combobox->maxCount(), algoLog.error(tr("Incorrect value for \"%1\" value: \"%2\"").arg(par.first()).arg(par.last())));
-
-                combobox->setCurrentIndex(v);
-                continue;
-            }
-
->>>>>>> b6d84360
         } else if (doublePropList.contains(par.first())) {
             QDoubleSpinBox* spinBox = findChild<QDoubleSpinBox*>("edit_" + par.first());
             if (spinBox != nullptr) {
