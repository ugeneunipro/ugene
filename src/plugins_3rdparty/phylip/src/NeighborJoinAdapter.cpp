/**
* UGENE - Integrated Bioinformatics Tools.
* Copyright (C) 2008-2016 UniPro <ugene@unipro.ru>
* http://ugene.unipro.ru
*
* This program is free software; you can redistribute it and/or
* modify it under the terms of the GNU General Public License
* as published by the Free Software Foundation; either version 2
* of the License, or (at your option) any later version.
*
* This program is distributed in the hope that it will be useful,
* but WITHOUT ANY WARRANTY; without even the implied warranty of
* MERCHANTABILITY or FITNESS FOR A PARTICULAR PURPOSE. See the
* GNU General Public License for more details.
*
* You should have received a copy of the GNU General Public License
* along with this program; if not, write to the Free Software
* Foundation, Inc., 51 Franklin Street, Fifth Floor, Boston,
* MA 02110-1301, USA.
*/

#include <QString>
#include <QTemporaryFile>
#include <QVector>

#include <U2Core/Counter.h>
#include <U2Core/DNAAlphabet.h>
#include <U2Core/Task.h>

#include "DistanceMatrix.h"
#include "NeighborJoinAdapter.h"
#include "NeighborJoinWidget.h"
#include "PhylipCmdlineTask.h"
#include "SeqBootAdapter.h"

#include "dnadist.h"
#include "neighbor.h"
#include "protdist.h"

namespace U2 {

QMutex NeighborJoinCalculateTreeTask::runLock;

void createPhyTreeFromPhylipTree(const MultipleSequenceAlignment &ma, node *p, double m, boolean njoin, node *start, PhyNode* root, int bootstrap_repl)
{
    /* used in fitch & neighbor */
    long i=0;
    naym* nayme = getNayme();
    static int counter = 0;

    PhyNode* current = NULL;

    if (p == start) {
        current = root;
    } else {
        current = new PhyNode;
    }
    if(p){
        if (p->tip) {
            if(bootstrap_repl != 0){
                current->setName(QString::fromLatin1(p->nayme));
            }else{
                assert(p->index - 1 < ma->getNumRows());
                current->setName(QString(ma->getMsaRow(p->index - 1)->getName()));
            }
        } else {
            current->setName(QString("node %1").arg(counter++));
            createPhyTreeFromPhylipTree(ma, p->next->back,  m, njoin, start, current, bootstrap_repl);
            createPhyTreeFromPhylipTree(ma, p->next->next->back, m, njoin, start, current, bootstrap_repl);
            if (p == start && njoin) {
                createPhyTreeFromPhylipTree(ma, p->back, m, njoin, start, current, bootstrap_repl);
            }
        }

        if (p == start) {
            counter = 0;
        } else {
            if(bootstrap_repl != 0){
                if(p->deltav == 0){
                    PhyTreeData::addBranch(root, current, bootstrap_repl);
                }else{
                    PhyTreeData::addBranch(root, current, p->deltav );
                }
            }else{
                PhyTreeData::addBranch(root, current, p->v);
            }
            
        }
    }
}  

void replacePhylipRestrictedSymbols(QByteArray& name) {
    static const char badSymbols[] = {',',':','[',']','(',')',';' };
    static int sz = sizeof (badSymbols) / sizeof(char);
    for (int i = 0; i < sz; ++i) {
        name.replace(badSymbols[i], ' ');
    }
}

Task* NeighborJoinAdapter::createCalculatePhyTreeTask(const MultipleSequenceAlignment& ma, const CreatePhyTreeSettings& s){
    return new PhylipCmdlineTask(ma, s);
}

CreatePhyTreeWidget * NeighborJoinAdapter::createPhyTreeSettingsWidget(const MultipleSequenceAlignment &ma, QWidget *parent) {
    return new NeighborJoinWidget(ma, parent);
}

NeighborJoinCalculateTreeTask::NeighborJoinCalculateTreeTask(const MultipleSequenceAlignment& ma, const CreatePhyTreeSettings& s)
:PhyTreeGeneratorTask(ma, s), memLocker(stateInfo){
    setTaskName("NeighborJoin algorithm");
}

void NeighborJoinCalculateTreeTask::run(){
    QMutexLocker runLocker( &runLock );

    GCOUNTER(cvar,tvar, "PhylipNeigborJoin" );


    PhyTree phyTree(NULL);

    if (inputMA->getNumRows() < 3) {
        setError("Neighbor-Joining runs must have at least 3 species");
        result = phyTree;
        return;
    }

    try {
        if(settings.bootstrap){ //bootstrapping and creating a consensus tree
            setTaskInfo(&stateInfo);
            setBootstr(true);
            stateInfo.setDescription("Generating sequences");

            QScopedPointer<SeqBoot> seqBoot(new SeqBoot);

            QTemporaryFile tmpFile;
            QString path = seqBoot->getTmpFileTemplate();
            if(!path.isEmpty()){
                tmpFile.setFileTemplate(path);
            }
            if(!tmpFile.open()){
                setError("Can't create temporary file");
                result = phyTree;
                return;
            }

            seqBoot->generateSequencesFromAlignment(inputMA,settings);

            stateInfo.setDescription("Calculating trees");

            bool initial = true;
            for (int i = 0; i < settings.replicates; i++){
                stateInfo.progress = (int)(i/(float)settings.replicates * 100);

                const MultipleSequenceAlignment& curMSA = seqBoot->getMSA(i);
                QScopedPointer<DistanceMatrix> distanceMatrix(new DistanceMatrix);
                distanceMatrix->calculateOutOfAlignment(curMSA,settings);

                if(!distanceMatrix->getErrorMessage().isEmpty()) {
                    stateInfo.setError(distanceMatrix->getErrorMessage());
                    result = phyTree;
                    return;
                }
                if (!distanceMatrix->isValid()) {
                    setError("Calculated distance matrix is invalid");
                    result = phyTree;
                    return;
                }

                int sz = distanceMatrix->rawMatrix.count();

                // Allocate memory resources
                neighbour_init(sz, memLocker, tmpFile.fileName());
                if(memLocker.hasError()) {
                    stateInfo.setError(memLocker.getError());
                    return;
                }

                // Fill data
                vector* m = getMtx();
                for (int i = 0; i < sz; ++i) {
                    for (int j = 0; j < sz; ++j) {
                        m[i][j] = distanceMatrix->rawMatrix[i][j];
                    }
                }

                naym* nayme = getNayme();
                for (int i = 0; i < sz; ++i) {
<<<<<<< HEAD
                    const MultipleSequenceAlignmentRow row = inputMA->getRow(i);
=======
                    const MultipleSequenceAlignmentRow row = inputMA->getMsaRow(i);
>>>>>>> e065ddf4
                    QByteArray name = row->getName().toLatin1();
                    replacePhylipRestrictedSymbols(name);
                    qstrncpy(nayme[i], name.constData(), sizeof(naym));

                    for(int j = name.length(); j < nmlngth; j++){
                        nayme[i][j] = ' ';
                    }
                }

                // Calculate tree
                const tree* curTree = neighbour_calc_tree(); 

                neighbour_free_resources();
            }
            progress = 99;
            stateInfo.setDescription("Calculating consensus tree");

            if(settings.consensusID == ConsensusModelTypes::Strict){
                consens_starter(tmpFile.fileName().toStdString().c_str(), settings.fraction, true, false, false, false);
            }else if(settings.consensusID == ConsensusModelTypes::MajorityRuleExt){
                consens_starter(tmpFile.fileName().toStdString().c_str(), settings.fraction, false, true, false, false);
            }else if(settings.consensusID == ConsensusModelTypes::MajorityRule){
                consens_starter(tmpFile.fileName().toStdString().c_str(), settings.fraction, false, false, true, false);
            }else if(settings.consensusID == ConsensusModelTypes::M1){
                consens_starter(tmpFile.fileName().toStdString().c_str(), settings.fraction, false, false, false, true);
            }else{
                assert(0);
            }

            PhyNode* rootPhy = new PhyNode();
            bool njoin = true;

            createPhyTreeFromPhylipTree(inputMA, root, 0.43429448222, njoin, root, rootPhy, settings.replicates);

            consens_free_res();

            PhyTreeData* data = new PhyTreeData();
            data->setRootNode(rootPhy);

            phyTree = data;
        }else{

        // Exceptions are used to avoid phylip exit(-1) error handling and canceling task 
            setTaskInfo(&stateInfo);
            setBootstr(false);

            QScopedPointer<DistanceMatrix> distanceMatrix(new DistanceMatrix);
            distanceMatrix->calculateOutOfAlignment(inputMA,settings);

            if(!distanceMatrix->getErrorMessage().isEmpty()) {
                stateInfo.setError(distanceMatrix->getErrorMessage());
                result = phyTree;
                return;
            }
            if (!distanceMatrix->isValid()) {
                stateInfo.setError("Calculated distance matrix is invalid");
                result = phyTree;
                return;
            }

            int sz = distanceMatrix->rawMatrix.count();

            // Allocate memory resources
            neighbour_init(sz, memLocker);
            if(memLocker.hasError()) {
                stateInfo.setError(memLocker.getError());
                return;
            }

            // Fill data
            vector* m = getMtx();
            for (int i = 0; i < sz; ++i) {
                for (int j = 0; j < sz; ++j) {
                    m[i][j] = distanceMatrix->rawMatrix[i][j];
                }
            }

            naym* nayme = getNayme();
            for (int i = 0; i < sz; ++i) {
<<<<<<< HEAD
                const MultipleSequenceAlignmentRow row = inputMA->getRow(i);
=======
                const MultipleSequenceAlignmentRow row = inputMA->getMsaRow(i);
>>>>>>> e065ddf4
                QByteArray name = row->getName().toLatin1();
                replacePhylipRestrictedSymbols(name);
                qstrncpy(nayme[i], name.constData(), sizeof(naym));
            }

            // Calculate tree
            const tree* curTree = neighbour_calc_tree();


            PhyNode* root = new PhyNode();
            bool njoin = true;

            stateInfo.progress = 99;
            createPhyTreeFromPhylipTree(inputMA, curTree->start, 0.43429448222, njoin, curTree->start, root, 0);

            neighbour_free_resources();

            PhyTreeData* data = new PhyTreeData();
            data->setRootNode(root);

            phyTree = data;
        }
    }
    catch (const std::bad_alloc &) {
        setError(QString("Not enough memory to calculate tree for alignment \"%1\"").arg(inputMA->getName()));
    }
    catch (const char* message) {
        stateInfo.setError(QString("Phylip error %1").arg(message));
    }

    result = phyTree;
}

} <|MERGE_RESOLUTION|>--- conflicted
+++ resolved
@@ -185,11 +185,7 @@
 
                 naym* nayme = getNayme();
                 for (int i = 0; i < sz; ++i) {
-<<<<<<< HEAD
-                    const MultipleSequenceAlignmentRow row = inputMA->getRow(i);
-=======
                     const MultipleSequenceAlignmentRow row = inputMA->getMsaRow(i);
->>>>>>> e065ddf4
                     QByteArray name = row->getName().toLatin1();
                     replacePhylipRestrictedSymbols(name);
                     qstrncpy(nayme[i], name.constData(), sizeof(naym));
@@ -269,11 +265,7 @@
 
             naym* nayme = getNayme();
             for (int i = 0; i < sz; ++i) {
-<<<<<<< HEAD
-                const MultipleSequenceAlignmentRow row = inputMA->getRow(i);
-=======
                 const MultipleSequenceAlignmentRow row = inputMA->getMsaRow(i);
->>>>>>> e065ddf4
                 QByteArray name = row->getName().toLatin1();
                 replacePhylipRestrictedSymbols(name);
                 qstrncpy(nayme[i], name.constData(), sizeof(naym));
