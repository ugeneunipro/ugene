--- conflicted
+++ resolved
@@ -41,11 +41,7 @@
         this->size = size;
         printdata = false;
 
-<<<<<<< HEAD
-        foreach(const MultipleSequenceAlignmentRow& r, ma->getRows()) {
-=======
         foreach(const MultipleSequenceAlignmentRow& r, ma->getMsaRows()) {
->>>>>>> e065ddf4
             const QString& str = r->getName();
             index_map.insert(str, index);
             index++;
@@ -90,7 +86,7 @@
 
             for (int k=0; k<spp; k++){
                 for(int j=0; j<sites; j++) {
-                    y[k][j] = ma->getRow(k)->charAt(j);
+                    y[k][j] = ma->getMsaRow(k)->charAt(j);
                 }
             }
             makeweights();
@@ -135,7 +131,7 @@
 
             for (int k=0; k<spp; k++){
                 for(int j=0; j<sites; j++){
-                    charstate = ma->getRow(k)->charAt(j);
+                    charstate = ma->getMsaRow(k)->charAt(j);
                     switch (charstate) {
                         case 'A':
                             aa = ala;
