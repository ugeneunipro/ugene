/**
 * UGENE - Integrated Bioinformatics Tools.
 * Copyright (C) 2008-2025 UniPro <ugene@unipro.ru>
 * http://ugene.net
 *
 * This program is free software; you can redistribute it and/or
 * modify it under the terms of the GNU General Public License
 * as published by the Free Software Foundation; either version 2
 * of the License, or (at your option) any later version.
 *
 * This program is distributed in the hope that it will be useful,
 * but WITHOUT ANY WARRANTY; without even the implied warranty of
 * MERCHANTABILITY or FITNESS FOR A PARTICULAR PURPOSE. See the
 * GNU General Public License for more details.
 *
 * You should have received a copy of the GNU General Public License
 * along with this program; if not, write to the Free Software
 * Foundation, Inc., 51 Franklin Street, Fifth Floor, Boston,
 * MA 02110-1301, USA.
 */

#pragma once

#include <U2Gui/GUIUtils.h>

#include "U2Lang/QDScheme.h"
#include <U2Lang/QueryDesignerRegistry.h>

namespace U2 {

class HMMSearchTask;

class HMM2QDActor : public QDActor {
    Q_OBJECT
public:
    HMM2QDActor(QDActorPrototype const* proto);
    int getMinResultLen() const;
    int getMaxResultLen() const;
    QString getText() const;
    Task* getAlgorithmTask(const QVector<U2Region>& location);
    QColor defaultColor() const {
        return QColor(0x66, 0xa3, 0xd2);
    }
    virtual bool hasStrand() const {
        return false;
    }
    virtual void updateEditor();
private slots:
    void sl_onTaskFinished(Task*);
    void sl_evChanged(int);

private:
    QMap<HMMSearchTask*, qint64> offsets;
};

class HMM2QDActorPrototype : public QDActorPrototype {
public:
    HMM2QDActorPrototype();
<<<<<<< HEAD
    QIcon getIcon() const {
        return GUIUtils::getIconResource("hmm2", "hmmer2.png");
=======
    QString getIconPath() const override {
        return ":hmm2/images/hmmer_16.png";
>>>>>>> b1d2ac07
    }
    QDActor* createInstance() const {
        return new HMM2QDActor(this);
    }
};

}  // namespace U2
<|MERGE_RESOLUTION|>--- conflicted
+++ resolved
@@ -20,8 +20,6 @@
  */
 
 #pragma once
-
-#include <U2Gui/GUIUtils.h>
 
 #include "U2Lang/QDScheme.h"
 #include <U2Lang/QueryDesignerRegistry.h>
@@ -56,13 +54,8 @@
 class HMM2QDActorPrototype : public QDActorPrototype {
 public:
     HMM2QDActorPrototype();
-<<<<<<< HEAD
-    QIcon getIcon() const {
-        return GUIUtils::getIconResource("hmm2", "hmmer2.png");
-=======
     QString getIconPath() const override {
         return ":hmm2/images/hmmer_16.png";
->>>>>>> b1d2ac07
     }
     QDActor* createInstance() const {
         return new HMM2QDActor(this);
