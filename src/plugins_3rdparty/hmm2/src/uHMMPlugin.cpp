--- conflicted
+++ resolved
@@ -207,7 +207,7 @@
 
     auto a = new GObjectViewAction(this, view, tr("Build HMMER2 profile"));
     a->setObjectName("Build HMMER2 profile");
-    a->setIcon(GUIUtils::getIconResource("hmm2", "hmmer2.png"));
+    GUIUtils::setThemedIcon(a, ":/hmm2/images/hmmer.png");
     connect(a, SIGNAL(triggered()), SLOT(sl_build()));
     addViewAction(a);
 }
@@ -245,11 +245,7 @@
 
 void HMMADVContext::initViewContext(GObjectViewController* view) {
     auto av = qobject_cast<AnnotatedDNAView*>(view);
-<<<<<<< HEAD
-    auto a = new ADVGlobalAction(av, IconParameters("hmm2", "hmmer2.png"), tr("Find HMM signals with HMMER2..."), 70);
-=======
     auto a = new ADVGlobalAction(av, ":/hmm2/images/hmmer_16.png", tr("Find HMM signals with HMMER2..."), 70);
->>>>>>> b1d2ac07
     connect(a, SIGNAL(triggered()), SLOT(sl_search()));
 }
 
