--- conflicted
+++ resolved
@@ -113,11 +113,7 @@
 
 void SiteconADVContext::initViewContext(GObjectViewController* view) {
     auto av = qobject_cast<AnnotatedDNAView*>(view);
-<<<<<<< HEAD
-    auto a = new ADVGlobalAction(av, IconParameters("sitecon", "sitecon.png"), tr("Find TFBS with SITECON..."), 80);
-=======
     auto a = new ADVGlobalAction(av, ":sitecon/images/sitecon.png", tr("Find TFBS with SITECON..."), 80);
->>>>>>> b1d2ac07
     a->setObjectName("SITECON");
     a->addAlphabetFilter(DNAAlphabet_NUCL);
     connect(a, SIGNAL(triggered()), SLOT(sl_search()));
