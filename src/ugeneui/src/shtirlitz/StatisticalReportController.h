/**
 * UGENE - Integrated Bioinformatics Tools.
<<<<<<< HEAD
 * Copyright (C) 2008-2017 UniPro <ugene@unipro.ru>
=======
 * Copyright (C) 2008-2018 UniPro <ugene@unipro.ru>
>>>>>>> 10d02558
 * http://ugene.net
 *
 * This program is free software; you can redistribute it and/or
 * modify it under the terms of the GNU General Public License
 * as published by the Free Software Foundation; either version 2
 * of the License, or (at your option) any later version.
 *
 * This program is distributed in the hope that it will be useful,
 * but WITHOUT ANY WARRANTY; without even the implied warranty of
 * MERCHANTABILITY or FITNESS FOR A PARTICULAR PURPOSE. See the
 * GNU General Public License for more details.
 *
 * You should have received a copy of the GNU General Public License
 * along with this program; if not, write to the Free Software
 * Foundation, Inc., 51 Franklin Street, Fifth Floor, Boston,
 * MA 02110-1301, USA.
 */

#ifndef _U2_STATISTICAL_REPORT_CONTROLLER_H_
#define _U2_STATISTICAL_REPORT_CONTROLLER_H_

#include "ui_StatisticalReport.h"

namespace U2 {

class MultilingualHtmlView;

class StatisticalReportController : public QDialog, public Ui_StatisticalReport {
    Q_OBJECT
public:
    StatisticalReportController(const QString &newHtmlFilepath, QWidget *parent);
    bool isInfoSharingAccepted() const;
public slots:
    void accept();

<<<<<<< HEAD
private slots:
    void sl_changeHeight();
=======
protected:
    void paintEvent(QPaintEvent *event);
>>>>>>> 10d02558

private:
    MultilingualHtmlView*   htmlView;
};

}

#endif<|MERGE_RESOLUTION|>--- conflicted
+++ resolved
@@ -1,10 +1,6 @@
 /**
  * UGENE - Integrated Bioinformatics Tools.
-<<<<<<< HEAD
- * Copyright (C) 2008-2017 UniPro <ugene@unipro.ru>
-=======
  * Copyright (C) 2008-2018 UniPro <ugene@unipro.ru>
->>>>>>> 10d02558
  * http://ugene.net
  *
  * This program is free software; you can redistribute it and/or
@@ -40,13 +36,8 @@
 public slots:
     void accept();
 
-<<<<<<< HEAD
 private slots:
     void sl_changeHeight();
-=======
-protected:
-    void paintEvent(QPaintEvent *event);
->>>>>>> 10d02558
 
 private:
     MultilingualHtmlView*   htmlView;
