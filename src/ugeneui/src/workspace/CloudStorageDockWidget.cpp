--- conflicted
+++ resolved
@@ -121,33 +121,7 @@
     std::sort(sortedChildren.begin(), sortedChildren.end(), [](QStandardItem* a, QStandardItem* b) { return isLess(a, b); });
     for (int i = 0; i < rowCount; i++) {
         parentItem->setChild(i, sortedChildren[i]);
-<<<<<<< HEAD
-=======
-    }
-}
-
-static void updateTree(QTreeView* tree, const QStandardItemModel& model, const CloudStorageEntry& entry) {
-    tree->setUpdatesEnabled(false);
-    QModelIndexList selectedIndexes = tree->selectionModel()->selectedIndexes();
-    QStandardItem* selectedItem = selectedIndexes.isEmpty() ? nullptr : model.itemFromIndex(selectedIndexes.first());
-
-    QList<QStandardItem*> expandedItems;  // List of item that should be expanded after model update.
-    QSet<QStandardItem*> deletedItems;  // List of items that were deleted during model update. Contains deleted pointers.
-    updateModel(tree, model.invisibleRootItem(), entry, expandedItems, deletedItems);
-
-    // Resorting in updateModel breaks expanded & selected states.
-    // We will restore it from the root (last in the list) to leafs ( first in the list).
-    for (int i = expandedItems.length(); --i >= 0;) {
-        tree->setExpanded(expandedItems[i]->index(), true);
-    }
-
-    if (selectedItem != nullptr && !deletedItems.contains(selectedItem)) {
-        tree->selectionModel()->select(selectedItem->index(), QItemSelectionModel::Select);
->>>>>>> c4c90405
-    }
-
-    tree->setUpdatesEnabled(true);
-    tree->update();
+    }
 }
 
 static void updateTree(QTreeView* tree, const QStandardItemModel& model, const CloudStorageEntry& entry) {
@@ -191,14 +165,11 @@
     treeView->setSizePolicy(QSizePolicy::Expanding, QSizePolicy::Expanding);
     treeView->setObjectName("cloudStorageTreeView");
     treeView->header()->hide();
-<<<<<<< HEAD
-=======
     treeView->viewport()->installEventFilter(this);
 
     auto toolbar = new QToolBar();
     toolbar->setIconSize(QSize(20, 20));
     toolbar->setToolButtonStyle(Qt::ToolButtonIconOnly);
->>>>>>> c4c90405
 
     auto layout = new QVBoxLayout();
     layout->addWidget(toolbar);
@@ -221,10 +192,7 @@
     connect(getCloudStorageService(), &CloudStorageService::si_storageStateChanged, this, [this](const CloudStorageEntry& rootEntry) {
         stateLabel->setVisible(false);
         treeView->setVisible(true);
-<<<<<<< HEAD
-=======
         updateActionsState();
->>>>>>> c4c90405
         uiLog.trace("CloudStorageDockWidget: Received new cloud storage state");
         updateTree(treeView, treeViewModel, rootEntry);
     });
@@ -243,14 +211,9 @@
     connect(deleteAction, &QAction::triggered, this, &CloudStorageDockWidget::deleteItem);
     treeView->addAction(deleteAction);
 
-<<<<<<< HEAD
-    renameAction = new QAction(tr("Rename"), this);
-    renameAction->setObjectName("cloudStorageRenameAction");
-=======
     renameAction = new QAction(QIcon(":ugene/images/file_rename.svg"), tr("Rename"), this);
     renameAction->setObjectName("cloudStorageRenameAction");
     renameAction->setToolTip(tr("Rename File on Cloud Storage"));
->>>>>>> c4c90405
     renameAction->setShortcut(QKeySequence(Qt::Key_F2));
     connect(renameAction, &QAction::triggered, this, &CloudStorageDockWidget::renameItem);
     treeView->addAction(renameAction);
