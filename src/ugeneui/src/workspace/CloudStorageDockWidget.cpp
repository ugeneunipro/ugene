--- conflicted
+++ resolved
@@ -150,19 +150,11 @@
 
             updateModel(tree, nameItem, childEntry, expandedItems);
         }
-<<<<<<< HEAD
         bool isShared = !childEntry->sharedWithEmails.isEmpty();
         if (isShared) {
             nameItem->setData(QIcon(":ugene/images/group.svg"), USER_DATA_SECONDARY_ICON);
             nameItem->setToolTip(CloudStorageDockWidget::tr("Shared with:\n%1").arg(childEntry->sharedWithEmails.join("\n")));
         }
-=======
-        // TODO: make an icon.
-        // bool isShared = !childEntry->sharedWithEmails.isEmpty();
-        // if (isShared) {
-        // nameItem->setText(nameItem->text() + " (shared)");
-        // }
->>>>>>> ac82f967
     }
 
     for (auto it = childrenMap.constBegin(); it != childrenMap.constEnd(); ++it) {
@@ -490,6 +482,30 @@
         path.pop_back();
     }
     getCloudStorageService()->uploadFile(path, localFilePath, this, [this](const QJsonObject& response) {
+        handleCloudStorageResponse(response);
+    });
+}
+
+void CloudStorageDockWidget::shareItem() {
+    QModelIndex currentIndex = getSelectedItemIndex();
+    SAFE_POINT(currentIndex.isValid(), "No selection found", );
+    auto path = treeView->model()->data(currentIndex, USER_DATA_PATH).value<QList<QString>>();
+
+    bool ok;
+    QString shareWithEmail = GUIUtils::getTextWithDialog(nullptr, tr("Share %1 with email").arg(path.last()), tr("Recipient email"), "", ok);
+
+    CHECK(ok && !shareWithEmail.isEmpty(), );
+    if (!CloudStorageService::checkEmail(shareWithEmail)) {
+        QMessageBox::critical(this, L10N::errorTitle(), tr("Invalid email: %1").arg(shareWithEmail));
+        return;
+    }
+    if (workspaceService->getCurrentUserEmail() == shareWithEmail) {
+        QMessageBox::critical(this, L10N::errorTitle(), tr("You cannot share with yourself."));
+        return;
+    }
+    QList<QString> newPath = path;
+    newPath[newPath.length() - 1] = shareWithEmail;
+    getCloudStorageService()->shareEntry(path, shareWithEmail, this, [this](const auto& response) {
         handleCloudStorageResponse(response);
     });
 }
