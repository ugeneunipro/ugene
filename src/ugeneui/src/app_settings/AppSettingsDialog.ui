<?xml version="1.0" encoding="UTF-8"?>
<ui version="4.0">
 <class>AppSettingsDialog</class>
 <widget class="QDialog" name="AppSettingsDialog">
  <property name="geometry">
   <rect>
    <x>0</x>
    <y>0</y>
    <width>789</width>
    <height>535</height>
   </rect>
  </property>
  <property name="windowTitle">
<<<<<<< HEAD
   <string>Preferences</string>
=======
   <string>Application Settings</string>
>>>>>>> 49f9a6a6
  </property>
  <layout class="QVBoxLayout" name="verticalLayout">
   <item>
    <layout class="QHBoxLayout" name="treeLayout">
     <item>
      <widget class="QTreeWidget" name="tree">
       <property name="sizePolicy">
        <sizepolicy hsizetype="Fixed" vsizetype="Expanding">
         <horstretch>0</horstretch>
         <verstretch>0</verstretch>
        </sizepolicy>
       </property>
       <property name="minimumSize">
        <size>
         <width>200</width>
         <height>200</height>
        </size>
       </property>
       <property name="maximumSize">
        <size>
         <width>200</width>
         <height>16777215</height>
        </size>
       </property>
       <property name="rootIsDecorated">
        <bool>false</bool>
       </property>
       <property name="sortingEnabled">
        <bool>false</bool>
       </property>
       <property name="headerHidden">
        <bool>true</bool>
       </property>
       <column>
        <property name="text">
         <string>1</string>
        </property>
       </column>
      </widget>
     </item>
     <item>
      <widget class="QGroupBox" name="settingsBox">
       <property name="title">
        <string>GroupBox</string>
       </property>
      </widget>
     </item>
    </layout>
   </item>
   <item>
    <widget class="QDialogButtonBox" name="buttonBox">
     <property name="standardButtons">
      <set>QDialogButtonBox::Cancel|QDialogButtonBox::Ok</set>
     </property>
    </widget>
   </item>
  </layout>
 </widget>
 <resources/>
 <connections>
  <connection>
   <sender>buttonBox</sender>
   <signal>accepted()</signal>
   <receiver>AppSettingsDialog</receiver>
   <slot>accept()</slot>
   <hints>
    <hint type="sourcelabel">
     <x>394</x>
     <y>514</y>
    </hint>
    <hint type="destinationlabel">
     <x>394</x>
     <y>267</y>
    </hint>
   </hints>
  </connection>
  <connection>
   <sender>buttonBox</sender>
   <signal>rejected()</signal>
   <receiver>AppSettingsDialog</receiver>
   <slot>reject()</slot>
   <hints>
    <hint type="sourcelabel">
     <x>394</x>
     <y>514</y>
    </hint>
    <hint type="destinationlabel">
     <x>394</x>
     <y>267</y>
    </hint>
   </hints>
  </connection>
 </connections>
</ui><|MERGE_RESOLUTION|>--- conflicted
+++ resolved
@@ -11,11 +11,7 @@
    </rect>
   </property>
   <property name="windowTitle">
-<<<<<<< HEAD
-   <string>Preferences</string>
-=======
    <string>Application Settings</string>
->>>>>>> 49f9a6a6
   </property>
   <layout class="QVBoxLayout" name="verticalLayout">
    <item>
