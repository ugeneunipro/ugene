/**
 * UGENE - Integrated Bioinformatics Tools.
 * Copyright (C) 2008-2025 UniPro <ugene@unipro.ru>
 * http://ugene.net
 *
 * This program is free software; you can redistribute it and/or
 * modify it under the terms of the GNU General Public License
 * as published by the Free Software Foundation; either version 2
 * of the License, or (at your option) any later version.
 *
 * This program is distributed in the hope that it will be useful,
 * but WITHOUT ANY WARRANTY; without even the implied warranty of
 * MERCHANTABILITY or FITNESS FOR A PARTICULAR PURPOSE. See the
 * GNU General Public License for more details.
 *
 * You should have received a copy of the GNU General Public License
 * along with this program; if not, write to the Free Software
 * Foundation, Inc., 51 Franklin Street, Fifth Floor, Boston,
 * MA 02110-1301, USA.
 */

#include <qglobal.h>
#ifdef Q_OS_DARWIN
#    include <Security/Authorization.h>
#    include <errno.h>
#    include <unistd.h>
#endif
#include <algorithm>

#include <QAction>
#include <QDesktopServices>
#include <QMessageBox>
#include <QMovie>
#include <QPainter>
#include <QPixmap>
#include <QToolBar>

#include <U2Core/AppContext.h>
#include <U2Core/DocumentModel.h>
#include <U2Core/DocumentSelection.h>
#include <U2Core/GUrlUtils.h>
#include <U2Core/L10n.h>
#include <U2Core/ProjectModel.h>
#include <U2Core/QObjectScopedPointer.h>
#include <U2Core/Settings.h>
#include <U2Core/Task.h>
#include <U2Core/U2SafePoints.h>

#include <U2Gui/GUIUtils.h>
#include <U2Gui/ObjectViewModel.h>

#include "AboutDialogController.h"
#include "CheckUpdatesTask.h"
#include "CreateDesktopShortcutTask.h"
#include "DockManagerImpl.h"
#include "MDIManagerImpl.h"
#include "MainWindowImpl.h"
#include "MenuManager.h"
#include "ShutdownTask.h"
#include "TmpDirChangeDialogController.h"
#include "ToolBarManager.h"
#include "shtirlitz/Shtirlitz.h"
#include "update/UgeneUpdater.h"
#ifdef Q_OS_DARWIN
#    include "styles/MacStyleFactory.h"
#endif

namespace U2 {

#define SETTINGS_DIR QString("main_window/")

class MWStub : public QMainWindow {
public:
    MWStub(MainWindowImpl* _owner)
        : owner(_owner) {
        setAttribute(Qt::WA_NativeWindow);
        setAcceptDrops(true);
    }
    virtual QMenu* createPopupMenu() {
        return nullptr;
    }  // todo: decide if we do really need this menu and fix it if yes?
protected:
    virtual void closeEvent(QCloseEvent* e);
    virtual void dragEnterEvent(QDragEnterEvent* event);
    virtual void dropEvent(QDropEvent* event);
    virtual void dragMoveEvent(QDragMoveEvent* event);
    virtual bool focusNextPrevChild(bool next);

protected:
    MainWindowImpl* owner;
};

void MWStub::closeEvent(QCloseEvent* e) {
    if (owner->getMDIManager() == nullptr) {
        QMainWindow::closeEvent(e);
    } else {
        owner->runClosingTask();
        e->ignore();
    }
}

void MWStub::dragEnterEvent(QDragEnterEvent* event) {
    MainWindowDragNDrop::dragEnterEvent(event);
}

void MainWindowDragNDrop::dragEnterEvent(QDragEnterEvent* event) {
    if (event->mimeData()->hasUrls() || event->mimeData()->hasFormat(DocumentMimeData::MIME_TYPE)) {
        event->acceptProposedAction();
    }
}

void MWStub::dropEvent(QDropEvent* event) {
    MainWindowDragNDrop::dropEvent(event);
}

void MainWindowDragNDrop::dropEvent(QDropEvent* event) {
    if (event->source() == nullptr) {
        QList<GUrl> urls;
        if (event->mimeData()->hasUrls()) {
            urls = GUrlUtils::qUrls2gUrls(event->mimeData()->urls());
        } else if (event->mimeData()->hasFormat(DocumentMimeData::MIME_TYPE)) {
            urls = GUrlUtils::qUrls2gUrls(event->mimeData()->urls());
        }
        if (!urls.isEmpty()) {
            QVariantMap hints;
            hints[ProjectLoaderHint_CloseActiveProject] = true;
            Task* t = AppContext::getProjectLoader()->openWithProjectTask(urls, hints);
            if (t) {
                AppContext::getTaskScheduler()->registerTopLevelTask(t);
                event->acceptProposedAction();
            }
        }
    } else {
        if (event->mimeData()->hasFormat(DocumentMimeData::MIME_TYPE)) {
            auto docData = static_cast<const DocumentMimeData*>(event->mimeData());

            DocumentSelection ds;
            ds.setSelection(QList<Document*>() << docData->objPtr);
            MultiGSelection ms;
            ms.addSelection(&ds);
            foreach (GObjectViewFactory* f, AppContext::getObjectViewFactoryRegistry()->getAllFactories()) {
                if (f->canCreateView(ms)) {
                    AppContext::getTaskScheduler()->registerTopLevelTask(f->createViewTask(ms));
                    break;
                }
            }
        }
    }
}

bool MWStub::focusNextPrevChild(bool /*next*/) {
    return false;
}

void MWStub::dragMoveEvent(QDragMoveEvent* event) {
    MainWindowDragNDrop::dragMoveEvent(event);
}

void MainWindowDragNDrop::dragMoveEvent(QDragMoveEvent* event) {
    MainWindow* mainWindow = AppContext::getMainWindow();
    SAFE_POINT_NN(mainWindow, );

    if (event->mimeData()->hasUrls())
        return;
    if (event->source() != nullptr) {
        QObject* par = event->source()->parent();
        while (par != nullptr) {
            if (par == mainWindow->getQMainWindow()) {
                return;
            }
            par = par->parent();
        }
        event->ignore();
    }
}

//////////////////////////////////////////////////////////////////////////
// MainWindowController
//////////////////////////////////////////////////////////////////////////

MainWindowImpl::~MainWindowImpl() {
    SAFE_POINT(mw == nullptr, "main window must be null!", );
}

void MainWindowImpl::prepare() {
    createActions();
    prepareGUI();
}

void MainWindowImpl::close() {
    AppContext::getSettings()->setValue(SETTINGS_DIR + "maximized", mw->isMaximized());
    AppContext::getSettings()->setValue(SETTINGS_DIR + "geometry", mw->geometry());

    dockManager->deleteLater();
    dockManager = nullptr;

    menuManager->deleteLater();
    menuManager = nullptr;

    toolbarManager->deleteLater();
    toolbarManager = nullptr;

    mdiManager->deleteLater();
    mdiManager = nullptr;

    nStack->deleteLater();
    nStack = nullptr;

    mdi->deleteLater();
    mdi = nullptr;

    mw->close();
    mw->deleteLater();
    mw = nullptr;
}

bool MainWindowImpl::eventFilter(QObject* object, QEvent* event) {
    CHECK(mw == object, false);
    CHECK(event != nullptr, false);

#ifdef Q_OS_DARWIN
    if (!colorIsChangedByUser && event->type() == QEvent::PaletteChange) {
        auto newStyle = StyleFactory::create(QApplication::style()->objectName(), 0);
        QApplication::setStyle(newStyle);
        isDark = !isDark;
        emit si_colorThemeSwitched();
        return MainWindow::eventFilter(object, event);
    }
#endif

    CHECK(event->type() == QEvent::KeyPress, false);

    auto keyEvent = dynamic_cast<QKeyEvent*>(event);
    CHECK(keyEvent != nullptr, false);

    if (keyEvent->matches(QKeySequence::Paste)) {
        uiLog.details(tr("Application paste shortcut is triggered"));
        emit si_paste();
    }
    return false;
}

void MainWindowImpl::createActions() {
    exitAction = new QAction(tr("Exit"), this);
    exitAction->setShortcutContext(Qt::WindowShortcut);
    connect(exitAction, SIGNAL(triggered()), SLOT(sl_exitAction()));

    aboutAction = new QAction(tr("About"), this);
    aboutAction->setObjectName("About");
    aboutAction->setShortcut(QKeySequence(Qt::Key_F1));
    aboutAction->setShortcutContext(Qt::ApplicationShortcut);
    aboutAction->setMenuRole(QAction::AboutRole);
    connect(aboutAction, SIGNAL(triggered()), SLOT(sl_aboutAction()));

    visitWebAction = new QAction(tr("Visit UGENE Web Site"), this);
    visitWebAction->setObjectName("Visit UGENE Web Site");
    connect(visitWebAction, SIGNAL(triggered()), SLOT(sl_visitWeb()));

    visitPatreonAction = new QAction(tr("Support UGENE on Patreon"), this);
    visitPatreonAction->setObjectName("supportOnPatreonAction");
    connect(visitPatreonAction, &QAction::triggered, this, [] { GUIUtils::runWebBrowser("https://patreon.com/uniprougene"); });

    viewOnlineDocumentation = new QAction(tr("View UGENE Documentation Online"), this);
    viewOnlineDocumentation->setObjectName("View UGENE Documentation Online");
    connect(viewOnlineDocumentation, SIGNAL(triggered()), SLOT(sl_viewOnlineDocumentation()));

    checkUpdateAction = new QAction(tr("Check for Updates"), this);
    checkUpdateAction->setObjectName("Check for Updates");
    connect(checkUpdateAction, SIGNAL(triggered()), SLOT(sl_checkUpdatesAction()));

    createDesktopShortcutAction = new QAction(tr("Create desktop shortcut"), this);
    createDesktopShortcutAction->setObjectName("Create desktop shortcut");
    connect(createDesktopShortcutAction, SIGNAL(triggered()), SLOT(sl_createDesktopShortcutAction()));

    welcomePageAction = new QAction(tr("Open Start Page"), this);
    welcomePageAction->setObjectName("welcome_page");
    connect(welcomePageAction, SIGNAL(triggered()), SIGNAL(si_showWelcomePage()));

    showWhatsNewAction = new QAction(tr("What's New in UGENE"), this);
    showWhatsNewAction->setObjectName("show_whats_new");
    connect(showWhatsNewAction, SIGNAL(triggered()), SLOT(sl_showWhatsNew()));

    crashUgeneAction = new QAction(tr("Crash UGENE"), this);
    crashUgeneAction->setObjectName("crash_ugene");
    connect(crashUgeneAction, SIGNAL(triggered()), SLOT(sl_crashUgene()));

    switchColorTheme = new QAction("Switch color theme", this);
    switchColorTheme->setShortcut(QKeySequence(Qt::Key_F5));
    switchColorTheme->setShortcutContext(Qt::ApplicationShortcut);
    connect(switchColorTheme, &QAction::triggered, this, [this]() {
        auto s = AppContext::getAppSettings()->getUserAppsSettings();
        int cm = 0;
        if (!isDark) {
            cm = 1;
        }
        auto vs = s->getVisualStyle();
#ifdef Q_OS_WIN
        // On Windows Dark theme + fusion is better, than Dark mode + windowsvista
        if (cm == 1) {
            vs = "fusion";
        }
#endif
        setNewStyle(vs, cm);

    });

#ifdef _INSTALL_TO_PATH_ACTION
    installToPathAction = new QAction(tr("Enable Terminal Usage..."), this);
    connect(installToPathAction, SIGNAL(triggered()), SLOT(sl_installToPathAction()));
#endif
}

void MainWindowImpl::sl_exitAction() {
    runClosingTask();
}

void MainWindowImpl::sl_aboutAction() {
    auto p = qobject_cast<QWidget*>(getQMainWindow());
    QObjectScopedPointer<AboutDialogController> d = new AboutDialogController(visitWebAction, p);
    d->exec();
}

void MainWindowImpl::sl_showWhatsNew() {
    Shtirlitz::showWhatsNewDialog();
}

void MainWindowImpl::sl_checkUpdatesAction() {
    AppContext::getTaskScheduler()->registerTopLevelTask(new CheckUpdatesTask());
}

void MainWindowImpl::sl_createDesktopShortcutAction() {
    AppContext::getTaskScheduler()->registerTopLevelTask(new CreateDesktopShortcutTask());
}

void MainWindowImpl::setWindowTitle(const QString& title) {
    if (title.isEmpty()) {
        mw->setWindowTitle(U2_APP_TITLE);
    } else {
        mw->setWindowTitle(title + " " + U2_APP_TITLE);
    }
}

void MainWindowImpl::registerAction(QAction* action) {
    menuManager->registerAction(action);
}

void MainWindowImpl::setDarkTheme(bool _isDark) {
    isDark = _isDark;
}

bool MainWindowImpl::isDarkTheme() const {
    return isDark;
}

void MainWindowImpl::setNewStyle(const QString& style, int colorThemeIndex) {
    auto cm = static_cast<StyleFactory::ColorTheme>(colorThemeIndex);
#ifdef Q_OS_DARWIN
    colorIsChangedByUser = true;
    switch (cm) {
        case StyleFactory::ColorTheme::Light:
            MacStyleFactory::macSetToLightTheme();
            isDark = false;
            break;
        case StyleFactory::ColorTheme::Dark:
            MacStyleFactory::macSetToDarkTheme();
            isDark = true;
            break;
        case StyleFactory::ColorTheme::Auto:
            MacStyleFactory::macSetToAutoTheme();
            isDark = StyleFactory::isDarkStyleEnabled();
            break;
    }
    colorIsChangedByUser = false;
#else
    switch (cm) {
        case StyleFactory::ColorTheme::Light:
            isDark = false;
            break;
        case StyleFactory::ColorTheme::Dark:
            isDark = true;
            break;
        case StyleFactory::ColorTheme::Auto:
            CHECK(isDark != StyleFactory::isDarkStyleEnabled(), );

            isDark = StyleFactory::isDarkStyleEnabled();
            break;
    }
#endif
    auto newStyle = StyleFactory::create(style, cm);
    QApplication::setStyle(newStyle);
    emit si_colorThemeSwitched();
}

void MainWindowImpl::connectLogView(LogViewWidget* view) {
    connect(this, &MainWindowImpl::si_colorThemeSwitched, view, &LogViewWidget::sl_colorThemeSwitched);
}

void MainWindowImpl::prepareGUI() {
    mw = new MWStub(this);  // todo: parents?
    mw->setObjectName("main_window");
    setWindowTitle("");

    mdi = new FixedMdiArea(mw);
    mdi->setObjectName("MDI_Area");

    mw->setCentralWidget(mdi);
    mw->setCorner(Qt::BottomLeftCorner, Qt::LeftDockWidgetArea);
    mw->setCorner(Qt::BottomRightCorner, Qt::RightDockWidgetArea);
    mw->installEventFilter(this);

    toolbarManager = new MWToolBarManagerImpl(mw);

    menuManager = new MWMenuManagerImpl(this, mw->menuBar());
    menuManager->registerAction(aboutAction);

    exitAction->setObjectName(ACTION__EXIT);
    exitAction->setParent(mw);
    menuManager->getTopLevelMenu(MWMENU_FILE)->addAction(exitAction);
#ifdef _INSTALL_TO_PATH_ACTION
    menuManager->getTopLevelMenu(MWMENU_FILE)->addAction(installToPathAction);
#endif

    nStack = new NotificationStack(mw);

    aboutAction->setObjectName(ACTION__ABOUT);
    aboutAction->setParent(mw);
    QMenu* helpMenu = menuManager->getTopLevelMenu(MWMENU_HELP);
    helpMenu->addAction(viewOnlineDocumentation);
    helpMenu->addSeparator();
    helpMenu->addAction(visitWebAction);
    helpMenu->addAction(showWhatsNewAction);
    helpMenu->addAction(checkUpdateAction);
    helpMenu->addSeparator();
    if (isOsLinux() || isOsWindows()) {
        // TODO: re-test support for MAC OS before enabling.
        helpMenu->addAction(createDesktopShortcutAction);
        helpMenu->addSeparator();
    }
    helpMenu->addAction(visitPatreonAction);
    helpMenu->addAction(welcomePageAction);
    helpMenu->addAction(aboutAction);
    if (qgetenv(ENV_TEST_CRASH_HANDLER) == "1") {
        helpMenu->addSeparator();
        helpMenu->addAction(crashUgeneAction);
    }

    if (qgetenv(ENV_GUI_TEST) == "1") {
        helpMenu->addSeparator();
        helpMenu->addAction(switchColorTheme);
    }

    if (qgetenv(ENV_TEST_NOTIFICATIONS) == "1") {
        helpMenu->addSeparator();

        static int testNotificationCounter = 0;
        auto addUniqueNotificationAction = new QAction(tr("Add unique notification"), this);
        addUniqueNotificationAction->setShortcut(Qt::CTRL + Qt::SHIFT + Qt::Key_N);
        connect(addUniqueNotificationAction, &QAction::triggered, [=]() {
            testNotificationCounter++;
            nStack->add("Notification: " + QString::number(testNotificationCounter) + QString("\n...").repeated(testNotificationCounter % 4));
        });
        helpMenu->addAction(addUniqueNotificationAction);

        auto addRepeatingNotificationAction = new QAction(tr("Add repeating notification"), this);
        addRepeatingNotificationAction->setShortcut(Qt::CTRL + Qt::SHIFT + Qt::Key_M);
        connect(addRepeatingNotificationAction, &QAction::triggered, [=]() { nStack->add("Repeating notification"); });
        helpMenu->addAction(addRepeatingNotificationAction);
    }

#ifdef Q_OS_WIN
    connect(&colorThemeTimer, &QTimer::timeout, this, [this]() {
        auto s = AppContext::getAppSettings()->getUserAppsSettings();
        auto cm = static_cast<StyleFactory::ColorTheme>(s->getColorThemeId());
        CHECK(cm == StyleFactory::ColorTheme::Auto, );

        setNewStyle(s->getVisualStyle(), (int)cm);
    });
    colorThemeTimer.start(5000);
#endif

    mdiManager = new MWMDIManagerImpl(this, mdi);

    dockManager = new MWDockManagerImpl(this);
    connect(this, &MainWindowImpl::si_colorThemeSwitched, this, &MainWindowImpl::sl_colorThemeSwitched);
}

void MainWindowImpl::runClosingTask() {
    if (!shutDownInProcess) {
        AppContext::getTaskScheduler()->registerTopLevelTask(new ShutdownTask(this));
        setShutDownInProcess(true);
    } else {
        QObjectScopedPointer<QMessageBox> msgBox = new QMessageBox(getQMainWindow());
        msgBox->setWindowTitle(U2_APP_TITLE);
        msgBox->setText(tr("Shutdown already in process. Close UGENE immediately?"));
        QPushButton* closeButton = msgBox->addButton(tr("Close"), QMessageBox::ActionRole);
        /*QPushButton *waitButton =*/msgBox->addButton(tr("Wait"), QMessageBox::ActionRole);
        msgBox->exec();
        CHECK_EXT(!msgBox.isNull(), exit(0), );

        if (getQMainWindow()) {
            if (msgBox->clickedButton() == closeButton) {
                UgeneUpdater::onClose();
                exit(0);
            }
        }
    }
}

void MainWindowImpl::setShutDownInProcess(bool flag) {
    shutDownInProcess = flag;
    //    mw->setEnabled(!flag);
    menuManager->setMenuBarEnabled(!flag);
}

void MainWindowImpl::sl_visitWeb() {
    GUIUtils::runWebBrowser("https://ugene.net");
}
void MainWindowImpl::sl_viewOnlineDocumentation() {
    GUIUtils::runWebBrowser("https://ugene.net/documentation.html");
}

void MainWindowImpl::sl_tempDirPathCheckFailed(QString path) {
    QObjectScopedPointer<TmpDirChangeDialogController> tmpDirChangeDialogController = new TmpDirChangeDialogController(path, mw);
    tmpDirChangeDialogController->exec();
    CHECK(!tmpDirChangeDialogController.isNull(), );

    if (tmpDirChangeDialogController->result() == QDialog::Accepted) {
        AppContext::getAppSettings()->getUserAppsSettings()->setUserTemporaryDirPath(tmpDirChangeDialogController->getTmpDirPath());
    } else {
        AppContext::getTaskScheduler()->cancelAllTasks();
        sl_exitAction();
    }
}

#ifdef _INSTALL_TO_PATH_ACTION
void MainWindowImpl::sl_installToPathAction() {
    // This feature is inspired by GitX and its original implementation is here:
    // https://github.com/pieter/gitx/blob/85322728facbd2a2df84e5fee3e7239fce18fd22/ApplicationController.m#L121

    bool success = true;
    QString exePath = AppContext::getWorkingDirectoryPath() + "/";
    QString installationPath = "/usr/bin/";
    QStringList tools;
    tools << "ugene"
          << "ugeneui"
          << "ugenecl";

    AuthorizationRef auth;
    if (AuthorizationCreate(nullptr, kAuthorizationEmptyEnvironment, kAuthorizationFlagDefaults, &auth) == errAuthorizationSuccess) {
        foreach (QString tool, tools) {
            QByteArray executable = (exePath + tool).toUtf8();
            QByteArray installPath = installationPath.toUtf8();
            QString symlink = installationPath + tool;
            char const* arguments[] = {"-f", "-s", executable.constData(), installPath.constData(), nullptr};
            char const* helperTool = "/bin/ln";

            if (AuthorizationExecuteWithPrivileges(auth, helperTool, kAuthorizationFlagDefaults, (char**)arguments, nullptr) == errAuthorizationSuccess) {
                // HACK: sleep because otherwise QFileInfo::exists might return false
                sleep(100);
                wait(nullptr);
                if (!QFileInfo(symlink).exists()) {
                    QMessageBox::critical(nullptr, tr("Installation failed"), tr("Failed to enable terminal usage: couldn't install '%1'").arg(symlink));
                    success = false;
                    break;
                }
            } else {
                QMessageBox::critical(nullptr, tr("Installation failed"), tr("Failed to enable terminal usage: not authorized"));
                success = false;
                break;
            }
        }

        AuthorizationFree(auth, kAuthorizationFlagDefaults);
    } else {
        QMessageBox::critical(nullptr, tr("Installation failed"), tr("Failed to enable terminal usage: authorization failure"));
        success = false;
    }

    if (success) {
        QMessageBox::information(nullptr, tr("Installation successful"), tr("Terminal usage successfully enabled.\n\nNow you can type ugene in command line to start UGENE."));
    }
}
#endif  // #ifdef _INSTALL_TO_PATH_ACTION

QMenu* MainWindowImpl::getTopLevelMenu(const QString& sysName) const {
    return menuManager->getTopLevelMenu(sysName);
}

QToolBar* MainWindowImpl::getToolbar(const QString& sysName) const {
    return toolbarManager->getToolbar(sysName);
}

///////////////////////////////////////////////////////////////////

FixedMdiArea::FixedMdiArea(QWidget* parent)
    : QMdiArea(parent) {
    setDocumentMode(true);
    setTabShape(QTabWidget::Rounded);
    setFrameStyle(QFrame::StyledPanel | QFrame::Raised);
}

void FixedMdiArea::setViewMode(QMdiArea::ViewMode mode) {
    if (mode == viewMode()) {
        return;
    }
    QMdiArea::setViewMode(mode);
    if (mode == QMdiArea::TabbedView) {
        // FIXME QTBUG-9293, Adding a close button to tabbed QMdiSubWindows
        QList<QTabBar*> tb = findChildren<QTabBar*>();
        for (QTabBar* t : qAsConst(tb)) {
            if (t->parentWidget() == this) {
                t->setTabsClosable(true);
            }
        }
    } else {
        // TODO QTBUG-3269: switching between TabbedView and SubWindowView does not preserve maximized window state
    }
}

// Workaround for QTBUG-17428: Superfluous RestoreAction for tabbed QMdiSubWindows
void FixedMdiArea::sysContextMenuAction(QAction* action) {
    if (viewMode() == QMdiArea::TabbedView && activeSubWindow()) {
        QList<QAction*> lst = activeSubWindow()->actions();
        if (!lst.isEmpty() && action == lst.first()) {  // RestoreAction always comes before CloseAction
            // FIXME better to detect via shortcut or icon ???
            assert(action->icon().pixmap(32).toImage() == style()->standardIcon(QStyle::SP_TitleBarNormalButton).pixmap(32).toImage());
            activeSubWindow()->showMaximized();
        }
    }
}

QMdiSubWindow* FixedMdiArea::addSubWindow(QWidget* widget) {
    QMdiSubWindow* subWindow = QMdiArea::addSubWindow(widget);
    // Workaround for QTBUG-17428
    connect(subWindow->systemMenu(), SIGNAL(triggered(QAction*)), SLOT(sysContextMenuAction(QAction*)));
    return subWindow;
}

void FixedMdiArea::tileSubWindows() {
    // A fix for https://local.ugene.net/tracker/browse/UGENE-4361
    // An appropriate Qt bug: https://bugreports.qt.io/browse/QTBUG-29758
    // After Qt bug fixing just remove this method.

    if (!isOsMac()) {
        QMdiArea::tileSubWindows();
        return;
    }

    QMainWindow* mainWindow = AppContext::getMainWindow()->getQMainWindow();
    SAFE_POINT_EXT(mainWindow != nullptr, QMdiArea::tileSubWindows(), );

    QPoint topLeft = mainWindow->mapToGlobal(QPoint(0, 0));
    static QPoint compensationOffset = QPoint(0, -22);  // I think, it is a menu bar. I'm not sure that it has constant height.

    QMdiArea::tileSubWindows();

    mainWindow->move(topLeft + compensationOffset);

    QPoint topLeftResult = mainWindow->mapToGlobal(QPoint(0, 0));
    if (topLeft != topLeftResult) {
        compensationOffset = topLeft + (topLeft - topLeftResult);
        mainWindow->move(topLeft + compensationOffset);
    }
}

void MainWindowImpl::sl_show() {
    bool maximized = AppContext::getSettings()->getValue(SETTINGS_DIR + "maximized", false).toBool();
    QRect geom = AppContext::getSettings()->getValue(SETTINGS_DIR + "geometry", QRect()).toRect();

    if (mw != nullptr) {
        if (maximized) {
            mw->showMaximized();
        } else {
            mw->show();
            if (!geom.isNull()) {
                mw->setGeometry(geom);
            }
        }
    } else {
        return;
    }
    foreach (Task* t, startupTasklist) {
        AppContext::getTaskScheduler()->registerTopLevelTask(t);
    }
    startupTasklist.clear();
    emit si_show();
}

void MainWindowImpl::sl_crashUgene() {
    volatile int* killer = nullptr;
    *killer = 0;
}

void MainWindowImpl::sl_colorThemeSwitched() {
<<<<<<< HEAD
    dockManager->colorThemeSwitched(isDark);
=======
    const auto& allWidgets = QApplication::allWidgets();
    for (auto widget : qAsConst(allWidgets)) {
        auto actions = widget->actions();
        for (auto action : qAsConst(actions)) {
            auto actionIconPathVariant = action->property(ICON_PATH_PROPERTY_NAME);
            CHECK_CONTINUE(!actionIconPathVariant.isNull());

            action->setIcon(GUIUtils::getThemedIcon(actionIconPathVariant.toString()));
        }
        auto wgtIconPathVariant = widget->property(ICON_PATH_PROPERTY_NAME);
        auto windowIconPathVariant = widget->property(WINDOWS_ICON_PATH_PROPERTY_NAME);
        auto moviePathVariant = widget->property(MOVIE_PATH_PROPERTY_NAME);
        if (!wgtIconPathVariant.isNull()) {
            auto iconPath = wgtIconPathVariant.toString();
            if (auto target = qobject_cast<QAbstractButton*>(widget)) {
                target->setIcon(GUIUtils::getThemedIcon(iconPath));
                continue;
            } else if (auto menu = qobject_cast<QMenu*>(widget)) {
                menu->setIcon(GUIUtils::getThemedIcon(iconPath));
                continue;
            } else if (auto target = qobject_cast<QLabel*>(widget)) {
                target->setPixmap(GUIUtils::getThemedIcon(iconPath).pixmap(PIXMAP_SIZE, PIXMAP_SIZE));
                continue;
            }

            FAIL_AND_CONTINUE(QString("Cannot set icon for widget %1 of type %2").arg(widget->objectName(), widget->metaObject()->className()));
        } else if (!windowIconPathVariant.isNull()) {
            widget->setWindowIcon(GUIUtils::getThemedIcon(windowIconPathVariant.toString()));
        } else if (!moviePathVariant.isNull()) {
            if (auto target = qobject_cast<QLabel*>(widget)) {
                auto oldMovie = target->movie();
                auto movie = new QMovie(GUIUtils::getThemedPath(moviePathVariant.toString()), QByteArray(), target);
                target->setMovie(movie);
                delete oldMovie;
                continue;
            }
            FAIL_AND_CONTINUE(QString("Cannot set movie for widget %1 of type %2").arg(widget->objectName(), widget->metaObject()->className()));
        }
    }
>>>>>>> b1d2ac07
}

void MainWindowImpl::registerStartupChecks(const QList<Task*>& tasks) {
    startupTasklist << tasks;
}

void MainWindowImpl::addNotification(const QString& message, NotificationType type) {
    SAFE_POINT(nStack != nullptr, "Notification stack is null", );
    nStack->add(message, type);
}

}  // namespace U2<|MERGE_RESOLUTION|>--- conflicted
+++ resolved
@@ -692,9 +692,6 @@
 }
 
 void MainWindowImpl::sl_colorThemeSwitched() {
-<<<<<<< HEAD
-    dockManager->colorThemeSwitched(isDark);
-=======
     const auto& allWidgets = QApplication::allWidgets();
     for (auto widget : qAsConst(allWidgets)) {
         auto actions = widget->actions();
@@ -734,7 +731,6 @@
             FAIL_AND_CONTINUE(QString("Cannot set movie for widget %1 of type %2").arg(widget->objectName(), widget->metaObject()->className()));
         }
     }
->>>>>>> b1d2ac07
 }
 
 void MainWindowImpl::registerStartupChecks(const QList<Task*>& tasks) {
