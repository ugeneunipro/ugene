--- conflicted
+++ resolved
@@ -40,13 +40,8 @@
 const int DockWidgetPaintData::ICON_TEXT_DIST = 6;
 const int DockWidgetPaintData::ICON_SIZE = 16;
 
-<<<<<<< HEAD
 void DockWidgetPainter::updateLabel(DockData* d, bool active, bool isDarkTheme) {
-    const QIcon icon = GUIUtils::getIconResource(d->wrapWidget->iconParameters);
-=======
-void DockWidgetPainter::updateLabel(DockData* d, bool active) {
     const QIcon icon = GUIUtils::getThemedIcon(d->wrapWidget->iconPath);
->>>>>>> b1d2ac07
     const QString text = d->wrapWidget->windowTitle();
     const QString keyPrefix = findKeyPrefix(d->keySequenceAction);
     const DockWidgetPaintData paintData(icon, keyPrefix + text, d->area);
@@ -101,7 +96,6 @@
 #ifdef Q_OS_WIN
     Q_UNUSED(active);
     Q_UNUSED(backgroundColor);
-<<<<<<< HEAD
     if (isDarkTheme) {
         return QColor(255, 255, 255, active ? 30 : 5);
     } else {
@@ -116,14 +110,6 @@
             innerColor = backgroundColor.darker(115);
         }
     }
-=======
-        return QColor(0, 0, 0, active ? 30 : 5);
-#else
-    QColor innerColor = backgroundColor;
-    if (active) {
-            innerColor = backgroundColor.darker(115);
-        }
->>>>>>> b1d2ac07
     return innerColor;
 #endif
 }
