/**
 * UGENE - Integrated Bioinformatics Tools.
 * Copyright (C) 2008-2025 UniPro <ugene@unipro.ru>
 * http://ugene.net
 *
 * This program is free software; you can redistribute it and/or
 * modify it under the terms of the GNU General Public License
 * as published by the Free Software Foundation; either version 2
 * of the License, or (at your option) any later version.
 *
 * This program is distributed in the hope that it will be useful,
 * but WITHOUT ANY WARRANTY; without even the implied warranty of
 * MERCHANTABILITY or FITNESS FOR A PARTICULAR PURPOSE. See the
 * GNU General Public License for more details.
 *
 * You should have received a copy of the GNU General Public License
 * along with this program; if not, write to the Free Software
 * Foundation, Inc., 51 Franklin Street, Fifth Floor, Boston,
 * MA 02110-1301, USA.
 */

#include <AppContextImpl.h>

#include <QDesktopServices>
#include <QMainWindow>
#include <QMessageBox>
#include <QTimer>

#include <U2Core/CollectionUtils.h>
#include <U2Core/DNAAlphabet.h>
#include <U2Core/DNASequenceObject.h>
#include <U2Core/DbiDocumentFormat.h>
#include <U2Core/DocumentImport.h>
#include <U2Core/GObject.h>
#include <U2Core/GUrl.h>
#include <U2Core/GUrlUtils.h>
#include <U2Core/L10n.h>
#include <U2Core/LoadDocumentTask.h>
#include <U2Core/LocalFileAdapter.h>
#include <U2Core/Log.h>
#include <U2Core/MultiTask.h>
#include <U2Core/ProjectModel.h>
#include <U2Core/ProjectService.h>
#include <U2Core/QObjectScopedPointer.h>
#include <U2Core/SaveDocumentTask.h>
#include <U2Core/SelectionUtils.h>
#include <U2Core/Settings.h>
#include <U2Core/U2SafePoints.h>
#include <U2Core/UserApplicationsSettings.h>

#include <U2Gui/ExportDocumentDialogController.h>
#include <U2Gui/ExportObjectUtils.h>
#include <U2Gui/GUIUtils.h>
#include <U2Gui/LastUsedDirHelper.h>
#include <U2Gui/ObjectViewModel.h>
#include <U2Gui/OpenViewTask.h>
#include <U2Gui/ReloadDocumentsTask.h>
#include <U2Gui/SearchBox.h>

#include <U2View/ADVSingleSequenceWidget.h>
#include <U2View/AnnotatedDNAView.h>

#include "ProjectViewImpl.h"
#include "project_support/DocumentFormatSelectorController.h"
#include "project_support/DocumentReadingModeSelectorController.h"
#include "project_support/ProjectLoaderImpl.h"

namespace U2 {

/* TRANSLATOR U2::ProjectViewImpl */
/* TRANSLATOR U2::ProjectTreeController */

const QString ProjectViewImpl::SETTINGS_ROOT("projecview/");
static const char* NOTIFICATION_TITLE = "File Modification Detected";

#define UPDATER_TIMEOUT 3000

DocumentUpdater::DocumentUpdater(QObject* p)
    : QObject(p) {
    auto timer = new QTimer(this);
    connect(timer, SIGNAL(timeout()), this, SLOT(sl_update()));
    timer->start(UPDATER_TIMEOUT);
    recursion = false;
    updateTask = nullptr;
}

void DocumentUpdater::sl_update() {
    if (recursion || updateTask != nullptr) {
        return;
    }
    recursion = true;
    update();
    recursion = false;
}

static bool hasActiveDialogs(QObject* o) {
    const QObjectList& childObjects = o->children();

    for (QObject* childObject : qAsConst(childObjects)) {
        if (hasActiveDialogs(childObject)) {
            return true;
        }
    }
    auto d = qobject_cast<QDialog*>(o);
    if (d != nullptr && d->isVisible()) {
        // coreLog.trace(QString("Rejecting dialog %1").arg(o->metaObject()->className()));
        return true;
    }
    return false;
}

void DocumentUpdater::update() {
    // This check is necessary, because if a document is removed from the project
    // while a modal dialog is active, it can lead to invalid pointers to GObjects.
    CHECK(QApplication::activeModalWidget() == nullptr, );
    Project* prj = AppContext::getProject();
    assert(prj);

    // don't check documents currently used by save/load tasks
    QList<Document*> docs2check = prj->getDocuments();
    excludeDocumentsInTasks(AppContext::getTaskScheduler()->getTopLevelTasks(), docs2check);

    // build list of documents which files were modified between calls to sl_update()
    QList<Document*> outdatedDocs;
    QList<Document*> removedDocs;
    foreach (Document* doc, docs2check) {
        SAFE_POINT(doc != nullptr, "Project contains NULL document", );

        if (!doc->isLoaded()) {
            continue;
        }

        if (GUrl_Network == doc->getURL().getType()) {
            // It is something like a network connection, skip it
            continue;
        }

        QFileInfo fi(doc->getURLString());
        bool fileCheckAllowedByHints = !(doc->getGHintsMap().value(ProjectLoaderHint_DontCheckForExistence, false).toBool());

        if (!fileCheckAllowedByHints && !doc->isModified()) {
            doc->setModified(true);
        }
        if (!fileCheckAllowedByHints) {
            continue;
        }
        if (!doc->isModified() && !fi.exists()) {  // file was removed from its folder
            removedDocs.append(doc);
        }

        auto dbiFormat = qobject_cast<DbiDocumentFormat*>(doc->getDocumentFormat());
        if (dbiFormat) {
            continue;
        }

        // TODO: changes within 1 second are not detected! If file is modified right after opening UGENE keeps a stale version of the document.
        QDateTime updTime = doc->getLastUpdateTime();

        // last update time is updated by save/load tasks
        // if it's a null the document was not loaded or saved => reload is pointless
        // if it's not a null and file not exists => file was deleted (don't reload)
        if (updTime.isNull()) {
            continue;
        }
        if (fi.lastModified() != updTime && fi.exists()) {  // file was modified
            outdatedDocs.append(doc);
        }
    }

    if (!outdatedDocs.isEmpty())
        notifyUserAndReloadDocuments(outdatedDocs);
    if (!removedDocs.isEmpty())
        notifyUserAndProcessRemovedDocuments(removedDocs);
}

bool DocumentUpdater::isAnyDialogOpened() const {
    foreach (GObjectViewWindow* vw, GObjectViewUtils::getAllActiveViews()) {
        if (hasActiveDialogs(vw)) {
            coreLog.trace(QString("View: '%1' has active dialogs, skipping reload").arg(vw->windowTitle()));
            return true;
        }
    }
    return false;
}

namespace {

void removeDocFromProject(Project* proj, Document* doc) {
    SAFE_POINT_NN(proj, );
    SAFE_POINT_NN(doc, );

    proj->removeRelations(doc->getURLString());
    proj->removeDocument(doc);
}

}  // namespace

bool DocumentUpdater::makeDecision(Document* doc, QListIterator<Document*>& iter) {
    QMessageBox::StandardButton btn = QMessageBox::question(AppContext::getMainWindow()->getQMainWindow(),
                                                            tr(NOTIFICATION_TITLE),
                                                            tr("The document '%1' was removed from its original folder. Do you wish to save it? "
                                                               "Otherwise, it will be removed from the current project.")
                                                                .arg(doc->getName()),
                                                            QMessageBox::Yes | QMessageBox::No | QMessageBox::NoToAll);

    Project* activeProject = AppContext::getProject();
    SAFE_POINT_NN(activeProject, false);

    switch (btn) {
        case QMessageBox::Yes: {
            QString saveFileFilter = doc->getDocumentFormat()->getSupportedDocumentFileExtensions().join(" *.").prepend("*.");
            QString newFileUrl = U2FileDialog::getSaveFileName(dynamic_cast<QWidget*>(AppContext::getMainWindow()), tr("Save as"), doc->getURLString(), saveFileFilter);
            CHECK(!newFileUrl.isEmpty(), false);

            activeProject->updateDocInRelations(doc->getURLString(), newFileUrl);

            Task* saveDoc = new SaveDocumentTask(doc, doc->getIOAdapterFactory(), newFileUrl);
            AppContext::getTaskScheduler()->registerTopLevelTask(saveDoc);

            doc->setURL(GUrl(newFileUrl));
            break;
        }
        case QMessageBox::No:
            removeDocFromProject(activeProject, doc);
            break;
        case QMessageBox::NoToAll:
            removeDocFromProject(activeProject, doc);
            while (iter.hasNext()) {
                doc = iter.next();
                removeDocFromProject(activeProject, doc);
            }
            break;
        default:
            FAIL("Unexpected user response", false);
    }
    return true;
}

void DocumentUpdater::notifyUserAndProcessRemovedDocuments(const QList<Document*>& removedDocs) {
    coreLog.trace(QString("Found %1 changed doc(s)!").arg(removedDocs.size()));
    if (isAnyDialogOpened())
        return;

    QList<Document*> dbiDocs;

    // query user what documents he wants to reload
    // reloaded document modification time will be updated in load task
    QListIterator<Document*> iter(removedDocs);
    while (iter.hasNext()) {
        Document* doc = iter.next();
        bool decisionIsMade = false;
        do {
            // don't try to save dbi format files, just delete from project
            if (qobject_cast<DbiDocumentFormat*>(doc->getDocumentFormat())) {
                dbiDocs.append(doc);
                decisionIsMade = true;
            } else {
                decisionIsMade = makeDecision(doc, iter);
            }
        } while (!decisionIsMade);
    }

    if (!dbiDocs.isEmpty()) {
        const bool severalDocRemoved = dbiDocs.size() > 1;
        const QString warningMessageText = severalDocRemoved ? tr("Several documents were removed from their original folders. Therefore, they will be deleted from the current project. "
                                                                  "Find the full list below.")
                                                             : tr("The document '%1' was removed from its original folder. Therefore, it will be deleted from the current project.")
                                                                   .arg(dbiDocs.first()->getName());

        QObjectScopedPointer<QMessageBox> warningBox = new QMessageBox(dynamic_cast<QWidget*>(AppContext::getMainWindow()));
        warningBox->setIcon(QMessageBox::Warning);
        warningBox->setWindowTitle(tr(NOTIFICATION_TITLE));
        warningBox->setText(warningMessageText);
        if (severalDocRemoved) {
            QString removedDocNameList;
            foreach (Document* doc, dbiDocs) {
                removedDocNameList += doc->getURLString() + '\n';
            }
            removedDocNameList.chop(1);  // remove the last new line character
            warningBox->setDetailedText(removedDocNameList);
        }
        warningBox->exec();
        CHECK(!warningBox.isNull(), );

        Project* activeProject = AppContext::getProject();
        SAFE_POINT_NN(activeProject, );
        foreach (Document* doc, dbiDocs) {
            removeDocFromProject(activeProject, doc);
        }
    }
}

void DocumentUpdater::notifyUserAndReloadDocuments(const QList<Document*>& outdatedDocs) {
    coreLog.trace(QString("Found %1 outdated docs!").arg(outdatedDocs.size()));
    if (isAnyDialogOpened())
        return;

    // query user what documents he wants to reload
    // reloaded document modification time will be updated in load task
    QList<Document*> docs2Reload;
    QListIterator<Document*> iter(outdatedDocs);
    while (iter.hasNext()) {
        Document* doc = iter.next();
        QMessageBox::StandardButton btn = QMessageBox::question(
            dynamic_cast<QWidget*>(AppContext::getMainWindow()),
            tr(NOTIFICATION_TITLE),
            tr("Document '%1' was modified. Do you want to reload it?\n"
               "Note that reloading may cause closing of some views associated with objects from the document.")
                .arg(doc->getName()),
            QMessageBox::Yes | QMessageBox::YesToAll | QMessageBox::No | QMessageBox::NoToAll);

        switch (btn) {
            case QMessageBox::Yes:
                docs2Reload.append(doc);
                break;

            case QMessageBox::YesToAll:
                docs2Reload.append(doc);
                while (iter.hasNext()) {
                    doc = iter.next();
                    docs2Reload.append(doc);
                }
                break;

            case QMessageBox::No:
                doc->setLastUpdateTime();
                break;

            case QMessageBox::NoToAll:
                doc->setLastUpdateTime();
                while (iter.hasNext()) {
                    doc = iter.next();
                    doc->setLastUpdateTime();
                }
                break;

            default:
                assert(0);
        }
    }

    if (docs2Reload.isEmpty()) {
        return;
    }

    // setup multi task : reload documents + open views

    reloadDocuments(docs2Reload);
}

void DocumentUpdater::sl_updateTaskStateChanged() {
    SAFE_POINT(updateTask != nullptr, "updateTask is NULL?", );
    if (updateTask->isFinished()) {
        updateTask = nullptr;
    }
}

void DocumentUpdater::excludeDocumentsInTasks(const QList<Task*>& tasks, QList<Document*>& documents) {
    foreach (Task* task, tasks) {
        excludeDocumentsInTasks(task->getPureSubtasks(), documents);
        auto saveTask = qobject_cast<SaveDocumentTask*>(task);
        if (saveTask) {
            documents.removeAll(saveTask->getDocument());
        } else {
            auto loadTask = qobject_cast<LoadDocumentTask*>(task);
            if (loadTask) {
                documents.removeAll(loadTask->getDocument(false));
            }
        }
    }
}

void DocumentUpdater::reloadDocuments(QList<Document*> docs2Reload) {
    QList<GObjectViewState*> states;
    QList<GObjectViewWindow*> viewWindows;

    for (Document* doc : qAsConst(docs2Reload)) {
        QList<GObjectViewWindow*> viewWnds = GObjectViewUtils::findViewsWithAnyOfObjects(doc->getObjects());
        foreach (GObjectViewWindow* vw, viewWnds) {
            viewWindows.append(vw);

            GObjectViewFactoryId id = vw->getViewFactoryId();
            QVariantMap stateData = vw->getObjectView()->saveState();
            if (stateData.isEmpty()) {
                continue;
            }
            states << new GObjectViewState(id, vw->getViewName(), "", stateData);

            vw->closeView();
        }
    }

    auto reloadTask = new ReloadDocumentsTask(docs2Reload);
    auto updateViewTask = new Task(tr("Restore state task"), TaskFlag_NoRun);

    foreach (GObjectViewState* state, states) {
        GObjectViewWindow* view = GObjectViewUtils::findViewByName(state->getViewName());
        if (view != nullptr) {
            assert(view->isPersistent());
            AppContext::getMainWindow()->getMDIManager()->activateWindow(view);
            updateViewTask->addSubTask(view->getObjectView()->updateViewTask(state->getStateName(), state->getStateData()));
        }
        delete state;
    }

    QList<Task*> subs;
    subs << reloadTask << updateViewTask;
    updateTask = new MultiTask(tr("Reload documents and restore view state task"), subs);
    connect(updateTask, SIGNAL(si_stateChanged()), SLOT(sl_updateTaskStateChanged()));
    AppContext::getTaskScheduler()->registerTopLevelTask(updateTask);
}

ProjectViewWidget::ProjectViewWidget() {
    setupUi(this);
    setObjectName(DOCK_PROJECT_VIEW);
    setWindowTitle(tr("Project"));

    updater = new DocumentUpdater(this);
}

void showWarningAndWriteToLog(const QString& message) {
    coreLog.error(message);
    QMessageBox::critical(AppContext::getMainWindow()->getQMainWindow(), L10N::errorTitle(), message);
}

static ProjectTreeGroupMode getLastGroupMode() {
    int n = AppContext::getSettings()->getValue(ProjectViewImpl::SETTINGS_ROOT + "groupMode", ProjectTreeGroupMode_ByDocument).toInt();
    n = qBound((int)ProjectTreeGroupMode_Min, n, (int)ProjectTreeGroupMode_Max);
    return (ProjectTreeGroupMode)n;
}

static void saveGroupMode(ProjectTreeGroupMode m) {
    AppContext::getSettings()->setValue(ProjectViewImpl::SETTINGS_ROOT + "groupMode", (int)m);
}

//////////////////////////////////////////////////////////////////////////
// ProjectViewImpl
ProjectViewImpl::ProjectViewImpl()
    : ProjectView(tr("ProjectView"), tr("ProjectView service provides basic project visualization and manipulation functionality")) {
    // todo: move it somewhere else -> object views could be openend without project view service active
    registerBuiltInObjectViews();
}

ProjectViewImpl::~ProjectViewImpl() {
    unregisterBuiltInObjectViews();
}

/// returns NULL if no actions are required to enable service
Task* ProjectViewImpl::createServiceEnablingTask() {
    return new EnableProjectViewTask(this);
}

/// returns NULL if no actions are required to disable service
Task* ProjectViewImpl::createServiceDisablingTask() {
    return new DisableProjectViewTask(this, saveProjectOnClose);
}

void ProjectViewImpl::enable() {
    Project* pr = AppContext::getProject();
    connect(pr, SIGNAL(si_documentRemoved(Document*)), SLOT(sl_onDocumentRemoved(Document*)));
    connect(pr, SIGNAL(si_modifiedStateChanged()), SLOT(sl_onProjectModifiedStateChanged()));

    pr->setMainThreadModificationOnly(true);

    MWMDIManager* mdi = AppContext::getMainWindow()->getMDIManager();
    connect(mdi, SIGNAL(si_windowAdded(MWMDIWindow*)), SLOT(sl_onMDIWindowAdded(MWMDIWindow*)));

    SAFE_POINT(projectViewWidget == nullptr, "Project widget is already initialized", );
    projectViewWidget = new ProjectViewWidget();

    saveSelectedDocsAction = new QAction(GUIUtils::getIconResource("ugene", "save_selected_documents.png"), tr("Save selected documents"), projectViewWidget);
    saveSelectedDocsAction->setObjectName(ACTION_PROJECT__SAVE_DOCUMENT);
    connect(saveSelectedDocsAction, SIGNAL(triggered()), SLOT(sl_onSaveSelectedDocs()));

    toggleCircularAction = new QAction(tr("Mark as circular"), projectViewWidget);
    toggleCircularAction->setCheckable(true);
    connect(toggleCircularAction, SIGNAL(triggered()), SLOT(sl_onToggleCircular()));

    relocateDocumentAction = new QAction(tr("Relocate..."), projectViewWidget);
    relocateDocumentAction->setIcon(GUIUtils::getIconResource("ugene", "relocate.png"));
    connect(relocateDocumentAction, SIGNAL(triggered()), SLOT(sl_relocate()));

    exportDocumentAction = new QAction(tr("Export document..."), projectViewWidget);
    exportDocumentAction->setObjectName("Export document");
    exportDocumentAction->setIcon(GUIUtils::getIconResource("ugene", "save_copy.png"));
    connect(exportDocumentAction, SIGNAL(triggered()), SLOT(sl_exportDocument()));

    openContainingFolderAction = new QAction(tr("Open containing folder"), projectViewWidget);
    openContainingFolderAction->setObjectName("openContainingFolderAction");
    connect(openContainingFolderAction, &QAction::triggered, this, &ProjectViewImpl::sl_onOpenContainingFolder);

    initView();

    MainWindow* mw = AppContext::getMainWindow();
    MWDockManager* dm = mw->getDockManager();
    projectViewWidget->setObjectName("project_view");  // TODO: must be DOCK_PROJECT_VIEW (as set in the constructor) but requires fixes across many files.
<<<<<<< HEAD
    dm->registerDock(MWDockArea_Left, projectViewWidget, IconParameters("ugene", "project.png"), QKeySequence(Qt::ALT | Qt::Key_1));
=======
    dm->registerDock(MWDockArea_Left, projectViewWidget, ":ugene/images/project.png", QKeySequence(Qt::ALT | Qt::Key_1));
>>>>>>> b1d2ac07
    if (AppContext::getSettings()->getValue(SETTINGS_ROOT + "firstShow", true).toBool()) {
        dm->activateDock(projectViewWidget->objectName());
        AppContext::getSettings()->setValue(SETTINGS_ROOT + "firstShow", false);
    }

    AppContextImpl::getApplicationContext()->setProjectView(this);

    updateMWTitle();
    foreach (MWMDIWindow* w, mdi->getWindows()) {
        sl_onMDIWindowAdded(w);
    }
}

void ProjectViewImpl::disable() {
    MainWindow* mw = AppContext::getMainWindow();
    if (projectViewWidget != nullptr) {
        saveWidgetState(projectViewWidget);
        saveGroupMode(projectTreeController->getModeSettings().groupMode);
    }

    Project* pr = AppContext::getProject();
    pr->disconnect(this);

    // All these QObjects are autodeleted when 'w' is deleted;
    projectTreeController = nullptr;
    objectViewController = nullptr;

    AppContextImpl::getApplicationContext()->setProjectView(nullptr);

    // close all views;
    MWMDIManager* mdiManager = mw->getMDIManager();
    const QList<GObjectViewWindow*> views = GObjectViewUtils::getAllActiveViews();
    foreach (GObjectViewWindow* view, views) {
        mdiManager->closeMDIWindow(view);
    }
    mw->setWindowTitle("");

    delete projectViewWidget;
    projectViewWidget = nullptr;
}

void ProjectViewImpl::saveWidgetState(ProjectViewWidget* w) {
    QByteArray splitState = w->splitter->saveState();
    AppContext::getSettings()->setValue(SETTINGS_ROOT + "splitterState", splitState);
}

void ProjectViewImpl::restoreWidgetState(ProjectViewWidget* w) {
    QByteArray splitState = AppContext::getSettings()->getValue(SETTINGS_ROOT + "splitterState", QByteArray()).toByteArray();
    if (!splitState.isEmpty()) {
        w->splitter->restoreState(splitState);
    }
}

void ProjectViewImpl::initView() {
    assert(projectTreeController == nullptr);
    ProjectTreeControllerModeSettings s;
    s.groupMode = getLastGroupMode();
    s.loadTaskProvider = this;
    s.markActive = true;
    s.activeFont.setWeight(QFont::Bold);
    projectTreeController = new ProjectTreeController(projectViewWidget->documentTreeWidget, s, projectViewWidget);
    connect(projectTreeController, SIGNAL(si_doubleClicked(GObject*)), SLOT(sl_onActivated(GObject*)));
    connect(projectTreeController, SIGNAL(si_doubleClicked(Document*)), SLOT(sl_onActivated(Document*)));
    connect(projectTreeController, SIGNAL(si_onPopupMenuRequested(QMenu&)), SLOT(sl_onDocTreePopupMenuRequested(QMenu&)));
    projectTreeController->setObjectName("document_Filter_Tree_Controller");
    connect(projectTreeController, SIGNAL(si_returnPressed(GObject*)), SLOT(sl_onActivated(GObject*)));
    connect(projectTreeController, SIGNAL(si_returnPressed(Document*)), SLOT(sl_onActivated(Document*)));
    connect(projectTreeController, &ProjectTreeController::si_filteringStarted, projectViewWidget->nameFilterEdit, &SearchBox::sl_filteringStarted);
    connect(projectTreeController, &ProjectTreeController::si_filteringFinished, projectViewWidget->nameFilterEdit, &SearchBox::sl_filteringFinished);

    connect(projectViewWidget->nameFilterEdit, &QLineEdit::textChanged, this, &ProjectViewImpl::sl_filterTextChanged);
    projectViewWidget->nameFilterEdit->installEventFilter(this);
    projectViewWidget->nameFilterEdit->setMaxLength(MAX_SEARCH_PATTERN_LENGTH + 1);

    assert(objectViewController == nullptr);
    objectViewController = new ObjectViewTreeController(projectViewWidget->viewTreeWidget);

    restoreWidgetState(projectViewWidget);
}

bool ProjectViewImpl::eventFilter(QObject* obj, QEvent* event) {
    if (event->type() == QEvent::Close) {
        auto ov = qobject_cast<GObjectViewWindow*>(obj);
        assert(ov);
        if (ov->isPersistent()) {
            saveViewState(ov, GObjectViewState::APP_CLOSING_STATE_NAME);
        }
    } else if (projectViewWidget != nullptr && projectViewWidget->nameFilterEdit == obj) {
        if (event->type() == QEvent::KeyPress) {
            auto keyEvent = static_cast<QKeyEvent*>(event);
            if (keyEvent->modifiers() == Qt::NoModifier && keyEvent->key() == Qt::Key_Escape) {
                projectViewWidget->nameFilterEdit->clear();
            }
        }
    }
    return QObject::eventFilter(obj, event);
}

void ProjectViewImpl::saveViewState(GObjectViewWindow* v, const QString& stateName) {
    Project* p = AppContext::getProject();
    GObjectViewFactoryId id = v->getViewFactoryId();
    GObjectViewState* state = GObjectViewUtils::findStateInList(v->getViewName(), stateName, p->getGObjectViewStates());
    QVariantMap stateData = v->getObjectView()->saveState();
    if (stateData.isEmpty()) {
        return;
    }
    if (state == nullptr) {
        state = new GObjectViewState(id, v->getViewName(), stateName, stateData);
        p->addGObjectViewState(state);
    } else {
        assert(state->getViewFactoryId() == id);  // TODO: handle this error;
        state->setStateData(stateData);
    }
}

void ProjectViewImpl::sl_onMDIWindowAdded(MWMDIWindow* m) {
    auto v = qobject_cast<GObjectViewWindow*>(m);
    if (v) {
        v->installEventFilter(this);
        connect(v, SIGNAL(si_persistentStateChanged(GObjectViewWindow*)), SLOT(sl_onViewPersistentStateChanged(GObjectViewWindow*)));
    }
}

void ProjectViewImpl::sl_onDocumentRemoved(Document* doc) {
    doc->disconnect(this);
}

void ProjectViewImpl::sl_onSaveSelectedDocs() {
    const DocumentSelection* docSelection = getDocumentSelection();
    QList<Document*> modifiedDocs;
    foreach (Document* doc, docSelection->getSelectedDocuments()) {
        if (doc->isTreeItemModified()) {
            modifiedDocs.append(doc);
        }
    }
    if (!modifiedDocs.isEmpty()) {
        AppContext::getTaskScheduler()->registerTopLevelTask(new SaveMultipleDocuments(modifiedDocs, false, SavedNewDoc_Open));
    }
}

void ProjectViewImpl::updateMWTitle() {
    Project* p = AppContext::getProject();
    QString title = p->getProjectName();
    if (title.isEmpty()) {
        title = tr("-");
    }
    if (p->isTreeItemModified()) {
        title += "*";
    }
    AppContext::getMainWindow()->setWindowTitle(title);
}

void ProjectViewImpl::sl_onProjectModifiedStateChanged() {
    updateMWTitle();
}

void ProjectViewImpl::sl_onViewPersistentStateChanged(GObjectViewWindow* v) {
    if (v->isPersistent()) {
        // add last saved state
        saveViewState(v, GObjectViewState::APP_CLOSING_STATE_NAME);
    } else {
        // remove all states
        QList<GObjectViewState*> states = GObjectViewUtils::findStatesByViewName(v->getViewName());
        foreach (GObjectViewState* s, states) {
            AppContext::getProject()->removeGObjectViewState(s);
        }
    }
}

void ProjectViewImpl::sl_onDocTreePopupMenuRequested(QMenu& m) {
    buildViewMenu(m);
    emit si_onDocTreePopupMenuRequested(m);
}

#define MAX_DOCS_TO_OPEN_VIEWS 5
QList<Task*> ProjectViewImpl::createLoadDocumentTasks(const QList<Document*>& docs) const {
    bool openViews = docs.size() <= MAX_DOCS_TO_OPEN_VIEWS;
    QList<Task*> res;
    foreach (Document* doc, docs) {
        Task* t;
        if (openViews) {
            t = new LoadUnloadedDocumentAndOpenViewTask(doc);
        } else {
            t = new LoadUnloadedDocumentTask(doc);
        }
        res.append(t);
    }
    return res;
}

// TODO: selection could be modified before slot activation!
class OpenViewContext : public QObject {
public:
    OpenViewContext()
        : state(nullptr), factory(nullptr) {
    }
    OpenViewContext(QObject* p, const MultiGSelection& s, GObjectViewFactory* f)
        : QObject(p), selection(s), state(nullptr), factory(f) {
    }
    OpenViewContext(QObject* p, const GObjectViewState* s, GObjectViewFactory* f)
        : QObject(p), state(s), factory(f) {
    }
    OpenViewContext(QObject* p, const QString& _viewName)
        : QObject(p), state(nullptr), factory(nullptr), viewName(_viewName) {
    }

    MultiGSelection selection;
    const GObjectViewState* state;
    GObjectViewFactory* factory;
    QString viewName;
};

class AddToViewContext : public QObject {
public:
    AddToViewContext(QObject* p, GObjectViewController* v, QList<GObject*> objs)
        : QObject(p), view(v) {
        foreach (GObject* o, objs) {
            objects.append(o);
        }
    }
    QPointer<GObjectViewController> view;
    QList<QPointer<GObject>> objects;
};

void ProjectViewImpl::sl_onActivated(GObject* o) {
    SAFE_POINT(o != nullptr, "No double-clicked object found", );

    GObjectSelection os;
    os.addToSelection(o);
    MultiGSelection ms;
    ms.addSelection(&os);

    QMenu activeViewsMenu(tr("Active views"), nullptr);
    QList<QAction*> openActions;
    QList<GObjectViewFactory*> fs = AppContext::getObjectViewFactoryRegistry()->getAllFactories();
    foreach (GObjectViewFactory* f, fs) {
        QList<QAction*> tmp = selectOpenViewActions(f, ms, &activeViewsMenu, true);
        openActions << tmp;
    }
    if (openActions.size() == 1) {
        QAction* a = openActions.first();
        a->trigger();
        return;
    }
    if (openActions.isEmpty()) {
        if (o->isUnloaded()) {
            AppContext::getTaskScheduler()->registerTopLevelTask(new LoadUnloadedDocumentTask(o->getDocument()));
        }
        return;
    }
    foreach (QAction* a, openActions) {
        activeViewsMenu.addAction(a);
    }
    activeViewsMenu.exec(QCursor::pos());
}

void ProjectViewImpl::sl_onActivated(Document* d) {
    SAFE_POINT(d != nullptr, "No double-clicked document found", );
    MultiGSelection ms;
    GObjectSelection gs;
    DocumentSelection ds;

    if (d->isLoaded()) {
        // find view for loaded objects in document
        gs.addToSelection(d->getObjects());
        ms.addSelection(&gs);
    } else {
        // try create view for unloaded
        ds.addToSelection(QList<Document*>() << d);
        ms.addSelection(&ds);
    }

    QMenu activeViewsMenu(tr("Active views"), nullptr);
    QList<QAction*> openActions;
    QList<GObjectViewFactory*> fs = AppContext::getObjectViewFactoryRegistry()->getAllFactories();
    foreach (GObjectViewFactory* f, fs) {
        QList<QAction*> tmp = selectOpenViewActions(f, ms, &activeViewsMenu, true);
        openActions << tmp;
    }
    if (openActions.isEmpty()) {
        if (!d->isLoaded()) {
            AppContext::getTaskScheduler()->registerTopLevelTask(new LoadUnloadedDocumentTask(d));
        }
        return;
    }
    if (openActions.size() == 1) {
        QAction* a = openActions.first();
        a->trigger();
        return;
    }
    foreach (QAction* a, openActions) {
        activeViewsMenu.addAction(a);
    }
    activeViewsMenu.exec(QCursor::pos());
}

QList<QAction*> ProjectViewImpl::selectOpenViewActions(GObjectViewFactory* f, const MultiGSelection& ms, QObject* actionsParent, bool tryActivate) {
    QList<QAction*> res;

    // check if object is already displayed in some view.
    QList<MWMDIWindow*> windows = AppContext::getMainWindow()->getMDIManager()->getWindows();
    auto objectsSelection = static_cast<const GObjectSelection*>(ms.findSelectionByType(GSelectionTypes::GOBJECTS));
    if (objectsSelection != nullptr) {
        QSet<GObject*> objectsInSelection = toSet(objectsSelection->getSelectedObjects());
        foreach (MWMDIWindow* w, windows) {
            auto ov = qobject_cast<GObjectViewWindow*>(w);
            if (ov == nullptr) {
                continue;
            }
            if (ov->getViewFactoryId() != f->getId()) {
                continue;
            }
            QList<GObject*> viewObjects = ov->getObjects();
            bool contains = false;
            for (GObject* o : qAsConst(viewObjects)) {
                if (objectsInSelection.contains(o)) {
                    contains = true;
                    break;
                }
            }
            if (!contains) {
                continue;
            }
            auto action = new QAction(tr("Activate view: %1").arg(ov->getViewName()), actionsParent);
            auto c = new OpenViewContext(action, ov->getViewName());
            action->setData(QVariant::fromValue((void*)c));
            connect(action, SIGNAL(triggered()), SLOT(sl_activateView()));
            res.append(action);
        }
    }

    if (tryActivate && res.size() == 1) {
        return res;
    }

    // Check if a new view can be created.
    if (f->canCreateView(ms)) {
        auto action = new QAction(tr("Open new view: %1").arg(f->getName()), actionsParent);
        action->setObjectName("action_open_view");
        auto c = new OpenViewContext(action, ms, f);
        action->setData(QVariant::fromValue((void*)c));
        connect(action, SIGNAL(triggered()), SLOT(sl_openNewView()));
        res.append(action);
    }

    if (tryActivate && res.size() == 1) {
        return res;
    }

    // check saved state can be activated
    QList<GObjectViewState*> viewStates = GObjectViewUtils::selectStates(f, ms, AppContext::getProject()->getGObjectViewStates());
    foreach (GObjectViewState* s, viewStates) {
        auto action = new QAction(tr("Open saved view '%1' with a state '%2'").arg(s->getViewName()).arg(s->getStateName()), actionsParent);
        auto c = new OpenViewContext(action, s, f);
        action->setData(QVariant::fromValue((void*)c));
        connect(action, SIGNAL(triggered()), SLOT(sl_openStateView()));
        res.append(action);
    }

    return res;
}

void ProjectViewImpl::buildOpenViewMenu(const MultiGSelection& ms, QMenu* m) {
    QList<GObjectViewFactory*> fs = AppContext::getObjectViewFactoryRegistry()->getAllFactories();
    for (GObjectViewFactory* f : qAsConst(fs)) {
        QList<QAction*> openActions = selectOpenViewActions(f, ms, m);
        if (openActions.isEmpty()) {
            continue;
        }
        if (openActions.size() == 1) {
            QAction* openAction = openActions.first();
            openAction->setObjectName("action_open_view");
            m->addAction(openAction);
            continue;
        }
        for (QAction* a : qAsConst(openActions)) {
            m->addAction(a);
        }
    }
}

void ProjectViewImpl::buildAddToViewMenu(const MultiGSelection& ms, QMenu* m) {
    MWMDIWindow* w = AppContext::getMainWindow()->getMDIManager()->getActiveWindow();
    if (w == nullptr) {
        return;
    }
    auto ow = qobject_cast<GObjectViewWindow*>(w);
    if (ow == nullptr) {
        return;
    }
    QList<GObject*> objects = SelectionUtils::getSelectedObjects(ms);
    if (objects.isEmpty()) {
        return;
    }
    foreach (GObject* obj, objects) {
        bool canBeAdded = ow->getObjectView()->canAddObject(obj);
        if (!canBeAdded) {
            return;
        }
    }
    auto action = new QAction(tr("Add to view: %1").arg(ow->getViewName()), m);
    auto ac = new AddToViewContext(action, ow->getObjectView(), objects);
    action->setData(QVariant::fromValue((void*)ac));
    action->setObjectName("action_add_view");
    connect(action, SIGNAL(triggered()), SLOT(sl_addToView()));
    m->addAction(action);
}

void ProjectViewImpl::buildRelocateMenu(QMenu* m) {
    const DocumentSelection* docSelection = getDocumentSelection();
    const GObjectSelection* objSelection = getGObjectSelection();
    if (!objSelection->isEmpty() || docSelection->getSelectedDocuments().size() != 1) {
        return;
    }
    Document* doc = docSelection->getSelectedDocuments().first();
    if (doc->isLoaded()) {
        DocumentFormatRegistry* dfr = AppContext::getDocumentFormatRegistry();
        QList<DocumentFormatId> ids = dfr->getRegisteredFormats();
        QList<DocumentFormat*> allWritableFormats;
        foreach (DocumentFormatId id, ids) {
            DocumentFormat* format = dfr->getFormatById(id);
            if (format->checkFlags(DocumentFormatFlag_SupportWriting) && !format->checkFlags(DocumentFormatFlag_CannotBeCreated)) {
                allWritableFormats.append(format);
            }
        }
        for (DocumentFormat* f : qAsConst(allWritableFormats)) {
            const QSet<GObjectType>& supportedObjectTypes = f->getSupportedObjectTypes();
            bool allObjectsWitable = true;
            foreach (GObject* gobj, doc->getObjects()) {
                if (!supportedObjectTypes.contains(gobj->getGObjectType())) {
                    allObjectsWitable = false;
                }
            }
            if (allObjectsWitable) {
                m->addAction(exportDocumentAction);
                return;
            }
        }
    } else {
        m->addAction(relocateDocumentAction);
    }
}

void ProjectViewImpl::buildViewMenu(QMenu& m) {
    auto openInMenu = new QMenu(tr("Open In"), &m);
    auto addToViewMenu = new QMenu(tr("Add to view"), &m);

    const DocumentSelection* docsSelection = getDocumentSelection();
    const GObjectSelection* objsSelection = getGObjectSelection();

    SAFE_POINT(docsSelection != nullptr, "Document selection is NULL", );
    SAFE_POINT(objsSelection != nullptr, "Object selection is NULL", );

    MultiGSelection multiSelection;
    if (!objsSelection->isEmpty()) {
        multiSelection.addSelection(objsSelection);
    }
    if (!docsSelection->isEmpty()) {
        multiSelection.addSelection(docsSelection);
    }

    buildOpenViewMenu(multiSelection, openInMenu);
    openInMenu->menuAction()->setObjectName("openInMenu");

    buildAddToViewMenu(multiSelection, addToViewMenu);
    addToViewMenu->menuAction()->setObjectName("submenu_add_view");

    bool submenusWereAdded = false;

    addToViewMenu->setDisabled(addToViewMenu->isEmpty());
    if (addToViewMenu->isEnabled()) {
        m.insertMenu(m.actions().first(), addToViewMenu);
        submenusWereAdded = true;
    }

    openInMenu->setDisabled(openInMenu->isEmpty());
    if (openInMenu->isEnabled()) {
        m.insertMenu(m.actions().first(), openInMenu);
        submenusWereAdded = true;
    }
    if (submenusWereAdded) {
        m.addSeparator();
    }

    bool hasModifiedDocs = false;
    foreach (Document* doc, docsSelection->getSelectedDocuments()) {
        if (doc->isTreeItemModified()) {
            hasModifiedDocs = true;
            break;
        }
    }

    buildRelocateMenu(&m);

    saveSelectedDocsAction->setEnabled(hasModifiedDocs);
    if (hasModifiedDocs) {
        m.addAction(saveSelectedDocsAction);
    }

    if (!objsSelection->isEmpty()) {
        bool seqobjFound = false;
        bool allCirc = true;
        bool allNucl = true;
        foreach (GObject* obj, objsSelection->getSelectedObjects()) {
            const bool objectIsModifiable = (!obj->isStateLocked());
            if (obj->getGObjectType() == GObjectTypes::SEQUENCE && objectIsModifiable) {
                seqobjFound = true;
                auto casted = qobject_cast<U2SequenceObject*>(obj);
                if (!casted->getAlphabet()->isNucleic()) {
                    allNucl = false;
                }
                if (!casted->isCircular()) {
                    allCirc = false;
                }
            }
        }
        if (seqobjFound && allNucl) {
            toggleCircularAction->setChecked(allCirc);
            m.addAction(toggleCircularAction);
        }
    }

    QSet<Document*> implicitDocumentSelection = projectTreeController->getDocumentSelectionDerivedFromObjects();
    if (std::any_of(implicitDocumentSelection.begin(), implicitDocumentSelection.end(), [](auto d) { return d->getURL().isLocalFile(); })) {
        openInMenu->addSeparator();
        openInMenu->addAction(openContainingFolderAction);
    }
}

void ProjectViewImpl::sl_activateView() {
    auto action = (QAction*)sender();
    auto c = static_cast<OpenViewContext*>(action->data().value<void*>());
    assert(!c->viewName.isEmpty());
    GObjectViewWindow* ov = GObjectViewUtils::findViewByName(c->viewName);
    if (ov != nullptr) {
        AppContext::getMainWindow()->getMDIManager()->activateWindow(ov);
    }
}

void ProjectViewImpl::sl_openNewView() {
    auto action = (QAction*)sender();
    auto c = static_cast<OpenViewContext*>(action->data().value<void*>());
    SAFE_POINT(c->factory->canCreateView(c->selection), "Invalid object view factory!", );
    Task* openViewTask = c->factory->createViewTask(c->selection);
    if (openViewTask != nullptr) {
        AppContext::getTaskScheduler()->registerTopLevelTask(openViewTask);
    }
}

void ProjectViewImpl::sl_addToView() {
    // TODO: create specialized action classes instead of using ->data().value<void*>() casts
    auto action = (QAction*)sender();
    auto ac = static_cast<AddToViewContext*>(action->data().value<void*>());
    GObjectViewController* view = ac->view;
    if (view == nullptr) {
        return;
    }
    foreach (GObject* o, ac->objects) {
        if (o != nullptr) {
            QString err = view->addObject(o);
            if (!err.isEmpty()) {
                QMessageBox::critical(nullptr, tr("Error"), err);
            }
        }
    }
}

void ProjectViewImpl::sl_openStateView() {
    auto action = (QAction*)sender();
    auto c = static_cast<OpenViewContext*>(action->data().value<void*>());
    const GObjectViewState* state = c->state;
    assert(state);

    // todo: 70% of code duplication with ObjectViewTreeController::sl_activateView -> create util
    GObjectViewWindow* view = GObjectViewUtils::findViewByName(state->getViewName());
    if (view != nullptr) {
        assert(view->isPersistent());
        AppContext::getTaskScheduler()->registerTopLevelTask(view->getObjectView()->updateViewTask(state->getStateName(), state->getStateData()));
    } else {
        GObjectViewFactory* f = AppContext::getObjectViewFactoryRegistry()->getFactoryById(state->getViewFactoryId());
        assert(f != nullptr);
        AppContext::getTaskScheduler()->registerTopLevelTask(f->createViewTask(state->getViewName(), state->getStateData()));
    }
}

void ProjectViewImpl::sl_filterTextChanged(const QString& str) {
    SAFE_POINT(projectTreeController != nullptr, "NULL controller", );
    QString changedText = str;
    ProjectTreeControllerModeSettings settings = projectTreeController->getModeSettings();
    if (str.length() > MAX_SEARCH_PATTERN_LENGTH) {
        changedText = str.mid(0, MAX_SEARCH_PATTERN_LENGTH);
        QString warning = ProjectViewImpl::tr("The search pattern is too long. Pattern was truncated to 1000 symbols.");
        coreLog.info(warning);
        QMessageBox::warning(AppContext::getMainWindow()->getQMainWindow(), L10N::warningTitle(), warning);
    }
    settings.tokensToShow = changedText.split(QRegExp("\\s+"), Qt::SkipEmptyParts);
    projectTreeController->updateSettings(settings);
}

void ProjectViewImpl::sl_relocate() {
    const DocumentSelection* ds = getDocumentSelection();
    Document* d = ds->isEmpty() ? nullptr : ds->getSelectedDocuments().first();
    if (d == nullptr) {
        return;
    }
    if (d->isLoaded()) {  // TODO: support loaded docs relocation?
        return;
    }
    LastUsedDirHelper h;
    h.url = U2FileDialog::getOpenFileName(projectViewWidget, tr("Select new file location"), h.dir);
    if (h.url.isEmpty()) {
        return;
    }
    AppContext::getTaskScheduler()->registerTopLevelTask(new RelocateDocumentTask(d->getURL(), GUrl(h.url, GUrl_File)));
}

void ProjectViewImpl::sl_exportDocument() {
    const DocumentSelection* ds = getDocumentSelection();
    Document* srcDoc = ds->isEmpty() ? nullptr : ds->getSelectedDocuments().first();
    if (srcDoc == nullptr) {
        return;
    }
    if (!srcDoc->isLoaded()) {
        return;
    }
    QObjectScopedPointer<ExportDocumentDialogController> dialog = new ExportDocumentDialogController(srcDoc, projectViewWidget);
    ExportObjectUtils::export2Document(dialog);
}

void ProjectViewImpl::highlightItem(Document* doc) {
    assert(doc);
    projectTreeController->highlightItem(doc);
}

void ProjectViewImpl::sl_onToggleCircular() {
    const GObjectSelection* objSelection = getGObjectSelection();
    foreach (GObject* obj, objSelection->getSelectedObjects()) {
        const bool objectIsModifiable = (!obj->isStateLocked());
        if (objectIsModifiable && obj->getGObjectType() == GObjectTypes::SEQUENCE) {
            auto casted = qobject_cast<U2SequenceObject*>(obj);
            SAFE_POINT(obj != nullptr, "casting to 'U2SequenceObject' failed", );
            casted->setCircular(toggleCircularAction->isChecked());
            projectTreeController->refreshObject(casted);
        }
    }
}

void ProjectViewImpl::sl_onOpenContainingFolder() {
    QSet<Document*> docToOpen = projectTreeController->getDocumentSelectionDerivedFromObjects();
    int nOpened = 0;
    int maxToOpen = 10;  // Limit number of opened folders, so user is not overflown with new File Manager's windows.
    for (Document* doc : qAsConst(docToOpen)) {
        const GUrl& url = doc->getURL();
        if (url.isLocalFile()) {
            QDesktopServices::openUrl(QUrl("file:///" + url.dirPath()));
            nOpened++;
            if (nOpened == maxToOpen) {
                break;
            }
        }
    }
}

//////////////////////////////////////////////////////////////////////////
// Tasks

// EnableProjectViewTask

EnableProjectViewTask::EnableProjectViewTask(ProjectViewImpl* pvi)
    : Task(tr("Enable ProjectView"), TaskFlag_NoRun), projectView(pvi) {
}

Task::ReportResult EnableProjectViewTask::report() {
    CHECK_NN(AppContext::getProject(), ReportResult_Finished);
    CHECK_NN(projectView, ReportResult_Finished);
    projectView->enable();
    return ReportResult_Finished;
}

DisableProjectViewTask::DisableProjectViewTask(ProjectViewImpl* pvi, bool saveProjectOnClose)
    : Task(tr("Disable project viewer"), TaskFlags_NR_FOSCOE), projectView(pvi), saveProject(saveProjectOnClose) {
}

void DisableProjectViewTask::prepare() {
    // TODO: this should be removed from here
    // because save project can be canceled by user.
    if (AppContext::getProject()->isTreeItemModified() && saveProject) {
        addSubTask(AppContext::getProjectService()->saveProjectTask(SaveProjectTaskKind_SaveProjectAndDocumentsAskEach));
    }
}

Task::ReportResult DisableProjectViewTask::report() {
    if (propagateSubtaskError()) {
        return ReportResult_Finished;
    }
    CHECK_NN(projectView, ReportResult_Finished);
    projectView->disable();
    return ReportResult_Finished;
}

}  // namespace U2<|MERGE_RESOLUTION|>--- conflicted
+++ resolved
@@ -468,7 +468,7 @@
     SAFE_POINT(projectViewWidget == nullptr, "Project widget is already initialized", );
     projectViewWidget = new ProjectViewWidget();
 
-    saveSelectedDocsAction = new QAction(GUIUtils::getIconResource("ugene", "save_selected_documents.png"), tr("Save selected documents"), projectViewWidget);
+    saveSelectedDocsAction = new QAction(QIcon(":ugene/images/save_selected_documents.png"), tr("Save selected documents"), projectViewWidget);
     saveSelectedDocsAction->setObjectName(ACTION_PROJECT__SAVE_DOCUMENT);
     connect(saveSelectedDocsAction, SIGNAL(triggered()), SLOT(sl_onSaveSelectedDocs()));
 
@@ -477,12 +477,12 @@
     connect(toggleCircularAction, SIGNAL(triggered()), SLOT(sl_onToggleCircular()));
 
     relocateDocumentAction = new QAction(tr("Relocate..."), projectViewWidget);
-    relocateDocumentAction->setIcon(GUIUtils::getIconResource("ugene", "relocate.png"));
+    relocateDocumentAction->setIcon(QIcon(":ugene/images/relocate.png"));
     connect(relocateDocumentAction, SIGNAL(triggered()), SLOT(sl_relocate()));
 
     exportDocumentAction = new QAction(tr("Export document..."), projectViewWidget);
     exportDocumentAction->setObjectName("Export document");
-    exportDocumentAction->setIcon(GUIUtils::getIconResource("ugene", "save_copy.png"));
+    exportDocumentAction->setIcon(QIcon(":ugene/images/save_copy.png"));
     connect(exportDocumentAction, SIGNAL(triggered()), SLOT(sl_exportDocument()));
 
     openContainingFolderAction = new QAction(tr("Open containing folder"), projectViewWidget);
@@ -494,11 +494,7 @@
     MainWindow* mw = AppContext::getMainWindow();
     MWDockManager* dm = mw->getDockManager();
     projectViewWidget->setObjectName("project_view");  // TODO: must be DOCK_PROJECT_VIEW (as set in the constructor) but requires fixes across many files.
-<<<<<<< HEAD
-    dm->registerDock(MWDockArea_Left, projectViewWidget, IconParameters("ugene", "project.png"), QKeySequence(Qt::ALT | Qt::Key_1));
-=======
     dm->registerDock(MWDockArea_Left, projectViewWidget, ":ugene/images/project.png", QKeySequence(Qt::ALT | Qt::Key_1));
->>>>>>> b1d2ac07
     if (AppContext::getSettings()->getValue(SETTINGS_ROOT + "firstShow", true).toBool()) {
         dm->activateDock(projectViewWidget->objectName());
         AppContext::getSettings()->setValue(SETTINGS_ROOT + "firstShow", false);
