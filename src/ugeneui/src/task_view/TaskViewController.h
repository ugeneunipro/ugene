/**
 * UGENE - Integrated Bioinformatics Tools.
 * Copyright (C) 2008-2025 UniPro <ugene@unipro.ru>
 * http://ugene.net
 *
 * This program is free software; you can redistribute it and/or
 * modify it under the terms of the GNU General Public License
 * as published by the Free Software Foundation; either version 2
 * of the License, or (at your option) any later version.
 *
 * This program is distributed in the hope that it will be useful,
 * but WITHOUT ANY WARRANTY; without even the implied warranty of
 * MERCHANTABILITY or FITNESS FOR A PARTICULAR PURPOSE. See the
 * GNU General Public License for more details.
 *
 * You should have received a copy of the GNU General Public License
 * along with this program; if not, write to the Free Software
 * Foundation, Inc., 51 Franklin Street, Fifth Floor, Boston,
 * MA 02110-1301, USA.
 */

#pragma once

#include <QAction>
#include <QMouseEvent>
#include <QPushButton>
#include <QTextEdit>
#include <QTreeWidget>

#include <U2Core/IconParameters.h>
#include <U2Core/PluginModel.h>
#include <U2Core/ProjectModel.h>

#include <U2Gui/MainWindow.h>

namespace U2 {

class Task;

//////////////////////////////////////////////////////////////////////////
// controller
class TVTreeItem;

enum TVColumns {
    TVColumns_Name,
    TVColumns_Desc,
    TVColumns_Progress,
    TVColumns_Actions,
    TVColumns_NumCols
};

class TaskViewDockWidget : public QWidget {
    Q_OBJECT
public:
    TaskViewDockWidget();
    ~TaskViewDockWidget();

    void selectTask(Task* t);

    int countAvailableReports() const;

<<<<<<< HEAD
    IconParameters waitingIp;
    IconParameters activeIp;
    IconParameters finishedIp;
    IconParameters wasErrorIp;
=======
    QString waitingIconPath;
    QString activeIconPath;
    QString finishedIconPath;
    QString wasErrorIconPath;
>>>>>>> b1d2ac07

signals:
    void si_reportsCountChanged();

private slots:
    void sl_onTopLevelTaskRegistered(Task*);
    void sl_onTopLevelTaskUnregistered(Task* t);
    void sl_onStateChanged(Task* t);
    void sl_onSubtaskAdded(Task* sub);
    void sl_onTaskProgress();
    void sl_onTaskDescription();
    void sl_onContextMenuRequested(const QPoint& pos);
    void sl_onTreeSelectionChanged();
    void sl_onCancelTask();
    void sl_onViewTaskReport();
    void sl_onRemoveTaskReport();
    void sl_cancelTaskByButton();
    void sl_activateReportByButton();
    void sl_itemDoubleClicked(QTreeWidgetItem* item, int column);
    void sl_itemExpanded(QTreeWidgetItem* i);
    void si_colorThemeSwitched();

private:
    void activateReport(TVTreeItem* i);
    void removeReport(TVTreeItem* i);
    void initActions();
    void updateState();
    void buildTree();
    TVTreeItem* createTaskItem(Task* t);
    void addTopLevelTask(Task* t);

    TVTreeItem* findItem(Task* t, bool topLevelOnly) const;
    TVTreeItem* findChildItem(TVTreeItem* i, Task* t) const;

    void recurciveColorThemeUpdate(TVTreeItem* item);

    // actual widget
    QTreeWidget* tree;
    QAction* viewReportAction;
    QAction* cancelTaskAction;
    QAction* removeReportAction;
};

class TVReportWindow : public MWMDIWindow {
    Q_OBJECT
public:
    TVReportWindow(const QString& taskName, qint64 taskId, const QString& report);

    static QString genWindowName(const QString& taskName);
    static QString prepareReportHTML(Task* t);

    qint64 taskId;
    QTextEdit* textEdit;
    bool eventFilter(QObject* o, QEvent* e);

private slots:
    void sl_open();

private:
    static QString convertTime(int msecs);
    void showContextMenu(const QPoint& pos, const QString& url);
    QAction* createDirAction(const QString& url, QObject* parent);
    QAction* createFileAction(const QString& url, QObject* parent);
    QAction* createOpenAction(const QString& name, const QString& url, QObject* parent, const QString& icon = QString());
};

class TVButton;
class TVTreeItem : public QTreeWidgetItem {
public:
    TVTreeItem(TaskViewDockWidget* w, Task* t);

    void updateVisual();

    Task* task;
    TaskViewDockWidget* w;

    qint64 taskId;
    QString taskName;

    QString taskReport;
    TVButton* reportButton;
    TVButton* cancelButton;
    int reportWindowId;
    bool wasCanceled;
    bool wasError;

    void detachFromTask();
};

class TVButton : public QPushButton {
    Q_OBJECT
public:
    TVButton(TVTreeItem* t)
        : ti(t) {};
    TVTreeItem* ti;
};

}  // namespace U2<|MERGE_RESOLUTION|>--- conflicted
+++ resolved
@@ -59,17 +59,10 @@
 
     int countAvailableReports() const;
 
-<<<<<<< HEAD
-    IconParameters waitingIp;
-    IconParameters activeIp;
-    IconParameters finishedIp;
-    IconParameters wasErrorIp;
-=======
     QString waitingIconPath;
     QString activeIconPath;
     QString finishedIconPath;
     QString wasErrorIconPath;
->>>>>>> b1d2ac07
 
 signals:
     void si_reportsCountChanged();
