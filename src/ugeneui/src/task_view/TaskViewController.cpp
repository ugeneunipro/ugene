/**
 * UGENE - Integrated Bioinformatics Tools.
 * Copyright (C) 2008-2025 UniPro <ugene@unipro.ru>
 * http://ugene.net
 *
 * This program is free software; you can redistribute it and/or
 * modify it under the terms of the GNU General Public License
 * as published by the Free Software Foundation; either version 2
 * of the License, or (at your option) any later version.
 *
 * This program is distributed in the hope that it will be useful,
 * but WITHOUT ANY WARRANTY; without even the implied warranty of
 * MERCHANTABILITY or FITNESS FOR A PARTICULAR PURPOSE. See the
 * GNU General Public License for more details.
 *
 * You should have received a copy of the GNU General Public License
 * along with this program; if not, write to the Free Software
 * Foundation, Inc., 51 Franklin Street, Fifth Floor, Boston,
 * MA 02110-1301, USA.
 */

#include <typeinfo>

#include <QDesktopServices>
#include <QDir>
#include <QHeaderView>
#include <QMenu>
#include <QMessageBox>
#include <QUrl>
#include <QVBoxLayout>

#include <U2Core/AppContext.h>
#include <U2Core/L10n.h>
#include <U2Core/Log.h>
#include <U2Core/Settings.h>
#include <U2Core/Task.h>
#include <U2Core/Timer.h>
#include <U2Core/U2SafePoints.h>

#include <U2Gui/GUIUtils.h>

#include "TaskViewController.h"

// TODO: do not create subtask items until not expanded

namespace U2 {

#define SETTINGS_ROOT QString("task_view/")

TaskViewDockWidget::TaskViewDockWidget() {
<<<<<<< HEAD
    waitingIp = IconParameters("ugene", "hourglass.png");
    activeIp = IconParameters("ugene", "hourglass_go.png");
    wasErrorIp = IconParameters("ugene", "hourglass_err.png");
    finishedIp = IconParameters("ugene", "hourglass_ok.png");
=======
    waitingIconPath = ":ugene/images/hourglass.png";
    activeIconPath = ":ugene/images/hourglass_go.png";
    wasErrorIconPath = ":ugene/images/hourglass_err.png";
    finishedIconPath = ":ugene/images/hourglass_ok.png";
>>>>>>> b1d2ac07

    setObjectName(DOCK_TASK_VIEW);
    setWindowTitle(tr("Tasks"));

    auto l = new QVBoxLayout();
    l->setSpacing(0);
    l->setContentsMargins(0, 0, 0, 0);
    l->setContentsMargins(0, 0, 0, 0);
    setLayout(l);

    tree = new QTreeWidget(this);
    tree->setObjectName(DOCK_TASK_TREE_VIEW);
    l->addWidget(tree);

    buildTree();
    tree->setColumnWidth(0, 400);  // TODO: save geometry!
    tree->setColumnWidth(1, 250);
    tree->setContextMenuPolicy(Qt::CustomContextMenu);

    connect(tree, SIGNAL(customContextMenuRequested(const QPoint&)), SLOT(sl_onContextMenuRequested(const QPoint&)));
    connect(tree, SIGNAL(itemSelectionChanged()), SLOT(sl_onTreeSelectionChanged()));
    connect(tree, SIGNAL(itemDoubleClicked(QTreeWidgetItem*, int)), SLOT(sl_itemDoubleClicked(QTreeWidgetItem*, int)));
    connect(tree, SIGNAL(itemExpanded(QTreeWidgetItem*)), SLOT(sl_itemExpanded(QTreeWidgetItem*)));

    initActions();
    updateState();
}

TaskViewDockWidget::~TaskViewDockWidget() {
    QByteArray headerState = tree->header()->saveState();
    AppContext::getSettings()->setValue(SETTINGS_ROOT + "tree_header", headerState);
}

void TaskViewDockWidget::initActions() {
    cancelTaskAction = new QAction(tr("Cancel task"), this);
    cancelTaskAction->setObjectName("Cancel task");
    cancelTaskAction->setIcon(GUIUtils::getIconResource("ugene", "cancel.png"));
    connect(cancelTaskAction, SIGNAL(triggered()), SLOT(sl_onCancelTask()));

    viewReportAction = new QAction(tr("View report"), this);
    viewReportAction->setIcon(GUIUtils::getIconResource("ugene", "task_report.png"));
    connect(viewReportAction, SIGNAL(triggered()), SLOT(sl_onViewTaskReport()));

    removeReportAction = new QAction(tr("Remove report"), this);
    removeReportAction->setIcon(GUIUtils::getIconResource("ugene", "task_report.png"));
    connect(removeReportAction, SIGNAL(triggered()), SLOT(sl_onRemoveTaskReport()));

    TaskScheduler* s = AppContext::getTaskScheduler();
    connect(s, SIGNAL(si_topLevelTaskRegistered(Task*)), SLOT(sl_onTopLevelTaskRegistered(Task*)));
    connect(s, SIGNAL(si_topLevelTaskUnregistered(Task*)), SLOT(sl_onTopLevelTaskUnregistered(Task*)));
    connect(s, SIGNAL(si_stateChanged(Task*)), SLOT(sl_onStateChanged(Task*)));
    connect(AppContext::getMainWindow(), &MainWindow::si_colorThemeSwitched, this, &TaskViewDockWidget::si_colorThemeSwitched);
}

void TaskViewDockWidget::updateState() {
    QList<QTreeWidgetItem*> selItems = tree->selectedItems();
    bool hasActiveTask = false;
    bool hasTaskWithReport = false;
    foreach (QTreeWidgetItem* i, selItems) {
        auto ti = static_cast<TVTreeItem*>(i);
        hasActiveTask = hasActiveTask || ti->task != nullptr;
        hasTaskWithReport = hasTaskWithReport || ti->reportButton != nullptr;
    }
    cancelTaskAction->setEnabled(hasActiveTask);
    viewReportAction->setEnabled(hasTaskWithReport && selItems.size() == 1);
    removeReportAction->setEnabled(hasTaskWithReport && selItems.size() == 1);
}

void TaskViewDockWidget::buildTree() {
    tree->setColumnCount(TVColumns_NumCols);
    QStringList labels;
    for (int i = 0; i < TVColumns_NumCols; i++) {
        switch ((TVColumns)i) {
            case TVColumns_Name:
                labels << tr("Task name");
                break;
            case TVColumns_Desc:
                labels << tr("Task state description");
                break;
            case TVColumns_Progress:
                labels << tr("Task progress");
                break;
            case TVColumns_Actions:
                labels << tr("Actions");
                break;
            case TVColumns_NumCols:
                break;
        }
    }
    tree->setColumnWidth(TVColumns_Actions, 50);
    tree->setHeaderLabels(labels);
    tree->setSortingEnabled(false);
    tree->setUniformRowHeights(true);
    QByteArray headerState = AppContext::getSettings()->getValue(SETTINGS_ROOT + "tree_header", QByteArray()).toByteArray();
    if (!headerState.isEmpty()) {
        tree->header()->restoreState(headerState);
    }

    const QList<Task*>& topLevelTasks = AppContext::getTaskScheduler()->getTopLevelTasks();
    foreach (Task* t, topLevelTasks) {
        addTopLevelTask(t);
    }
}

void TaskViewDockWidget::addTopLevelTask(Task* t) {
    TVTreeItem* ti = createTaskItem(t);
    tree->addTopLevelItem(ti);
    auto w = new QWidget();
    auto l = new QHBoxLayout();
    l->addStretch(10);
    l->setContentsMargins(0, 0, 0, 0);
    l->setSpacing(10);
    l->addSpacing(10);
    w->setLayout(l);

    ti->cancelButton = new TVButton(ti);
    ti->cancelButton->setFlat(true);
    ti->cancelButton->setIcon(cancelTaskAction->icon());
    ti->cancelButton->setFixedSize(QSize(20, 20));
    connect(ti->cancelButton, SIGNAL(clicked()), SLOT(sl_cancelTaskByButton()));

    l->insertWidget(1, ti->cancelButton);

    tree->setItemWidget(ti, TVColumns_Actions, w);
}

TVTreeItem* TaskViewDockWidget::createTaskItem(Task* task) {
    auto ti = new TVTreeItem(this, task);

    connect(task, SIGNAL(si_subtaskAdded(Task*)), SLOT(sl_onSubtaskAdded(Task*)));
    connect(task, SIGNAL(si_progressChanged()), SLOT(sl_onTaskProgress()));
    connect(task, SIGNAL(si_descriptionChanged()), SLOT(sl_onTaskDescription()));

    return ti;
}

void TaskViewDockWidget::sl_itemDoubleClicked(QTreeWidgetItem* item, int column) {
    Q_UNUSED(column);
    auto ti = static_cast<TVTreeItem*>(item);
    if (ti != nullptr && ti->reportButton != nullptr) {
        activateReport(ti);
    }
}

void TaskViewDockWidget::sl_cancelTaskByButton() {
    auto b = qobject_cast<TVButton*>(sender());
    if (b->ti->task != nullptr) {
        b->ti->task->cancel();
    } else {
        removeReport(b->ti);
    }
}

TVTreeItem* TaskViewDockWidget::findItem(Task* t, bool topLevelOnly) const {
    SAFE_POINT(t != nullptr, "An attempt to fild item for a NULL task", nullptr);
    for (int i = 0, n = tree->topLevelItemCount(); i < n; i++) {
        QTreeWidgetItem* item = tree->topLevelItem(i);
        SAFE_POINT(item != nullptr, QString("%1 top level item is NULL").arg(i), nullptr);

        auto ti = dynamic_cast<TVTreeItem*>(item);
        SAFE_POINT(ti != nullptr, QString("%1 QTreeWidgetItem can't be converted to TVTreeItem, real class: %2").arg(i).arg(typeid(item).name()), nullptr);

        if (ti->task == t) {
            return ti;
        }
        if (ti->task != t->getTopLevelParentTask()) {
            continue;
        }
        if (!topLevelOnly) {
            TVTreeItem* res = findChildItem(ti, t);
            if (res != nullptr) {
                return res;
            }
        }
    }
    return nullptr;
}

TVTreeItem* TaskViewDockWidget::findChildItem(TVTreeItem* ti, Task* t) const {
    SAFE_POINT(ti != nullptr, "TVTreeItem is NULL", nullptr);
    for (int i = 0, n = ti->childCount(); i < n; i++) {
        QTreeWidgetItem* item = ti->child(i);
        SAFE_POINT(item != nullptr, QString("%1 child item is NULL").arg(i), nullptr);

        auto cti = dynamic_cast<TVTreeItem*>(item);
        SAFE_POINT(ti != nullptr, QString("%1 child QTreeWidgetItem can't be converted to TVTreeItem, real class: %2").arg(i).arg(typeid(item).name()), nullptr);

        if (cti->task == t) {
            return cti;
        }
        TVTreeItem* res = findChildItem(cti, t);
        if (res != nullptr) {
            return res;
        }
    }
    return nullptr;
}

void TaskViewDockWidget::recurciveColorThemeUpdate(TVTreeItem* item) {
    for (int i = 0, n = item->childCount(); i < n; i++) {
        QTreeWidgetItem* child = item->child(i);
        SAFE_POINT_NN(child, );

        auto cti = dynamic_cast<TVTreeItem*>(child);
        SAFE_POINT_NN(cti, );

        cti->updateVisual();
        recurciveColorThemeUpdate(cti);
    }
}

void TaskViewDockWidget::sl_onTopLevelTaskRegistered(Task* t) {
    addTopLevelTask(t);
}

void TaskViewDockWidget::sl_onTopLevelTaskUnregistered(Task* t) {
    TVTreeItem* ti = findItem(t, true);
    CHECK(ti != nullptr, );
    disconnect(t, nullptr, this, nullptr);
    delete ti;
}

void TaskViewDockWidget::sl_activateReportByButton() {
    auto b = qobject_cast<TVButton*>(sender());
    activateReport(b->ti);
}

void TaskViewDockWidget::sl_onViewTaskReport() {
    QList<QTreeWidgetItem*> items = tree->selectedItems();
    SAFE_POINT(items.size() == 1, "An incorrect selection in the Task View", );
    auto ti = static_cast<TVTreeItem*>(items.first());
    activateReport(ti);
}

int TaskViewDockWidget::countAvailableReports() const {
    int res = 0;
    for (int i = 0, n = tree->topLevelItemCount(); i < n; i++) {
        QTreeWidgetItem* item = tree->topLevelItem(i);
        auto ti = static_cast<TVTreeItem*>(item);
        res += ti->reportButton == nullptr ? 0 : 1;
    }
    return res;
}

void TaskViewDockWidget::removeReport(TVTreeItem* ti) {
    SAFE_POINT_NN(ti->reportButton, );
    delete ti;
    emit si_reportsCountChanged();
}

void TaskViewDockWidget::sl_onRemoveTaskReport() {
    QList<QTreeWidgetItem*> items = tree->selectedItems();
    SAFE_POINT(items.size() == 1, "An incorrect selection in the Task View", );
    auto ti = static_cast<TVTreeItem*>(items.first());
    removeReport(ti);
}

void TaskViewDockWidget::activateReport(TVTreeItem* ti) {
    SAFE_POINT_NN(ti->reportButton, );
    uiLog.details(tr("Activating task report: %1").arg(ti->taskName));

    MWMDIManager* mdi = AppContext::getMainWindow()->getMDIManager();
    MWMDIWindow* w = ti->reportWindowId != -1 ? nullptr : mdi->getWindowById(ti->reportWindowId);
    if (w != nullptr) {
        mdi->activateWindow(w);
        return;
    }
    w = new TVReportWindow(ti->taskName, ti->taskId, ti->taskReport);
    mdi->addMDIWindow(w);
    ti->reportWindowId = w->getId();
}

void TaskViewDockWidget::sl_onSubtaskAdded(Task* sub) {
    auto parent = qobject_cast<Task*>(sender());
    TVTreeItem* ti = findItem(parent, false);
    CHECK(ti != nullptr, );
    if (ti->isExpanded() || ti->childCount() > 0) {
        TVTreeItem* childItem = createTaskItem(sub);
        ti->addChild(childItem);
    }
    ti->updateVisual();
}

void TaskViewDockWidget::sl_onTaskProgress() {
    auto t = qobject_cast<Task*>(sender());
    CHECK(t != nullptr, );
    TVTreeItem* ti = findItem(t, false);
    if (ti == nullptr) {
        if (t != nullptr) {
            assert(!t->isTopLevelTask());
        }
        return;
    }
    ti->updateVisual();
}

void TaskViewDockWidget::sl_onTaskDescription() {
    auto t = qobject_cast<Task*>(sender());
    TVTreeItem* ti = findItem(t, false);
    if (ti == nullptr) {
        assert(!t->isTopLevelTask());
        return;
    }
    ti->updateVisual();
}

void TaskViewDockWidget::sl_onStateChanged(Task* t) {
    SAFE_POINT(t != nullptr, "Task is NULL", );
    TVTreeItem* ti = findItem(t, false);
    if (ti == nullptr) {
        assert(!t->isTopLevelTask());
        return;
    }
    if (t->isFinished()) {
        ti->wasError = t->hasError();
        ti->wasCanceled = t->isCanceled();
    }
    ti->updateVisual();
}

void TaskViewDockWidget::sl_onTreeSelectionChanged() {
    updateState();
}

void TaskViewDockWidget::sl_onContextMenuRequested(const QPoint& pos) {
    Q_UNUSED(pos);

    QMenu popup;
    popup.addAction(viewReportAction);
    if (removeReportAction->isEnabled()) {
        popup.addAction(removeReportAction);
    } else {
        popup.addAction(cancelTaskAction);
    }
    popup.exec(QCursor::pos());
}

void TaskViewDockWidget::sl_onCancelTask() {
    QList<QTreeWidgetItem*> items = tree->selectedItems();
    assert(!items.isEmpty());
    foreach (QTreeWidgetItem* item, items) {
        auto tv = static_cast<TVTreeItem*>(item);
        tv->task->cancel();
    }
}

void TaskViewDockWidget::sl_itemExpanded(QTreeWidgetItem* qi) {
    if (qi->childCount() > 0) {
        return;
    }
    auto ti = static_cast<TVTreeItem*>(qi);
    if (ti->task == nullptr) {
        return;
    }
    if (qi->childIndicatorPolicy() != QTreeWidgetItem::ShowIndicator) {  // all taskitems with subtasks have QTreeWidgetItem::ShowIndicator
        assert(ti->task == nullptr || ti->task->getSubtasks().isEmpty());
        return;
    }

    const QList<QPointer<Task>>& subs = ti->task->getSubtasks();
    assert(!subs.isEmpty());
    QList<QTreeWidgetItem*> newSubtaskItems;
    foreach (const QPointer<Task>& sub, subs) {
        newSubtaskItems.append(createTaskItem(sub.data()));
    }
    ti->addChildren(newSubtaskItems);
    ti->updateVisual();
}

void TaskViewDockWidget::si_colorThemeSwitched() {
    for (int i = 0, n = tree->topLevelItemCount(); i < n; i++) {
        QTreeWidgetItem* item = tree->topLevelItem(i);
        SAFE_POINT_NN(item, );

        auto ti = static_cast<TVTreeItem*>(item);
        SAFE_POINT_NN(item, );

        ti->updateVisual();
        recurciveColorThemeUpdate(ti);
    }
}

void TaskViewDockWidget::selectTask(Task* t) {
    TVTreeItem* ti = findItem(t, true);
    if (ti == nullptr) {
        assert(!t->isTopLevelTask());
        return;
    }
    tree->scrollToItem(ti);
    ti->setSelected(true);
}

TVReportWindow::TVReportWindow(const QString& taskName, qint64 tid, const QString& report)
    : MWMDIWindow(genWindowName(taskName)), taskId(tid) {
    auto l = new QVBoxLayout();
    l->setContentsMargins(0, 0, 0, 0);
    setLayout(l);

    textEdit = new QTextEdit();
    textEdit->setObjectName("reportTextEdit");
    textEdit->setAcceptRichText(true);
    textEdit->setReadOnly(true);
    textEdit->setText(report);

    l->addWidget(textEdit);
    textEdit->viewport()->installEventFilter(this);
    textEdit->viewport()->setMouseTracking(true);
}

QString TVReportWindow::genWindowName(const QString& taskName) {
    return tr("Task report [%1]").arg(taskName);
}

QString TVReportWindow::prepareReportHTML(Task* t) {
    assert(t->isReportingSupported() && t->isReportingEnabled());
    QString report = "<table>";
    report += "<tr><td><center><h1>" + genWindowName(t->getTaskName()) + "</h1></center><br><br></td></tr>";
    report += "<tr><td>";

    report += "<table>";
    QString status = t->hasError() ? tr("Failed") : t->isCanceled() ? tr("Canceled")
                                                                    : tr("Finished");
    report += "<tr><td width=200><b>" + tr("Status") + "</b></td><td>" + status + "</td></tr>";
    if (t->hasError()) {
        report += "<tr><td><b>" + tr("Error:") + "</b></td><td>" + t->getError().replace('|', "&#124;") + "</td></tr>";
    }

    int msecs = GTimer::millisBetween(t->getTimeInfo().startTime, t->getTimeInfo().finishTime);

    report += "<tr><td><b>" + tr("Time") + "</b></td><td>" + convertTime(msecs) + "</td></tr>";
    report += "</td></tr>";
    report += "</table>";

    report += "</td></tr><tr><td>";

    report += t->generateReport().replace('|', "&#124;") + "<br>";
    report += "</td></tr></table>";
    return report;
}

static void checkPathAndShowErrorOrOpen(const QString& url, QWidget* parent) {
    QFileInfo finfo(url);
    QString error;
    if (!finfo.exists()) {
        error = TVReportWindow::tr("Path doesn't exist: ");
    } else if (finfo.isFile() && finfo.size() == 0) {
        error = TVReportWindow::tr("File is empty: ");
    }

    if (!error.isEmpty()) {
        QMessageBox::critical(parent, L10N::errorTitle(), error + url);
        return;
    }
    QDesktopServices::openUrl(QUrl::fromLocalFile(url));
}

bool TVReportWindow::eventFilter(QObject*, QEvent* e) {
    if (e->type() == QEvent::MouseButtonPress) {
        auto me = static_cast<QMouseEvent*>(e);
        QString url = textEdit->anchorAt(me->pos());
        if (!url.isEmpty()) {
            bool internetUrl = url.startsWith("http");
            if (me->button() == Qt::LeftButton) {
                if (url.startsWith("#")) {
                    textEdit->scrollToAnchor(url.mid(1));
                } else if (internetUrl) {
                    QDesktopServices::openUrl(QUrl(url));
                } else if (url.endsWith(".html")) {
                    checkPathAndShowErrorOrOpen(url, this);
                } else {
                    Task* t = AppContext::getProjectLoader()->openWithProjectTask(url);
                    if (t) {
                        AppContext::getTaskScheduler()->registerTopLevelTask(t);
                    }
                }
            } else if (me->button() == Qt::RightButton && !url.startsWith("#")) {
                showContextMenu(me->globalPos(), url);
            }
        }
    } else if (e->type() == QEvent::MouseMove) {
        auto me = static_cast<QMouseEvent*>(e);
        if (!textEdit->anchorAt(me->pos()).isEmpty()) {
            textEdit->viewport()->setCursor(Qt::PointingHandCursor);
        } else {
            textEdit->viewport()->setCursor(Qt::IBeamCursor);
        }
    }
    return false;
}

void TVReportWindow::showContextMenu(const QPoint& pos, const QString& url) {
    QScopedPointer<QMenu> menu(new QMenu());
    bool internetUrl = url.startsWith("http");
    if (!internetUrl) {
        menu->addAction(createDirAction(url, menu.data()));
    }
    menu->addAction(createFileAction(url, menu.data()));
    menu->exec(pos);
}

QAction* TVReportWindow::createOpenAction(const QString& name, const QString& url, QObject* parent, const QString& icon) {
    QAction* action = nullptr;
    if (icon.isEmpty()) {
        action = new QAction(name, parent);
    } else {
        action = new QAction(QIcon(icon), name, parent);
    }
    connect(action, SIGNAL(triggered()), SLOT(sl_open()));

    action->setData(url);
    return action;
}

QAction* TVReportWindow::createDirAction(const QString& url, QObject* parent) {
    QFileInfo info(url);
    return createOpenAction(
        tr("Open containing folder"),
        info.dir().absolutePath(),
        parent,
        GUIUtils::getResourceName("ugene", "project_open.png"));
}

QAction* TVReportWindow::createFileAction(const QString& url, QObject* parent) {
    return createOpenAction(tr("Open by operating system"), url, parent);
}

void TVReportWindow::sl_open() {
    auto dirAction = qobject_cast<QAction*>(sender());
    CHECK(dirAction != nullptr, );

    QString url = dirAction->data().toString();
    bool internetUrl = url.startsWith("http");
    if (!internetUrl && (url.endsWith(".html") || QFileInfo(url).isDir() || !QFileInfo(url).exists())) {
        checkPathAndShowErrorOrOpen(url, this);
        return;
    }
    QDesktopServices::openUrl(QUrl(!internetUrl ? "file:///" : "" + url));
}

QString TVReportWindow::convertTime(int msecs) {
    int microseconds = msecs % 1000;
    msecs /= 1000;
    int seconds = msecs % 60;
    msecs /= 60;
    int minutes = msecs % 60;
    msecs /= 60;
    int hours = msecs;

    return QString("%1h %2m %3.%4s").arg(hours).arg(minutes, 2, 10, QLatin1Char('0')).arg(seconds, 2, 10, QLatin1Char('0')).arg(microseconds, 3, 10, QLatin1Char('0'));
}

//////////////////////////////////////////////////////////////////////////
// Tree Items
TVTreeItem::TVTreeItem(TaskViewDockWidget* _w, Task* t)
    : task(t), w(_w) {
    reportWindowId = -1;
    taskId = task->getTaskId();
    taskName = task->getTaskName();
    assert(!taskName.isEmpty());
    reportButton = nullptr;
    cancelButton = nullptr;
    wasCanceled = false;
    wasError = false;
    updateVisual();
}

void TVTreeItem::updateVisual() {
    setText(TVColumns_Name, taskName);

    if (task == nullptr || task->isFinished()) {
<<<<<<< HEAD
        setIcon(TVColumns_Name, GUIUtils::getIconResource(wasError ? w->wasErrorIp : w->finishedIp));
    } else {
        setIcon(TVColumns_Name, GUIUtils::getIconResource(task->isRunning() ? w->activeIp : w->waitingIp));
=======
        setIcon(TVColumns_Name, GUIUtils::getThemedIcon(wasError ? w->wasErrorIconPath : w->finishedIconPath));
    } else {
        setIcon(TVColumns_Name, GUIUtils::getThemedIcon(task->isRunning() ? w->activeIconPath : w->waitingIconPath));
>>>>>>> b1d2ac07
        setChildIndicatorPolicy(task->getSubtasks().isEmpty() ? QTreeWidgetItem::DontShowIndicator : QTreeWidgetItem::ShowIndicator);
    }

    if (task != nullptr) {
        QString state;
        if (task->isCanceled()) {
            if (task->isFinished()) {
                state = TaskViewDockWidget::tr("Canceled");
            } else {
                state = TaskViewDockWidget::tr("Canceling...");
            }
        } else {
            state = task->getStateInfo().getDescription();
            if (state.isEmpty() || task->isFinished()) {
                state = AppContext::getTaskScheduler()->getStateName(task);
            }
        }

        setText(TVColumns_Desc, state);
        if (task->hasError()) {
            setToolTip(TVColumns_Name, task->getStateInfo().getError());
            setToolTip(TVColumns_Desc, task->getStateInfo().getError());
        }

        int progress = task->getProgress();
        setText(TVColumns_Progress, progress < 0 ? "?" : QString::number(progress) + "%");
    } else {
        setText(TVColumns_Desc, TaskViewDockWidget::tr("finished"));
        setText(TVColumns_Progress, "100%");
    }
}

void TVTreeItem::detachFromTask() {
    if (task->isTopLevelTask()) {
        assert(task->isReportingEnabled());
        taskReport = TVReportWindow::prepareReportHTML(task);
    }
    if (childCount() == 0) {
        const QList<QPointer<Task>>& subs = task->getSubtasks();
        QList<QTreeWidgetItem*> newSubtaskItems;
        foreach (const QPointer<Task>& sub, subs) {
            newSubtaskItems.append(new TVTreeItem(w, sub.data()));
        }
        addChildren(newSubtaskItems);
    }

    for (int i = 0; i < childCount(); i++) {
        auto ci = static_cast<TVTreeItem*>(child(i));
        ci->detachFromTask();
    }
    task = nullptr;
}

}  // namespace U2<|MERGE_RESOLUTION|>--- conflicted
+++ resolved
@@ -48,17 +48,10 @@
 #define SETTINGS_ROOT QString("task_view/")
 
 TaskViewDockWidget::TaskViewDockWidget() {
-<<<<<<< HEAD
-    waitingIp = IconParameters("ugene", "hourglass.png");
-    activeIp = IconParameters("ugene", "hourglass_go.png");
-    wasErrorIp = IconParameters("ugene", "hourglass_err.png");
-    finishedIp = IconParameters("ugene", "hourglass_ok.png");
-=======
     waitingIconPath = ":ugene/images/hourglass.png";
     activeIconPath = ":ugene/images/hourglass_go.png";
     wasErrorIconPath = ":ugene/images/hourglass_err.png";
     finishedIconPath = ":ugene/images/hourglass_ok.png";
->>>>>>> b1d2ac07
 
     setObjectName(DOCK_TASK_VIEW);
     setWindowTitle(tr("Tasks"));
@@ -95,15 +88,15 @@
 void TaskViewDockWidget::initActions() {
     cancelTaskAction = new QAction(tr("Cancel task"), this);
     cancelTaskAction->setObjectName("Cancel task");
-    cancelTaskAction->setIcon(GUIUtils::getIconResource("ugene", "cancel.png"));
+    cancelTaskAction->setIcon(QIcon(":ugene/images/cancel.png"));
     connect(cancelTaskAction, SIGNAL(triggered()), SLOT(sl_onCancelTask()));
 
     viewReportAction = new QAction(tr("View report"), this);
-    viewReportAction->setIcon(GUIUtils::getIconResource("ugene", "task_report.png"));
+    viewReportAction->setIcon(QIcon(":ugene/images/task_report.png"));
     connect(viewReportAction, SIGNAL(triggered()), SLOT(sl_onViewTaskReport()));
 
     removeReportAction = new QAction(tr("Remove report"), this);
-    removeReportAction->setIcon(GUIUtils::getIconResource("ugene", "task_report.png"));
+    removeReportAction->setIcon(QIcon(":ugene/images/bin_empty.png"));
     connect(removeReportAction, SIGNAL(triggered()), SLOT(sl_onRemoveTaskReport()));
 
     TaskScheduler* s = AppContext::getTaskScheduler();
@@ -578,7 +571,7 @@
         tr("Open containing folder"),
         info.dir().absolutePath(),
         parent,
-        GUIUtils::getResourceName("ugene", "project_open.png"));
+        ":ugene/images/project_open.png");
 }
 
 QAction* TVReportWindow::createFileAction(const QString& url, QObject* parent) {
@@ -629,15 +622,9 @@
     setText(TVColumns_Name, taskName);
 
     if (task == nullptr || task->isFinished()) {
-<<<<<<< HEAD
-        setIcon(TVColumns_Name, GUIUtils::getIconResource(wasError ? w->wasErrorIp : w->finishedIp));
-    } else {
-        setIcon(TVColumns_Name, GUIUtils::getIconResource(task->isRunning() ? w->activeIp : w->waitingIp));
-=======
         setIcon(TVColumns_Name, GUIUtils::getThemedIcon(wasError ? w->wasErrorIconPath : w->finishedIconPath));
     } else {
         setIcon(TVColumns_Name, GUIUtils::getThemedIcon(task->isRunning() ? w->activeIconPath : w->waitingIconPath));
->>>>>>> b1d2ac07
         setChildIndicatorPolicy(task->getSubtasks().isEmpty() ? QTreeWidgetItem::DontShowIndicator : QTreeWidgetItem::ShowIndicator);
     }
 
