<!--
 UGENE - Integrated Bioinformatics Tools.
 Copyright (C) 2008-2018 UniPro <ugene@unipro.ru>
 http://ugene.unipro.ru

 This program is free software; you can redistribute it and/or
 modify it under the terms of the GNU General Public License
 as published by the Free Software Foundation; either version 2
 of the License, or (at your option) any later version.

 This program is distributed in the hope that it will be useful,
 but WITHOUT ANY WARRANTY; without even the implied warranty of
 MERCHANTABILITY or FITNESS FOR A PARTICULAR PURPOSE. See the
 GNU General Public License for more details.

 You should have received a copy of the GNU General Public License
 along with this program; if not, write to the Free Software
 Foundation, Inc., 51 Franklin Street, Fifth Floor, Boston,
 MA 02110-1301, USA.
-->
<!DOCTYPE html>
<html xmlns="http://www.w3.org/1999/xhtml">
<head>
    <meta charset="utf-8"/>
    <link rel="stylesheet" type="text/css" href="qrc:///javascript/bootstrap/css/bootstrap.min.css"/>
    <script src="qrc:///ugene/javascript/Common.js"></script>
    <style>
        * {
            margin-left: 7px;
            margin-right: 7px;
            text-align: justify;
        }
        h4 {
            margin-top: 19px;
            margin-left: 7px;
            margin-bottom: 19px;
        }
        .features_list li {
            margin-bottom: 14px;
            list-style-type: square;
            list-style-position: inside;
        }
        .features_list li:last-child {
            margin-bottom: 30px;
            list-style-type: square;
            list-style-position: inside;
        }
        .sub_features_list li {
            margin-top: 4px;
            margin-bottom: 4px;
            margin-left: -6px;
            list-style-type: none;
        }
        .sub_features_list li:before {
            content: "- ";
        }
        .research_field {
            font-style: italic;
            font-weight: bold;
            margin-bottom: 10px;
            margin-right: 1px;
        }
        .features_descr_text {
            margin-bottom: 10px;
        }

<<<<<<< HEAD
=======
        a, u {
            margin: 0px;
        }
>>>>>>> 22885d10
    </style>
</head>
<body>
<div>
<<<<<<< HEAD
    <h4 lang="en" class="translatable">Changes in UGENE 1.30</h4>
    <div class="features_descr_text translatable" lang="en">
        The new version is majorly a bug-fix release.
    </div>
    <div class="features_descr_text translatable" lang="en">
        However, several usability improvements were also added, for example,
        modification of the selection in the Sequence View.
        See details on the<a href="http://ugene.net/changelist.html">UGENE web site</a>.
    </div>
    <div class="features_descr_text translatable" lang="en">
        See also a<a href="https://youtu.be/dr4uSMxH3Ok">new video</a> about UGENE versions 1.28-1.30.
    </div>

    <h4 lang="ru" class="translatable">Изменения в UGENE 1.30</h4>
    <div class="features_descr_text translatable" lang="ru">
        Данная версия преимущественно содержит исправления ошибок.
    </div>
    <div class="features_descr_text translatable" lang="ru">
        Также были добавлены несколько улучшений, в частности, изменился подход к выделению
        аннотаций в редакторе последовательностей.
        Подробности см. на<a href="http://ugene.net/ru/changelist.html">сайте UGENE</a>.
    </div>
    <div class="features_descr_text translatable" lang="ru">
       Видеоролик про новые возможности, появившиеся в версиях программы 1.28-1.30,
       можно посмотреть на<a href="https://youtu.be/dr4uSMxH3Ok">канале YouTube</a> (на английском языке).
=======
    <h4 lang="en">Changes in UGENE 1.31</h4>
    <div class="features_descr_text" lang="en">
        The new version introduces a lot of major features for <u>NGS data analysis</u>:
        metagenomics data classification, transcriptomics, de novo assembly, etc.
    </div>
    <div class="features_descr_text" lang="en">
        See details on the <a href="http://ugene.net/changelist.html">UGENE web site</a>.
    </div>

    <h4 lang="ru">Изменения в UGENE 1.31</h4>
    <div class="features_descr_text" lang="ru">
        В новой версии значительно расширена инфраструктура для <u>анализа данных
        высокопроизводительного секвенирования (NGS)</u> в таких областях, как
        таксономическая классификация метагеномных данных, транскриптомика, de novo сборка и др.
    </div>
    <div class="features_descr_text" lang="ru">
        Подробности см. на <a href="http://ugene.net/ru/changelist.html">сайте UGENE</a>.
>>>>>>> 22885d10
    </div>
</div>
<script>
    function getBodyHeight(){
        return document.documentElement.scrollHeight;
    }
    function bindLinks(){
        var elements = document.getElementsByTagName('A');
        for(var i = 0; i< elements.length; i++){
            elements[i].onclick = openUrl;
        }
    }

    function openUrl() {
      confirm(this.href);
      return false;
    }
</script>
</body>
</html><|MERGE_RESOLUTION|>--- conflicted
+++ resolved
@@ -64,61 +64,30 @@
             margin-bottom: 10px;
         }
 
-<<<<<<< HEAD
-=======
         a, u {
             margin: 0px;
         }
->>>>>>> 22885d10
     </style>
 </head>
 <body>
 <div>
-<<<<<<< HEAD
-    <h4 lang="en" class="translatable">Changes in UGENE 1.30</h4>
-    <div class="features_descr_text translatable" lang="en">
-        The new version is majorly a bug-fix release.
-    </div>
-    <div class="features_descr_text translatable" lang="en">
-        However, several usability improvements were also added, for example,
-        modification of the selection in the Sequence View.
-        See details on the<a href="http://ugene.net/changelist.html">UGENE web site</a>.
-    </div>
-    <div class="features_descr_text translatable" lang="en">
-        See also a<a href="https://youtu.be/dr4uSMxH3Ok">new video</a> about UGENE versions 1.28-1.30.
-    </div>
-
-    <h4 lang="ru" class="translatable">Изменения в UGENE 1.30</h4>
-    <div class="features_descr_text translatable" lang="ru">
-        Данная версия преимущественно содержит исправления ошибок.
-    </div>
-    <div class="features_descr_text translatable" lang="ru">
-        Также были добавлены несколько улучшений, в частности, изменился подход к выделению
-        аннотаций в редакторе последовательностей.
-        Подробности см. на<a href="http://ugene.net/ru/changelist.html">сайте UGENE</a>.
-    </div>
-    <div class="features_descr_text translatable" lang="ru">
-       Видеоролик про новые возможности, появившиеся в версиях программы 1.28-1.30,
-       можно посмотреть на<a href="https://youtu.be/dr4uSMxH3Ok">канале YouTube</a> (на английском языке).
-=======
-    <h4 lang="en">Changes in UGENE 1.31</h4>
+    <h4 lang="en" class="translatable">Changes in UGENE 1.31</h4>
     <div class="features_descr_text" lang="en">
         The new version introduces a lot of major features for <u>NGS data analysis</u>:
         metagenomics data classification, transcriptomics, de novo assembly, etc.
     </div>
-    <div class="features_descr_text" lang="en">
+    <div class="features_descr_text translatable" lang="en">
         See details on the <a href="http://ugene.net/changelist.html">UGENE web site</a>.
     </div>
 
-    <h4 lang="ru">Изменения в UGENE 1.31</h4>
-    <div class="features_descr_text" lang="ru">
+    <h4 lang="ru" class="translatable">Изменения в UGENE 1.31</h4>
+    <div class="features_descr_text translatable" lang="ru">
         В новой версии значительно расширена инфраструктура для <u>анализа данных
         высокопроизводительного секвенирования (NGS)</u> в таких областях, как
         таксономическая классификация метагеномных данных, транскриптомика, de novo сборка и др.
     </div>
-    <div class="features_descr_text" lang="ru">
+    <div class="features_descr_text translatable" lang="ru">
         Подробности см. на <a href="http://ugene.net/ru/changelist.html">сайте UGENE</a>.
->>>>>>> 22885d10
     </div>
 </div>
 <script>
