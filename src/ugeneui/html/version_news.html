--- conflicted
+++ resolved
@@ -68,44 +68,26 @@
 </head>
 <body>
 <div>
-<<<<<<< HEAD
-    <h3 lang="en" class="translatable">Changes in UGENE 1.28</h3>
+    <h3 lang="en" class="translatable">Changes in UGENE 1.288.</h3>
     <ul class="features_list translatable" lang="en">
-        <li><span class="research_field">Support of Vector NTI/AlignX format</span></li>
-		<li><span class="research_field">Improvement of the Sanger reads mapping algorithm</span></li>
-        <li><span class="research_field">Bug fixes and minor improvements</span></li>
-=======
-    <h3 lang="en">Changes in UGENE 1.28.1</h3>
-    <ul class="features_list" lang="en">
-                <li><span class="research_field">Tweaking of the Sanger reads mapping feature, based on feedback received</span></li>
-				<li><span class="research_field">Fix of a critical issue of searching in amino acid translations of a nucleotide sequence</span></li>
-                <li><span class="research_field">Other minor bug fixes and improvements</span></li>
->>>>>>> 1fe24708
+        <li><span class="research_field">Tweaking of the Sanger reads mapping feature, based on feedback received</span></li>
+		<li><span class="research_field">Fix of a critical issue of searching in amino acid translations of a nucleotide sequence</span></li>
+        <li><span class="research_field">Other minor bug fixes and improvements</span></li>
     </ul>
 	<p></p>
-	<p lang="en">
+	<p lang="en" class="translatable">
 		Any feedback and suggestions about the <a href="https://www.youtube.com/watch?v=lDovNM1oZEw">UGENE Sanger Reads Editor</a> are welcome!
 	</p>
 
-<<<<<<< HEAD
-    <h3 lang="ru" class="translatable">Изменения в UGENE 1.28</h3>
+    <h3 lang="ru" class="translatable">Изменения в UGENE 1.28.1</h3>
     <ul class="features_list translatable" lang="ru">
-        <li><span class="research_field">Поддержка формата Vector NTI/AlignX</span></li>
-		<li><span class="research_field">Улучшение алгоритма выравнивания прочтений последовательностей по Сэнгеру</span></li>
-        <li><span class="research_field">Исправление ошибок, мелкие улучшения</span></li>
+        <li><span class="research_field">доработка алгоритма выравнивания прочтений по Сэнгеру с учетом отзывов пользователей,</span></li>
+		<li><span class="research_field">исправление критической ошибки поиска по аминокислотным трансляциям нуклеотидной последовательности,</span></li>
+        <li><span class="research_field">исправление мелких ошибок и другие улучшения.</span></li>
     </ul>
-    <br>
-=======
-    <h3 lang="ru">Изменения в UGENE 1.28.1</h3>
-    <ul class="features_list" lang="ru">
-				<li><span class="research_field">доработка алгоритма выравнивания прочтений по Сэнгеру с учетом отзывов пользователей,</span></li>
-				<li><span class="research_field">исправление критической ошибки поиска по аминокислотным трансляциям нуклеотидной последовательности,</span></li>
-                <li><span class="research_field">исправление мелких ошибок и другие улучшения.</span></li>
-    </ul>
-    <p lang="ru">
+    <p lang="ru" class="translatable">
 		Мы ждем ваших отзывов по поводу <a href="https://www.youtube.com/watch?v=lDovNM1oZEw">редактора данных секвенирования по Сэнгеру</a>!
 	</p>
->>>>>>> 1fe24708
 </div>
 <script>
     function getBodyHeight(){
