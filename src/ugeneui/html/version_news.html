--- conflicted
+++ resolved
@@ -62,55 +62,31 @@
 </head>
 <body>
 <div>
-<<<<<<< HEAD
-    <a href="http://ugene.net">link</a>
-    <h3 lang="en" class="translatable">Major changes in UGENE 1.24</h3>
+    <h3 lang="en" class="translatable">Major changes in UGENE 1.26</h3>
     <ul class="features_list translatable" lang="en">
-        <li><span class="research_field">Workflow Designer:</span>
+        <li><span class="research_field">General:</span>
             <ul class="sub_features_list">
-                <li>New element: "Convert SnpEff Variations to Annotations". Element converts variations with SnpEff information into standard annotations, so you can observe them in the Sequence View.</li>
-                <li>NGS workflows improvements.</li>
-            </ul>
-=======
-    <h3 lang="en">Changes in UGENE 1.26</h3>
-    <ul class="features_list" lang="en">
-                <li><span class="research_field">General:</span>
-                    <ul class="sub_features_list">
-                        <li>Support of high-resolution Retina displays</li>
-                        <li>By default, all documents are opened in tabs instead of windows. To change this parameter go to the Application Settings</li>
-                    </ul>
->>>>>>> af11d1ee
-                </li>
-                <li><span class="research_field">NGS:</span> All databases, supported by SnpEff, are now available for prediction of variant effects</li>
-                <li><span class="research_field">Bug fixes and minor improvements</span></li>
-    </ul>
-<<<<<<< HEAD
-
-    <h3 lang="ru" class="translatable">Изменения в UGENE 1.24</h3>
-    <ul class="features_list translatable" lang="ru">
-        <li><span class="research_field">Дизайнер вычислительных схем:</span>
-            <ul class="sub_features_list">
-                <li>Новый элемент: "Преобразование вариаций SnpEff в аннотации". Элемент преобразует вариации с информацией от SnpEff в стандартные аннотации, которые вы можете открыть в редакторе последовательностей.</li>
-                <li>Улучшения схем NGS.</li>
+                <li>Support of high-resolution Retina displays</li>
+                <li>By default, all documents are opened in tabs instead of windows. To change this parameter go to the Application Settings</li>
             </ul>
         </li>
-        <li>Исправление ошибок.</li>
-=======
-    <p class="textWithIndent" lang="en">A new view for working with Sanger reads - the Chromatogram Alignment Editor - is planned for 1.27 version. Stay tuned!</p>
+        <li><span class="research_field">NGS:</span> All databases, supported by SnpEff, are now available for prediction of variant effects</li>
+        <li><span class="research_field">Bug fixes and minor improvements</span></li>
+    </ul>
+    <p class="textWithIndent translatable" lang="en">A new view for working with Sanger reads - the Chromatogram Alignment Editor - is planned for 1.27 version. Stay tuned!</p>
 
-    <h3 lang="ru">Изменения в UGENE 1.26</h3>
-    <ul class="features_list" lang="ru">
-                <li><span class="research_field">Общие:</span>
-                        <ul class="sub_features_list">
-                            <li>Поддержка мониторов с высоким разрешением Retina</li>
-                            <li>По умолчанию все документы открыты в отдельных вкладках, а не в окнах. Изменить способ отображения можно в настройках приложения</li>
-                        </ul>
-                </li>
-                <li><span class="research_field">NGS:</span> Поддержка всех доступных баз данных SnpEff для предсказания эффектов вариаций</li>
-                <li><span class="research_field">Исправление ошибок, мелкие улучшения</span></li>
->>>>>>> af11d1ee
+    <h3 lang="ru" class="translatable">Изменения в UGENE 1.26</h3>
+    <ul class="features_list translatable" lang="ru">
+        <li><span class="research_field">Общие:</span>
+            <ul class="sub_features_list">
+                <li>Поддержка мониторов с высоким разрешением Retina</li>                                                                                                       
+                <li>По умолчанию все документы открыты в отдельных вкладках, а не в окнах. Изменить способ отображения можно в настройках приложения</li>
+            </ul>
+        </li>
+        <li><span class="research_field">NGS:</span> Поддержка всех доступных баз данных SnpEff для предсказания эффектов вариаций</li>
+        <li><span class="research_field">Исправление ошибок, мелкие улучшения</span></li>
     </ul>
-    <p class="textWithIndent" lang="ru">Выпуск нового редактора выравнивания хроматограмм, предназначенного для визуализации и анализа данных секвенирования по Сэнгеру, запланирован на версию 1.27. Следите за новосяти UGENE!</p>
+    <p class="textWithIndent translatable" lang="ru">Выпуск нового редактора выравнивания хроматограмм, предназначенного для визуализации и анализа данных секвенирования по Сэнгеру, запланирован на версию 1.27. Следите за новосяти UGENE!</p>
 </div>
 <script>
     function getBodyHeight(){
