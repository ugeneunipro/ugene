/**
 * UGENE - Integrated Bioinformatics Tools.
 * UGENE - Integrated Bioinformatics Tools.
 * Copyright (C) 2008-2017 UniPro <ugene@unipro.ru>
 * http://ugene.net
 *
 * This program is free software; you can redistribute it and/or
 * modify it under the terms of the GNU General Public License
 * as published by the Free Software Foundation; either version 2
 * of the License, or (at your option) any later version.
 *
 * This program is distributed in the hope that it will be useful,
 * but WITHOUT ANY WARRANTY; without even the implied warranty of
 * MERCHANTABILITY or FITNESS FOR A PARTICULAR PURPOSE. See the
 * GNU General Public License for more details.
 *
 * You should have received a copy of the GNU General Public License
 * along with this program; if not, write to the Free Software
 * Foundation, Inc., 51 Franklin Street, Fifth Floor, Boston,
 * MA 02110-1301, USA.
 */

#include "primitives/GTWidget.h"

#include <QApplication>
#include <QDesktopWidget>
#include <QDoubleSpinBox>
#include <QGuiApplication>
#include <QStyle>

#include "drivers/GTMouseDriver.h"
#include "utils/GTThread.h"

#ifdef Q_OS_DARWIN
#    include "utils/GTUtilsMac.h"
#endif

namespace HI {
#define GT_CLASS_NAME "GTWidget"

#define GT_METHOD_NAME "click"
void GTWidget::click(GUITestOpStatus &os, QWidget *widget, Qt::MouseButton mouseButton, QPoint p) {
    GT_CHECK(widget != nullptr, "widget is NULL");

#ifdef Q_OS_DARWIN
    GTUtilsMac fakeClock;
    fakeClock.startWorkaroundForMacCGEvents(16000, false);
#endif

    if (p.isNull()) {
        QRect rect = widget->rect();
        p = rect.center();
#ifdef Q_OS_DARWIN
        // This is for more stable click/activate on MacOS (found by experiment)
        // TODO: still need to do more experiments on MacOS
        if (qobject_cast<QLineEdit *>(widget) != nullptr) {
            p -= QPoint(rect.width() / 3, 0);
        }
#endif
        // TODO: this is a fast fix
        if (widget->objectName().contains("ADV_single_sequence_widget")) {
            p += QPoint(0, 8);
        }
    }
    QPoint globalPoint = widget->mapToGlobal(p);
    GTMouseDriver::click(globalPoint, mouseButton);
    GTThread::waitForMainThread();
}
#undef GT_METHOD_NAME

#define GT_METHOD_NAME "setFocus"
void GTWidget::setFocus(GUITestOpStatus &os, QWidget *w) {
    GT_CHECK(w != nullptr, "widget is NULL");

#ifdef Q_OS_DARWIN
    GTUtilsMac fakeClock;
    fakeClock.startWorkaroundForMacCGEvents(1, true);
#endif

    GTWidget::click(os, w);
    GTGlobals::sleep(200);

#ifdef Q_OS_DARWIN  // TODO: workaround for MacOS gui tests
    if (!qobject_cast<QComboBox *>(w) &&
        !qobject_cast<QDoubleSpinBox *>(w)) {
        GT_CHECK(w->hasFocus(), QString("Can't set focus on widget '%1'").arg(w->objectName()));
    }
#else
    if (!qobject_cast<QComboBox *>(w)) {
        GT_CHECK(w->hasFocus(), QString("Can't set focus on widget '%1'").arg(w->objectName()));
    }
#endif
}
#undef GT_METHOD_NAME

#define GT_METHOD_NAME "findWidget"
QWidget *GTWidget::findWidget(GUITestOpStatus &os, const QString &objectName, QWidget *parentWidget, const GTGlobals::FindOptions &options) {
    QWidget *widget = nullptr;
    for (int time = 0; time < GT_OP_WAIT_MILLIS && widget == nullptr; time += GT_OP_CHECK_MILLIS) {
        GTGlobals::sleep(time > 0 ? GT_OP_CHECK_MILLIS : 0);
        QList<QWidget *> matchedWidgets = findChildren<QWidget>(os, parentWidget, [&objectName](QWidget *w) { return w->objectName() == objectName; });
        GT_CHECK_RESULT(matchedWidgets.size() < 2, QString("There are %1 widgets with name '%2'").arg(matchedWidgets.size()).arg(objectName), nullptr);
        widget = matchedWidgets.isEmpty() ? nullptr : matchedWidgets[0];
        if (!options.failIfNotFound) {
            break;
        }
    }
    if (options.failIfNotFound) {
        GT_CHECK_RESULT(widget != nullptr, QString("Widget '%1' not found").arg(objectName), nullptr);
    }
    return widget;
}
#undef GT_METHOD_NAME

QRadioButton *GTWidget::findRadioButton(GUITestOpStatus &os, const QString &widgetName, QWidget *parentWidget, const GTGlobals::FindOptions &options) {
    return findExactWidget<QRadioButton *>(os, widgetName, parentWidget, options);
}

QGroupBox *GTWidget::findGroupBox(GUITestOpStatus &os, const QString &widgetName, QWidget *parentWidget, const GTGlobals::FindOptions &options) {
    return findExactWidget<QGroupBox *>(os, widgetName, parentWidget, options);
}

QLineEdit *GTWidget::findLineEdit(GUITestOpStatus &os, const QString &widgetName, QWidget *parentWidget, const GTGlobals::FindOptions &options) {
    return findExactWidget<QLineEdit *>(os, widgetName, parentWidget, options);
}

<<<<<<< HEAD
QTreeView *GTWidget::findTreeView(GUITestOpStatus &os, const QString &widgetName, const QWidget *parentWidget, const GTGlobals::FindOptions &options) {
    return findExactWidget<QTreeView *>(os, widgetName, parentWidget, options);
}

QTextEdit *GTWidget::findTextEdit(GUITestOpStatus &os, const QString &widgetName, const QWidget *parentWidget, const GTGlobals::FindOptions &options) {
=======
QTextEdit *GTWidget::findTextEdit(GUITestOpStatus &os, const QString &widgetName, QWidget *parentWidget, const GTGlobals::FindOptions &options) {
>>>>>>> 638740c5
    return findExactWidget<QTextEdit *>(os, widgetName, parentWidget, options);
}

QTableWidget *GTWidget::findTableWidget(GUITestOpStatus &os, const QString &widgetName, QWidget *parentWidget, const GTGlobals::FindOptions &options) {
    return findExactWidget<QTableWidget *>(os, widgetName, parentWidget, options);
}

QTabWidget *GTWidget::findTabWidget(GUITestOpStatus &os, const QString &widgetName, QWidget *parentWidget, const GTGlobals::FindOptions &options) {
    return findExactWidget<QTabWidget *>(os, widgetName, parentWidget, options);
}

QPlainTextEdit *GTWidget::findPlainTextEdit(GUITestOpStatus &os, const QString &widgetName, QWidget *parentWidget, const GTGlobals::FindOptions &options) {
    return findExactWidget<QPlainTextEdit *>(os, widgetName, parentWidget, options);
}

QCheckBox *GTWidget::findCheckBox(GUITestOpStatus &os, const QString &widgetName, QWidget *parentWidget, const GTGlobals::FindOptions &options) {
    return findExactWidget<QCheckBox *>(os, widgetName, parentWidget, options);
}

QComboBox *GTWidget::findComboBox(GUITestOpStatus &os, const QString &widgetName, QWidget *parentWidget, const GTGlobals::FindOptions &options) {
    return findExactWidget<QComboBox *>(os, widgetName, parentWidget, options);
}

QSpinBox *GTWidget::findSpinBox(GUITestOpStatus &os, const QString &widgetName, QWidget *parentWidget, const GTGlobals::FindOptions &options) {
    return findExactWidget<QSpinBox *>(os, widgetName, parentWidget, options);
}

QToolButton *GTWidget::findToolButton(GUITestOpStatus &os, const QString &widgetName, QWidget *parentWidget, const GTGlobals::FindOptions &options) {
    return findExactWidget<QToolButton *>(os, widgetName, parentWidget, options);
}

QToolBar *GTWidget::findToolBar(GUITestOpStatus &os, const QString &widgetName, QWidget *parentWidget, const GTGlobals::FindOptions &options) {
    return findExactWidget<QToolBar *>(os, widgetName, parentWidget, options);
}

QTreeWidget *GTWidget::findTreeWidget(GUITestOpStatus &os, const QString &widgetName, QWidget *parentWidget, const GTGlobals::FindOptions &options) {
    return findExactWidget<QTreeWidget *>(os, widgetName, parentWidget, options);
}

QListWidget *GTWidget::findListWidget(GUITestOpStatus &os, const QString &widgetName, QWidget *parentWidget, const GTGlobals::FindOptions &options) {
    return findExactWidget<QListWidget *>(os, widgetName, parentWidget, options);
}

QGraphicsView *GTWidget::findGraphicsView(GUITestOpStatus &os, const QString &widgetName, QWidget *parentWidget, const GTGlobals::FindOptions &options) {
    return findExactWidget<QGraphicsView *>(os, widgetName, parentWidget, options);
}

QMenu *GTWidget::findMenuWidget(GUITestOpStatus &os, const QString &widgetName, QWidget *parentWidget, const GTGlobals::FindOptions &options) {
    return findExactWidget<QMenu *>(os, widgetName, parentWidget, options);
}

QPushButton *GTWidget::findPushButton(GUITestOpStatus &os, const QString &widgetName, QWidget *parentWidget, const GTGlobals::FindOptions &options) {
    return findExactWidget<QPushButton *>(os, widgetName, parentWidget, options);
}

QSlider *GTWidget::findSlider(GUITestOpStatus &os, const QString &widgetName, QWidget *parentWidget, const GTGlobals::FindOptions &options) {
    return findExactWidget<QSlider *>(os, widgetName, parentWidget, options);
}

QSplitter *GTWidget::findSplitter(GUITestOpStatus &os, const QString &widgetName, QWidget *parentWidget, const GTGlobals::FindOptions &options) {
    return findExactWidget<QSplitter *>(os, widgetName, parentWidget, options);
}

QLabel *GTWidget::findLabel(GUITestOpStatus &os, const QString &widgetName, QWidget *parentWidget, const GTGlobals::FindOptions &options) {
    return findExactWidget<QLabel *>(os, widgetName, parentWidget, options);
}

QPoint GTWidget::getWidgetCenter(QWidget *widget) {
    return widget->mapToGlobal(widget->rect().center());
}

#define GT_METHOD_NAME "findButtonByText"
QAbstractButton *GTWidget::findButtonByText(GUITestOpStatus &os, const QString &text, QWidget *parentWidget, const GTGlobals::FindOptions &options) {
    QList<QAbstractButton *> resultButtonList;
    for (int time = 0; time < GT_OP_WAIT_MILLIS && resultButtonList.isEmpty(); time += GT_OP_CHECK_MILLIS) {
        GTGlobals::sleep(time > 0 ? GT_OP_CHECK_MILLIS : 0);
        resultButtonList = findChildren<QAbstractButton>(os,
                                                         parentWidget,
                                                         [text](auto button) { return button->text().contains(text, Qt::CaseInsensitive); });
        if (!options.failIfNotFound) {
            break;
        }
    }
    GT_CHECK_RESULT(resultButtonList.size() <= 1, QString("There are %1 buttons with text '%2'").arg(resultButtonList.size()).arg(text), nullptr);
    if (options.failIfNotFound) {
        GT_CHECK_RESULT(!resultButtonList.isEmpty(), QString("Button with the text <%1> is not found").arg(text), nullptr);
    }
    return resultButtonList.isEmpty() ? nullptr : resultButtonList.first();
}
#undef GT_METHOD_NAME

#define GT_METHOD_NAME "findLabelByText"
QList<QLabel *> GTWidget::findLabelByText(GUITestOpStatus &os,
                                          const QString &text,
                                          QWidget *parentWidget,
                                          const GTGlobals::FindOptions &options) {
    QList<QLabel *> resultLabelList;
    for (int time = 0; time < GT_OP_WAIT_MILLIS; time += GT_OP_CHECK_MILLIS) {
        GTGlobals::sleep(time > 0 ? GT_OP_CHECK_MILLIS && resultLabelList.isEmpty() : 0);
        resultLabelList = findChildren<QLabel>(os,
                                               parentWidget,
                                               [text](auto label) { return label->text().contains(text, Qt::CaseInsensitive); });
        if (!options.failIfNotFound) {
            break;
        }
    }
    if (options.failIfNotFound) {
        GT_CHECK_RESULT(!resultLabelList.isEmpty(), QString("Label with this text <%1> not found").arg(text), {});
    }
    return resultLabelList;
}
#undef GT_METHOD_NAME

#define GT_METHOD_NAME "close"
void GTWidget::close(GUITestOpStatus &os, QWidget *widget) {
    GT_CHECK(widget != nullptr, "Widget is NULL");

    class Scenario : public CustomScenario {
    public:
        Scenario(QWidget *widget)
            : widget(widget) {
        }

        void run(GUITestOpStatus &os) {
            Q_UNUSED(os);
            CHECK_SET_ERR(widget != nullptr, "Widget is NULL");
            widget->close();
            GTGlobals::sleep(100);
        }

    private:
        QWidget *widget;
    };

    GTThread::runInMainThread(os, new Scenario(widget));
}
#undef GT_METHOD_NAME

#define GT_METHOD_NAME "showMaximized"
void GTWidget::showMaximized(GUITestOpStatus &os, QWidget *widget) {
    GT_CHECK(widget != nullptr, "Widget is NULL");

    class Scenario : public CustomScenario {
    public:
        Scenario(QWidget *widget)
            : widget(widget) {
        }

        void run(GUITestOpStatus &os) {
            Q_UNUSED(os);
            CHECK_SET_ERR(widget != nullptr, "Widget is NULL");
            widget->showMaximized();
            GTGlobals::sleep(100);
        }

    private:
        QWidget *widget;
    };

    GTThread::runInMainThread(os, new Scenario(widget));
}
#undef GT_METHOD_NAME

#define GT_METHOD_NAME "showNormal"
void GTWidget::showNormal(GUITestOpStatus &os, QWidget *widget) {
    GT_CHECK(widget != nullptr, "Widget is NULL");

    class Scenario : public CustomScenario {
    public:
        Scenario(QWidget *widget)
            : widget(widget) {
        }

        void run(GUITestOpStatus &os) {
            Q_UNUSED(os);
            CHECK_SET_ERR(widget != nullptr, "Widget is NULL");
            widget->showNormal();
            GTGlobals::sleep(100);
        }

    private:
        QWidget *widget;
    };

    GTThread::runInMainThread(os, new Scenario(widget));
}
#undef GT_METHOD_NAME

#define GT_METHOD_NAME "getColor"
QColor GTWidget::getColor(GUITestOpStatus &os, QWidget *widget, const QPoint &point) {
    GT_CHECK_RESULT(widget != nullptr, "Widget is NULL", QColor());
    return QColor(getImage(os, widget).pixel(point));
}
#undef GT_METHOD_NAME

#define GT_METHOD_NAME "getImage"
QImage GTWidget::getImage(GUITestOpStatus &os, QWidget *widget, bool useGrabWindow) {
    GT_CHECK_RESULT(widget != nullptr, "Widget is NULL", QImage());

    class GrabImageScenario : public CustomScenario {
    public:
        GrabImageScenario(QWidget *widget, QImage &image, bool useGrabWindow)
            : widget(widget), image(image), useGrabWindow(useGrabWindow) {
        }

        void run(GUITestOpStatus &os) {
            CHECK_SET_ERR(widget != nullptr, "Widget to grab is NULL");
            QPixmap pixmap = useGrabWindow ? QPixmap::grabWindow(widget->winId()) : widget->grab(widget->rect());
            image = pixmap.toImage();
        }

        QWidget *widget;
        QImage &image;
        bool useGrabWindow;
    };

    QImage image;
    GTThread::runInMainThread(os, new GrabImageScenario(widget, image, useGrabWindow));
    return image;
}
#undef GT_METHOD_NAME

#define GT_METHOD_NAME "createSubImage"
QImage GTWidget::createSubImage(GUITestOpStatus &os, const QImage &image, const QRect &rect) {
    GT_CHECK_RESULT(image.rect().contains(rect), "Invalid sub-image rect!", QImage());
    int offset = rect.x() * image.depth() / 8 + rect.y() * image.bytesPerLine();
    return QImage(image.bits() + offset, rect.width(), rect.height(), image.bytesPerLine(), image.format());
}
#undef GT_METHOD_NAME

#define GT_METHOD_NAME "hasSingleFillColor"
bool GTWidget::hasSingleFillColor(const QImage &image, const QColor &color) {
    for (int x = 0; x < image.width(); x++) {
        for (int y = 0; y < image.height(); y++) {
            QColor pixelColor = image.pixel(x, y);
            if (pixelColor != color) {
                return false;
            }
        }
    }
    return true;
}
#undef GT_METHOD_NAME

#define GT_METHOD_NAME "countColors"
QSet<QRgb> GTWidget::countColors(const QImage &image, int maxColors) {
    QSet<QRgb> colorSet;
    for (int i = 0; i < image.width() && colorSet.size() < maxColors; i++) {
        for (int j = 0; j < image.height(); j++) {
            colorSet << image.pixel(i, j);
        }
    }
    return colorSet;
}
#undef GT_METHOD_NAME

#define GT_METHOD_NAME "hasPixelWithColor"
bool GTWidget::hasPixelWithColor(GUITestOpStatus &os, QWidget *widget, const QColor &expectedColor) {
    QImage image = getImage(os, widget);
    return hasPixelWithColor(image, expectedColor);
}
#undef GT_METHOD_NAME

#define GT_METHOD_NAME "hasPixelWithColorInImage"
bool GTWidget::hasPixelWithColor(const QImage &image, const QColor &expectedColor) {
    for (int x = 0; x < image.width(); x++) {
        for (int y = 0; y < image.height(); y++) {
            QColor pixelColor = image.pixel(x, y);
            if (pixelColor == expectedColor) {
                return true;
            }
        }
    }
    return false;
}
#undef GT_METHOD_NAME

#define GT_METHOD_NAME "clickLabelLink"
void GTWidget::clickLabelLink(GUITestOpStatus &os, QWidget *label, int step, int indent) {
    QRect r = label->rect();

    int left = r.left();
    int right = r.right();
    int top = r.top() + indent;
    int bottom = r.bottom();
    for (int i = left; i < right; i += step) {
        for (int j = top; j < bottom; j += step) {
            GTMouseDriver::moveTo(label->mapToGlobal(QPoint(i, j)));
            if (label->cursor().shape() == Qt::PointingHandCursor) {
                GTGlobals::sleep(500);
                GTMouseDriver::click();
                return;
            }
        }
    }
    GT_FAIL("label does not contain link", );
}
#undef GT_METHOD_NAME

#define GT_METHOD_NAME "clickWindowTitle"
void GTWidget::clickWindowTitle(GUITestOpStatus &os, QWidget *window) {
    GT_CHECK(window != nullptr, "Window is NULL");

    QStyleOptionTitleBar opt;
    opt.initFrom(window);
    const QRect titleLabelRect = window->style()->subControlRect(QStyle::CC_TitleBar, &opt, QStyle::SC_TitleBarLabel);
    GTMouseDriver::moveTo(getWidgetGlobalTopLeftPoint(os, window) + titleLabelRect.center());
    GTMouseDriver::click();
}
#undef GT_METHOD_NAME

#define GT_METHOD_NAME "moveWidgetTo"
void GTWidget::moveWidgetTo(GUITestOpStatus &os, QWidget *window, const QPoint &point) {
    // QPoint(window->width()/2,3) - is hack
    GTMouseDriver::moveTo(getWidgetGlobalTopLeftPoint(os, window) + QPoint(window->width() / 2, 3));
    const QPoint p0 = getWidgetGlobalTopLeftPoint(os, window) + QPoint(window->width() / 2, 3);
    const QPoint p1 = point + QPoint(window->width() / 2, 3);
    GTMouseDriver::dragAndDrop(p0, p1);
    GTGlobals::sleep(1000);
}
#undef GT_METHOD_NAME

#define GT_METHOD_NAME "resizeWidget"
void GTWidget::resizeWidget(GUITestOpStatus &os, QWidget *widget, const QSize &size) {
    GT_CHECK(widget != nullptr, "Widget is NULL");

    QRect displayRect = QApplication::desktop()->screenGeometry();
    GT_CHECK((displayRect.width() >= size.width()) && (displayRect.height() >= size.height()), "Specified the size larger than the size of the screen");

    bool isRequiredPositionFound = false;
    QSize oldSize = widget->size();

    QPoint topLeftPos = getWidgetGlobalTopLeftPoint(os, widget) + QPoint(5, 5);
    for (int i = 0; i < 5; i++) {
        GTMouseDriver::moveTo(topLeftPos);
        QPoint newTopLeftPos = topLeftPos + QPoint(widget->frameGeometry().width() - 1, widget->frameGeometry().height() - 1) - QPoint(size.width(), size.height());
        GTMouseDriver::dragAndDrop(topLeftPos, newTopLeftPos);
        if (widget->size() != oldSize) {
            isRequiredPositionFound = true;
            break;
        } else {
            topLeftPos -= QPoint(1, 1);
        }
    }
    GT_CHECK(isRequiredPositionFound, "Required mouse position to start window resize was not found");
    GTGlobals::sleep(1000);
}
#undef GT_METHOD_NAME

#define GT_METHOD_NAME "getWidgetGlobalTopLeftPoint"
QPoint GTWidget::getWidgetGlobalTopLeftPoint(GUITestOpStatus &os, QWidget *widget) {
    GT_CHECK_RESULT(widget != nullptr, "Widget is NULL", QPoint());
    return (widget->isWindow() ? widget->pos() : widget->parentWidget()->mapToGlobal(QPoint(0, 0)));
}
#undef GT_METHOD_NAME

#define GT_METHOD_NAME "getActiveModalWidget"
QWidget *GTWidget::getActiveModalWidget(GUITestOpStatus &os) {
    QWidget *modalWidget = nullptr;
    for (int time = 0; time < GT_OP_WAIT_MILLIS && modalWidget == nullptr; time += GT_OP_CHECK_MILLIS) {
        GTGlobals::sleep(time > 0 ? GT_OP_CHECK_MILLIS : 0);
        modalWidget = QApplication::activeModalWidget();
    }
    GT_CHECK_RESULT(modalWidget != nullptr, "Active modal widget is NULL", nullptr);
    return modalWidget;
}
#undef GT_METHOD_NAME

#define GT_METHOD_NAME "getActivePopupWidget"
QWidget *GTWidget::getActivePopupWidget(GUITestOpStatus &os) {
    QWidget *popupWidget = nullptr;
    for (int time = 0; time < GT_OP_WAIT_MILLIS && popupWidget == nullptr; time += GT_OP_CHECK_MILLIS) {
        GTGlobals::sleep(time > 0 ? GT_OP_CHECK_MILLIS : 0);
        popupWidget = QApplication::activePopupWidget();
    }
    GT_CHECK_RESULT(popupWidget != nullptr, "Active popup widget is NULL", nullptr);
    return popupWidget;
}
#undef GT_METHOD_NAME

#define GT_METHOD_NAME "getActivePopupMenu"
QMenu *GTWidget::getActivePopupMenu(GUITestOpStatus &os) {
    QMenu *popupWidget = nullptr;
    for (int time = 0; time < GT_OP_WAIT_MILLIS && popupWidget == nullptr; time += GT_OP_CHECK_MILLIS) {
        GTGlobals::sleep(time > 0 ? GT_OP_CHECK_MILLIS : 0);
        popupWidget = qobject_cast<QMenu *>(QApplication::activePopupWidget());
    }
    GT_CHECK_RESULT(popupWidget != nullptr, "Active popup menu is NULL", nullptr);
    return popupWidget;
}
#undef GT_METHOD_NAME

#define GT_METHOD_NAME "checkEnabled"
void GTWidget::checkEnabled(GUITestOpStatus &os, QWidget *widget, bool expectedEnabledState) {
    GT_CHECK(widget != nullptr, "Widget is NULL");
    GT_CHECK(widget->isVisible(), "Widget is not visible");
    bool actualEnabledState = widget->isEnabled();
    for (int time = 0; time < GT_OP_WAIT_MILLIS && actualEnabledState != expectedEnabledState; time += GT_OP_CHECK_MILLIS) {
        GTGlobals::sleep(GT_OP_CHECK_MILLIS);
        actualEnabledState = widget->isEnabled();
    }
    GT_CHECK(actualEnabledState == expectedEnabledState,
             QString("Widget state is incorrect: expected '%1', got '%2'")
                 .arg(expectedEnabledState ? "enabled" : "disabled")
                 .arg(actualEnabledState ? "enabled" : "disabled"));
}
#undef GT_METHOD_NAME

#define GT_METHOD_NAME "checkEnabled"
void GTWidget::checkEnabled(GUITestOpStatus &os, const QString &widgetName, bool expectedEnabledState, QWidget *parent) {
    checkEnabled(os, GTWidget::findWidget(os, widgetName, parent), expectedEnabledState);
}
#undef GT_METHOD_NAME

#define GT_METHOD_NAME "scrollToIndex"
void GTWidget::scrollToIndex(GUITestOpStatus &os, QAbstractItemView *itemView, const QModelIndex &index) {
    GT_CHECK(itemView != nullptr, "ItemView is nullptr");
    GT_CHECK(index.isValid(), "Model index is invalid");

    // Find cell. TODO: scroll to parameter by mouse/keyboard?
    class MainThreadActionScroll : public CustomScenario {
    public:
        MainThreadActionScroll(QAbstractItemView *_itemView, const QModelIndex &_index)
            : itemView(_itemView), index(_index) {
        }
        void run(HI::GUITestOpStatus &) override {
            itemView->scrollTo(index);
        }
        QAbstractItemView *itemView = nullptr;
        QModelIndex index;
    };
    GTThread::runInMainThread(os, new MainThreadActionScroll(itemView, index));
    GTThread::waitForMainThread();
}
#undef GT_METHOD_NAME

#undef GT_CLASS_NAME

}  // namespace HI<|MERGE_RESOLUTION|>--- conflicted
+++ resolved
@@ -124,15 +124,11 @@
     return findExactWidget<QLineEdit *>(os, widgetName, parentWidget, options);
 }
 
-<<<<<<< HEAD
-QTreeView *GTWidget::findTreeView(GUITestOpStatus &os, const QString &widgetName, const QWidget *parentWidget, const GTGlobals::FindOptions &options) {
+QTreeView *GTWidget::findTreeView(GUITestOpStatus &os, const QString &widgetName, QWidget *parentWidget, const GTGlobals::FindOptions &options) {
     return findExactWidget<QTreeView *>(os, widgetName, parentWidget, options);
 }
 
-QTextEdit *GTWidget::findTextEdit(GUITestOpStatus &os, const QString &widgetName, const QWidget *parentWidget, const GTGlobals::FindOptions &options) {
-=======
 QTextEdit *GTWidget::findTextEdit(GUITestOpStatus &os, const QString &widgetName, QWidget *parentWidget, const GTGlobals::FindOptions &options) {
->>>>>>> 638740c5
     return findExactWidget<QTextEdit *>(os, widgetName, parentWidget, options);
 }
 
