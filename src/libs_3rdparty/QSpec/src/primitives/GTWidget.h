/**
 * UGENE - Integrated Bioinformatics Tools.
 * Copyright (C) 2008-2017 UniPro <ugene@unipro.ru>
 * http://ugene.net
 *
 * This program is free software; you can redistribute it and/or
 * modify it under the terms of the GNU General Public License
 * as published by the Free Software Foundation; either version 2
 * of the License, or (at your option) any later version.
 *
 * This program is distributed in the hope that it will be useful,
 * but WITHOUT ANY WARRANTY; without even the implied warranty of
 * MERCHANTABILITY or FITNESS FOR A PARTICULAR PURPOSE. See the
 * GNU General Public License for more details.
 *
 * You should have received a copy of the GNU General Public License
 * along with this program; if not, write to the Free Software
 * Foundation, Inc., 51 Franklin Street, Fifth Floor, Boston,
 * MA 02110-1301, USA.
 */

#ifndef _HI_GUI_GTWIDGET_H_
#define _HI_GUI_GTWIDGET_H_

#include <functional>
#include <utils/GTThread.h>

#include <QAbstractButton>
#include <QAbstractItemView>
#include <QApplication>
#include <QCheckBox>
#include <QComboBox>
#include <QCoreApplication>
#include <QGraphicsView>
#include <QGroupBox>
#include <QLabel>
#include <QLineEdit>
#include <QListWidget>
#include <QMenu>
#include <QPlainTextEdit>
#include <QPushButton>
#include <QRadioButton>
#include <QSlider>
#include <QSpinBox>
#include <QSplitter>
#include <QTableWidget>
#include <QTextEdit>
#include <QToolBar>
#include <QToolButton>
<<<<<<< HEAD
#include <QTreeView>
=======
#include <QTreeWidget>
>>>>>>> 638740c5
#include <QWidget>

#include "GTGlobals.h"
#include "GTMainWindow.h"

namespace HI {
/*!
 * \brief The class for working with QWidget primitive
 */
class HI_EXPORT GTWidget {
public:
    // fails if widget is NULL, not visible or not enabled; if p isNull, clicks in the center of widget
    static void click(GUITestOpStatus &os, QWidget *w, Qt::MouseButton mouseButton = Qt::LeftButton, QPoint p = QPoint());

    // fails if widget is NULL, GTWidget::click fails or widget hasn't got focus
    static void setFocus(GUITestOpStatus &os, QWidget *w);

    // finds widget with the given object name using given FindOptions. Parent widget is QMainWindow, if not set
    static QWidget *findWidget(GUITestOpStatus &os, const QString &objectName, QWidget *parentWidget = nullptr, const GTGlobals::FindOptions & = {});

    static QPoint getWidgetCenter(QWidget *widget);

    static QAbstractButton *findButtonByText(GUITestOpStatus &os, const QString &text, QWidget *parentWidget = nullptr, const GTGlobals::FindOptions & = {});

    static QList<QLabel *> findLabelByText(GUITestOpStatus &os, const QString &text, QWidget *parentWidget = nullptr, const GTGlobals::FindOptions & = {});

    // returns color of point p in widget w coordinates
    static QColor getColor(GUITestOpStatus &os, QWidget *widget, const QPoint &point);

    static bool hasPixelWithColor(GUITestOpStatus &os, QWidget *widget, const QColor &expectedColor);

    static bool hasPixelWithColor(const QImage &image, const QColor &expectedColor);

    /** Returns true if the image has only the given color. */
    static bool hasSingleFillColor(const QImage &image, const QColor &color);

    /**
     * Returns set of colors found in the image.
     * Once 'maxColors' limit is reached the algorithm stops and returns the current set.
     * This parameter helps to avoid out of memory errors and optimize performance.
     */
    static QSet<QRgb> countColors(const QImage &image, int maxColors = 100000);

    /**
     * Returns image of the widget using widget->grab() method.
     * If useGrabWindow is true calls QPixmap::grabWindow method: it allows to capture non-QT (like OpenGL) images.
     */
    static QImage getImage(GUITestOpStatus &os, QWidget *widget, bool useGrabWindow = false);

    /** Creates sub-image from the given image. Fails if 'rect' is not within the image. */
    static QImage createSubImage(GUITestOpStatus &os, const QImage &image, const QRect &rect);

    static void close(GUITestOpStatus &os, QWidget *widget);
    static void showMaximized(GUITestOpStatus &os, QWidget *widget);
    static void showNormal(GUITestOpStatus &os, QWidget *widget);

    static void clickLabelLink(GUITestOpStatus &os, QWidget *label, int step = 10, int indent = 0);
    static void clickWindowTitle(GUITestOpStatus &os, QWidget *window);
    static void moveWidgetTo(GUITestOpStatus &os, QWidget *window, const QPoint &point);
    static void resizeWidget(GUITestOpStatus &os, QWidget *widget, const QSize &size);
    static QPoint getWidgetGlobalTopLeftPoint(GUITestOpStatus &os, QWidget *widget);

    static QWidget *getActiveModalWidget(GUITestOpStatus &os);
    static QWidget *getActivePopupWidget(GUITestOpStatus &os);
    static QMenu *getActivePopupMenu(GUITestOpStatus &os);

    static void checkEnabled(GUITestOpStatus &os, QWidget *widget, bool expectedEnabledState = true);
    static void checkEnabled(GUITestOpStatus &os, const QString &widgetName, bool expectedEnabledState = true, QWidget *parent = nullptr);

    static void scrollToIndex(GUITestOpStatus &os, QAbstractItemView *itemView, const QModelIndex &index);

#define GT_CLASS_NAME "GTWidget"
#define GT_METHOD_NAME "findExactWidget"
    template<class T>
    static T findExactWidget(GUITestOpStatus &os, const QString &widgetName, QWidget *parentWidget = nullptr, const GTGlobals::FindOptions &options = {}) {
        QWidget *w = findWidget(os, widgetName, parentWidget, options);
        T result = qobject_cast<T>(w);
        if (options.failIfNotFound) {
            GT_CHECK_RESULT(w != nullptr, "widget " + widgetName + " not found", result);
            GT_CHECK_RESULT(result != nullptr, "widget of specified class not found, but there is another widget with the same name, its class is: " + QString(w->metaObject()->className()), result);
        }
        return result;
    }
#undef GT_METHOD_NAME

    /** Calls findExactWidget with QRadioButton type. Shortcut method. */
    static QRadioButton *findRadioButton(GUITestOpStatus &os, const QString &widgetName, QWidget *parentWidget = nullptr, const GTGlobals::FindOptions &options = {});

    /** Calls findExactWidget with QGroupBox type. Shortcut method. */
    static QGroupBox *findGroupBox(GUITestOpStatus &os, const QString &widgetName, QWidget *parentWidget = nullptr, const GTGlobals::FindOptions &options = {});

    /** Calls findExactWidget with QLineEdit type. Shortcut method. */
    static QLineEdit *findLineEdit(GUITestOpStatus &os, const QString &widgetName, QWidget *parentWidget = nullptr, const GTGlobals::FindOptions &options = {});

    /** Calls findExactWidget with QTreeWidget type. Shortcut method. */
    static QTreeView *findTreeView(GUITestOpStatus &os, const QString &widgetName, const QWidget *parentWidget = nullptr, const GTGlobals::FindOptions &options = {});

    /** Calls findExactWidget with QTextEdit type. Shortcut method. */
    static QTextEdit *findTextEdit(GUITestOpStatus &os, const QString &widgetName, QWidget *parentWidget = nullptr, const GTGlobals::FindOptions &options = {});

    /** Calls findExactWidget with QTableWidget type. Shortcut method. */
    static QTableWidget *findTableWidget(GUITestOpStatus &os, const QString &widgetName, QWidget *parentWidget = nullptr, const GTGlobals::FindOptions &options = {});

    /** Calls findExactWidget with QTabWidget type. Shortcut method. */
    static QTabWidget *findTabWidget(GUITestOpStatus &os, const QString &widgetName, QWidget *parentWidget = nullptr, const GTGlobals::FindOptions &options = {});

    /** Calls findExactWidget with QPlainTextEdit type. Shortcut method. */
    static QPlainTextEdit *findPlainTextEdit(GUITestOpStatus &os, const QString &widgetName, QWidget *parentWidget = nullptr, const GTGlobals::FindOptions &options = {});

    /** Calls findExactWidget with QCheckBox type. Shortcut method. */
    static QCheckBox *findCheckBox(GUITestOpStatus &os, const QString &widgetName, QWidget *parentWidget = nullptr, const GTGlobals::FindOptions &options = {});

    /** Calls findExactWidget with QComboBox type. Shortcut method. */
    static QComboBox *findComboBox(GUITestOpStatus &os, const QString &widgetName, QWidget *parentWidget = nullptr, const GTGlobals::FindOptions &options = {});

    /** Calls findExactWidget with QSpinBox type. Shortcut method. */
    static QSpinBox *findSpinBox(GUITestOpStatus &os, const QString &widgetName, QWidget *parentWidget = nullptr, const GTGlobals::FindOptions &options = {});

    /** Calls findExactWidget with QToolButton type. Shortcut method. */
    static QToolButton *findToolButton(GUITestOpStatus &os, const QString &widgetName, QWidget *parentWidget = nullptr, const GTGlobals::FindOptions &options = {});

    /** Calls findExactWidget with QToolBar type. Shortcut method. */
    static QToolBar *findToolBar(GUITestOpStatus &os, const QString &widgetName, QWidget *parentWidget = nullptr, const GTGlobals::FindOptions &options = {});

    /** Calls findExactWidget with QTreeWidget type. Shortcut method. */
    static QTreeWidget *findTreeWidget(GUITestOpStatus &os, const QString &widgetName, QWidget *parentWidget = nullptr, const GTGlobals::FindOptions &options = {});

    /** Calls findExactWidget with QListWidget type. Shortcut method. */
    static QListWidget *findListWidget(GUITestOpStatus &os, const QString &widgetName, QWidget *parentWidget = nullptr, const GTGlobals::FindOptions &options = {});

    /** Calls findExactWidget with QGraphicsView type. Shortcut method. */
    static QGraphicsView *findGraphicsView(GUITestOpStatus &os, const QString &widgetName, QWidget *parentWidget = nullptr, const GTGlobals::FindOptions &options = {});

    /** Calls findExactWidget with QMenu type. Shortcut method. */
    static QMenu *findMenuWidget(GUITestOpStatus &os, const QString &widgetName, QWidget *parentWidget = nullptr, const GTGlobals::FindOptions &options = {});

    /** Calls findExactWidget with QPushButton type. Shortcut method. */
    static QPushButton *findPushButton(GUITestOpStatus &os, const QString &widgetName, QWidget *parentWidget = nullptr, const GTGlobals::FindOptions &options = {});

    /** Calls findExactWidget with QSlider type. Shortcut method. */
    static QSlider *findSlider(GUITestOpStatus &os, const QString &widgetName, QWidget *parentWidget = nullptr, const GTGlobals::FindOptions &options = {});

    /** Calls findExactWidget with QSplitter type. Shortcut method. */
    static QSplitter *findSplitter(GUITestOpStatus &os, const QString &widgetName, QWidget *parentWidget = nullptr, const GTGlobals::FindOptions &options = {});

    /** Calls findExactWidget with QLabel type. Shortcut method. */
    static QLabel *findLabel(GUITestOpStatus &os, const QString &widgetName, QWidget *parentWidget = nullptr, const GTGlobals::FindOptions &options = {});

#define GT_METHOD_NAME "findWidgetByType"
    /** Finds a child widget with the given type. Fails is widget can't be found. */
    template<class T>
    static T findWidgetByType(GUITestOpStatus &os, QWidget *parentWidget, const QString &errorMessage) {
        T widget = nullptr;
        for (int time = 0; time < GT_OP_WAIT_MILLIS && widget == nullptr; time += GT_OP_CHECK_MILLIS) {
            GTGlobals::sleep(time > 0 ? GT_OP_CHECK_MILLIS : 0);
            widget = parentWidget->findChild<T>();
        }
        GT_CHECK_RESULT(widget != nullptr, errorMessage, nullptr);
        return widget;
    }
#undef GT_METHOD_NAME

#define GT_METHOD_NAME "findChildren"
    /**
     * Finds all children of the 'parent' using 'findChildren' method and checkFn to check if the child is matched.
     * If parent is null, find all child in all main window.
     * The function is run in main thread.
     */
    template<class ChildType>
    static QList<ChildType *> findChildren(GUITestOpStatus &os, QObject *parent, std::function<bool(ChildType *)> matchFn) {
        QList<ChildType *> result;

        // object->findChildren for UX objects (widgets, actions) must be run in the main thread only to avoid parallel modification on GUI restructuring.
        class FindChildrenScenario : public CustomScenario {
        public:
            FindChildrenScenario(QObject *_parent, std::function<bool(ChildType *)> &_matchFn, QList<ChildType *> &_result)
                : parent(_parent), matchFn(_matchFn), result(_result) {
            }

            QObject *parent = nullptr;
            std::function<bool(ChildType *)> &matchFn;
            QList<ChildType *> &result;

            void run(HI::GUITestOpStatus &os) override {
                // If parent is null, start from QMainWindows.
                QList<QObject *> roots;
                if (parent != nullptr) {
                    roots << parent;
                } else {
                    QList<QWidget *> topLevelWidgets = GTMainWindow::getMainWindowsAsWidget(os);
                    for (const auto &topLevelWidget : qAsConst(topLevelWidgets)) {
                        roots << topLevelWidget;
                    }
                }
                for (auto root : qAsConst(roots)) {
                    QList<ChildType *> children = root->findChildren<ChildType *>();
                    for (ChildType *child : qAsConst(children)) {
                        if (matchFn(child)) {
                            result.append(child);
                        }
                    }
                }
            }
        };
        GTThread::runInMainThread(os, new FindChildrenScenario(parent, matchFn, result));
        return result;
    }
#undef GT_METHOD_NAME

#undef GT_CLASS_NAME
};

}  // namespace HI

#endif<|MERGE_RESOLUTION|>--- conflicted
+++ resolved
@@ -47,11 +47,8 @@
 #include <QTextEdit>
 #include <QToolBar>
 #include <QToolButton>
-<<<<<<< HEAD
 #include <QTreeView>
-=======
 #include <QTreeWidget>
->>>>>>> 638740c5
 #include <QWidget>
 
 #include "GTGlobals.h"
@@ -147,7 +144,7 @@
     static QLineEdit *findLineEdit(GUITestOpStatus &os, const QString &widgetName, QWidget *parentWidget = nullptr, const GTGlobals::FindOptions &options = {});
 
     /** Calls findExactWidget with QTreeWidget type. Shortcut method. */
-    static QTreeView *findTreeView(GUITestOpStatus &os, const QString &widgetName, const QWidget *parentWidget = nullptr, const GTGlobals::FindOptions &options = {});
+    static QTreeView *findTreeView(GUITestOpStatus &os, const QString &widgetName, QWidget *parentWidget = nullptr, const GTGlobals::FindOptions &options = {});
 
     /** Calls findExactWidget with QTextEdit type. Shortcut method. */
     static QTextEdit *findTextEdit(GUITestOpStatus &os, const QString &widgetName, QWidget *parentWidget = nullptr, const GTGlobals::FindOptions &options = {});
