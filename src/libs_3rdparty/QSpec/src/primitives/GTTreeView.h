--- conflicted
+++ resolved
@@ -29,13 +29,9 @@
 class HI_EXPORT GTTreeView {
 public:
     /** Waits until index is present in the tree. */
-<<<<<<< HEAD
-    static QModelIndex findIndexWithWait(QTreeView* tree, QVariant data, Qt::ItemDataRole role = Qt::DisplayRole);
-=======
     static QModelIndex findIndexWithWait(QTreeView* tree, const QVariant& data, Qt::ItemDataRole role = Qt::DisplayRole);
 
     static void checkItemIsNotPresentWithWait(QTreeView* tree, const QVariant& data, Qt::ItemDataRole role = Qt::DisplayRole);
->>>>>>> c4c90405
 
     // find index with data and role in the tree view
     static QModelIndex findIndex(QTreeView* tree, const QVariant& data, Qt::ItemDataRole role = Qt::DisplayRole, const GTGlobals::FindOptions& = GTGlobals::FindOptions());
