/**
 * UGENE - Integrated Bioinformatics Tools.
 * Copyright (C) 2008-2024 UniPro <ugene@unipro.ru>
 * http://ugene.net
 *
 * This program is free software; you can redistribute it and/or
 * modify it under the terms of the GNU General Public License
 * as published by the Free Software Foundation; either version 2
 * of the License, or (at your option) any later version.
 *
 * This program is distributed in the hope that it will be useful,
 * but WITHOUT ANY WARRANTY; without even the implied warranty of
 * MERCHANTABILITY or FITNESS FOR A PARTICULAR PURPOSE. See the
 * GNU General Public License for more details.
 *
 * You should have received a copy of the GNU General Public License
 * along with this program; if not, write to the Free Software
 * Foundation, Inc., 51 Franklin Street, Fifth Floor, Boston,
 * MA 02110-1301, USA.
 */

#include "primitives/GTTreeView.h"
#include <utils/GTUtilsQt.h>

#include <QAbstractItemModel>

#include "drivers/GTKeyboardDriver.h"
#include "drivers/GTMouseDriver.h"
#include "utils/GTThread.h"

namespace HI {

#define GT_CLASS_NAME "GTTreeView"

<<<<<<< HEAD
QModelIndex GTTreeView::findIndexWithWait(QTreeView* tree, QVariant data, Qt::ItemDataRole role) {
=======
QModelIndex GTTreeView::findIndexWithWait(QTreeView* tree, const QVariant& data, Qt::ItemDataRole role) {
>>>>>>> c4c90405
    GTGlobals::FindOptions options;
    options.failIfNotFound = false;
    QModelIndex result = findIndex(tree, data, role, options);
    for (int time = 0; time < GT_OP_WAIT_MILLIS && !result.isValid(); time += GT_OP_CHECK_MILLIS) {
        GTGlobals::sleep(time > 0 ? GT_OP_CHECK_MILLIS : 0);
        result = findIndex(tree, data, role, options);
    }
<<<<<<< HEAD
    GT_CHECK_RESULT(result.isValid(), "Index not found: " + data.toString(), {});
    return result;
}

QModelIndex GTTreeView::findIndex(QTreeView* tree, QVariant data, Qt::ItemDataRole role, const GTGlobals::FindOptions& options) {
    return findIndex(tree, data, QModelIndex(), role, options);
}

QModelIndex GTTreeView::findIndex(QTreeView* tree, QVariant data, QModelIndex parent, Qt::ItemDataRole role, const GTGlobals::FindOptions& options) {
=======
    GT_CHECK_RESULT(result.isValid(), "Item not found: " + data.toString(), {});
    return result;
}

void GTTreeView::checkItemIsNotPresentWithWait(QTreeView* tree, const QVariant& data, Qt::ItemDataRole role) {
    GTGlobals::FindOptions options;
    options.failIfNotFound = false;
    QModelIndex result = findIndex(tree, data, role, options);
    for (int time = 0; time < GT_OP_WAIT_MILLIS && result.isValid(); time += GT_OP_CHECK_MILLIS) {
        GTGlobals::sleep(time > 0 ? GT_OP_CHECK_MILLIS : 0);
        result = findIndex(tree, data, role, options);
    }
    GT_CHECK_RESULT(!result.isValid(), "Item is present in the tree: " + data.toString(), );
}

QModelIndex GTTreeView::findIndex(QTreeView* tree, const QVariant& data, Qt::ItemDataRole role, const GTGlobals::FindOptions& options) {
    return findIndex(tree, data, QModelIndex(), role, options);
}

QModelIndex GTTreeView::findIndex(QTreeView* tree, const QVariant& data, QModelIndex parent, Qt::ItemDataRole role, const GTGlobals::FindOptions& options) {
>>>>>>> c4c90405
    GT_CHECK_RESULT(tree != nullptr, "Tree widget is NULL", QModelIndex());

    QModelIndexList foundIndexes = findIndexes(tree, data, role, parent, 0, options);
    if (foundIndexes.isEmpty()) {
        if (options.failIfNotFound) {
            GT_CHECK_RESULT(!foundIndexes.empty(), QString("Item with name %1 not found").arg(data.toString()), QModelIndex());
        } else {
            return {};
        }
    }

    GT_CHECK_RESULT(foundIndexes.size() == 1, QString("there are %1 items with name %2").arg(foundIndexes.size()).arg(data.toString()), QModelIndex());

    tree->scrollTo(foundIndexes.at(0));
    return foundIndexes.at(0);
}

QModelIndexList GTTreeView::findIndexes(QTreeView* tree, const QVariant& data, Qt::ItemDataRole role, QModelIndex parent, int depth, const GTGlobals::FindOptions& options) {
    QModelIndexList foundIndexes;
    if (!(options.depth == GTGlobals::FindOptions::INFINITE_DEPTH || depth < options.depth)) {
        return foundIndexes;
    }

    QAbstractItemModel* model = tree->model();
    CHECK_SET_ERR_RESULT(model != nullptr, "Model is NULL", foundIndexes);

    int rowcount = model->rowCount(parent);
    for (int i = 0; i < rowcount; i++) {
        const QModelIndex index = model->index(i, 0, parent);
        QVariant indexData = index.data(role);
        if (GTUtilsQt::compareVariants(data, indexData)) {
            foundIndexes << index;
        }
        foundIndexes << findIndexes(tree, data, role, index, depth + 1, options);
    }

    return foundIndexes;
}

QPoint GTTreeView::getItemCenter(QTreeView* tree, const QModelIndex& itemIndex) {
    QRect r = tree->visualRect(itemIndex);

    return tree->mapToGlobal(r.center());
}

void GTTreeView::checkItemIsExpanded(QTreeView* tree, const QModelIndex& itemIndex) {
    GT_CHECK(tree != nullptr, "Tree view is null!");
    GT_CHECK(itemIndex.isValid(), "Item index is not valid!");

    bool isExpanded = false;
    for (int time = 0; time < GT_OP_WAIT_MILLIS && !isExpanded; time += GT_OP_CHECK_MILLIS) {
        GTGlobals::sleep(time > 0 ? GT_OP_CHECK_MILLIS : 0);
        isExpanded = tree->isExpanded(itemIndex);
    }
    GT_CHECK(isExpanded, "Item is not expanded");
    GTThread::waitForMainThread();
}

void GTTreeView::expand(QTreeView* tree, const QModelIndex& itemIndex) {
    GT_CHECK_RESULT(tree != nullptr, "tree is NULL", );
    GT_CHECK_RESULT(itemIndex.isValid(), "itemIndex is not valid", );
    if (tree->isExpanded(itemIndex)) {
        scrollToItem(tree, itemIndex);
        return;
    }
    // Using API call to expand instead of the mouse: because we do not know expander position inside of the item exactly.
    class ExpandInMainThreadScenario : public CustomScenario {
    public:
        ExpandInMainThreadScenario(QTreeView* _treeView, const QModelIndex& _itemIndex)
            : tree(_treeView), itemIndex(_itemIndex) {
        }
        void run() override {
            tree->expand(itemIndex);
        }
        QTreeView* tree = nullptr;
        QModelIndex itemIndex;
    };
    GTThread::runInMainThread(new ExpandInMainThreadScenario(tree, itemIndex));
    scrollToItem(tree, itemIndex);
    checkItemIsExpanded(tree, itemIndex);
}

void GTTreeView::scrollToItem(QTreeView* tree, const QModelIndex& itemIndex) {
    GT_CHECK_RESULT(tree != nullptr, "tree is NULL", );
    GT_CHECK_RESULT(itemIndex.isValid(), "itemIndex is not valid", );

    class ScrollInMainThreadScenario : public CustomScenario {
    public:
        ScrollInMainThreadScenario(QTreeView* _treeView, const QModelIndex& _itemIndex)
            : tree(_treeView), itemIndex(_itemIndex) {
        }
        void run() override {
            tree->scrollTo(itemIndex);
        }
        QTreeView* tree = nullptr;
        QModelIndex itemIndex;
    };
    GTThread::runInMainThread(new ScrollInMainThreadScenario(tree, itemIndex));
    GTThread::waitForMainThread();
}

void GTTreeView::click(QTreeView* tree, const QModelIndex& itemIndex, const Qt::Key& keyModifier) {
    GT_CHECK_RESULT(tree != nullptr, "tree is NULL", );
    GT_CHECK_RESULT(itemIndex.isValid(), "itemIndex is not valid", );

    scrollToItem(tree, itemIndex);

    QPoint point = getItemCenter(tree, itemIndex);
    GTMouseDriver::moveTo(point);
    if (keyModifier != Qt::Key_unknown) {
        GTKeyboardDriver::keyPress(keyModifier);
    }
    GTMouseDriver::click();
    if (keyModifier != Qt::Key_unknown) {
        GTKeyboardDriver::keyRelease(keyModifier);
    }
}

void GTTreeView::doubleClick(QTreeView* tree, const QModelIndex& itemIndex) {
    GT_CHECK_RESULT(tree != nullptr, "tree is NULL", );
    GT_CHECK_RESULT(itemIndex.isValid(), "itemIndex is not valid", );

    scrollToItem(tree, itemIndex);

    QPoint point = getItemCenter(tree, itemIndex);
    GTMouseDriver::moveTo(point);
    GTMouseDriver::doubleClick();
}

#undef GT_CLASS_NAME
}  // namespace HI<|MERGE_RESOLUTION|>--- conflicted
+++ resolved
@@ -32,11 +32,7 @@
 
 #define GT_CLASS_NAME "GTTreeView"
 
-<<<<<<< HEAD
-QModelIndex GTTreeView::findIndexWithWait(QTreeView* tree, QVariant data, Qt::ItemDataRole role) {
-=======
 QModelIndex GTTreeView::findIndexWithWait(QTreeView* tree, const QVariant& data, Qt::ItemDataRole role) {
->>>>>>> c4c90405
     GTGlobals::FindOptions options;
     options.failIfNotFound = false;
     QModelIndex result = findIndex(tree, data, role, options);
@@ -44,17 +40,6 @@
         GTGlobals::sleep(time > 0 ? GT_OP_CHECK_MILLIS : 0);
         result = findIndex(tree, data, role, options);
     }
-<<<<<<< HEAD
-    GT_CHECK_RESULT(result.isValid(), "Index not found: " + data.toString(), {});
-    return result;
-}
-
-QModelIndex GTTreeView::findIndex(QTreeView* tree, QVariant data, Qt::ItemDataRole role, const GTGlobals::FindOptions& options) {
-    return findIndex(tree, data, QModelIndex(), role, options);
-}
-
-QModelIndex GTTreeView::findIndex(QTreeView* tree, QVariant data, QModelIndex parent, Qt::ItemDataRole role, const GTGlobals::FindOptions& options) {
-=======
     GT_CHECK_RESULT(result.isValid(), "Item not found: " + data.toString(), {});
     return result;
 }
@@ -75,7 +60,6 @@
 }
 
 QModelIndex GTTreeView::findIndex(QTreeView* tree, const QVariant& data, QModelIndex parent, Qt::ItemDataRole role, const GTGlobals::FindOptions& options) {
->>>>>>> c4c90405
     GT_CHECK_RESULT(tree != nullptr, "Tree widget is NULL", QModelIndex());
 
     QModelIndexList foundIndexes = findIndexes(tree, data, role, parent, 0, options);
