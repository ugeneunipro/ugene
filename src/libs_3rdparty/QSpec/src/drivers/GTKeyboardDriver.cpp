/**
 * UGENE - Integrated Bioinformatics Tools.
 * Copyright (C) 2008-2016 UniPro <ugene@unipro.ru>
 * http://ugene.unipro.ru
 *
 * This program is free software; you can redistribute it and/or
 * modify it under the terms of the GNU General Public License
 * as published by the Free Software Foundation; either version 2
 * of the License, or (at your option) any later version.
 *
 * This program is distributed in the hope that it will be useful,
 * but WITHOUT ANY WARRANTY; without even the implied warranty of
 * MERCHANTABILITY or FITNESS FOR A PARTICULAR PURPOSE. See the
 * GNU General Public License for more details.
 *
 * You should have received a copy of the GNU General Public License
 * along with this program; if not, write to the Free Software
 * Foundation, Inc., 51 Franklin Street, Fifth Floor, Boston,
 * MA 02110-1301, USA.
 */

#include <cctype>
#include "GTKeyboardDriver.h"
#include <utils/GTThread.h>

namespace HI {

#define GT_CLASS_NAME "GTKeyboardDriver"

#define GT_METHOD_NAME "keyClick"

QList<Qt::Key> GTKeyboardDriver::modifiersToKeys(Qt::KeyboardModifiers mod){
    QList<Qt::Key> result;
    if(mod.testFlag(Qt::ShiftModifier)){result.append(Qt::Key_Shift);}
    if(mod.testFlag(Qt::AltModifier)){result.append(Qt::Key_Alt);}
    if(mod.testFlag(Qt::ControlModifier)){result.append(Qt::Key_Control);}
    if(mod.testFlag(Qt::MetaModifier)){result.append(Qt::Key_Meta);}
    return result;
}

bool GTKeyboardDriver::keyClick(char key, Qt::KeyboardModifiers modifiers)
{
    DRIVER_CHECK(key != 0, "key = 0");
    DRIVER_CHECK(keyPress(key, modifiers), "key could not be pressed");
    DRIVER_CHECK(keyRelease(key, modifiers), "key could not be released");
    return true;
}

bool GTKeyboardDriver::keyClick(Qt::Key key, Qt::KeyboardModifiers modifiers)
{
    DRIVER_CHECK(key != 0, "key = 0");
    DRIVER_CHECK(keyPress(key, modifiers), "key could not be pressed");
    DRIVER_CHECK(keyRelease(key, modifiers), "key could not be released");
    return true;
}
#undef GT_METHOD_NAME

bool GTKeyboardDriver::keySequence(const QString &str, Qt::KeyboardModifiers modifiers)
{
    QList<Qt::Key> modifierKeys = modifiersToKeys(modifiers);
    foreach (Qt::Key mod, modifierKeys) {
        DRIVER_CHECK(keyPress(mod), "modifier could not be pressed");
    }

    foreach(QChar ch, str) {
        char asciiChar = ch.toLatin1();
        if(isalpha(asciiChar) && !islower(asciiChar)) {
            DRIVER_CHECK(keyClick( asciiChar, Qt::ShiftModifier), QString("%1 char could not be clicked with shift modifier").arg(asciiChar));
        } else {
            DRIVER_CHECK(keyClick( asciiChar), QString("%1 char could not be clicked").arg(asciiChar));
        }
		GTGlobals::sleep(10);
#ifdef  Q_OS_MAC
<<<<<<< HEAD
        GTGlobals::sleep(1); // need for MacOS
#endif
    }

    foreach (Qt::Key mod, modifierKeys) {
        DRIVER_CHECK(keyRelease(mod), "modifier could not be released");
=======
        GTGlobals::sleep(10); // need for MacOS

#endif
    }
    GTThread::waitForMainThread(os);
    if (modifiers) {
        keyRelease(os, modifiers);
>>>>>>> be1dbf3d
    }
    GTThread::waitForMainThread();
    return true;
}

/******************************************************************************/
int GTKeyboardDriver::keys::operator [] (const Qt::Key &key) const
{
    return value(key);
}

GTKeyboardDriver::keys GTKeyboardDriver::key;

#undef GT_CLASS_NAME

} //namespace<|MERGE_RESOLUTION|>--- conflicted
+++ resolved
@@ -69,24 +69,11 @@
         } else {
             DRIVER_CHECK(keyClick( asciiChar), QString("%1 char could not be clicked").arg(asciiChar));
         }
-		GTGlobals::sleep(10);
-#ifdef  Q_OS_MAC
-<<<<<<< HEAD
-        GTGlobals::sleep(1); // need for MacOS
-#endif
+        GTGlobals::sleep(10);
     }
 
     foreach (Qt::Key mod, modifierKeys) {
         DRIVER_CHECK(keyRelease(mod), "modifier could not be released");
-=======
-        GTGlobals::sleep(10); // need for MacOS
-
-#endif
-    }
-    GTThread::waitForMainThread(os);
-    if (modifiers) {
-        keyRelease(os, modifiers);
->>>>>>> be1dbf3d
     }
     GTThread::waitForMainThread();
     return true;
