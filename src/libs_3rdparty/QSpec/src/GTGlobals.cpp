/**
 * UGENE - Integrated Bioinformatics Tools.
 * Copyright (C) 2008-2017 UniPro <ugene@unipro.ru>
 * http://ugene.net
 *
 * This program is free software; you can redistribute it and/or
 * modify it under the terms of the GNU General Public License
 * as published by the Free Software Foundation; either version 2
 * of the License, or (at your option) any later version.
 *
 * This program is distributed in the hope that it will be useful,
 * but WITHOUT ANY WARRANTY; without even the implied warranty of
 * MERCHANTABILITY or FITNESS FOR A PARTICULAR PURPOSE. See the
 * GNU General Public License for more details.
 *
 * You should have received a copy of the GNU General Public License
 * along with this program; if not, write to the Free Software
 * Foundation, Inc., 51 Franklin Street, Fifth Floor, Boston,
 * MA 02110-1301, USA.
 */

#include "GTGlobals.h"

#include <QtCore/QEventLoop>
#include <QtGui/QScreen>
#include <QtTest/QSpontaneKeyEvent>
#include <QtTest>
#include <QtWidgets/QApplication>
#include <QtWidgets/QDesktopWidget>

<<<<<<< HEAD
=======
#include "core/CustomScenario.h"
#include "utils/GTThread.h"

#ifdef Q_OS_WIN
#    include <windows.h>
#else
#    include <unistd.h>
#endif

>>>>>>> 6c3ba59c
namespace HI {

#define GT_CLASS_NAME "GTGlobals"

void GTGlobals::sleep(int msec) {
    if (msec > 0) {
        QTest::qWait(msec);
    }
}

void GTGlobals::sendEvent(QObject *obj, QEvent *e) {
    QSpontaneKeyEvent::setSpontaneous(e);
    qApp->notify(obj, e);
}

#define GT_METHOD_NAME "takeScreenShot"
QImage GTGlobals::takeScreenShot(HI::GUITestOpStatus &os) {
    if (GTThread::isMainThread()) {
        return QGuiApplication::primaryScreen()->grabWindow(QApplication::desktop()->winId()).toImage();
    }
    class TakeScreenshotScenario : public CustomScenario {
    public:
        TakeScreenshotScenario(QImage &_image)
            : image(_image) {
        }
        void run(HI::GUITestOpStatus &) override {
            image = QGuiApplication::primaryScreen()->grabWindow(QApplication::desktop()->winId()).toImage();
        }
        QImage &image;
    };
    QImage image;
    GTThread::runInMainThread(os, new TakeScreenshotScenario(image));
    return image;
}
#undef GT_METHOD_NAME

void GTGlobals::takeScreenShot(HI::GUITestOpStatus &os, const QString &path) {
    QImage originalImage = takeScreenShot(os);
    bool ok = originalImage.save(path);
    CHECK_SET_ERR(ok, "Failed to save pixmap to file: " + path);
}

GTGlobals::FindOptions::FindOptions(bool _failIfNotFound, Qt::MatchFlags _matchPolicy, int _depth)
    : failIfNotFound(_failIfNotFound),
      matchPolicy(_matchPolicy),
      depth(_depth) {
}

void GTGlobals::GUITestFail() {
    qCritical("\nGT_DEBUG_MESSAGE !!!FIRST FAIL");
}

#undef GT_CLASS_NAME

}  // namespace HI<|MERGE_RESOLUTION|>--- conflicted
+++ resolved
@@ -28,18 +28,9 @@
 #include <QtWidgets/QApplication>
 #include <QtWidgets/QDesktopWidget>
 
-<<<<<<< HEAD
-=======
 #include "core/CustomScenario.h"
 #include "utils/GTThread.h"
 
-#ifdef Q_OS_WIN
-#    include <windows.h>
-#else
-#    include <unistd.h>
-#endif
-
->>>>>>> 6c3ba59c
 namespace HI {
 
 #define GT_CLASS_NAME "GTGlobals"
