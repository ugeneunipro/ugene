--- conflicted
+++ resolved
@@ -30,10 +30,6 @@
 
 #include <U2Gui/GUIUtils.h>
 #include <U2Core/AppContext.h>
-#include <U2Core/U2SafePoints.h>
-
-#include <U2Gui/GUIUtils.h>
-#include <U2Gui/MainWindow.h>
 
 #include <U2Lang/QueryDesignerRegistry.h>
 
@@ -157,7 +153,6 @@
     setMouseTracking(true);
     setContent();
     setSizePolicy(QSizePolicy(QSizePolicy::Preferred, QSizePolicy::Ignored));
-    connect(AppContext::getMainWindow(), &MainWindow::si_colorThemeSwitched, this, &QueryPalette::sl_colorThemeSwitched);
 }
 
 void QueryPalette::setContent() {
@@ -202,11 +197,7 @@
     if (!item->getIconPath().isEmpty()) {
         GUIUtils::setThemedIcon(a, item->getIconPath());
     } else {
-<<<<<<< HEAD
-        a->setIcon(GUIUtils::getIconResource("query_designer", "green_circle.png"));
-=======
         GUIUtils::setThemedIcon(a, ":query_designer/images/green_circle.png");
->>>>>>> b1d2ac07
     }
     a->setData(QVariant::fromValue(item));
     connect(a, SIGNAL(triggered(bool)), SLOT(sl_selectProcess(bool)));
@@ -217,11 +208,7 @@
 QAction* QueryPalette::createItemAction(const QString& constraintId) {
     auto a = new QAction(constraintId, this);
     a->setCheckable(true);
-<<<<<<< HEAD
-    a->setIcon(GUIUtils::getIconResource("query_designer", "green_circle.png"));
-=======
     GUIUtils::setThemedIcon(a, ":query_designer/images/green_circle.png");
->>>>>>> b1d2ac07
     a->setData(QVariant::fromValue(constraintId));
     connect(a, SIGNAL(triggered(bool)), SLOT(sl_selectProcess(bool)));
     connect(a, SIGNAL(toggled(bool)), SLOT(sl_selectProcess(bool)));
@@ -316,30 +303,6 @@
     };
 }
 
-void QueryPalette::sl_colorThemeSwitched() {
-    QDActorPrototypeRegistry* qpr = AppContext::getQDActorProtoRegistry();
-    const auto& dbEntries = qpr->getAllEntries();
-    const auto actions = actionMap.keys();
-    for (auto action : qAsConst(actions)) {
-        bool found = false;
-        for (auto entry : qAsConst(dbEntries)) {
-            CHECK_CONTINUE(entry->getDisplayName() == action->text());
-
-            auto icon = entry->getIcon();
-            if (!icon.isNull()) {
-                action->setIcon(icon);
-            } else {
-                action->setIcon(GUIUtils::getIconResource("query_designer", "green_circle.png"));
-            }
-            found = true;
-            break;
-        }
-        CHECK_CONTINUE(!found);
-
-        action->setIcon(GUIUtils::getIconResource("query_designer", "green_circle.png"));
-    }
-}
-
 QVariant QueryPalette::saveState() const {
     QVariantList l;
     for (int i = 0, count = topLevelItemCount(); i < count; i++) {
