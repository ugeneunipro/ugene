/**
 * UGENE - Integrated Bioinformatics Tools.
 * Copyright (C) 2008-2017 UniPro <ugene@unipro.ru>
 * http://ugene.net
 *
 * This program is free software; you can redistribute it and/or
 * modify it under the terms of the GNU General Public License
 * as published by the Free Software Foundation; either version 2
 * of the License, or (at your option) any later version.
 *
 * This program is distributed in the hope that it will be useful,
 * but WITHOUT ANY WARRANTY; without even the implied warranty of
 * MERCHANTABILITY or FITNESS FOR A PARTICULAR PURPOSE. See the
 * GNU General Public License for more details.
 *
 * You should have received a copy of the GNU General Public License
 * along with this program; if not, write to the Free Software
 * Foundation, Inc., 51 Franklin Street, Fifth Floor, Boston,
 * MA 02110-1301, USA.
 */

<<<<<<< HEAD
#include <QThread>

#include <U2Core/AppContext.h>
#include <U2Core/AppResources.h>
#include <U2Core/AppSettings.h>
#include <U2Core/BaseDocumentFormats.h>
#include <U2Core/DNAAlphabet.h>
#include <U2Core/DNATranslation.h>
=======
#include <U2Core/AppContext.h>
#include <U2Core/BaseDocumentFormats.h>
#include <U2Core/DataPathRegistry.h>
>>>>>>> 7b23bbf5

#include <U2Designer/DelegateEditors.h>

#include <U2Gui/DialogUtils.h>

#include <U2Lang/ActorPrototypeRegistry.h>
#include <U2Lang/BaseSlots.h>
#include <U2Lang/BaseTypes.h>
#include <U2Lang/WorkflowEnv.h>

#include "DiamondClassifyPrompter.h"
#include "DiamondClassifyTask.h"
#include "DiamondClassifyWorker.h"
#include "DiamondClassifyWorkerFactory.h"
#include "DiamondSupport.h"
#include "DiamondTaxonomyDataValidator.h"
#include "../../ngs_reads_classification/src/DatabaseDelegate.h"
#include "../../ngs_reads_classification/src/GetReadListWorker.h"
#include "../../ngs_reads_classification/src/NgsReadsClassificationPlugin.h"

namespace U2 {
namespace LocalWorkflow {

const QString DiamondClassifyWorkerFactory::ACTOR_ID = "diamond-classify";

const QString DiamondClassifyWorkerFactory::INPUT_PORT_ID = "in";
const QString DiamondClassifyWorkerFactory::INPUT_PAIRED_PORT_ID = "in2";
const QString DiamondClassifyWorkerFactory::OUTPUT_PORT_ID = "out";

const QString DiamondClassifyWorkerFactory::INPUT_DATA_ATTR_ID("input-data");
const QString DiamondClassifyWorkerFactory::DATABASE_ATTR_ID("database");
const QString DiamondClassifyWorkerFactory::GENCODE_ATTR_ID("genetic-code");
const QString DiamondClassifyWorkerFactory::SENSITIVE_ATTR_ID("sensitive-mode");
const QString DiamondClassifyWorkerFactory::FSHIFT_ATTR_ID("frame-shift");
const QString DiamondClassifyWorkerFactory::EVALUE_ATTR_ID("e-value");
const QString DiamondClassifyWorkerFactory::MATRIX_ATTR_ID("matrix");
const QString DiamondClassifyWorkerFactory::GO_PEN_ATTR_ID("gap-open");
const QString DiamondClassifyWorkerFactory::GE_PEN_ATTR_ID("gap-extend");
const QString DiamondClassifyWorkerFactory::THREADS_ATTR_ID("threads");
const QString DiamondClassifyWorkerFactory::BSIZE_ATTR_ID("block-size");
const QString DiamondClassifyWorkerFactory::CHUNKS_ATTR_ID("index-chunks");
const QString DiamondClassifyWorkerFactory::OUTPUT_URL_ATTR_ID("output-url");

const QString DiamondClassifyWorkerFactory::SINGLE_END_TEXT = QObject::tr("SE reads or scaffolds");
const QString DiamondClassifyWorkerFactory::PAIRED_END_TEXT = QObject::tr("PE reads");

DiamondClassifyWorkerFactory::DiamondClassifyWorkerFactory()
    : DomainFactory(ACTOR_ID)
{

}

Worker *DiamondClassifyWorkerFactory::createWorker(Actor *actor) {
    return new DiamondClassifyWorker(actor);
}

void DiamondClassifyWorkerFactory::init() {
    QList<PortDescriptor *> ports;
    {
        const Descriptor inSlotDesc(GetReadsListWorkerFactory::SE_SLOT().getId(),
                                    DiamondClassifyPrompter::tr("Input URL"),
                                    DiamondClassifyPrompter::tr("Input URL."));

//        const Descriptor inPairedSlotDesc(BaseSlots::URL_SLOT().getId(),
//                                          DiamondClassifyPrompter::tr("Input URL(s)"),
//                                          DiamondClassifyPrompter::tr("Input URL(s)."));

        QMap<Descriptor, DataTypePtr> inType;
        inType[inSlotDesc] = BaseTypes::STRING_TYPE();

//        QMap<Descriptor, DataTypePtr> inPairedType;
//        inPairedType[inPairedSlotDesc] = BaseTypes::STRING_TYPE();

        QMap<Descriptor, DataTypePtr> outType;
        outType[TaxonomySupport::TAXONOMY_CLASSIFICATION_SLOT()] = TaxonomySupport::TAXONOMY_CLASSIFICATION_TYPE();

        const Descriptor inPortDesc(INPUT_PORT_ID,
                                    DiamondClassifyPrompter::tr("Input sequences"),
                                    DiamondClassifyPrompter::tr("URL(s) to FASTQ or FASTA file(s) should be provided.\n\n"
                                                                "The input files may contain single-end reads, scaffolds, or \"left\" reads in case of the paired-end sequencing (see \"Input data\" parameter of the element)."));

//        const Descriptor inPairedPortDesc(INPUT_PAIRED_PORT_ID,
//                                          DiamondClassifyPrompter::tr("Input sequences 2"),
//                                          DiamondClassifyPrompter::tr("URL(s) to FASTQ or FASTA file(s) should be provided.\n\n"
//                                                                      "The port is used, if paired-end sequencing was done. The input files should contain the \"right\" reads (see \"Input data\" parameter of the element)."));

        const Descriptor outPortDesc(OUTPUT_PORT_ID,
                                     DiamondClassifyPrompter::tr("DIAMOND Classification"),
                                     DiamondClassifyPrompter::tr("A list of sequence names with the associated taxonomy IDs, classified by DIAMOND."));

        ports << new PortDescriptor(inPortDesc, DataTypePtr(new MapDataType(ACTOR_ID + "-in", inType)), true /*input*/);
//        ports << new PortDescriptor(inPairedPortDesc, DataTypePtr(new MapDataType(ACTOR_ID + "-paired-in", inPairedType)), true /*input*/);       // FIXME: diamond can't work with paired reads
        ports << new PortDescriptor(outPortDesc, DataTypePtr(new MapDataType(ACTOR_ID + "-out", outType)), false /*input*/, true /*multi*/);
    }

    QList<Attribute *> attributes;
    {
//        const Descriptor inputDataDesc(INPUT_DATA_ATTR_ID, DiamondClassifyPrompter::tr("Input data"),
//                                             DiamondClassifyPrompter::tr("The input data that should be classified are provided through the input ports of the element.\n\n"
//                                                                         "To classify single-end (SE) reads or scaffolds, received by reads de novo assembly, set this parameter to \"SE reads or scaffolds\". The element has one input port in this case. Pass URL(s) to the corresponding files to this port.\n\n"
//                                                                         "To classify paired-end (PE) reads, set the value to \"PE reads\". The element has two input ports in this case. Pass URL(s) to the \"left\" and \"right\" reads to the first and the second port correspondingly.\n\n"
//                                                                         "The input files should be in FASTA or FASTQ formats."));

        const Descriptor databaseDesc(DATABASE_ATTR_ID, DiamondClassifyPrompter::tr("Database"),
                                      DiamondClassifyPrompter::tr("Input a binary DIAMOND database file."));

        const Descriptor code(GENCODE_ATTR_ID, DiamondClassifyPrompter::tr("Genetic code"), DiamondClassifyPrompter::tr("Genetic code used for translation of query sequences (--query-gencode)."));
        const Descriptor sense(SENSITIVE_ATTR_ID, DiamondClassifyPrompter::tr("Sensitive mode"), DiamondClassifyPrompter::tr("The sensitive modes (--sensitive, --more-sensitive) are generally recommended for aligning longer sequences. The default mode is mainly designed for short read alignment, i.e. finding significant matches of >50 bits on 30-40aa fragments."));
        const Descriptor fshift(FSHIFT_ATTR_ID, DiamondClassifyPrompter::tr("Frameshift"), DiamondClassifyPrompter::tr("Penalty for frameshift in DNA-vs-protein alignments. Values around 15 are reasonable for this parameter. Enabling this feature will have the aligner tolerate missing bases in DNA sequences and is most recommended for long, error-prone sequences like MinION reads."));
        const Descriptor evalue(EVALUE_ATTR_ID, DiamondClassifyPrompter::tr("Expected value"), DiamondClassifyPrompter::tr("Maximum expected value to report an alignment."));
        const Descriptor matrix(MATRIX_ATTR_ID, DiamondClassifyPrompter::tr("Matrix"), DiamondClassifyPrompter::tr("Scoring matrix (--matrix)."));
        const Descriptor gapopen(GO_PEN_ATTR_ID, DiamondClassifyPrompter::tr("Gap open penalty"), DiamondClassifyPrompter::tr("Gap open penalty (--gapopen)."));
        const Descriptor gapextend(GE_PEN_ATTR_ID, DiamondClassifyPrompter::tr("Gap extension penalty"), DiamondClassifyPrompter::tr("Gap extension penalty (--gapextend)."));
        const Descriptor threads(THREADS_ATTR_ID, DiamondClassifyPrompter::tr("Number of threads"), DiamondClassifyPrompter::tr("Number of CPU threads (--treads)."));
        const Descriptor bsize(BSIZE_ATTR_ID, DiamondClassifyPrompter::tr("Block size"), DiamondClassifyPrompter::tr("Block size in billions of sequence letters to be processed at a time (--block-size). This is the main parameter for controlling the program’s memory usage. Bigger numbers will increase the use of memory and temporary disk space, but also improve performance. The program can be expected to use roughly six times this number of memory (in GB)."));
        const Descriptor chunks(CHUNKS_ATTR_ID, DiamondClassifyPrompter::tr("Index chunks"), DiamondClassifyPrompter::tr("The number of chunks for processing the seed index (--index-chunks). This option can be additionally used to tune the performance. It is recommended to set this to 1 on a high memory server, which will increase performance and memory usage, but not the usage of temporary disk space."));
        const Descriptor outputUrlDesc(OUTPUT_URL_ATTR_ID, DiamondClassifyPrompter::tr("Output file"),
                                       DiamondClassifyPrompter::tr("Specify the output file name."));

//        Attribute *inputDataAttribute = new Attribute(inputDataDesc, BaseTypes::STRING_TYPE(), false, DiamondClassifyTaskSettings::SINGLE_END);       // FIXME: diamond can't work with paired reads
<<<<<<< HEAD
=======

        QString diamondDatabasePath;
        U2DataPath *uniref50DataPath = AppContext::getDataPathRegistry()->getDataPathByName(NgsReadsClassificationPlugin::DIAMOND_UNIPROT_50_DATABASE_DATA_ID);
        if (NULL != uniref50DataPath && uniref50DataPath->isValid()) {
            diamondDatabasePath = uniref50DataPath->getPathByName(NgsReadsClassificationPlugin::DIAMOND_UNIPROT_50_DATABASE_ITEM_ID);
        } else {
            U2DataPath *clarkViralDataPath = AppContext::getDataPathRegistry()->getDataPathByName(NgsReadsClassificationPlugin::DIAMOND_UNIPROT_90_DATABASE_DATA_ID);
            if (NULL != clarkViralDataPath && clarkViralDataPath->isValid()) {
                diamondDatabasePath = clarkViralDataPath->getPathByName(NgsReadsClassificationPlugin::DIAMOND_UNIPROT_90_DATABASE_ITEM_ID);
            }
        }
        Attribute *databaseAttribute = new Attribute(databaseDesc, BaseTypes::STRING_TYPE(), Attribute::Required);

        Attribute *outputUrlAttribute = new Attribute(outputUrlDesc, BaseTypes::STRING_TYPE(), Attribute::Required | Attribute::CanBeEmpty);

>>>>>>> 7b23bbf5
//        attributes << inputDataAttribute;       // FIXME: diamond can't work with paired reads
//        inputDataAttribute->addPortRelation(PortRelationDescriptor(INPUT_PAIRED_PORT_ID, QVariantList() << DiamondClassifyTaskSettings::PAIRED_END));       // FIXME: diamond can't work with paired reads

        attributes << new Attribute(databaseDesc, BaseTypes::STRING_TYPE(), Attribute::Required);
        attributes << new Attribute(code, BaseTypes::NUM_TYPE(), Attribute::None, 1);
        attributes << new Attribute(sense, BaseTypes::STRING_TYPE(), Attribute::None, DiamondClassifyTaskSettings::SENSITIVE_DEFAULT);
        attributes << new Attribute(fshift, BaseTypes::NUM_TYPE(), Attribute::None, 0);
        attributes << new Attribute(evalue, BaseTypes::NUM_TYPE(), Attribute::None, 0.001);
        attributes << new Attribute(matrix, BaseTypes::STRING_TYPE(), Attribute::None, DiamondClassifyTaskSettings::BLOSUM62);
        attributes << new Attribute(gapopen, BaseTypes::NUM_TYPE(), Attribute::None, -1);
        attributes << new Attribute(gapextend, BaseTypes::NUM_TYPE(), Attribute::None, -1);
        attributes << new Attribute(bsize, BaseTypes::NUM_TYPE(), Attribute::None, 2.0); //NB: unless --very-sensitive supported
        attributes << new Attribute(chunks, BaseTypes::NUM_TYPE(), Attribute::None, 4); //NB: unless --very-sensitive supported
        attributes << new Attribute(threads, BaseTypes::NUM_TYPE(), Attribute::None, AppContext::getAppSettings()->getAppResourcePool()->getIdealThreadCount());
        attributes << new Attribute(outputUrlDesc, BaseTypes::STRING_TYPE(), Attribute::Required | Attribute::CanBeEmpty);
    }

    QMap<QString, PropertyDelegate *> delegates;
    {
//        QVariantMap inputDataMap;
//        inputDataMap[SINGLE_END_TEXT] = DiamondClassifyTaskSettings::SINGLE_END;
//        inputDataMap[PAIRED_END_TEXT] = DiamondClassifyTaskSettings::PAIRED_END;
//        delegates[INPUT_DATA_ATTR_ID] = new ComboBoxDelegate(inputDataMap);       // FIXME: diamond can't work with paired reads

<<<<<<< HEAD
        delegates[DATABASE_ATTR_ID] = new URLDelegate("", "diamond/database", false, false, false);
        {
            QVariantMap idMap;
            QList<DNATranslation*> TTs = AppContext::getDNATranslationRegistry()->
                lookupTranslation(AppContext::getDNAAlphabetRegistry()->findById(BaseDNAAlphabetIds::NUCL_DNA_DEFAULT()),
                DNATranslationType_NUCL_2_AMINO);
            int prefixLen = QString(DNATranslationID(1)).size() - 1;
            foreach(DNATranslation* tt, TTs) {
                QString id = tt->getTranslationId();
                idMap[tt->getTranslationName()] = id.mid(prefixLen).toInt();
            }
            delegates[GENCODE_ATTR_ID] = new ComboBoxDelegate(idMap);
        }
        {
            QVariantMap map;
            map[DiamondClassifyPrompter::tr("Default")] = DiamondClassifyTaskSettings::SENSITIVE_DEFAULT;
            map[DiamondClassifyPrompter::tr("Sensitive")] = DiamondClassifyTaskSettings::SENSITIVE_HIGH;
            map[DiamondClassifyPrompter::tr("More sensitive")] = DiamondClassifyTaskSettings::SENSITIVE_ULTRA;
            delegates[SENSITIVE_ATTR_ID] = new ComboBoxDelegate(map);
        }
        {
            QVariantMap map;
            map[DiamondClassifyTaskSettings::BLOSUM45] = DiamondClassifyTaskSettings::BLOSUM45;
            map[DiamondClassifyTaskSettings::BLOSUM50] = DiamondClassifyTaskSettings::BLOSUM50;
            map[DiamondClassifyTaskSettings::BLOSUM62] = DiamondClassifyTaskSettings::BLOSUM62;
            map[DiamondClassifyTaskSettings::BLOSUM80] = DiamondClassifyTaskSettings::BLOSUM80;
            map[DiamondClassifyTaskSettings::BLOSUM90] = DiamondClassifyTaskSettings::BLOSUM90;
            delegates[MATRIX_ATTR_ID] = new ComboBoxDelegate(map);
        }

        {
            QVariantMap map;
            map["minimum"] = -1;
            map["specialValueText"] = DiamondClassifyPrompter::tr("Default");
            delegates[GO_PEN_ATTR_ID] = new SpinBoxDelegate(map);
        }
        {
            QVariantMap map;
            map["minimum"] = -1;
            map["specialValueText"] = DiamondClassifyPrompter::tr("Default");
            delegates[GE_PEN_ATTR_ID] = new SpinBoxDelegate(map);
        }

        {
            QVariantMap map;
            map["minimum"] = 0;
            map["specialValueText"] = DiamondClassifyPrompter::tr("Skipped");
            delegates[FSHIFT_ATTR_ID] = new SpinBoxDelegate(map);
        }
        {
            QVariantMap map;
            map["minimum"] = 0;
            map["specialValueText"] = DiamondClassifyPrompter::tr("Default");
            delegates[CHUNKS_ATTR_ID] = new SpinBoxDelegate(map);
        }

        {
            QVariantMap map;
            map["minimum"] = 0;
            map["singleStep"] = 0.001;
            map["decimals"] = 4;
            delegates[EVALUE_ATTR_ID] = new DoubleSpinBoxDelegate(map);
        }

        {
            QVariantMap map;
            map["minimum"] = 0;
            map["singleStep"] = 0.1;
            map["decimals"] = 2;
            map["specialValueText"] = DiamondClassifyPrompter::tr("Default");
            delegates[BSIZE_ATTR_ID] = new DoubleSpinBoxDelegate(map);
        }

        QVariantMap threadsNumberProperties;
        threadsNumberProperties["minimum"] = 1;
        threadsNumberProperties["maximum"] = QThread::idealThreadCount();
        delegates[THREADS_ATTR_ID] = new SpinBoxDelegate(threadsNumberProperties);

=======
        QList<StrStrPair> dataPathItems;
        dataPathItems << StrStrPair(NgsReadsClassificationPlugin::DIAMOND_UNIPROT_50_DATABASE_DATA_ID, NgsReadsClassificationPlugin::DIAMOND_UNIPROT_50_DATABASE_ITEM_ID);
        dataPathItems << StrStrPair(NgsReadsClassificationPlugin::DIAMOND_UNIPROT_90_DATABASE_DATA_ID, NgsReadsClassificationPlugin::DIAMOND_UNIPROT_90_DATABASE_ITEM_ID);
        delegates[DATABASE_ATTR_ID] = new DatabaseDelegate(ACTOR_ID, DATABASE_ATTR_ID, dataPathItems, "diamond/database", false);
>>>>>>> 7b23bbf5

        DelegateTags outputUrlTags;
        outputUrlTags.set(DelegateTags::PLACEHOLDER_TEXT, "auto");
        outputUrlTags.set(DelegateTags::FILTER, DialogUtils::prepareDocumentsFileFilter(BaseDocumentFormats::PLAIN_TEXT, true, QStringList()));
        outputUrlTags.set(DelegateTags::FORMAT, BaseDocumentFormats::PLAIN_TEXT);
        delegates[OUTPUT_URL_ATTR_ID] = new URLDelegate(outputUrlTags, "diamond/output");
    }

    const Descriptor desc(ACTOR_ID,
                          DiamondClassifyPrompter::tr("Classify Sequences with DIAMOND"),
                          DiamondClassifyPrompter::tr("In general, DIAMOND is a sequence aligner for protein and translated DNA searches similar to "
                                                      "the NCBI BLAST software tools. However, it provides a speedup of BLAST ranging up to x20,000.<br>"
                                                      "Using this workflow element one can use DIAMOND for taxonomic classification of short DNA reads "
                                                      "and longer sequences such as scaffolds."));

    ActorPrototype *proto = new IntegralBusActorPrototype(desc, ports, attributes);
    proto->setEditor(new DelegateEditor(delegates));
    proto->setPrompter(new DiamondClassifyPrompter(NULL));
    proto->addExternalTool(DiamondSupport::TOOL_NAME);
    proto->setValidator(new DiamondTaxonomyDataValidator());
    WorkflowEnv::getProtoRegistry()->registerProto(NgsReadsClassificationPlugin::WORKFLOW_ELEMENTS_GROUP, proto);

    DomainFactory *localDomain = WorkflowEnv::getDomainRegistry()->getById(LocalDomainFactory::ID);
    localDomain->registerEntry(new DiamondClassifyWorkerFactory());
}

void DiamondClassifyWorkerFactory::cleanup() {
    delete WorkflowEnv::getProtoRegistry()->unregisterProto(ACTOR_ID);

    DomainFactory *localDomain = WorkflowEnv::getDomainRegistry()->getById(LocalDomainFactory::ID);
    delete localDomain->unregisterEntry(ACTOR_ID);
}

}   // namespace LocalWorkflow
}   // namespace U2<|MERGE_RESOLUTION|>--- conflicted
+++ resolved
@@ -19,20 +19,15 @@
  * MA 02110-1301, USA.
  */
 
-<<<<<<< HEAD
 #include <QThread>
 
 #include <U2Core/AppContext.h>
 #include <U2Core/AppResources.h>
 #include <U2Core/AppSettings.h>
 #include <U2Core/BaseDocumentFormats.h>
+#include <U2Core/DataPathRegistry.h>
 #include <U2Core/DNAAlphabet.h>
 #include <U2Core/DNATranslation.h>
-=======
-#include <U2Core/AppContext.h>
-#include <U2Core/BaseDocumentFormats.h>
-#include <U2Core/DataPathRegistry.h>
->>>>>>> 7b23bbf5
 
 #include <U2Designer/DelegateEditors.h>
 
@@ -153,8 +148,6 @@
                                        DiamondClassifyPrompter::tr("Specify the output file name."));
 
 //        Attribute *inputDataAttribute = new Attribute(inputDataDesc, BaseTypes::STRING_TYPE(), false, DiamondClassifyTaskSettings::SINGLE_END);       // FIXME: diamond can't work with paired reads
-<<<<<<< HEAD
-=======
 
         QString diamondDatabasePath;
         U2DataPath *uniref50DataPath = AppContext::getDataPathRegistry()->getDataPathByName(NgsReadsClassificationPlugin::DIAMOND_UNIPROT_50_DATABASE_DATA_ID);
@@ -166,15 +159,11 @@
                 diamondDatabasePath = clarkViralDataPath->getPathByName(NgsReadsClassificationPlugin::DIAMOND_UNIPROT_90_DATABASE_ITEM_ID);
             }
         }
-        Attribute *databaseAttribute = new Attribute(databaseDesc, BaseTypes::STRING_TYPE(), Attribute::Required);
-
-        Attribute *outputUrlAttribute = new Attribute(outputUrlDesc, BaseTypes::STRING_TYPE(), Attribute::Required | Attribute::CanBeEmpty);
-
->>>>>>> 7b23bbf5
+
 //        attributes << inputDataAttribute;       // FIXME: diamond can't work with paired reads
 //        inputDataAttribute->addPortRelation(PortRelationDescriptor(INPUT_PAIRED_PORT_ID, QVariantList() << DiamondClassifyTaskSettings::PAIRED_END));       // FIXME: diamond can't work with paired reads
 
-        attributes << new Attribute(databaseDesc, BaseTypes::STRING_TYPE(), Attribute::Required);
+        attributes << new Attribute(databaseDesc, BaseTypes::STRING_TYPE(), Attribute::Required, diamondDatabasePath);
         attributes << new Attribute(code, BaseTypes::NUM_TYPE(), Attribute::None, 1);
         attributes << new Attribute(sense, BaseTypes::STRING_TYPE(), Attribute::None, DiamondClassifyTaskSettings::SENSITIVE_DEFAULT);
         attributes << new Attribute(fshift, BaseTypes::NUM_TYPE(), Attribute::None, 0);
@@ -195,8 +184,12 @@
 //        inputDataMap[PAIRED_END_TEXT] = DiamondClassifyTaskSettings::PAIRED_END;
 //        delegates[INPUT_DATA_ATTR_ID] = new ComboBoxDelegate(inputDataMap);       // FIXME: diamond can't work with paired reads
 
-<<<<<<< HEAD
-        delegates[DATABASE_ATTR_ID] = new URLDelegate("", "diamond/database", false, false, false);
+        {
+            QList<StrStrPair> dataPathItems;
+            dataPathItems << StrStrPair(NgsReadsClassificationPlugin::DIAMOND_UNIPROT_50_DATABASE_DATA_ID, NgsReadsClassificationPlugin::DIAMOND_UNIPROT_50_DATABASE_ITEM_ID);
+            dataPathItems << StrStrPair(NgsReadsClassificationPlugin::DIAMOND_UNIPROT_90_DATABASE_DATA_ID, NgsReadsClassificationPlugin::DIAMOND_UNIPROT_90_DATABASE_ITEM_ID);
+            delegates[DATABASE_ATTR_ID] = new DatabaseDelegate(ACTOR_ID, DATABASE_ATTR_ID, dataPathItems, "diamond/database", false);
+        }
         {
             QVariantMap idMap;
             QList<DNATranslation*> TTs = AppContext::getDNATranslationRegistry()->
@@ -274,13 +267,6 @@
         threadsNumberProperties["maximum"] = QThread::idealThreadCount();
         delegates[THREADS_ATTR_ID] = new SpinBoxDelegate(threadsNumberProperties);
 
-=======
-        QList<StrStrPair> dataPathItems;
-        dataPathItems << StrStrPair(NgsReadsClassificationPlugin::DIAMOND_UNIPROT_50_DATABASE_DATA_ID, NgsReadsClassificationPlugin::DIAMOND_UNIPROT_50_DATABASE_ITEM_ID);
-        dataPathItems << StrStrPair(NgsReadsClassificationPlugin::DIAMOND_UNIPROT_90_DATABASE_DATA_ID, NgsReadsClassificationPlugin::DIAMOND_UNIPROT_90_DATABASE_ITEM_ID);
-        delegates[DATABASE_ATTR_ID] = new DatabaseDelegate(ACTOR_ID, DATABASE_ATTR_ID, dataPathItems, "diamond/database", false);
->>>>>>> 7b23bbf5
-
         DelegateTags outputUrlTags;
         outputUrlTags.set(DelegateTags::PLACEHOLDER_TEXT, "auto");
         outputUrlTags.set(DelegateTags::FILTER, DialogUtils::prepareDocumentsFileFilter(BaseDocumentFormats::PLAIN_TEXT, true, QStringList()));
