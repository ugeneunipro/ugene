/**
 * UGENE - Integrated Bioinformatics Tools.
 * Copyright (C) 2008-2016 UniPro <ugene@unipro.ru>
 * http://ugene.unipro.ru
 *
 * This program is free software; you can redistribute it and/or
 * modify it under the terms of the GNU General Public License
 * as published by the Free Software Foundation; either version 2
 * of the License, or (at your option) any later version.
 *
 * This program is distributed in the hope that it will be useful,
 * but WITHOUT ANY WARRANTY; without even the implied warranty of
 * MERCHANTABILITY or FITNESS FOR A PARTICULAR PURPOSE. See the
 * GNU General Public License for more details.
 *
 * You should have received a copy of the GNU General Public License
 * along with this program; if not, write to the Free Software
 * Foundation, Inc., 51 Franklin Street, Fifth Floor, Boston,
 * MA 02110-1301, USA.
 */

#include <QtCore/QCoreApplication>
#include <QtCore/QDir>

#include <U2Core/AppContext.h>
#include <U2Core/AppSettings.h>
#include <U2Core/Counter.h>
#include <U2Core/UserApplicationsSettings.h>
#include <U2Core/DocumentModel.h>
#include <U2Core/DNAAlphabet.h>
#include <U2Core/ExternalToolRegistry.h>
#include <U2Core/GObjectUtils.h>
#include <U2Core/LoadDocumentTask.h>
#include <U2Core/ProjectModel.h>
#include <U2Core/MultipleSequenceAlignmentObject.h>
#include <U2Core/MSAUtils.h>
#include <U2Core/IOAdapterUtils.h>
#include <U2Core/U2SafePoints.h>
#include <U2Core/AddDocumentTask.h>
#include <U2Core/U2Mod.h>
#include <U2Core/U2OpStatusUtils.h>

#include <U2Gui/OpenViewTask.h>

#include "ClustalOSupport.h"
#include "ClustalOSupportTask.h"

namespace U2 {

void ClustalOSupportTaskSettings::reset() {
    numIterations=-1;
    maxGuidetreeIterations=-1;
    maxHMMIterations=-1;

    setAutoOptions=false;
    numberOfProcessors=1;
}

ClustalOSupportTask::ClustalOSupportTask(const MultipleSequenceAlignment& _inputMsa, const GObjectReference& _objRef, const ClustalOSupportTaskSettings& _settings)
    : ExternalToolSupportTask("Run ClustalO alignment task", TaskFlags_NR_FOSCOE),
      inputMsa(_inputMsa->getCopy()),
      objRef(_objRef),
      settings(_settings),
      lock(NULL)
{
    GCOUNTER( cvar, tvar, "ClustalOSupportTask" );
    saveTemporaryDocumentTask=NULL;
    loadTemporyDocumentTask=NULL;
    clustalOTask=NULL;
    tmpDoc=NULL;
    resultMA->setName(inputMsa->getName());
    resultMA->setAlphabet(inputMsa->getAlphabet());
}

ClustalOSupportTask::~ClustalOSupportTask() {
    if (NULL != tmpDoc) {
        delete tmpDoc;
    }
    //Unlock the alignment object if the task has been failed
    if(!lock.isNull()) {
        if (objRef.isValid()) {
            GObject* obj = GObjectUtils::selectObjectByReference(objRef, UOF_LoadedOnly);
            if (NULL != obj) {
                MultipleSequenceAlignmentObject* alObj = dynamic_cast<MultipleSequenceAlignmentObject*>(obj);
                CHECK(NULL != alObj, );
                if(alObj->isStateLocked()) {
                    alObj->unlockState(lock);
                }
                delete lock;
                lock = NULL;
            }
        }
    }
}

void ClustalOSupportTask::prepare(){
    algoLog.info(tr("ClustalO alignment started"));

    if (objRef.isValid()) {
        GObject* obj = GObjectUtils::selectObjectByReference(objRef, UOF_LoadedOnly);
        if (NULL != obj) {
            MultipleSequenceAlignmentObject* alObj = dynamic_cast<MultipleSequenceAlignmentObject*>(obj);
            SAFE_POINT(NULL != alObj, "Failed to convert GObject to MultipleSequenceAlignmentObject during applying ClustalW results!",);
            lock = new StateLock("ClustalWAligment");
            alObj->lockState(lock);
        }
    }

    //Add new subdir for temporary files
    //Directory name is ExternalToolName + CurrentDate + CurrentTime

    QString tmpDirName = "ClustalO_"+QString::number(this->getTaskId())+"_"+
                         QDate::currentDate().toString("dd.MM.yyyy")+"_"+
                         QTime::currentTime().toString("hh.mm.ss.zzz")+"_"+
                         QString::number(QCoreApplication::applicationPid())+"/";
    QString tmpDirPath = AppContext::getAppSettings()->getUserAppsSettings()->getCurrentProcessTemporaryDirPath(CLUSTALO_TMP_DIR) + "/" + tmpDirName;
    url= tmpDirPath + "tmp.aln";
    ioLog.details(tr("Saving data to temporary file '%1'").arg(url));

    //Check and remove subdir for temporary files
    QDir tmpDir(tmpDirPath);
    if(tmpDir.exists()){
        foreach(const QString& file, tmpDir.entryList()){
            tmpDir.remove(file);
        }
        if(!tmpDir.rmdir(tmpDir.absolutePath())){
            stateInfo.setError(tr("Subdirectory for temporary files exists. Can not remove this directory."));
            return;
        }
    }
    if(!tmpDir.mkpath(tmpDirPath)){
        stateInfo.setError(tr("Can not create directory for temporary files."));
        return;
    }

    saveTemporaryDocumentTask = new SaveAlignmentTask( MSAUtils::setUniqueRowNames(inputMsa), url, BaseDocumentFormats::CLUSTAL_ALN);
    saveTemporaryDocumentTask->setSubtaskProgressWeight(5);
    addSubTask(saveTemporaryDocumentTask);
}

QList<Task*> ClustalOSupportTask::onSubTaskFinished(Task* subTask) {
    QList<Task*> res;
    if(subTask->hasError()) {
        stateInfo.setError(subTask->getError());
        return res;
    }
    if(hasError() || isCanceled()) {
        return res;
    }
    QString outputUrl = url+".out.aln";
    if(subTask==saveTemporaryDocumentTask){
        QStringList arguments;
        arguments << "-v";
        arguments <<"--infile="+url;
        arguments << "--outfmt=clu";
        arguments << "--outfile="+outputUrl;
        if(settings.numIterations != -1){
            arguments << "--iterations" << QString::number(settings.numIterations);
        }
        if(settings.maxGuidetreeIterations != -1){
            arguments << "--max-guidetree-iterations="+QString::number(settings.maxGuidetreeIterations);
        }
        if(settings.maxHMMIterations!= -1){
            arguments << "--max-hmm-iterations="+QString::number(settings.maxHMMIterations);
        }
        if(settings.setAutoOptions){
            arguments << "--auto";
        }
        arguments <<"--threads="+QString::number(settings.numberOfProcessors);

        clustalOTask = new ExternalToolRunTask(ET_CLUSTALO, arguments, new ClustalOLogParser());
        setListenerForTask(clustalOTask);
        clustalOTask->setSubtaskProgressWeight(95);
        res.append(clustalOTask);
    }
    else if(subTask == clustalOTask){
        if(!QFileInfo(outputUrl).exists()){
            if(AppContext::getExternalToolRegistry()->getByName(ET_CLUSTALO)->isValid()){
                stateInfo.setError(tr("Output file %1 not found").arg(outputUrl));
            }else{
                stateInfo.setError(tr("Output file %3 not found. May be %1 tool path '%2' not valid?")
                                   .arg(AppContext::getExternalToolRegistry()->getByName(ET_CLUSTALO)->getName())
                                   .arg(AppContext::getExternalToolRegistry()->getByName(ET_CLUSTALO)->getPath())
                                   .arg(outputUrl));
            }
            emit si_stateChanged();
            return res;
        }
        ioLog.details(tr("Loading output file '%1'").arg(outputUrl));
        loadTemporyDocumentTask=
                new LoadDocumentTask(BaseDocumentFormats::CLUSTAL_ALN,
                                     outputUrl,
                                     AppContext::getIOAdapterRegistry()->getIOAdapterFactoryById(BaseIOAdapters::LOCAL_FILE));
        loadTemporyDocumentTask->setSubtaskProgressWeight(5);
        res.append(loadTemporyDocumentTask);
    }
    else if(subTask == loadTemporyDocumentTask){
        tmpDoc=loadTemporyDocumentTask->takeDocument();
        SAFE_POINT(tmpDoc!=NULL, QString("output document '%1' not loaded").arg(tmpDoc->getURLString()), res);
        SAFE_POINT(tmpDoc->getObjects().length()==1, QString("no objects in output document '%1'").arg(tmpDoc->getURLString()), res);

        // Get the result alignment
        MultipleSequenceAlignmentObject* newMAligmentObject = qobject_cast<MultipleSequenceAlignmentObject*>(tmpDoc->getObjects().first());
        SAFE_POINT(newMAligmentObject!=NULL, "newDocument->getObjects().first() is not a MultipleSequenceAlignmentObject", res);

        resultMA = newMAligmentObject->getMsaCopy();
        bool renamed = MSAUtils::restoreRowNames(resultMA, inputMsa->getRowNames());
        SAFE_POINT( renamed, "Failed to restore initial row names!", res);

        // If an alignment object has been specified, save the result to it
        if (objRef.isValid()) {
            GObject* obj = GObjectUtils::selectObjectByReference(objRef, UOF_LoadedOnly);
            if (NULL != obj) {
                MultipleSequenceAlignmentObject* alObj = dynamic_cast<MultipleSequenceAlignmentObject*>(obj);
                SAFE_POINT(NULL != alObj, "Failed to convert GObject to MultipleSequenceAlignmentObject during applying ClustalO results!", res);

                QList<qint64> rowsOrder = MSAUtils::compareRowsAfterAlignment(inputMsa, resultMA, stateInfo);
                CHECK_OP(stateInfo, res);

                // Save data to the database
                {
                    if(!lock.isNull()) {
                        if(alObj->isStateLocked()) {
                            alObj->unlockState(lock);
                        }
                        delete lock;
                        lock = NULL;
                    }
                    else {
                        stateInfo.setError("MultipleSequenceAlignment object has been changed");
                        return res;
                    }
                    U2OpStatus2Log os;
                    U2UseCommonUserModStep userModStep(obj->getEntityRef(), os);
                    Q_UNUSED(userModStep);
                    if (os.hasError()) {
                        stateInfo.setError("Failed to apply the result of the alignment!");
                        return res;
                    }

                    if (rowsOrder.count() != inputMsa->getNumRows()) {
                        // Find rows that were removed by ClustalO and remove them from MSA
                        for (int i = inputMsa->getNumRows() - 1; i >= 0; i--) {
                            qint64 rowId = inputMsa->getMsaRow(i)->getRowDbInfo().rowId;
                            if (!rowsOrder.contains(rowId)) {
                                alObj->removeRow(i);
                            }
                        }
                        MaModificationInfo mi;
                        mi.rowContentChanged = false;
                        alObj->updateCachedMultipleAlignment(mi);
                    }

                    QMap<qint64, QList<U2MsaGap> > rowsGapModel;
                    for (int i = 0, n = resultMA->getNumRows(); i < n; ++i) {
<<<<<<< HEAD
                        qint64 rowId = resultMA->getRow(i)->getRowDbInfo().rowId;
                        const QList<U2MsaGap>& newGapModel = resultMA->getRow(i)->getGapModel();
=======
                        qint64 rowId = resultMA->getMsaRow(i)->getRowDbInfo().rowId;
                        const QList<U2MsaGap>& newGapModel = resultMA->getMsaRow(i)->getGapModel();
>>>>>>> e065ddf4
                        rowsGapModel.insert(rowId, newGapModel);
                    }

                    alObj->updateGapModel(stateInfo, rowsGapModel);
                    SAFE_POINT_OP(stateInfo, res);

                    if (rowsOrder != inputMsa->getRowsIds()) {
                        alObj->updateRowsOrder(stateInfo, rowsOrder);
                        SAFE_POINT_OP(stateInfo, res);
                    }
                }

                Document* currentDocument = alObj->getDocument();
                SAFE_POINT(NULL != currentDocument, "Document is NULL!", res);
                currentDocument->setModified(true);
            }
            else {
                algoLog.error(tr("Failed to apply the result of ClustalO: alignment object is not available!"));
                return res;
            }
        }

        algoLog.info(tr("ClustalO alignment successfully finished"));
        //new document deleted in destructor of LoadDocumentTask
    }
    return res;
}
Task::ReportResult ClustalOSupportTask::report(){
    //Remove subdir for temporary files, that created in prepare
    if(!url.isEmpty()){
        QDir tmpDir(QFileInfo(url).absoluteDir());
        foreach(QString file, tmpDir.entryList()){
            tmpDir.remove(file);
        }
        if(!tmpDir.rmdir(tmpDir.absolutePath())){
            stateInfo.setError(tr("Can not remove directory for temporary files."));
            emit si_stateChanged();
        }
    }

    return ReportResult_Finished;
}

////////////////////////////////////////
//ClustalOWithExtFileSpecifySupportTask
ClustalOWithExtFileSpecifySupportTask::ClustalOWithExtFileSpecifySupportTask(const ClustalOSupportTaskSettings& _settings) :
        Task("Run ClustalO alignment task", TaskFlags_NR_FOSCOE),
        settings(_settings)
{
    GCOUNTER( cvar, tvar, "ClustalOSupportTask" );
    mAObject = NULL;
    currentDocument = NULL;
    saveDocumentTask = NULL;
    loadDocumentTask = NULL;
    clustalOSupportTask = NULL;
    cleanDoc = true;
}

ClustalOWithExtFileSpecifySupportTask::~ClustalOWithExtFileSpecifySupportTask(){
    if (cleanDoc) {
        delete currentDocument;
    }
}

void ClustalOWithExtFileSpecifySupportTask::prepare(){
    DocumentFormatConstraints c;
    c.checkRawData = true;
    c.supportedObjectTypes += GObjectTypes::MULTIPLE_SEQUENCE_ALIGNMENT;
    c.rawData = IOAdapterUtils::readFileHeader(settings.inputFilePath);
    c.addFlagToExclude(DocumentFormatFlag_CannotBeCreated);
    QList<DocumentFormatId> formats = AppContext::getDocumentFormatRegistry()->selectFormats(c);
    if (formats.isEmpty()) {
        stateInfo.setError(tr("Unrecognized input alignment file format"));
        return;
    }

    DocumentFormatId alnFormat = formats.first();
    QVariantMap hints;
    if(alnFormat == BaseDocumentFormats::FASTA){
        hints[DocumentReadingMode_SequenceAsAlignmentHint] = true;
    }
    IOAdapterFactory* iof = AppContext::getIOAdapterRegistry()->getIOAdapterFactoryById(IOAdapterUtils::url2io(settings.inputFilePath));
    loadDocumentTask = new LoadDocumentTask(alnFormat, settings.inputFilePath,iof, hints);

    addSubTask(loadDocumentTask);
}
QList<Task*> ClustalOWithExtFileSpecifySupportTask::onSubTaskFinished(Task* subTask) {
    QList<Task*> res;
    if(subTask->hasError()) {
        stateInfo.setError(subTask->getError());
        return res;
    }
    if (hasError() || isCanceled()) {
        return res;
    }
    if (subTask == loadDocumentTask) {
        currentDocument = loadDocumentTask->takeDocument();
        SAFE_POINT(currentDocument != NULL, QString("Failed loading document: %1").arg(loadDocumentTask->getURLString()), res);
        SAFE_POINT(currentDocument->getObjects().length() == 1, QString("Number of objects != 1 : %1").arg(loadDocumentTask->getURLString()), res);

        mAObject = qobject_cast<MultipleSequenceAlignmentObject*>(currentDocument->getObjects().first());
        SAFE_POINT(mAObject != NULL, QString("MA object not found!: %1").arg(loadDocumentTask->getURLString()), res);

        // Launch the task, objRef is empty - the input document maybe not in project
        clustalOSupportTask = new ClustalOSupportTask(mAObject->getMsa(), GObjectReference(), settings);
        res.append(clustalOSupportTask);
    }
    else if (subTask == clustalOSupportTask) {
        // Set the result alignment to the alignment object of the current document
        mAObject=qobject_cast<MultipleSequenceAlignmentObject*>(currentDocument->getObjects().first());
        SAFE_POINT(mAObject != NULL, QString("MA object not found!: %1").arg(loadDocumentTask->getURLString()), res);
        mAObject->updateGapModel(clustalOSupportTask->resultMA->getMsaRows());

        // Save the current document
        saveDocumentTask = new SaveDocumentTask(currentDocument,
            AppContext::getIOAdapterRegistry()->getIOAdapterFactoryById(IOAdapterUtils::url2io(settings.outputFilePath)),
            settings.outputFilePath);
        res.append(saveDocumentTask);
    }
    else if (subTask == saveDocumentTask) {
        Task* openTask = AppContext::getProjectLoader()->openWithProjectTask(settings.outputFilePath);
        if (openTask != NULL) {
            res << openTask;
        }
    }
    return res;
}
Task::ReportResult ClustalOWithExtFileSpecifySupportTask::report(){
    return ReportResult_Finished;
}

////////////////////////////////////////
//ClustalOLogParser
ClustalOLogParser::ClustalOLogParser() : ExternalToolLogParser() {

}
void ClustalOLogParser::parseOutput(const QString& partOfLog){
    lastPartOfLog=partOfLog.split(QChar('\r'));
    lastPartOfLog.first()=lastLine+lastPartOfLog.first();
    lastLine=lastPartOfLog.takeLast();
    foreach(QString buf, lastPartOfLog){
        if(buf.contains("error",Qt::CaseInsensitive)){
            ioLog.error(buf);
            lastError = buf;
        }else{
            ioLog.trace(buf);
        }
    }
}
int ClustalOLogParser::getProgress(){
    if(!lastPartOfLog.isEmpty()){
        QString lastMessage=lastPartOfLog.last();
        //0..10% progresss
        if(lastMessage.contains(QRegExp("Pairwise distance calculation progress: \\d+ %"))){
            QRegExp rx("Pairwise distance calculation progress: (\\d+) %");
            rx.indexIn(lastMessage);
            CHECK(rx.captureCount() > 0, 0);
            return rx.cap(1).toInt()/10;
        }
        //10..20% progresss
        if(lastMessage.contains(QRegExp("Distance calculation within sub-clusters: \\d+ %"))){
            QRegExp rx("Distance calculation within sub-clusters: (\\d+) %");
            rx.indexIn(lastMessage);
            CHECK(rx.captureCount() > 0, 0);
            return rx.cap(1).toInt()/10+10;
        }
        //20..100% progresss
        if(lastMessage.contains(QRegExp("Progressive alignment progress: (\\d+) %"))){
            QRegExp rx("Progressive alignment progress: (\\d+) %");
            rx.indexIn(lastMessage);
            CHECK(rx.captureCount() > 0, 0);
            return rx.cap(1).toInt()*0.8+20;
        }

    }
    return 0;
}
}//namespace<|MERGE_RESOLUTION|>--- conflicted
+++ resolved
@@ -58,7 +58,7 @@
 
 ClustalOSupportTask::ClustalOSupportTask(const MultipleSequenceAlignment& _inputMsa, const GObjectReference& _objRef, const ClustalOSupportTaskSettings& _settings)
     : ExternalToolSupportTask("Run ClustalO alignment task", TaskFlags_NR_FOSCOE),
-      inputMsa(_inputMsa->getCopy()),
+      inputMsa(_inputMsa->getExplicitCopy()),
       objRef(_objRef),
       settings(_settings),
       lock(NULL)
@@ -253,13 +253,8 @@
 
                     QMap<qint64, QList<U2MsaGap> > rowsGapModel;
                     for (int i = 0, n = resultMA->getNumRows(); i < n; ++i) {
-<<<<<<< HEAD
-                        qint64 rowId = resultMA->getRow(i)->getRowDbInfo().rowId;
-                        const QList<U2MsaGap>& newGapModel = resultMA->getRow(i)->getGapModel();
-=======
                         qint64 rowId = resultMA->getMsaRow(i)->getRowDbInfo().rowId;
                         const QList<U2MsaGap>& newGapModel = resultMA->getMsaRow(i)->getGapModel();
->>>>>>> e065ddf4
                         rowsGapModel.insert(rowId, newGapModel);
                     }
 
