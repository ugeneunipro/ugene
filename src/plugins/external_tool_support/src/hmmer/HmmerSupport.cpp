--- conflicted
+++ resolved
@@ -277,7 +277,7 @@
 
     auto action = new GObjectViewAction(this, view, tr("Build HMMER3 profile"));
     action->setObjectName("Build HMMER3 profile");
-    action->setIcon(GUIUtils::getIconResource("external_tool_support", "hmmer.png"));
+    GUIUtils::setThemedIcon(action, ":/external_tool_support/images/hmmer.png");
     connect(action, SIGNAL(triggered()), SLOT(sl_build()));
     addViewAction(action);
 }
@@ -317,11 +317,7 @@
     auto adv = qobject_cast<AnnotatedDNAView*>(view);
     SAFE_POINT(adv != nullptr, "AnnotatedDNAView is NULL", );
 
-<<<<<<< HEAD
-    auto searchAction = new ADVGlobalAction(adv, IconParameters("external_tool_support", "hmmer.png"), tr("Find HMM signals with HMMER3..."), 70);
-=======
     auto searchAction = new ADVGlobalAction(adv, ":/external_tool_support/images/hmmer.png", tr("Find HMM signals with HMMER3..."), 70);
->>>>>>> b1d2ac07
     searchAction->setObjectName("Find HMM signals with HMMER3");
     connect(searchAction, SIGNAL(triggered()), SLOT(sl_search()));
 }
