--- conflicted
+++ resolved
@@ -1,4 +1,3 @@
-<<<<<<< HEAD
 /**
  * UGENE - Integrated Bioinformatics Tools.
  * Copyright (C) 2008-2016 UniPro <ugene@unipro.ru>
@@ -331,338 +330,4 @@
 }
 
 }   // namespace LocalWorkflow
-}   // namespace U2
-=======
-/**
- * UGENE - Integrated Bioinformatics Tools.
- * Copyright (C) 2008-2016 UniPro <ugene@unipro.ru>
- * http://ugene.net
- *
- * This program is free software; you can redistribute it and/or
- * modify it under the terms of the GNU General Public License
- * as published by the Free Software Foundation; either version 2
- * of the License, or (at your option) any later version.
- *
- * This program is distributed in the hope that it will be useful,
- * but WITHOUT ANY WARRANTY; without even the implied warranty of
- * MERCHANTABILITY or FITNESS FOR A PARTICULAR PURPOSE. See the
- * GNU General Public License for more details.
- *
- * You should have received a copy of the GNU General Public License
- * along with this program; if not, write to the Free Software
- * Foundation, Inc., 51 Franklin Street, Fifth Floor, Boston,
- * MA 02110-1301, USA.
- */
-
-#include <U2Core/AnnotationData.h>
-#include <U2Core/AppContext.h>
-#include <U2Core/DNAAlphabet.h>
-#include <U2Core/DNASequence.h>
-#include <U2Core/DNASequenceObject.h>
-#include <U2Core/DNATranslation.h>
-#include <U2Core/FailTask.h>
-#include <U2Core/Log.h>
-#include <U2Core/MultiTask.h>
-#include <U2Core/TaskSignalMapper.h>
-#include <U2Core/U2OpStatusUtils.h>
-
-#include <U2Designer/DelegateEditors.h>
-
-#include <U2Lang/ActorPrototypeRegistry.h>
-#include <U2Lang/BaseActorCategories.h>
-#include <U2Lang/BasePorts.h>
-#include <U2Lang/BaseSlots.h>
-#include <U2Lang/BaseTypes.h>
-#include <U2Lang/CoreLibConstants.h>
-#include <U2Lang/Datatype.h>
-#include <U2Lang/IntegralBusModel.h>
-#include <U2Lang/WorkflowEnv.h>
-#include <U2Lang/WorkflowMonitor.h>
-
-#include "HmmerSearchTask.h"
-#include "HmmerSearchWorker.h"
-#include "HmmerSupport.h"
-
-namespace U2 {
-namespace LocalWorkflow {
-
-/*******************************
- * HMM3SearchWorkerFactory
- *******************************/
-static const QString HMM_URL_PORT("in-hmm3");
-
-static const QString NAME_ATTR("result-name");
-static const QString DOM_E_ATTR("e-val");
-static const QString DOM_T_ATTR("score");
-static const QString SEED_ATTR("seed");
-static const QString FILTER_BY_ATTR("filter-by");
-
-static const QString FILTER_BY_E_VALUE_STRING ("E-value");
-static const QString FILTER_BY_SCORE_STRING ("Score");
-static const QString FILTER_BY_NONE_STRING("Do not filter results");
-
-static const QString FILTER_BY_E_VALUE("evalue");
-static const QString FILTER_BY_SCORE("score");
-static const QString FILTER_BY_NONE("none");
-
-const QString HmmerSearchWorkerFactory::ACTOR("hmm3-search");
-
-void HmmerSearchWorkerFactory::init() {
-    QList<PortDescriptor*> p;
-    QList<Attribute*> a;
-    {
-        Descriptor filterByDesc(FILTER_BY_ATTR,
-            HmmerSearchWorker::tr("Filter by"),
-            HmmerSearchWorker::tr("Parameter to filter results by."));
-        Descriptor hd(HMM_URL_PORT, HmmerSearchWorker::tr("HMMER profile"), HmmerSearchWorker::tr("HMMER profile(s) URL(s) to search with."));
-        Descriptor sd(BasePorts::IN_SEQ_PORT_ID(), HmmerSearchWorker::tr("Input sequence"),
-            HmmerSearchWorker::tr("An input sequence (nucleotide or protein) to search in."));
-        Descriptor od(BasePorts::OUT_ANNOTATIONS_PORT_ID(), HmmerSearchWorker::tr("HMMER annotations"),
-            HmmerSearchWorker::tr("Annotations marking found similar sequence regions."));
-
-        QMap<Descriptor, DataTypePtr> hmmM;
-        hmmM[BaseSlots::URL_SLOT()] = BaseTypes::STRING_TYPE();
-        p << new PortDescriptor(hd, DataTypePtr(new MapDataType("hmm.search.hmm", hmmM)), true /*input*/, false, IntegralBusPort::BLIND_INPUT);
-        QMap<Descriptor, DataTypePtr> seqM;
-        seqM[BaseSlots::DNA_SEQUENCE_SLOT()] = BaseTypes::DNA_SEQUENCE_TYPE();
-        p << new PortDescriptor(sd, DataTypePtr(new MapDataType("hmm.search.sequence", seqM)), true /*input*/);
-        QMap<Descriptor, DataTypePtr> outM;
-        outM[BaseSlots::ANNOTATION_TABLE_SLOT()] = BaseTypes::ANNOTATION_TABLE_TYPE();
-        p << new PortDescriptor(od, DataTypePtr(new MapDataType("hmm.search.out", outM)), false /*input*/, true);
-
-        Descriptor nd(NAME_ATTR, HmmerSearchWorker::tr("Result annotation"), HmmerSearchWorker::tr("A name of the result annotations."));
-        Descriptor nsd(SEED_ATTR, HmmerSearchWorker::tr("Seed"), HmmerSearchWorker::tr("Random generator seed. 0 - means that one-time arbitrary seed will be used."));
-        Descriptor ded(DOM_E_ATTR, HmmerSearchWorker::tr("Filter by high E-value"), HmmerSearchWorker::tr("Report domains with e-value less than."));
-        Descriptor dtd(DOM_T_ATTR, HmmerSearchWorker::tr("Filter by low score"), HmmerSearchWorker::tr("Report domains with score greater than."));
-
-        Attribute *evalue = new Attribute(ded, BaseTypes::NUM_TYPE(), false, QVariant((double)10.0));
-        Attribute *score = new Attribute(dtd, BaseTypes::NUM_TYPE(), false, QVariant((double)0.0));
-
-        Attribute *filterBy = new Attribute(filterByDesc, BaseTypes::STRING_TYPE(), true, FILTER_BY_NONE);
-        a << new Attribute(nd, BaseTypes::STRING_TYPE(), true, QVariant("hmm_signal"));
-        a << filterBy;
-        a << new Attribute(nsd, BaseTypes::NUM_TYPE(), false, QVariant(42));
-        a << evalue;
-        a << score;
-
-
-        evalue->addRelation(new VisibilityRelation(FILTER_BY_ATTR, FILTER_BY_E_VALUE));
-        score->addRelation(new VisibilityRelation(FILTER_BY_ATTR, FILTER_BY_SCORE));
-    }
-
-    Descriptor desc(HmmerSearchWorkerFactory::ACTOR, HmmerSearchWorker::tr("HMM3 Search"),
-        HmmerSearchWorker::tr("Searches each input sequence for significantly similar sequence matches to all specified HMM profiles."
-        " In case several profiles were supplied, searches with all profiles one by one and outputs united set of annotations for each sequence."));
-    ActorPrototype *proto = new IntegralBusActorPrototype(desc, p, a);
-    QMap<QString, PropertyDelegate *> delegates;
-
-    {
-        QVariantMap filterByValues;
-        filterByValues[FILTER_BY_E_VALUE_STRING] = FILTER_BY_E_VALUE;
-        filterByValues[FILTER_BY_SCORE_STRING] = FILTER_BY_SCORE;
-        filterByValues[FILTER_BY_NONE_STRING] = FILTER_BY_NONE;
-        delegates[FILTER_BY_ATTR] = new ComboBoxDelegate(filterByValues);
-    }
-
-    {
-        QVariantMap eMap;
-        eMap["decimals"]= (2);
-        eMap["minimum"] = (1e-99);
-        eMap["maximum"] = (1e+99);
-        eMap["singleStep"] = (0.1);
-        delegates[DOM_E_ATTR] = new DoubleSpinBoxDelegate(eMap);
-    }
-    {
-        QVariantMap nMap;
-        nMap["maximum"] = (INT_MAX);
-        nMap["minimum"] = (0);
-        delegates[SEED_ATTR] = new SpinBoxDelegate(nMap);
-    }
-    {
-        QVariantMap tMap;
-        tMap["decimals"]= (2);
-        tMap["minimum"] = (-1e+09);
-        tMap["maximum"] = (1e+09);
-        tMap["singleStep"] = (0.1);
-        delegates[DOM_T_ATTR] = new DoubleSpinBoxDelegate(tMap);
-    }
-
-    proto->setEditor(new DelegateEditor(delegates));
-    proto->setIconPath(":/external_tool_support/images/hmmer.png");
-    proto->setPrompter(new HmmerSearchPrompter());
-    proto->addExternalTool(HmmerSupport::SEARCH_TOOL);
-    WorkflowEnv::getProtoRegistry()->registerProto(Descriptor("hmmer3", HmmerSearchWorker::tr("HMMER3 Tools"), ""), proto);
-
-    DomainFactory *localDomain = WorkflowEnv::getDomainRegistry()->getById(LocalDomainFactory::ID);
-    localDomain->registerEntry(new HmmerSearchWorkerFactory());
-}
-
-HmmerSearchWorkerFactory::HmmerSearchWorkerFactory()
-    : DomainFactory(ACTOR)
-{
-
-}
-
-Worker * HmmerSearchWorkerFactory::createWorker(Actor *a) {
-    return new HmmerSearchWorker(a);
-}
-
-/*******************************
- * HMM3SearchPrompter
- *******************************/
-HmmerSearchPrompter::HmmerSearchPrompter(Actor *p)
-    : PrompterBase<HmmerSearchPrompter>(p)
-{
-
-}
-
-QString HmmerSearchPrompter::composeRichDoc() {
-    Actor *hmmProducer = qobject_cast<IntegralBusPort *>(target->getPort(HMM_URL_PORT))->getProducer(HMM_URL_PORT);
-    Actor *seqProducer = qobject_cast<IntegralBusPort *>(target->getPort(BasePorts::IN_SEQ_PORT_ID()))->getProducer(BasePorts::IN_SEQ_PORT_ID());
-
-    QString seqName = (seqProducer ? tr("For each sequence from <u>%1</u>,").arg(seqProducer->getLabel()) : "");
-    QString hmmName = (hmmProducer ? tr("using all profiles provided by <u>%1</u>,").arg(hmmProducer->getLabel()) : "");
-
-    QString resultName = getHyperlink(NAME_ATTR, getRequiredParam(NAME_ATTR));
-
-    QString doc = tr("%1 search HMMER signals %2. "
-        "<br>Output the list of found regions annotated as <u>%4</u>.")
-        .arg(seqName)
-        .arg(hmmName)
-        .arg(resultName);
-
-    return doc;
-}
-
-/*******************************
- * HMM3SearchWorker
- *******************************/
-HmmerSearchWorker::HmmerSearchWorker(Actor *a)
-    : BaseWorker(a, false),
-      hmmPort(NULL),
-      seqPort(NULL),
-      output(NULL)
-{
-
-}
-
-void HmmerSearchWorker::init() {
-    cfg = HmmerSearchSettings();
-
-    hmmPort = ports.value(HMM_URL_PORT);
-    seqPort = ports.value(BasePorts::IN_SEQ_PORT_ID());
-    output = ports.value(BasePorts::OUT_ANNOTATIONS_PORT_ID());
-    seqPort->addComplement(output);
-    output->addComplement(seqPort);
-
-    QString filterBy = actor->getParameter(FILTER_BY_ATTR)->getAttributeValue<QString>(context);
-    if (filterBy == FILTER_BY_E_VALUE) {
-        cfg.domE = actor->getParameter(DOM_E_ATTR)->getAttributeValue<double>(context);
-        cfg.domT = HmmerSearchSettings::OPTION_NOT_SET;
-    } else if (filterBy == FILTER_BY_SCORE) {
-        cfg.domT = actor->getParameter(DOM_T_ATTR)->getAttributeValue<double>(context);
-        cfg.domE = HmmerSearchSettings::OPTION_NOT_SET;
-    } else {
-        cfg.domE = HmmerSearchSettings::OPTION_NOT_SET;
-        cfg.domT = HmmerSearchSettings::OPTION_NOT_SET;
-    }
-
-    cfg.seed = actor->getParameter(SEED_ATTR)->getAttributeValue<int>(context);
-    resultName = actor->getParameter(NAME_ATTR)->getAttributeValue<QString>(context);
-    if (resultName.isEmpty()) {
-        algoLog.details(tr("Value for attribute name is empty, default name used"));
-        resultName = "hmm_signal";
-    }
-}
-
-bool HmmerSearchWorker::isReady() const {
-    if (isDone()) {
-        return false;
-    }
-    bool seqEnded = seqPort->isEnded();
-    bool hmmEnded = hmmPort->isEnded();
-    int seqHasMes = seqPort->hasMessage();
-    int hmmHasMes = hmmPort->hasMessage();
-    return hmmHasMes || (hmmEnded && (seqHasMes || seqEnded));
-}
-
-Task * HmmerSearchWorker::tick() {
-    while (hmmPort->hasMessage()) {
-        hmms << hmmPort->get().getData().toMap().value(BaseSlots::URL_SLOT().getId()).toString();
-    }
-    if (!hmmPort->isEnded()) { //  || hmms.isEmpty() || !seqPort->hasMessage()
-        return NULL;
-    }
-
-    if (seqPort->hasMessage()) {
-        Message inputMessage = getMessageAndSetupScriptValues(seqPort);
-        if (inputMessage.isEmpty() || hmms.isEmpty()) {
-            output->transit();
-            return NULL;
-        }
-        SharedDbiDataHandler seqId = inputMessage.getData().toMap().value(BaseSlots::DNA_SEQUENCE_SLOT().getId()).value<SharedDbiDataHandler>();
-        QScopedPointer<U2SequenceObject> seqObj(StorageUtils::getSequenceObject(context->getDataStorage(), seqId));
-        if (NULL == seqObj) {
-            return NULL;
-        }
-
-        if (seqObj->getAlphabet()->getType() != DNAAlphabet_RAW) {
-            QList<Task *> subtasks;
-            HmmerSearchSettings settings = cfg;
-            foreach (const QString &hmmProfileUrl, hmms) {
-                settings.workingDir = monitor()->outputDir() + "hmmer_search";
-                settings.hmmProfileUrl = hmmProfileUrl;
-                settings.sequence = seqObj.data();
-                settings.pattern.annotationName = resultName;
-                settings.annotationTable = new AnnotationTableObject("Annotation table", context->getDataStorage()->getDbiRef());
-                HmmerSearchTask *searchTask = new HmmerSearchTask(settings);
-                settings.annotationTable->setParent(searchTask);
-                searchTask->addListeners(createLogListeners());
-                subtasks << searchTask;
-            }
-
-            Task *multiTask = new MultiTask(tr("Find HMMER signals in %1").arg(seqObj->getGObjectName()), subtasks);
-            connect(new TaskSignalMapper(multiTask), SIGNAL(si_taskFinished(Task *)), SLOT(sl_taskFinished(Task *)));
-            seqObj.take()->setParent(multiTask);
-            return multiTask;
-        }
-        QString err = tr("Bad sequence supplied to input: %1").arg(seqObj->getGObjectName());
-        return new FailTask(err);
-    } if (seqPort->isEnded()) {
-        setDone();
-        output->setEnded();
-    }
-    return NULL;
-}
-
-void HmmerSearchWorker::sl_taskFinished(Task *task) {
-    SAFE_POINT(NULL != task, "Invalid task is encountered", );
-    if (task->isCanceled()) {
-        return;
-    }
-    if (NULL != output) {
-        QList<SharedAnnotationData> list;
-
-        foreach(Task *sub, task->getSubtasks()) {
-            HmmerSearchTask *searchTask = qobject_cast<HmmerSearchTask *>(sub);
-            if (searchTask == NULL){
-                continue;
-            }
-            list << searchTask->getAnnotations();
-        }
-
-        CHECK(!list.isEmpty(), );
-
-        const SharedDbiDataHandler tableId = context->getDataStorage()->putAnnotationTable(list);
-        output->put(Message(BaseTypes::ANNOTATION_TABLE_TYPE(), qVariantFromValue<SharedDbiDataHandler>(tableId)));
-        algoLog.info(tr("Found %1 HMMER signals").arg(list.size()));
-    }
-}
-
-void HmmerSearchWorker::cleanup() {
-
-}
-
-}   // namespace LocalWorkflow
-}   // namespace U2
->>>>>>> f4378a76
+}   // namespace U2