<?xml version="1.0" encoding="UTF-8"?>
<ui version="4.0">
 <class>SpadesInputData</class>
 <widget class="QDialog" name="SpadesInputData">
  <property name="geometry">
   <rect>
    <x>0</x>
    <y>0</y>
<<<<<<< HEAD
    <width>451</width>
    <height>504</height>
=======
    <width>480</width>
    <height>490</height>
>>>>>>> 49f9a6a6
   </rect>
  </property>
  <property name="windowTitle">
   <string>Configure SPAdes Input Type</string>
  </property>
  <property name="autoFillBackground">
   <bool>false</bool>
  </property>
  <property name="sizeGripEnabled">
   <bool>true</bool>
  </property>
  <property name="modal">
   <bool>false</bool>
  </property>
  <layout class="QVBoxLayout" name="verticalLayout">
   <item>
    <widget class="QGroupBox" name="groupBox">
     <property name="title">
      <string>Required input (at least one)</string>
     </property>
<<<<<<< HEAD
     <layout class="QVBoxLayout" name="verticalLayout_3">
=======
     <layout class="QVBoxLayout" name="verticalLayout_4">
      <property name="spacing">
       <number>2</number>
      </property>
      <property name="sizeConstraint">
       <enum>QLayout::SetMinAndMaxSize</enum>
      </property>
      <property name="leftMargin">
       <number>12</number>
      </property>
      <property name="topMargin">
       <number>18</number>
      </property>
      <property name="bottomMargin">
       <number>8</number>
      </property>
>>>>>>> 49f9a6a6
      <item>
       <widget class="QGroupBox" name="groupBox_3">
        <property name="title">
         <string>Illumina/Ion Torrent reads</string>
        </property>
<<<<<<< HEAD
        <layout class="QGridLayout" name="gridLayout">
         <item row="0" column="0">
          <widget class="QLabel" name="label">
           <property name="sizePolicy">
            <sizepolicy hsizetype="Fixed" vsizetype="Preferred">
             <horstretch>0</horstretch>
             <verstretch>0</verstretch>
            </sizepolicy>
           </property>
           <property name="minimumSize">
            <size>
             <width>150</width>
             <height>0</height>
            </size>
           </property>
           <property name="text">
            <string>Sequencing platform</string>
           </property>
          </widget>
         </item>
         <item row="2" column="0">
          <widget class="QCheckBox" name="hightQualityCheckBox">
           <property name="text">
            <string>High-quality mate-pairs</string>
           </property>
          </widget>
         </item>
         <item row="2" column="1">
          <widget class="QComboBox" name="hightQualityReadsDirectionComboBox">
           <property name="enabled">
            <bool>false</bool>
           </property>
           <property name="sizePolicy">
            <sizepolicy hsizetype="Preferred" vsizetype="Fixed">
             <horstretch>0</horstretch>
             <verstretch>0</verstretch>
            </sizepolicy>
           </property>
           <property name="minimumSize">
            <size>
             <width>50</width>
             <height>0</height>
            </size>
           </property>
           <property name="baseSize">
            <size>
             <width>0</width>
             <height>0</height>
            </size>
           </property>
           <item>
            <property name="text">
             <string>fr</string>
            </property>
           </item>
           <item>
            <property name="text">
             <string>rf</string>
            </property>
           </item>
           <item>
            <property name="text">
             <string>ff</string>
            </property>
           </item>
          </widget>
         </item>
         <item row="3" column="0">
          <widget class="QCheckBox" name="unpairedReadsCheckBox">
           <property name="text">
            <string>Unpaired reads</string>
           </property>
          </widget>
         </item>
         <item row="1" column="1">
          <widget class="QComboBox" name="pairEndReadsDirectionComboBox">
           <property name="enabled">
            <bool>false</bool>
           </property>
           <property name="sizePolicy">
            <sizepolicy hsizetype="Preferred" vsizetype="Fixed">
             <horstretch>0</horstretch>
             <verstretch>0</verstretch>
            </sizepolicy>
           </property>
           <property name="minimumSize">
            <size>
             <width>50</width>
             <height>0</height>
            </size>
           </property>
           <property name="baseSize">
            <size>
             <width>0</width>
             <height>0</height>
            </size>
           </property>
           <item>
            <property name="text">
             <string>fr</string>
            </property>
           </item>
           <item>
            <property name="text">
             <string>rf</string>
            </property>
           </item>
           <item>
            <property name="text">
             <string>ff</string>
            </property>
=======
        <layout class="QVBoxLayout" name="verticalLayout_9">
         <property name="spacing">
          <number>4</number>
         </property>
         <property name="sizeConstraint">
          <enum>QLayout::SetMinAndMaxSize</enum>
         </property>
         <property name="leftMargin">
          <number>2</number>
         </property>
         <property name="topMargin">
          <number>4</number>
         </property>
         <property name="bottomMargin">
          <number>4</number>
         </property>
         <item>
          <layout class="QHBoxLayout" name="horizontalLayout_7">
           <property name="spacing">
            <number>-1</number>
           </property>
           <property name="leftMargin">
            <number>4</number>
           </property>
           <property name="topMargin">
            <number>0</number>
           </property>
           <item>
            <widget class="QLabel" name="label">
             <property name="sizePolicy">
              <sizepolicy hsizetype="Fixed" vsizetype="Preferred">
               <horstretch>0</horstretch>
               <verstretch>0</verstretch>
              </sizepolicy>
             </property>
             <property name="minimumSize">
              <size>
               <width>150</width>
               <height>0</height>
              </size>
             </property>
             <property name="text">
              <string>Sequencing platform</string>
             </property>
            </widget>
>>>>>>> 49f9a6a6
           </item>
          </widget>
         </item>
         <item row="0" column="1" colspan="2">
          <widget class="QComboBox" name="sequencingPlatformComboBox">
           <item>
<<<<<<< HEAD
            <property name="text">
             <string>Illumina</string>
            </property>
           </item>
           <item>
            <property name="text">
             <string>Ion Torrent</string>
            </property>
           </item>
          </widget>
         </item>
         <item row="1" column="2">
          <widget class="QComboBox" name="pairEndReadsTypeComboBox">
           <property name="enabled">
            <bool>false</bool>
           </property>
           <item>
            <property name="text">
             <string>Separate reads</string>
            </property>
           </item>
           <item>
            <property name="text">
             <string>Interlaced reads</string>
            </property>
           </item>
          </widget>
         </item>
         <item row="2" column="2">
          <widget class="QComboBox" name="hightQualityReadsTypeComboBox">
           <property name="enabled">
            <bool>false</bool>
           </property>
           <item>
            <property name="text">
             <string>Separate reads</string>
            </property>
           </item>
           <item>
            <property name="text">
             <string>Interlaced reads</string>
            </property>
           </item>
          </widget>
=======
            <widget class="QComboBox" name="sequencingPlatformComboBox">
             <item>
              <property name="text">
               <string>Illumina</string>
              </property>
             </item>
             <item>
              <property name="text">
               <string>Ion Torrent</string>
              </property>
             </item>
            </widget>
           </item>
          </layout>
         </item>
         <item>
          <layout class="QVBoxLayout" name="verticalLayout_8">
           <property name="spacing">
            <number>5</number>
           </property>
           <property name="sizeConstraint">
            <enum>QLayout::SetMinAndMaxSize</enum>
           </property>
           <property name="bottomMargin">
            <number>4</number>
           </property>
           <item>
            <layout class="QVBoxLayout" name="verticalLayout_5">
             <property name="spacing">
              <number>0</number>
             </property>
             <property name="sizeConstraint">
              <enum>QLayout::SetMinAndMaxSize</enum>
             </property>
             <item>
              <layout class="QHBoxLayout" name="horizontalLayout_4">
               <item>
                <widget class="QCheckBox" name="pairEndCheckBox">
                 <property name="text">
                  <string>Paired-end reads</string>
                 </property>
                </widget>
               </item>
               <item>
                <layout class="QHBoxLayout" name="horizontalLayout_2">
                 <property name="spacing">
                  <number>6</number>
                 </property>
                 <item>
                  <widget class="QComboBox" name="pairEndReadsDirectionComboBox">
                   <property name="enabled">
                    <bool>false</bool>
                   </property>
                   <item>
                    <property name="text">
                     <string>fr</string>
                    </property>
                   </item>
                   <item>
                    <property name="text">
                     <string>rf</string>
                    </property>
                   </item>
                   <item>
                    <property name="text">
                     <string>ff</string>
                    </property>
                   </item>
                  </widget>
                 </item>
                 <item>
                  <widget class="QComboBox" name="pairEndReadsTypeComboBox">
                   <property name="enabled">
                    <bool>false</bool>
                   </property>
                   <item>
                    <property name="text">
                     <string>Separate reads</string>
                    </property>
                   </item>
                   <item>
                    <property name="text">
                     <string>Interlaced reads</string>
                    </property>
                   </item>
                  </widget>
                 </item>
                </layout>
               </item>
              </layout>
             </item>
             <item>
              <layout class="QHBoxLayout" name="horizontalLayout_5">
               <item>
                <widget class="QCheckBox" name="hightQualityCheckBox">
                 <property name="text">
                  <string>High-quality mate-pairs</string>
                 </property>
                </widget>
               </item>
               <item>
                <layout class="QHBoxLayout" name="horizontalLayout_3">
                 <property name="spacing">
                  <number>6</number>
                 </property>
                 <item>
                  <widget class="QComboBox" name="hightQualityReadsDirectionComboBox">
                   <property name="enabled">
                    <bool>false</bool>
                   </property>
                   <item>
                    <property name="text">
                     <string>fr</string>
                    </property>
                   </item>
                   <item>
                    <property name="text">
                     <string>rf</string>
                    </property>
                   </item>
                   <item>
                    <property name="text">
                     <string>ff</string>
                    </property>
                   </item>
                  </widget>
                 </item>
                 <item>
                  <widget class="QComboBox" name="hightQualityReadsTypeComboBox">
                   <property name="enabled">
                    <bool>false</bool>
                   </property>
                   <item>
                    <property name="text">
                     <string>Separate reads</string>
                    </property>
                   </item>
                   <item>
                    <property name="text">
                     <string>Interlaced reads</string>
                    </property>
                   </item>
                  </widget>
                 </item>
                </layout>
               </item>
              </layout>
             </item>
            </layout>
           </item>
           <item>
            <layout class="QVBoxLayout" name="verticalLayout_7">
             <property name="topMargin">
              <number>2</number>
             </property>
             <property name="bottomMargin">
              <number>2</number>
             </property>
             <item>
              <widget class="QCheckBox" name="unpairedReadsCheckBox">
               <property name="text">
                <string>Unpaired reads</string>
               </property>
              </widget>
             </item>
            </layout>
           </item>
          </layout>
>>>>>>> 49f9a6a6
         </item>
         <item row="1" column="0">
          <widget class="QCheckBox" name="pairEndCheckBox">
           <property name="text">
            <string>Paired-end reads</string>
           </property>
          </widget>
         </item>
        </layout>
       </widget>
      </item>
      <item>
<<<<<<< HEAD
       <widget class="QCheckBox" name="pacBioCcsCheckBox">
        <property name="text">
         <string>PacBio CCS reads</string>
        </property>
       </widget>
=======
       <layout class="QVBoxLayout" name="verticalLayout_6">
        <property name="leftMargin">
         <number>7</number>
        </property>
        <property name="topMargin">
         <number>10</number>
        </property>
        <property name="bottomMargin">
         <number>2</number>
        </property>
        <item>
         <widget class="QCheckBox" name="pacBioCcsCheckBox">
          <property name="text">
           <string>PacBio CCS reads</string>
          </property>
         </widget>
        </item>
       </layout>
>>>>>>> 49f9a6a6
      </item>
     </layout>
    </widget>
   </item>
   <item>
    <spacer name="verticalSpacer">
     <property name="orientation">
      <enum>Qt::Vertical</enum>
     </property>
     <property name="sizeType">
      <enum>QSizePolicy::Fixed</enum>
     </property>
     <property name="sizeHint" stdset="0">
      <size>
       <width>98</width>
       <height>10</height>
      </size>
     </property>
    </spacer>
   </item>
   <item>
    <widget class="QGroupBox" name="groupBox_2">
     <property name="title">
      <string>Additional input</string>
     </property>
<<<<<<< HEAD
     <property name="flat">
      <bool>false</bool>
     </property>
     <layout class="QGridLayout" name="gridLayout_2">
      <item row="1" column="1">
       <widget class="QCheckBox" name="sangerReadsCheckBox">
        <property name="text">
         <string>Sanger reads</string>
        </property>
       </widget>
      </item>
      <item row="2" column="0">
       <widget class="QCheckBox" name="oxfordNanoporeCheckBox">
        <property name="text">
         <string>Oxford Nanopore reads</string>
        </property>
       </widget>
      </item>
      <item row="3" column="0">
       <widget class="QCheckBox" name="untrustedContigsCheckBox">
        <property name="text">
         <string>Untrusted contigs</string>
        </property>
       </widget>
      </item>
      <item row="2" column="1">
       <widget class="QCheckBox" name="trustedContigsCheckBox">
        <property name="text">
         <string>Trusted contigs</string>
        </property>
       </widget>
      </item>
      <item row="1" column="0">
       <widget class="QCheckBox" name="pacBioClrCheckBox">
        <property name="text">
         <string>PacBio CLR reads</string>
        </property>
       </widget>
      </item>
      <item row="0" column="0" colspan="2">
=======
     <layout class="QVBoxLayout" name="verticalLayout_3">
      <property name="spacing">
       <number>3</number>
      </property>
      <property name="sizeConstraint">
       <enum>QLayout::SetMinAndMaxSize</enum>
      </property>
      <property name="leftMargin">
       <number>12</number>
      </property>
      <property name="topMargin">
       <number>18</number>
      </property>
      <property name="bottomMargin">
       <number>4</number>
      </property>
      <item>
>>>>>>> 49f9a6a6
       <widget class="QGroupBox" name="groupBox_4">
        <property name="title">
         <string>Illumina/Ion Torrent reads</string>
        </property>
<<<<<<< HEAD
        <layout class="QHBoxLayout" name="horizontalLayout_2">
         <item>
          <widget class="QCheckBox" name="matePairsCheckBox">
           <property name="sizePolicy">
            <sizepolicy hsizetype="MinimumExpanding" vsizetype="Fixed">
             <horstretch>0</horstretch>
             <verstretch>0</verstretch>
            </sizepolicy>
           </property>
           <property name="minimumSize">
            <size>
             <width>0</width>
             <height>0</height>
            </size>
           </property>
           <property name="text">
            <string>Mate-pairs</string>
           </property>
          </widget>
         </item>
         <item>
          <widget class="QComboBox" name="matePairsReadsDirectionComboBox">
           <property name="enabled">
            <bool>false</bool>
           </property>
           <property name="sizePolicy">
            <sizepolicy hsizetype="Preferred" vsizetype="Fixed">
             <horstretch>0</horstretch>
             <verstretch>0</verstretch>
            </sizepolicy>
           </property>
           <property name="minimumSize">
            <size>
             <width>50</width>
             <height>0</height>
            </size>
           </property>
           <property name="baseSize">
            <size>
             <width>0</width>
             <height>0</height>
            </size>
           </property>
           <item>
            <property name="text">
             <string>fr</string>
            </property>
           </item>
=======
        <layout class="QHBoxLayout" name="horizontalLayout_9">
         <property name="leftMargin">
          <number>2</number>
         </property>
         <property name="topMargin">
          <number>4</number>
         </property>
         <property name="bottomMargin">
          <number>2</number>
         </property>
         <item>
          <layout class="QHBoxLayout" name="horizontalLayout_8">
           <property name="spacing">
            <number>100</number>
           </property>
>>>>>>> 49f9a6a6
           <item>
            <widget class="QCheckBox" name="matePairsCheckBox">
             <property name="minimumSize">
              <size>
               <width>0</width>
               <height>0</height>
              </size>
             </property>
             <property name="text">
              <string>Mate-pairs</string>
             </property>
            </widget>
           </item>
           <item>
            <layout class="QHBoxLayout" name="horizontalLayout">
             <property name="spacing">
              <number>6</number>
             </property>
             <item>
              <widget class="QComboBox" name="matePairsReadsDirectionComboBox">
               <property name="enabled">
                <bool>false</bool>
               </property>
               <item>
                <property name="text">
                 <string>fr</string>
                </property>
               </item>
               <item>
                <property name="text">
                 <string>rf</string>
                </property>
               </item>
               <item>
                <property name="text">
                 <string>ff</string>
                </property>
               </item>
              </widget>
             </item>
             <item>
              <widget class="QComboBox" name="matePairsTypeComboBox">
               <property name="enabled">
                <bool>false</bool>
               </property>
               <item>
                <property name="text">
                 <string>Separate reads</string>
                </property>
               </item>
               <item>
                <property name="text">
                 <string>Interlaced reads</string>
                </property>
               </item>
              </widget>
             </item>
            </layout>
           </item>
          </layout>
         </item>
        </layout>
       </widget>
      </item>
<<<<<<< HEAD
=======
      <item>
       <layout class="QVBoxLayout" name="verticalLayout_2">
        <property name="spacing">
         <number>18</number>
        </property>
        <property name="sizeConstraint">
         <enum>QLayout::SetMinAndMaxSize</enum>
        </property>
        <property name="leftMargin">
         <number>8</number>
        </property>
        <property name="topMargin">
         <number>10</number>
        </property>
        <property name="bottomMargin">
         <number>9</number>
        </property>
        <item>
         <widget class="QCheckBox" name="pacBioClrCheckBox">
          <property name="text">
           <string>PacBio CLR reads</string>
          </property>
         </widget>
        </item>
        <item>
         <widget class="QCheckBox" name="oxfordNanoporeCheckBox">
          <property name="text">
           <string>Oxford Nanopore reads</string>
          </property>
         </widget>
        </item>
        <item>
         <widget class="QCheckBox" name="sangerReadsCheckBox">
          <property name="text">
           <string>Sanger reads</string>
          </property>
         </widget>
        </item>
        <item>
         <widget class="QCheckBox" name="trustedContigsCheckBox">
          <property name="text">
           <string>Trusted contigs</string>
          </property>
         </widget>
        </item>
        <item>
         <widget class="QCheckBox" name="untrustedContigsCheckBox">
          <property name="text">
           <string>Untrusted contigs</string>
          </property>
         </widget>
        </item>
       </layout>
      </item>
>>>>>>> 49f9a6a6
     </layout>
    </widget>
   </item>
   <item>
    <widget class="QDialogButtonBox" name="buttonBox">
     <property name="orientation">
      <enum>Qt::Horizontal</enum>
     </property>
     <property name="standardButtons">
      <set>QDialogButtonBox::Cancel|QDialogButtonBox::Ok</set>
     </property>
    </widget>
   </item>
  </layout>
 </widget>
 <resources/>
 <connections>
  <connection>
   <sender>buttonBox</sender>
   <signal>accepted()</signal>
   <receiver>SpadesInputData</receiver>
   <slot>accept()</slot>
   <hints>
    <hint type="sourcelabel">
     <x>248</x>
     <y>254</y>
    </hint>
    <hint type="destinationlabel">
     <x>157</x>
     <y>274</y>
    </hint>
   </hints>
  </connection>
  <connection>
   <sender>buttonBox</sender>
   <signal>rejected()</signal>
   <receiver>SpadesInputData</receiver>
   <slot>reject()</slot>
   <hints>
    <hint type="sourcelabel">
     <x>316</x>
     <y>260</y>
    </hint>
    <hint type="destinationlabel">
     <x>286</x>
     <y>274</y>
    </hint>
   </hints>
  </connection>
  <connection>
   <sender>pairEndCheckBox</sender>
   <signal>toggled(bool)</signal>
   <receiver>pairEndReadsDirectionComboBox</receiver>
   <slot>setEnabled(bool)</slot>
   <hints>
    <hint type="sourcelabel">
     <x>124</x>
     <y>116</y>
    </hint>
    <hint type="destinationlabel">
     <x>281</x>
     <y>116</y>
    </hint>
   </hints>
  </connection>
  <connection>
   <sender>pairEndCheckBox</sender>
   <signal>toggled(bool)</signal>
   <receiver>pairEndReadsTypeComboBox</receiver>
   <slot>setEnabled(bool)</slot>
   <hints>
    <hint type="sourcelabel">
     <x>124</x>
     <y>116</y>
    </hint>
    <hint type="destinationlabel">
     <x>377</x>
     <y>116</y>
    </hint>
   </hints>
  </connection>
  <connection>
   <sender>hightQualityCheckBox</sender>
   <signal>toggled(bool)</signal>
   <receiver>hightQualityReadsDirectionComboBox</receiver>
   <slot>setEnabled(bool)</slot>
   <hints>
    <hint type="sourcelabel">
     <x>124</x>
     <y>147</y>
    </hint>
    <hint type="destinationlabel">
     <x>281</x>
     <y>147</y>
    </hint>
   </hints>
  </connection>
  <connection>
   <sender>hightQualityCheckBox</sender>
   <signal>toggled(bool)</signal>
   <receiver>hightQualityReadsTypeComboBox</receiver>
   <slot>setEnabled(bool)</slot>
   <hints>
    <hint type="sourcelabel">
     <x>124</x>
     <y>147</y>
    </hint>
    <hint type="destinationlabel">
     <x>377</x>
     <y>147</y>
    </hint>
   </hints>
  </connection>
  <connection>
   <sender>matePairsCheckBox</sender>
   <signal>toggled(bool)</signal>
   <receiver>matePairsReadsDirectionComboBox</receiver>
   <slot>setEnabled(bool)</slot>
   <hints>
    <hint type="sourcelabel">
     <x>107</x>
     <y>357</y>
    </hint>
    <hint type="destinationlabel">
     <x>275</x>
     <y>357</y>
    </hint>
   </hints>
  </connection>
  <connection>
   <sender>matePairsCheckBox</sender>
   <signal>toggled(bool)</signal>
   <receiver>matePairsTypeComboBox</receiver>
   <slot>setEnabled(bool)</slot>
   <hints>
    <hint type="sourcelabel">
     <x>107</x>
     <y>357</y>
    </hint>
    <hint type="destinationlabel">
     <x>377</x>
     <y>357</y>
    </hint>
   </hints>
  </connection>
 </connections>
</ui><|MERGE_RESOLUTION|>--- conflicted
+++ resolved
@@ -6,13 +6,8 @@
    <rect>
     <x>0</x>
     <y>0</y>
-<<<<<<< HEAD
-    <width>451</width>
-    <height>504</height>
-=======
     <width>480</width>
     <height>490</height>
->>>>>>> 49f9a6a6
    </rect>
   </property>
   <property name="windowTitle">
@@ -28,14 +23,14 @@
    <bool>false</bool>
   </property>
   <layout class="QVBoxLayout" name="verticalLayout">
+   <property name="sizeConstraint">
+    <enum>QLayout::SetMinAndMaxSize</enum>
+   </property>
    <item>
     <widget class="QGroupBox" name="groupBox">
      <property name="title">
       <string>Required input (at least one)</string>
      </property>
-<<<<<<< HEAD
-     <layout class="QVBoxLayout" name="verticalLayout_3">
-=======
      <layout class="QVBoxLayout" name="verticalLayout_4">
       <property name="spacing">
        <number>2</number>
@@ -52,125 +47,11 @@
       <property name="bottomMargin">
        <number>8</number>
       </property>
->>>>>>> 49f9a6a6
       <item>
        <widget class="QGroupBox" name="groupBox_3">
         <property name="title">
          <string>Illumina/Ion Torrent reads</string>
         </property>
-<<<<<<< HEAD
-        <layout class="QGridLayout" name="gridLayout">
-         <item row="0" column="0">
-          <widget class="QLabel" name="label">
-           <property name="sizePolicy">
-            <sizepolicy hsizetype="Fixed" vsizetype="Preferred">
-             <horstretch>0</horstretch>
-             <verstretch>0</verstretch>
-            </sizepolicy>
-           </property>
-           <property name="minimumSize">
-            <size>
-             <width>150</width>
-             <height>0</height>
-            </size>
-           </property>
-           <property name="text">
-            <string>Sequencing platform</string>
-           </property>
-          </widget>
-         </item>
-         <item row="2" column="0">
-          <widget class="QCheckBox" name="hightQualityCheckBox">
-           <property name="text">
-            <string>High-quality mate-pairs</string>
-           </property>
-          </widget>
-         </item>
-         <item row="2" column="1">
-          <widget class="QComboBox" name="hightQualityReadsDirectionComboBox">
-           <property name="enabled">
-            <bool>false</bool>
-           </property>
-           <property name="sizePolicy">
-            <sizepolicy hsizetype="Preferred" vsizetype="Fixed">
-             <horstretch>0</horstretch>
-             <verstretch>0</verstretch>
-            </sizepolicy>
-           </property>
-           <property name="minimumSize">
-            <size>
-             <width>50</width>
-             <height>0</height>
-            </size>
-           </property>
-           <property name="baseSize">
-            <size>
-             <width>0</width>
-             <height>0</height>
-            </size>
-           </property>
-           <item>
-            <property name="text">
-             <string>fr</string>
-            </property>
-           </item>
-           <item>
-            <property name="text">
-             <string>rf</string>
-            </property>
-           </item>
-           <item>
-            <property name="text">
-             <string>ff</string>
-            </property>
-           </item>
-          </widget>
-         </item>
-         <item row="3" column="0">
-          <widget class="QCheckBox" name="unpairedReadsCheckBox">
-           <property name="text">
-            <string>Unpaired reads</string>
-           </property>
-          </widget>
-         </item>
-         <item row="1" column="1">
-          <widget class="QComboBox" name="pairEndReadsDirectionComboBox">
-           <property name="enabled">
-            <bool>false</bool>
-           </property>
-           <property name="sizePolicy">
-            <sizepolicy hsizetype="Preferred" vsizetype="Fixed">
-             <horstretch>0</horstretch>
-             <verstretch>0</verstretch>
-            </sizepolicy>
-           </property>
-           <property name="minimumSize">
-            <size>
-             <width>50</width>
-             <height>0</height>
-            </size>
-           </property>
-           <property name="baseSize">
-            <size>
-             <width>0</width>
-             <height>0</height>
-            </size>
-           </property>
-           <item>
-            <property name="text">
-             <string>fr</string>
-            </property>
-           </item>
-           <item>
-            <property name="text">
-             <string>rf</string>
-            </property>
-           </item>
-           <item>
-            <property name="text">
-             <string>ff</string>
-            </property>
-=======
         <layout class="QVBoxLayout" name="verticalLayout_9">
          <property name="spacing">
           <number>4</number>
@@ -216,59 +97,8 @@
               <string>Sequencing platform</string>
              </property>
             </widget>
->>>>>>> 49f9a6a6
-           </item>
-          </widget>
-         </item>
-         <item row="0" column="1" colspan="2">
-          <widget class="QComboBox" name="sequencingPlatformComboBox">
-           <item>
-<<<<<<< HEAD
-            <property name="text">
-             <string>Illumina</string>
-            </property>
            </item>
            <item>
-            <property name="text">
-             <string>Ion Torrent</string>
-            </property>
-           </item>
-          </widget>
-         </item>
-         <item row="1" column="2">
-          <widget class="QComboBox" name="pairEndReadsTypeComboBox">
-           <property name="enabled">
-            <bool>false</bool>
-           </property>
-           <item>
-            <property name="text">
-             <string>Separate reads</string>
-            </property>
-           </item>
-           <item>
-            <property name="text">
-             <string>Interlaced reads</string>
-            </property>
-           </item>
-          </widget>
-         </item>
-         <item row="2" column="2">
-          <widget class="QComboBox" name="hightQualityReadsTypeComboBox">
-           <property name="enabled">
-            <bool>false</bool>
-           </property>
-           <item>
-            <property name="text">
-             <string>Separate reads</string>
-            </property>
-           </item>
-           <item>
-            <property name="text">
-             <string>Interlaced reads</string>
-            </property>
-           </item>
-          </widget>
-=======
             <widget class="QComboBox" name="sequencingPlatformComboBox">
              <item>
               <property name="text">
@@ -437,26 +267,11 @@
             </layout>
            </item>
           </layout>
->>>>>>> 49f9a6a6
-         </item>
-         <item row="1" column="0">
-          <widget class="QCheckBox" name="pairEndCheckBox">
-           <property name="text">
-            <string>Paired-end reads</string>
-           </property>
-          </widget>
          </item>
         </layout>
        </widget>
       </item>
       <item>
-<<<<<<< HEAD
-       <widget class="QCheckBox" name="pacBioCcsCheckBox">
-        <property name="text">
-         <string>PacBio CCS reads</string>
-        </property>
-       </widget>
-=======
        <layout class="QVBoxLayout" name="verticalLayout_6">
         <property name="leftMargin">
          <number>7</number>
@@ -475,7 +290,6 @@
          </widget>
         </item>
        </layout>
->>>>>>> 49f9a6a6
       </item>
      </layout>
     </widget>
@@ -501,48 +315,6 @@
      <property name="title">
       <string>Additional input</string>
      </property>
-<<<<<<< HEAD
-     <property name="flat">
-      <bool>false</bool>
-     </property>
-     <layout class="QGridLayout" name="gridLayout_2">
-      <item row="1" column="1">
-       <widget class="QCheckBox" name="sangerReadsCheckBox">
-        <property name="text">
-         <string>Sanger reads</string>
-        </property>
-       </widget>
-      </item>
-      <item row="2" column="0">
-       <widget class="QCheckBox" name="oxfordNanoporeCheckBox">
-        <property name="text">
-         <string>Oxford Nanopore reads</string>
-        </property>
-       </widget>
-      </item>
-      <item row="3" column="0">
-       <widget class="QCheckBox" name="untrustedContigsCheckBox">
-        <property name="text">
-         <string>Untrusted contigs</string>
-        </property>
-       </widget>
-      </item>
-      <item row="2" column="1">
-       <widget class="QCheckBox" name="trustedContigsCheckBox">
-        <property name="text">
-         <string>Trusted contigs</string>
-        </property>
-       </widget>
-      </item>
-      <item row="1" column="0">
-       <widget class="QCheckBox" name="pacBioClrCheckBox">
-        <property name="text">
-         <string>PacBio CLR reads</string>
-        </property>
-       </widget>
-      </item>
-      <item row="0" column="0" colspan="2">
-=======
      <layout class="QVBoxLayout" name="verticalLayout_3">
       <property name="spacing">
        <number>3</number>
@@ -560,61 +332,10 @@
        <number>4</number>
       </property>
       <item>
->>>>>>> 49f9a6a6
        <widget class="QGroupBox" name="groupBox_4">
         <property name="title">
          <string>Illumina/Ion Torrent reads</string>
         </property>
-<<<<<<< HEAD
-        <layout class="QHBoxLayout" name="horizontalLayout_2">
-         <item>
-          <widget class="QCheckBox" name="matePairsCheckBox">
-           <property name="sizePolicy">
-            <sizepolicy hsizetype="MinimumExpanding" vsizetype="Fixed">
-             <horstretch>0</horstretch>
-             <verstretch>0</verstretch>
-            </sizepolicy>
-           </property>
-           <property name="minimumSize">
-            <size>
-             <width>0</width>
-             <height>0</height>
-            </size>
-           </property>
-           <property name="text">
-            <string>Mate-pairs</string>
-           </property>
-          </widget>
-         </item>
-         <item>
-          <widget class="QComboBox" name="matePairsReadsDirectionComboBox">
-           <property name="enabled">
-            <bool>false</bool>
-           </property>
-           <property name="sizePolicy">
-            <sizepolicy hsizetype="Preferred" vsizetype="Fixed">
-             <horstretch>0</horstretch>
-             <verstretch>0</verstretch>
-            </sizepolicy>
-           </property>
-           <property name="minimumSize">
-            <size>
-             <width>50</width>
-             <height>0</height>
-            </size>
-           </property>
-           <property name="baseSize">
-            <size>
-             <width>0</width>
-             <height>0</height>
-            </size>
-           </property>
-           <item>
-            <property name="text">
-             <string>fr</string>
-            </property>
-           </item>
-=======
         <layout class="QHBoxLayout" name="horizontalLayout_9">
          <property name="leftMargin">
           <number>2</number>
@@ -630,7 +351,6 @@
            <property name="spacing">
             <number>100</number>
            </property>
->>>>>>> 49f9a6a6
            <item>
             <widget class="QCheckBox" name="matePairsCheckBox">
              <property name="minimumSize">
@@ -695,8 +415,6 @@
         </layout>
        </widget>
       </item>
-<<<<<<< HEAD
-=======
       <item>
        <layout class="QVBoxLayout" name="verticalLayout_2">
         <property name="spacing">
@@ -751,7 +469,6 @@
         </item>
        </layout>
       </item>
->>>>>>> 49f9a6a6
      </layout>
     </widget>
    </item>
@@ -802,6 +519,38 @@
    </hints>
   </connection>
   <connection>
+   <sender>matePairsCheckBox</sender>
+   <signal>toggled(bool)</signal>
+   <receiver>matePairsReadsDirectionComboBox</receiver>
+   <slot>setEnabled(bool)</slot>
+   <hints>
+    <hint type="sourcelabel">
+     <x>107</x>
+     <y>357</y>
+    </hint>
+    <hint type="destinationlabel">
+     <x>275</x>
+     <y>357</y>
+    </hint>
+   </hints>
+  </connection>
+  <connection>
+   <sender>matePairsCheckBox</sender>
+   <signal>toggled(bool)</signal>
+   <receiver>matePairsTypeComboBox</receiver>
+   <slot>setEnabled(bool)</slot>
+   <hints>
+    <hint type="sourcelabel">
+     <x>107</x>
+     <y>357</y>
+    </hint>
+    <hint type="destinationlabel">
+     <x>377</x>
+     <y>357</y>
+    </hint>
+   </hints>
+  </connection>
+  <connection>
    <sender>pairEndCheckBox</sender>
    <signal>toggled(bool)</signal>
    <receiver>pairEndReadsDirectionComboBox</receiver>
@@ -865,37 +614,5 @@
     </hint>
    </hints>
   </connection>
-  <connection>
-   <sender>matePairsCheckBox</sender>
-   <signal>toggled(bool)</signal>
-   <receiver>matePairsReadsDirectionComboBox</receiver>
-   <slot>setEnabled(bool)</slot>
-   <hints>
-    <hint type="sourcelabel">
-     <x>107</x>
-     <y>357</y>
-    </hint>
-    <hint type="destinationlabel">
-     <x>275</x>
-     <y>357</y>
-    </hint>
-   </hints>
-  </connection>
-  <connection>
-   <sender>matePairsCheckBox</sender>
-   <signal>toggled(bool)</signal>
-   <receiver>matePairsTypeComboBox</receiver>
-   <slot>setEnabled(bool)</slot>
-   <hints>
-    <hint type="sourcelabel">
-     <x>107</x>
-     <y>357</y>
-    </hint>
-    <hint type="destinationlabel">
-     <x>377</x>
-     <y>357</y>
-    </hint>
-   </hints>
-  </connection>
  </connections>
 </ui>