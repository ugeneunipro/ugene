--- conflicted
+++ resolved
@@ -43,15 +43,9 @@
 MrBayesSupport::MrBayesSupport()
     : ExternalTool(MrBayesSupport::ET_MRBAYES_ID, "mrbayes", "MrBayes") {
     if (AppContext::getMainWindow() != nullptr) {
-<<<<<<< HEAD
-        icon = IconParameters("external_tool_support", "mrbayes.png");
-        grayIcon = IconParameters("external_tool_support", "mrbayes_gray.png");
-        warnIcon = IconParameters("external_tool_support", "mrbayes_warn.png");
-=======
         iconPath = ":external_tool_support/images/mrbayes.png";
         grayIconPath = ":external_tool_support/images/mrbayes_gray.png";
         warnIconPath = ":external_tool_support/images/mrbayes_warn.png";
->>>>>>> b1d2ac07
     }
 
 #ifdef Q_OS_WIN
