/**
 * UGENE - Integrated Bioinformatics Tools.
 * Copyright (C) 2008-2022 UniPro <ugene@unipro.ru>
 * http://ugene.net
 *
 * This program is free software; you can redistribute it and/or
 * modify it under the terms of the GNU General Public License
 * as published by the Free Software Foundation; either version 2
 * of the License, or (at your option) any later version.
 *
 * This program is distributed in the hope that it will be useful,
 * but WITHOUT ANY WARRANTY; without even the implied warranty of
 * MERCHANTABILITY or FITNESS FOR A PARTICULAR PURPOSE. See the
 * GNU General Public License for more details.
 *
 * You should have received a copy of the GNU General Public License
 * along with this program; if not, write to the Free Software
 * Foundation, Inc., 51 Franklin Street, Fifth Floor, Boston,
 * MA 02110-1301, USA.
 */

#include "ComposeResultSubtask.h"

#include <QThread>

#include <U2Core/AnnotationTableObject.h>
#include <U2Core/AppResources.h>
#include <U2Core/ChromatogramUtils.h>
#include <U2Core/DNASequenceUtils.h>
#include <U2Core/GObjectUtils.h>
#include <U2Core/GenbankFeatures.h>
#include <U2Core/L10n.h>
#include <U2Core/MultipleChromatogramAlignment.h>
#include <U2Core/MultipleChromatogramAlignmentImporter.h>
#include <U2Core/MultipleChromatogramAlignmentObject.h>
#include <U2Core/U2AttributeDbi.h>
#include <U2Core/U2AttributeUtils.h>

#include "BlastAlignToReferenceTask.h"

namespace U2 {
namespace Workflow {

static qint64 calcMemUsageBytes(DbiDataStorage *storage, const SharedDbiDataHandler &seqId, U2OpStatus &os) {
    QScopedPointer<U2SequenceObject> object(StorageUtils::getSequenceObject(storage, seqId));
    CHECK_EXT(!object.isNull(), os.setError(L10N::nullPointerError("Sequence object")), 0);

    return object->getSequenceLength();
}

static int toMb(qint64 bytes) {
    return (int)qRound((double(bytes) / (1024 * 1024)));
}

/************************************************************************/
/* ComposeResultSubTask */
/************************************************************************/
ComposeResultSubtask::ComposeResultSubtask(const SharedDbiDataHandler &_reference,
                                           const QList<AlignToReferenceResult> &_pairwiseAlignments,
                                           DbiDataStorage *storage)
    : Task(tr("Compose alignment"), TaskFlags_FOSE_COSC),
      reference(_reference),
      pairwiseAlignments(_pairwiseAlignments),
      storage(storage) {
    tpm = Task::Progress_Manual;
}

void ComposeResultSubtask::prepare() {
    qint64 memUsage = calcMemUsageBytes(storage, reference, stateInfo);
    CHECK_OP(stateInfo, );

    for (const AlignToReferenceResult &result : qAsConst(pairwiseAlignments)) {
        memUsage += calcMemUsageBytes(storage, result.readHandle, stateInfo);
        CHECK_OP(stateInfo, );
    }
    if (toMb(memUsage) > 0) {
        addTaskResource(TaskResourceUsage(RESOURCE_MEMORY, toMb(memUsage), false));
    }
}

void ComposeResultSubtask::run() {
    referenceSequenceObject = StorageUtils::getSequenceObject(storage, reference);
    CHECK_EXT(referenceSequenceObject != nullptr, setError(L10N::nullPointerError("reference sequence object")), );
    referenceSequenceObject->setParent(this);

    DbiConnection con(storage->getDbiRef(), stateInfo);
    CHECK_OP(stateInfo, );

    con.dbi->getObjectDbi()->setObjectRank(referenceSequenceObject->getEntityRef().entityId, U2DbiObjectRank_Child, stateInfo);
    CHECK_OP(stateInfo, );

    createAlignmentAndAnnotations();
    CHECK_OP(stateInfo, );

    insertShiftedGapsIntoReference();
    CHECK_OP(stateInfo, );

    enlargeReferenceByGaps();
    CHECK_OP(stateInfo, );

    mcaObject->changeLength(stateInfo, qMax(mcaObject->getLength(), referenceSequenceObject->getSequenceLength()));
    CHECK_OP(stateInfo, );

    referenceSequenceObject->moveToThread(thread());
}

const SharedDbiDataHandler &ComposeResultSubtask::getAnnotations() const {
    return annotationsDataHandler;
}

U2SequenceObject *ComposeResultSubtask::takeReferenceSequenceObject() {
    QScopedPointer<DbiConnection> con(new DbiConnection(storage->getDbiRef(), stateInfo));
    CHECK_OP(stateInfo, nullptr);
    CHECK(con->dbi != nullptr, nullptr);

    U2DataId seqId = referenceSequenceObject->getSequenceRef().entityId;
    con->dbi->getObjectDbi()->setTrackModType(seqId, TrackOnUpdate, stateInfo);
    CHECK_OP(stateInfo, nullptr);

    U2SequenceObject *resultSequenceObject = referenceSequenceObject;
    referenceSequenceObject->setParent(nullptr);
    resultSequenceObject->moveToThread(QThread::currentThread());
    referenceSequenceObject = nullptr;
    return resultSequenceObject;
}

MultipleChromatogramAlignmentObject *ComposeResultSubtask::takeMcaObject() {
    MultipleChromatogramAlignmentObject *resultMcaObject = mcaObject;
    mcaObject->setParent(nullptr);
    mcaObject->moveToThread(QThread::currentThread());
    mcaObject = nullptr;
    return resultMcaObject;
}

void ComposeResultSubtask::createAlignmentAndAnnotations() {
    MultipleChromatogramAlignment resultMca("Mapped reads");
    resultMca->setAlphabet(referenceSequenceObject->getAlphabet());

    QVector<U2MsaGap> referenceGaps = getReferenceGaps();
    CHECK_OP(stateInfo, );

    // initialize annotations table on reference
    QString annotationsObjectName = referenceSequenceObject->getSequenceName() + " features";
    QScopedPointer<AnnotationTableObject> annotationsObject(new AnnotationTableObject(annotationsObjectName, storage->getDbiRef()));
    QList<SharedAnnotationData> annotations;

    for (const AlignToReferenceResult &pairwiseAlignment : qAsConst(pairwiseAlignments)) {
        // Add the read row.
        QScopedPointer<U2SequenceObject> readObject(StorageUtils::getSequenceObject(storage, pairwiseAlignment.readHandle));
        CHECK_EXT(!readObject.isNull(), setError(L10N::nullPointerError("Read sequence")), );
        DNASequence readSequence = readObject->getWholeSequence(stateInfo);
        CHECK_OP(stateInfo, );

        U2EntityRef chromatogramRef = ChromatogramUtils::getChromatogramIdByRelatedSequenceId(stateInfo, readObject->getEntityRef());
        CHECK_OP(stateInfo, );
        CHECK_EXT(chromatogramRef.isValid(), setError(tr("The related chromatogram not found")), );
        DNAChromatogram readChromatogram = ChromatogramUtils::exportChromatogram(stateInfo, chromatogramRef);
        CHECK_OP(stateInfo, );

        resultMca->addRow(readObject->getSequenceName(), readChromatogram, readSequence, QVector<U2MsaGap>(), stateInfo);
        CHECK_OP(stateInfo, );
        int mcaRowIndex = resultMca->getNumRows() - 1;

<<<<<<< HEAD
        if (pairwiseAlignment.isOnComplementaryStrand) {
            resultMca->getMcaRow(resultMca->getNumRows() - 1)->reverseComplement();
=======
        if (subTask->isComplement()) {
            result->getMcaRow(result->getRowCount() - 1)->reverseComplement();
>>>>>>> 6068482e
        }

        const QVector<U2MsaGap> &gaps = pairwiseAlignment.readGaps;
        for (const U2MsaGap &gap : qAsConst(gaps)) {
            resultMca->insertGaps(mcaRowIndex, gap.startPos, gap.length, stateInfo);
            CHECK_OP(stateInfo, );
        }

        // Add reference gaps to the read.
        insertShiftedGapsIntoRead(resultMca, mcaRowIndex, pairwiseAlignment, referenceGaps);
        CHECK_OP(stateInfo, );

        // Add read annotation to the reference.
        const MultipleChromatogramAlignmentRow readRow = resultMca->getMcaRow(mcaRowIndex);
        U2Region region = getReadRegion(readRow, referenceGaps);
        SharedAnnotationData annotation(new AnnotationData());
        annotation->location = getLocation(region, pairwiseAlignment.isOnComplementaryStrand);
        annotation->name = GBFeatureUtils::getKeyInfo(GBFeatureKey_misc_feature).text;
        annotation->qualifiers << U2Qualifier("label", readObject->getSequenceName());
        annotations.append(annotation);
    }
    if (resultMca->isEmpty()) {
        stateInfo.setError(tr("None of the reads satisfy minimum similarity criteria."));
        return;
    }
    resultMca->trim(false);  // just recalculates alignment len

    mcaObject = MultipleChromatogramAlignmentImporter::createAlignment(stateInfo, storage->getDbiRef(), U2ObjectDbi::ROOT_FOLDER, resultMca);
    mcaObject->setParent(this);
    CHECK_OP(stateInfo, );

    DbiConnection con(storage->getDbiRef(), stateInfo);
    CHECK_OP(stateInfo, );

    con.dbi->getObjectDbi()->setParent(mcaObject->getEntityRef().entityId, referenceSequenceObject->getEntityRef().entityId, stateInfo);
    CHECK_OP(stateInfo, );

    U2ByteArrayAttribute attribute;
    U2Object obj;
    obj.dbiId = storage->getDbiRef().dbiId;
    obj.id = mcaObject->getEntityRef().entityId;
    obj.version = mcaObject->getModificationVersion();
    U2AttributeUtils::init(attribute, obj, MultipleChromatogramAlignmentObject::MCAOBJECT_REFERENCE);
    attribute.value = referenceSequenceObject->getEntityRef().entityId;
    con.dbi->getAttributeDbi()->createByteArrayAttribute(attribute, stateInfo);
    CHECK_OP(stateInfo, );

    annotationsObject->addAnnotations(annotations);
    annotationsDataHandler = storage->getDataHandler(annotationsObject->getEntityRef());
}

void ComposeResultSubtask::enlargeReferenceByGaps() {
    qint64 sequenceLength = referenceSequenceObject->getSequenceLength();
    qint64 alignmentLength = mcaObject->getLength();
    int gapsNeedToInsertToReference = alignmentLength - sequenceLength;
    if (gapsNeedToInsertToReference > 0) {
        U2DataId id = mcaObject->getEntityRef().entityId;
        U2Region region(sequenceLength, 0);
        QByteArray insert(gapsNeedToInsertToReference, U2Msa::GAP_CHAR);
        DNASequence seq(insert);
        referenceSequenceObject->replaceRegion(id, region, seq, stateInfo);
        CHECK_OP(stateInfo, );
    }
}

U2Region ComposeResultSubtask::getReadRegion(const MultipleChromatogramAlignmentRow &readRow, const QVector<U2MsaGap> &referenceGapModel) const {
    U2Region region(0, readRow->getRowLengthWithoutTrailing());

    // calculate read start
    if (!readRow->getGaps().isEmpty()) {
        U2MsaGap firstGap = readRow->getGaps().first();
        if (0 == firstGap.startPos) {
            region.startPos += firstGap.length;
            region.length -= firstGap.length;
        }
    }

    qint64 leftGap = 0;
    qint64 innerGap = 0;
    foreach (const U2MsaGap &gap, referenceGapModel) {
        qint64 endPos = gap.startPos + gap.length;
        if (gap.startPos < region.startPos) {
            leftGap += gap.length;
        } else if (endPos <= region.endPos()) {
            innerGap += gap.length;
        } else {
            break;
        }
    }

    region.startPos -= leftGap;
    region.length -= innerGap;
    return region;
}

U2Location ComposeResultSubtask::getLocation(const U2Region &region, bool isComplement) {
    U2Location result;
    result->strand = isComplement ? U2Strand(U2Strand::Complementary) : U2Strand(U2Strand::Direct);

    if (region.startPos < 0) {
        // TODO: just trim the region because it is incorrect to make the annotation circular: the left (negative) part of the read is not aligned.
        // Fix it when the task can work with circular references.
        result->regions << U2Region(0, region.length + region.startPos);
    } else {
        result->regions << region;
    }

    return result;
}

QVector<U2MsaGap> ComposeResultSubtask::getReferenceGaps() const {
    QVector<U2MsaGap> result;
    for (const AlignToReferenceResult &pairwiseAlignment : qAsConst(pairwiseAlignments)) {
        result << getShiftedGaps(pairwiseAlignment.referenceGaps);
    }
    std::sort(result.begin(), result.end(), [](const auto &gap1, const auto &gap2) { return gap1.startPos < gap2.startPos; });
    return result;
}

QVector<U2MsaGap> ComposeResultSubtask::getShiftedGaps(const QVector<U2MsaGap> &gaps) {
    QVector<U2MsaGap> result;

    qint64 wholeGap = 0;
    for (const U2MsaGap &gap : qAsConst(gaps)) {
        result << U2MsaGap(gap.startPos - wholeGap, gap.length);
        wholeGap += gap.length;
    }
    return result;
}

void ComposeResultSubtask::insertShiftedGapsIntoReference() {
    CHECK_EXT(referenceSequenceObject != nullptr, setError(L10N::nullPointerError("Reference sequence")), );

    QVector<U2MsaGap> referenceGaps = getReferenceGaps();
    CHECK_OP(stateInfo, );

    DNASequence dnaSeq = referenceSequenceObject->getWholeSequence(stateInfo);
    CHECK_OP(stateInfo, );
    for (int i = referenceGaps.size() - 1; i >= 0; i--) {
        const U2MsaGap &gap = referenceGaps[i];
        dnaSeq.seq.insert(gap.startPos, QByteArray(gap.length, U2Msa::GAP_CHAR));
    }
    referenceSequenceObject->setWholeSequence(dnaSeq);

    // Remove columns of gaps.
    mcaObject->deleteColumnsWithGaps(stateInfo);
}

void ComposeResultSubtask::insertShiftedGapsIntoRead(MultipleChromatogramAlignment &alignment,
                                                     int mcaRowIndex,
                                                     const AlignToReferenceResult &alignResult,
                                                     const QVector<U2MsaGap> &mergedReferenceGaps) {
    QVector<U2MsaGap> ownGaps = getShiftedGaps(alignResult.referenceGaps);

    qint64 globalOffset = 0;
    for (const U2MsaGap &gap : qAsConst(mergedReferenceGaps)) {
        if (ownGaps.contains(gap)) {  // Task takes gaps into account but don't insert them.
            globalOffset += gap.length;
            ownGaps.removeOne(gap);
            continue;
        }
        alignment->insertGaps(mcaRowIndex, globalOffset + gap.startPos, gap.length, stateInfo);
        CHECK_OP(stateInfo, );
        globalOffset += gap.length;
    }
}

}  // namespace Workflow
}  // namespace U2<|MERGE_RESOLUTION|>--- conflicted
+++ resolved
@@ -159,15 +159,10 @@
 
         resultMca->addRow(readObject->getSequenceName(), readChromatogram, readSequence, QVector<U2MsaGap>(), stateInfo);
         CHECK_OP(stateInfo, );
-        int mcaRowIndex = resultMca->getNumRows() - 1;
-
-<<<<<<< HEAD
+        int mcaRowIndex = resultMca->getRowCount() - 1;
+
         if (pairwiseAlignment.isOnComplementaryStrand) {
-            resultMca->getMcaRow(resultMca->getNumRows() - 1)->reverseComplement();
-=======
-        if (subTask->isComplement()) {
-            result->getMcaRow(result->getRowCount() - 1)->reverseComplement();
->>>>>>> 6068482e
+            resultMca->getMcaRow(mcaRowIndex)->reverseComplement();
         }
 
         const QVector<U2MsaGap> &gaps = pairwiseAlignment.readGaps;
@@ -239,7 +234,7 @@
     // calculate read start
     if (!readRow->getGaps().isEmpty()) {
         U2MsaGap firstGap = readRow->getGaps().first();
-        if (0 == firstGap.startPos) {
+        if (firstGap.startPos == 0) {
             region.startPos += firstGap.length;
             region.length -= firstGap.length;
         }
@@ -247,7 +242,7 @@
 
     qint64 leftGap = 0;
     qint64 innerGap = 0;
-    foreach (const U2MsaGap &gap, referenceGapModel) {
+    for (const U2MsaGap &gap : qAsConst(referenceGapModel)) {
         qint64 endPos = gap.startPos + gap.length;
         if (gap.startPos < region.startPos) {
             leftGap += gap.length;
