/**
 * UGENE - Integrated Bioinformatics Tools.
 * Copyright (C) 2008-2016 UniPro <ugene@unipro.ru>
 * http://ugene.unipro.ru
 *
 * This program is free software; you can redistribute it and/or
 * modify it under the terms of the GNU General Public License
 * as published by the Free Software Foundation; either version 2
 * of the License, or (at your option) any later version.
 *
 * This program is distributed in the hope that it will be useful,
 * but WITHOUT ANY WARRANTY; without even the implied warranty of
 * MERCHANTABILITY or FITNESS FOR A PARTICULAR PURPOSE. See the
 * GNU General Public License for more details.
 *
 * You should have received a copy of the GNU General Public License
 * along with this program; if not, write to the Free Software
 * Foundation, Inc., 51 Franklin Street, Fifth Floor, Boston,
 * MA 02110-1301, USA.
 */

#include "BlastReadsSubTask.h"

#include "blast/BlastAllSupportTask.h"

#include <U2Algorithm/AlignmentAlgorithmsRegistry.h>
#include <U2Algorithm/PairwiseAlignmentTask.h>

#include <U2Core/AppContext.h>
#include <U2Core/DNAAlphabet.h>
#include <U2Core/DNASequenceUtils.h>
#include <U2Core/GUrlUtils.h>
#include <U2Core/L10n.h>
#include <U2Core/MAlignmentImporter.h>


namespace U2 {
namespace Workflow {

/************************************************************************/
/* BlastReadsSubTask */
/************************************************************************/
BlastReadsSubTask::BlastReadsSubTask(const QString &dbPath,
                                     const QList<SharedDbiDataHandler> &reads,
                                     const SharedDbiDataHandler &reference,
                                     DbiDataStorage *storage)
    : Task("Blast reads task", TaskFlags_NR_FOSE_COSC),
      dbPath(dbPath),
      reads(reads),
      reference(reference),
      storage(storage)
{

}

void BlastReadsSubTask::prepare() {
    foreach (const SharedDbiDataHandler &read, reads) {
        BlastAndSwReadTask* subTask = new BlastAndSwReadTask(dbPath, read, reference, storage);
        addSubTask(subTask);

        blastSubTasks << subTask;
    }
}

QList<BlastAndSwReadTask*> BlastReadsSubTask::getBlastSubtasks() const {
    return blastSubTasks;
}

/************************************************************************/
/* BlastAndSwReadTask */
/************************************************************************/
BlastAndSwReadTask::BlastAndSwReadTask(const QString &dbPath,
                                       const SharedDbiDataHandler &read,
                                       const SharedDbiDataHandler &reference,
                                       DbiDataStorage *storage)
    : Task("Blast and SW one read", TaskFlags_FOSE_COSC),
      dbPath(dbPath),
      read(read),
      reference(reference),
      offset(0),
      readExtension(0),
      storage(storage),
      blastTask(NULL),
      complement(false)
{
    blastResultDir = ExternalToolSupportUtils::createTmpDir("blast_reads", stateInfo);

    QScopedPointer<U2SequenceObject> refObject(StorageUtils::getSequenceObject(storage, reference));
    referneceLength = refObject->getSequenceLength();
}

void BlastAndSwReadTask::prepare() {
    BlastTaskSettings settings;

    settings.programName = "blastn";// >? check the alphabet
    settings.databaseNameAndPath = dbPath;
    settings.megablast = true;
    QScopedPointer<U2SequenceObject> readObject(StorageUtils::getSequenceObject(storage, read));
    CHECK_EXT(!readObject.isNull(), setError(L10N::nullPointerError("U2SequenceObject")), );

    initialReadName = readObject->getSequenceName();

    settings.querySequence = readObject->getWholeSequenceData(stateInfo);
    CHECK_OP(stateInfo, );
    settings.alphabet = readObject->getAlphabet();
    settings.isNucleotideSeq = settings.alphabet->isNucleic();

    settings.needCreateAnnotations = false;
    settings.groupName = "blast";

    settings.outputResFile = GUrlUtils::prepareTmpFileLocation(blastResultDir, "read_sequnece", "gb", stateInfo);
    settings.outputType = 8;

    blastTask = new BlastAllSupportTask(settings);
    addSubTask(blastTask);
}

QList<Task*> BlastAndSwReadTask::onSubTaskFinished(Task *subTask) {
    QList<Task*> result;

    // check with ext?
    CHECK(subTask != NULL, result);
    CHECK(!subTask->hasError() && !subTask->isCanceled(), result);

    if (subTask == blastTask) {
        U2Region referenceRegion = getReferenceRegion(blastTask->getResultedAnnotations());
        CHECK(!referenceRegion.isEmpty(), result);
        createAlignment(referenceRegion);

        AbstractAlignmentTaskFactory *factory = getAbstractAlignmentTaskFactory("Smith-Waterman", "SW_classic", stateInfo);
        CHECK_OP(stateInfo, result);

        QScopedPointer<PairwiseAlignmentTaskSettings> settings(createSettings(storage, msa, stateInfo));
        CHECK_OP(stateInfo, result);
        settings->setCustomValue("SW_gapOpen", -10);
        settings->setCustomValue("SW_gapExtd", -1);
        settings->setCustomValue("SW_scoringMatrix", "dna");

        result << factory->getTaskInstance(settings.take());
    }
    return result;
}

void BlastAndSwReadTask::run() {
    CHECK_OP(stateInfo, );
    QScopedPointer<MAlignmentObject> msaObject(StorageUtils::getMsaObject(storage, msa));
    CHECK_EXT(!msaObject.isNull(), setError(L10N::nullPointerError("MSA object")), );
    int rowCount = msaObject->getNumRows();
    CHECK_EXT(2 == rowCount, setError(L10N::internalError("Wrong rows count: " + QString::number(rowCount))), );

    referenceGaps = msaObject->getRow(0).getGapModel();
    readGaps = msaObject->getRow(1).getGapModel();

    CHECK(offset > 0, );
    shiftGaps(referenceGaps);
    shiftGaps(readGaps);

    readGaps.prepend(U2MsaGap(0, offset));
}

bool BlastAndSwReadTask::isComplement() const {
    return complement;
}

SharedDbiDataHandler BlastAndSwReadTask::getRead() const {
    return read;
}

QList<U2MsaGap> BlastAndSwReadTask::getReferenceGaps() const {
    return referenceGaps;
}

QList<U2MsaGap> BlastAndSwReadTask::getReadGaps() const {
    return readGaps;
}

//! Rename
QString BlastAndSwReadTask::getInitialReadName() const {
    return initialReadName + (complement ? "(rev-compl)" : "");
}

MAlignment BlastAndSwReadTask::getMAlignment() {
    MAlignmentObject* msaObj = StorageUtils::getMsaObject(storage, msa);
    CHECK(msaObj != NULL, MAlignment());

    return msaObj->getMAlignment();

}

U2Region BlastAndSwReadTask::getReferenceRegion(const QList<SharedAnnotationData> &blastAnnotations) {
    U2Region r;
    int maxIdentity = 0;
    double percantage = 0;
    foreach (const SharedAnnotationData& ann, blastAnnotations) {
<<<<<<< HEAD
        complement = ann->findFirstQualifierValue("hit_frame") != "direct";
=======
>>>>>>> faa618bb

        QString percentQualifier = ann->findFirstQualifierValue("identities");
        int annIdentity = percentQualifier.left(percentQualifier.indexOf('/')).toInt();
        if (annIdentity  > maxIdentity ) {
            maxIdentity = annIdentity;

            qint64 hitFrom = ann->findFirstQualifierValue("hit-from").toInt();
            qint64 hitTo = ann->findFirstQualifierValue("hit-to").toInt();
            U2Region annotationRegion = ann->getRegions().first();
            r = U2Region(hitFrom - 1 - annotationRegion.startPos, hitTo - hitFrom + 1);

            QString frame = ann->findFirstQualifierValue("source_frame");
            complement = (frame == "complement");

            int start = percentQualifier.indexOf('(') + 1;
            int len = percentQualifier.indexOf('%') - percentQualifier.indexOf('(') - 1;
            QString part = percentQualifier.mid(start, len);
            percantage = part.toDouble();
        }
    }
    CHECK(percantage != 0, U2Region());

    //! TODO: works too long if search
    readExtension = (maxIdentity / percantage) * (100 - percantage) / 2; // /2 -> to reduce search time, temp
    qint64 initialStart = r.startPos;
    r.startPos = qMax((qint64)0, r.startPos - readExtension);
    r.length += qMin(referneceLength, initialStart + r.length + readExtension) - r.startPos;

    return r;
}

void BlastAndSwReadTask::createAlignment(const U2Region& refRegion) {
    QScopedPointer<U2SequenceObject> refObject(StorageUtils::getSequenceObject(storage, reference));
    CHECK_EXT(!refObject.isNull(), setError(L10N::nullPointerError("Reference sequence")), );
    QScopedPointer<U2SequenceObject> readObject(StorageUtils::getSequenceObject(storage, read));
    CHECK_EXT(!readObject.isNull(), setError(L10N::nullPointerError("Read sequence")), );

    QByteArray referenceData = refObject->getSequenceData(refRegion, stateInfo);
    CHECK_OP(stateInfo, );

    MAlignment alignment("msa", refObject->getAlphabet());
    alignment.addRow(refObject->getSequenceName(), referenceData, stateInfo);
    CHECK_OP(stateInfo, );
    QByteArray readData = readObject->getWholeSequenceData(stateInfo);
    CHECK_OP(stateInfo, );

    if (readExtension != 0) {
        alignment.addRow(readObject->getSequenceName(),
                         complement ? DNASequenceUtils::reverseComplement(readData) : readData, QList<U2MsaGap>() << U2MsaGap(0, readExtension), stateInfo);
    } else {
        alignment.addRow(readObject->getSequenceName(),
                         complement ? DNASequenceUtils::reverseComplement(readData) : readData, stateInfo);
    }

    CHECK_OP(stateInfo, );

    QScopedPointer<MAlignmentObject> msaObj(MAlignmentImporter::createAlignment(storage->getDbiRef(), alignment, stateInfo));
    CHECK_OP(stateInfo, );
    msa = storage->getDataHandler(msaObj->getEntityRef());
    offset = refRegion.startPos;
}

void BlastAndSwReadTask::shiftGaps(QList<U2MsaGap> &gaps) const {
    for (int i=0; i<gaps.size(); i++) {
        gaps[i].offset += offset;
    }
}

AbstractAlignmentTaskFactory* BlastAndSwReadTask::getAbstractAlignmentTaskFactory(const QString &algoId, const QString &implId, U2OpStatus &os) {
    AlignmentAlgorithm *algo = AppContext::getAlignmentAlgorithmsRegistry()->getAlgorithm(algoId);
    CHECK_EXT(NULL != algo, os.setError(BlastAndSwReadTask::tr("The %1 algorithm is not found. Add the %1 plugin.").arg(algoId)), NULL);

    AlgorithmRealization *algoImpl = algo->getAlgorithmRealization(implId);
    CHECK_EXT(NULL != algoImpl, os.setError(BlastAndSwReadTask::tr("The %1 algorithm is not found. Check that the %1 plugin is up to date.").arg(algoId)), NULL);

    return algoImpl->getTaskFactory();
}

PairwiseAlignmentTaskSettings* BlastAndSwReadTask::createSettings(DbiDataStorage *storage, const SharedDbiDataHandler &msa, U2OpStatus &os) {
    QScopedPointer<MAlignmentObject> msaObject(StorageUtils::getMsaObject(storage, msa));
    CHECK_EXT(!msaObject.isNull(), os.setError(L10N::nullPointerError("MSA object")), NULL);

    U2DataId referenceId = msaObject->getRow(0).getRowDBInfo().sequenceId;
    U2DataId readId = msaObject->getRow(1).getRowDBInfo().sequenceId;

    PairwiseAlignmentTaskSettings *settings = new PairwiseAlignmentTaskSettings();
    settings->alphabet = msaObject->getAlphabet()->getId();
    settings->inNewWindow = false;
    settings->msaRef = msaObject->getEntityRef();
    settings->firstSequenceRef = U2EntityRef(msaObject->getEntityRef().dbiRef, referenceId);
    settings->secondSequenceRef = U2EntityRef(msaObject->getEntityRef().dbiRef, readId);
    return settings;
}

} // namespace Workflow
} // namespace U2<|MERGE_RESOLUTION|>--- conflicted
+++ resolved
@@ -192,11 +192,6 @@
     int maxIdentity = 0;
     double percantage = 0;
     foreach (const SharedAnnotationData& ann, blastAnnotations) {
-<<<<<<< HEAD
-        complement = ann->findFirstQualifierValue("hit_frame") != "direct";
-=======
->>>>>>> faa618bb
-
         QString percentQualifier = ann->findFirstQualifierValue("identities");
         int annIdentity = percentQualifier.left(percentQualifier.indexOf('/')).toInt();
         if (annIdentity  > maxIdentity ) {
