/**
 * UGENE - Integrated Bioinformatics Tools.
 * Copyright (C) 2008-2017 UniPro <ugene@unipro.ru>
 * http://ugene.unipro.ru
 *
 * This program is free software; you can redistribute it and/or
 * modify it under the terms of the GNU General Public License
 * as published by the Free Software Foundation; either version 2
 * of the License, or (at your option) any later version.
 *
 * This program is distributed in the hope that it will be useful,
 * but WITHOUT ANY WARRANTY; without even the implied warranty of
 * MERCHANTABILITY or FITNESS FOR A PARTICULAR PURPOSE. See the
 * GNU General Public License for more details.
 *
 * You should have received a copy of the GNU General Public License
 * along with this program; if not, write to the Free Software
 * Foundation, Inc., 51 Franklin Street, Fifth Floor, Boston,
 * MA 02110-1301, USA.
 */

#include <QDomDocument>
#include <QMessageBox>
#include <QShortcut>

#include <U2Core/AppContext.h>
#include <U2Core/AppSettings.h>
#include <U2Core/BaseDocumentFormats.h>
#include <U2Core/CmdlineInOutTaskRunner.h>
#include <U2Core/Counter.h>
#include <U2Core/DNAAlphabet.h>
#include <U2Core/DNASequenceObject.h>
#include <U2Core/DocumentUtils.h>
#include <U2Core/GUrlUtils.h>
#include <U2Core/IOAdapterUtils.h>
#include <U2Core/L10n.h>
#include <U2Core/LoadDocumentTask.h>
#include <U2Core/QObjectScopedPointer.h>
#include <U2Core/U2OpStatusUtils.h>
#include <U2Core/U2SafePoints.h>
#include <U2Core/UserApplicationsSettings.h>

#include <U2Gui/DialogUtils.h>
#include <U2Gui/HelpButton.h>
#include <U2Gui/LastUsedDirHelper.h>
#include <U2Gui/OpenViewTask.h>
#include <U2Gui/SaveDocumentController.h>
#include <U2Gui/U2FileDialog.h>
#include <U2Gui/U2WidgetStateStorage.h>

#include "AlignToReferenceBlastDialog.h"
#include "AlignToReferenceBlastWorker.h"

namespace U2 {

AlignToReferenceBlastCmdlineTask::Settings::Settings()
    : minIdentity(60),
      minLength(0),
      qualityThreshold(30),
      addResultToProject(true)
{

}

const QString AlignToReferenceBlastCmdlineTask::ALIGN_TO_REF_CMDLINE = "align-to-reference";

const QString AlignToReferenceBlastCmdlineTask::TRIM_ARG = "trim-both-ends";
const QString AlignToReferenceBlastCmdlineTask::MIN_LEN_ARG = "min-length";
const QString AlignToReferenceBlastCmdlineTask::THRESHOLD_ARG = "threshold";

const QString AlignToReferenceBlastCmdlineTask::READS_ARG = "reads";

const QString AlignToReferenceBlastCmdlineTask::MIN_IDENTITY_ARG = "min-identity";
const QString AlignToReferenceBlastCmdlineTask::REF_ARG = "reference";
const QString AlignToReferenceBlastCmdlineTask::RESULT_ALIGNMENT_ARG = "result-url";

AlignToReferenceBlastCmdlineTask::AlignToReferenceBlastCmdlineTask(const Settings &settings)
    : Task(tr("Align Sanger reads to reference"), TaskFlags_FOSE_COSC | TaskFlag_MinimizeSubtaskErrorText | TaskFlag_ReportingIsEnabled | TaskFlag_ReportingIsSupported),
      settings(settings),
      cmdlineTask(NULL),
      loadRef(NULL),
      reportFile(AppContext::getAppSettings()->getUserAppsSettings()->getCurrentProcessTemporaryDirPath() + "/align_to_ref_XXXXXX.txt")
{
    GCOUNTER(cvar, tvar, "AlignToReferenceBlastCmdlineTask");
}

void AlignToReferenceBlastCmdlineTask::prepare() {
    AppContext::getAppSettings()->getUserAppsSettings()->createCurrentProcessTemporarySubDir(stateInfo);
    const bool opened = reportFile.open();
    SAFE_POINT_EXT(opened, setError(L10N::errorOpeningFileWrite(reportFile.fileName())), );
    reportFile.close();

    FormatDetectionConfig config;
    QList<FormatDetectionResult> formats = DocumentUtils::detectFormat(settings.referenceUrl, config);
    CHECK_EXT(!formats.isEmpty() && (NULL != formats.first().format), setError(tr("wrong reference format")), );

    DocumentFormat *format = formats.first().format;
    CHECK_EXT(format->getSupportedObjectTypes().contains(GObjectTypes::SEQUENCE), setError(tr("wrong reference format")), );

    loadRef = new LoadDocumentTask(format->getFormatId(),
        settings.referenceUrl, AppContext::getIOAdapterRegistry()->getIOAdapterFactoryById(IOAdapterUtils::url2io(settings.referenceUrl)));
    addSubTask(loadRef);
}

namespace {

static const QString DIV = "div";
static const QString CLASS = "class";
static const QString ID = "id";
static const QString CLASS_WORKER = "worker";
static const QString CLASS_TASK = "task";

QMap<QString, QMultiMap<QString, QString> > splitReports(U2OpStatus &os, const QString &reportString) {
    QMap<QString, QMultiMap<QString, QString> > result;
    QDomDocument document;
    document.setContent("<html><body>" + reportString + "</body></html>");
    const QDomNodeList workersList = document.firstChildElement("html").firstChildElement("body").childNodes();
    for (int i = 0; i < workersList.size(); i++) {
        QDomElement workerElement = workersList.item(i).toElement();

        const QString workerElementClass = workerElement.attribute(CLASS);
        SAFE_POINT_EXT(CLASS_WORKER == workerElementClass, os.setError(QString("An unknown element class: %1").arg(workerElementClass)), result);

        const QDomNodeList tasksList = workerElement.childNodes();
        for (int j = 0; j < tasksList.size(); j++) {
            QDomElement taskElement = tasksList.item(j).toElement();

            const QString taskElementClass = taskElement.attribute(CLASS);
            SAFE_POINT_EXT(CLASS_TASK == taskElementClass, os.setError(QString("An unknown element class: %1").arg(taskElementClass)), result);

            result[workerElement.attribute(ID)].insert(taskElement.attribute(ID), QByteArray::fromBase64(taskElement.text().toUtf8()));
        }
    }
    return result;
}

}

QString AlignToReferenceBlastCmdlineTask::generateReport() const {
    U2OpStatusImpl os;
    QMap<QString, QMultiMap<QString, QString> > reports = splitReports(os, reportString);

    QMultiMap<QString, QString> mapperReports = reports.value(LocalWorkflow::AlignToReferenceBlastWorkerFactory::ACTOR_ID, QMultiMap<QString, QString>());
    CHECK(mapperReports.size() > 0, "");

    QString resultReport = mapperReports.values().first();

    QMultiMap<QString, QString> trimReports = reports.value("SequenceQualityTrim", QMultiMap<QString, QString>());
    if (trimReports.values().size() > 0) {
        resultReport += tr("<u>Filtered by quality or length (%1):</u>").arg(trimReports.values().size());
        resultReport += "<table>";
    }

    QRegExp readNameExtractor(".*\'(.*)\'.*");
    foreach (const QString &taskReport, trimReports.values()) {
        readNameExtractor.indexIn(taskReport);
        resultReport += "<tr><td width=50></td><td width=300 nowrap>" + readNameExtractor.cap(1) + "</td></tr>";
    }

    if (trimReports.values().size() > 0) {
        resultReport += "</table>";
    }

    return resultReport;
}

QList<Task*> AlignToReferenceBlastCmdlineTask::onSubTaskFinished(Task *subTask) {
    QList<Task*> result;
    CHECK(subTask != NULL, result);
    CHECK(!subTask->isCanceled() && !subTask->hasError(), result);
    if (loadRef == subTask) {
        CmdlineInOutTaskConfig config;

        config.command = "--task=" + ALIGN_TO_REF_CMDLINE;
        QString argString = "--%1=\"%2\"";
        config.arguments << argString.arg(REF_ARG).arg(settings.referenceUrl);
        config.arguments << argString.arg(READS_ARG).arg(settings.readUrls.join(";"));
        config.arguments << argString.arg(MIN_IDENTITY_ARG).arg(settings.minIdentity);
        config.arguments << argString.arg(MIN_LEN_ARG).arg(settings.minLength);
        config.arguments << argString.arg(THRESHOLD_ARG).arg(settings.qualityThreshold);
        config.arguments << argString.arg(TRIM_ARG).arg(true);
        config.arguments << argString.arg(RESULT_ALIGNMENT_ARG).arg(settings.outAlignment);

        config.reportFile = reportFile.fileName();
        config.emptyOutputPossible = true;

        cmdlineTask = new CmdlineInOutTaskRunner(config);
        result.append(cmdlineTask);
    } else if (subTask == cmdlineTask && settings.addResultToProject) {
        // add load document task
        FormatDetectionConfig config;
        QList<FormatDetectionResult> formats = DocumentUtils::detectFormat(settings.outAlignment, config);
        CHECK_EXT(!formats.isEmpty() && (NULL != formats.first().format), setError(tr("wrong output format")), result);

        DocumentFormat *format = formats.first().format;
        CHECK_EXT(format->getSupportedObjectTypes().contains(GObjectTypes::MULTIPLE_CHROMATOGRAM_ALIGNMENT), setError(tr("wrong output format")), result);

        LoadDocumentTask *loadTask= new LoadDocumentTask(format->getFormatId(),
                                                         settings.outAlignment, AppContext::getIOAdapterRegistry()->getIOAdapterFactoryById(IOAdapterUtils::url2io(settings.outAlignment)));
        AddDocumentAndOpenViewTask *openTask = new AddDocumentAndOpenViewTask(loadTask);
        AppContext::getTaskScheduler()->registerTopLevelTask(openTask);
    }

    return result;
}

void AlignToReferenceBlastCmdlineTask::run() {
    reportFile.open();
    reportString = reportFile.readAll();
}

Task::ReportResult AlignToReferenceBlastCmdlineTask::report() {
    if (loadRef != NULL) {
        loadRef->cleanup();
    }
    return ReportResult_Finished;
}

const QString AlignToReferenceBlastDialog::defaultOutputName("sanger_reads_alignment.ugenedb");

AlignToReferenceBlastDialog::AlignToReferenceBlastDialog(QWidget *parent)
    : QDialog(parent),
      saveController(NULL),
      savableWidget(this)
{
    setupUi(this);
<<<<<<< HEAD

    new HelpButton(this, buttonBox, "20875232"); 
=======
    GCOUNTER(cvar, tvar, "'Map reads to reference' dialog opening");
    new HelpButton(this, buttonBox, "20873538"); 
>>>>>>> 528a20bc
    buttonBox->button(QDialogButtonBox::Ok)->setText(tr("Map"));
    buttonBox->button(QDialogButtonBox::Cancel)->setText(tr("Cancel"));

    connectSlots();
    initSaveController();
    readsListWidget->setSelectionMode(QAbstractItemView::ExtendedSelection);

    U2WidgetStateStorage::restoreWidgetState(savableWidget);
    saveController->setPath(outputLineEdit->text());

    new QShortcut(QKeySequence(Qt::Key_Delete), this, SLOT(sl_removeRead()));
}

void AlignToReferenceBlastDialog::initSaveController() {
    SaveDocumentControllerConfig conf;
    conf.defaultFormatId = BaseDocumentFormats::UGENEDB;
    conf.fileDialogButton = setOutputButton;
    conf.fileNameEdit = outputLineEdit;
    conf.formatCombo = NULL;
    conf.parentWidget = this;
    conf.saveTitle = tr("Select Output File...");
    conf.defaultFileName = GUrlUtils::getDefaultDataPath() + "/" + defaultOutputName;

    const QList<DocumentFormatId> formats = QList<DocumentFormatId>() << BaseDocumentFormats::UGENEDB;
    saveController = new SaveDocumentController(conf, formats, this);
}

AlignToReferenceBlastCmdlineTask::Settings AlignToReferenceBlastDialog::getSettings() const {
    return settings;
}

void AlignToReferenceBlastDialog::accept() {
    if (referenceLineEdit->text().isEmpty()) {
        QMessageBox::warning(this, tr("Error"),
                             tr("Reference sequence is not set."));
        return;
    }
    settings.referenceUrl = referenceLineEdit->text();

    if (readsListWidget->count() == 0) {
        QMessageBox::warning(this, tr("Error"),
                             tr("No reads provided."));
        return;
    }
    QStringList readUrls;
    for (int i = 0; i < readsListWidget->count(); i++) {
        QListWidgetItem* item = readsListWidget->item(i);
        SAFE_POINT(item != NULL, "Item is NULL", );
        QString s = item->text();
        readUrls.append(s);
    }
    settings.readUrls = readUrls;

    settings.minIdentity = minIdentitySpinBox->value();
    settings.minLength = 0;
    settings.qualityThreshold = qualitySpinBox->value();

    if (outputLineEdit->text().isEmpty()) {
        QMessageBox::warning(this, tr("Error"),
                             tr("Output file is not set."));
        return;
    }
    settings.outAlignment = outputLineEdit->text();
    settings.addResultToProject = addToProjectCheckbox->isChecked();

    QString outUrl = saveController->getSaveFileName();
    QFile outFile(outUrl);
    if (outFile.exists()) {
        QMessageBox::StandardButtons buttons = QMessageBox::Yes | QMessageBox::Cancel;
        QObjectScopedPointer<QMessageBox> messageBox = new QMessageBox(QMessageBox::Question,
            tr("Overwrite the file?"),
            tr("The result file already exists. Would you like to overwrite it?"),
            buttons,
            this);
        messageBox->setIcon(QMessageBox::Question);
        messageBox->exec();
        CHECK(!messageBox.isNull(), )
        if (messageBox->result() == QMessageBox::Cancel) {
            return;
        }
        if (!outFile.remove()) {
            QMessageBox::critical(this, tr("Error"), tr("Unable to delete the file."));
            return;
        }
    }

    QDialog::accept();
}

void AlignToReferenceBlastDialog::sl_setReference() {
    LastUsedDirHelper lod;
    QString filter = DialogUtils::prepareDocumentsFileFilterByObjType(GObjectTypes::SEQUENCE, true);

    lod.url = U2FileDialog::getOpenFileName(this, tr("Open Reference Sequence"), lod.dir, filter);
    if (lod.url.isEmpty()) {
        return;
    }
    referenceLineEdit->setText(lod.url);
}

void AlignToReferenceBlastDialog::sl_addRead() {
    LastUsedDirHelper lod;
    QString filter = DialogUtils::prepareDocumentsFileFilterByObjType(GObjectTypes::SEQUENCE, true);

    QStringList readFiles = U2FileDialog::getOpenFileNames(this, tr("Select File(s) with Read(s)"), lod.dir, filter);
    if (readFiles.isEmpty()) {
        return;
    }

    foreach (const QString& read, readFiles) {
        if (readsListWidget->findItems(read, Qt::MatchExactly).isEmpty()) {
            readsListWidget->addItem(read);
        }
    }
}

void AlignToReferenceBlastDialog::sl_removeRead() {
    QList<QListWidgetItem*> selection = readsListWidget->selectedItems();
    CHECK(!selection.isEmpty(), );

    foreach (QListWidgetItem* item, selection) {
        readsListWidget->takeItem(readsListWidget->row(item));
    }
    qDeleteAll(selection);
}

void AlignToReferenceBlastDialog::sl_referenceChanged(const QString &newRef) {
    QFileInfo outFileFi(outputLineEdit->text());
    if (!fitsDefaultPattern(outFileFi.fileName())) {
        return;
    }
    
    QFileInfo referenceFileInfo(newRef);
    QString newOutFileName = referenceFileInfo.baseName() + "_" + defaultOutputName;
    QString outUrl = outFileFi.dir().absolutePath() + "/" + newOutFileName;
    saveController->setPath(outUrl);
}

void AlignToReferenceBlastDialog::connectSlots() {
    connect(setReferenceButton, SIGNAL(clicked(bool)), SLOT(sl_setReference()));
    connect(addReadButton, SIGNAL(clicked(bool)), SLOT(sl_addRead()));
    connect(removeReadButton, SIGNAL(clicked(bool)), SLOT(sl_removeRead()));
    connect(referenceLineEdit, SIGNAL(textChanged(const QString &)), SLOT(sl_referenceChanged(const QString &)));
}

bool AlignToReferenceBlastDialog::fitsDefaultPattern(const QString &name) const {
    if (name.endsWith(defaultOutputName)) {
        return true;
    }
    return false;
}

} // namespace<|MERGE_RESOLUTION|>--- conflicted
+++ resolved
@@ -224,13 +224,9 @@
       savableWidget(this)
 {
     setupUi(this);
-<<<<<<< HEAD
+    GCOUNTER(cvar, tvar, "'Map reads to reference' dialog opening");
 
     new HelpButton(this, buttonBox, "20875232"); 
-=======
-    GCOUNTER(cvar, tvar, "'Map reads to reference' dialog opening");
-    new HelpButton(this, buttonBox, "20873538"); 
->>>>>>> 528a20bc
     buttonBox->button(QDialogButtonBox::Ok)->setText(tr("Map"));
     buttonBox->button(QDialogButtonBox::Cancel)->setText(tr("Cancel"));
 
