--- conflicted
+++ resolved
@@ -43,11 +43,6 @@
     void sl_toolValidationStatusChanged(bool isValid);
 
 private:
-<<<<<<< HEAD
-    void setAdditionalInfo(const QVariantMap &newAdditionalInfo);
-
-=======
->>>>>>> b3ee000b
     static QString architecture2string(Architecture architecture);
     static Architecture string2architecture(const QString &string);
 
