/**
 * UGENE - Integrated Bioinformatics Tools.
 * Copyright (C) 2008-2019 UniPro <ugene@unipro.ru>
 * http://ugene.net
 *
 * This program is free software; you can redistribute it and/or
 * modify it under the terms of the GNU General Public License
 * as published by the Free Software Foundation; either version 2
 * of the License, or (at your option) any later version.
 *
 * This program is distributed in the hope that it will be useful,
 * but WITHOUT ANY WARRANTY; without even the implied warranty of
 * MERCHANTABILITY or FITNESS FOR A PARTICULAR PURPOSE. See the
 * GNU General Public License for more details.
 *
 * You should have received a copy of the GNU General Public License
 * along with this program; if not, write to the Free Software
 * Foundation, Inc., 51 Franklin Street, Fifth Floor, Boston,
 * MA 02110-1301, USA.
 */

#include <QDir>
#include <QDomDocument>
#include <QFile>
#include <QFileInfo>
#include <QXmlInputSource>
#include <QXmlSimpleReader>

#include <U2Core/AppContext.h>
#include <U2Core/AppSettings.h>
#include <U2Core/Counter.h>
#include <U2Core/CustomExternalTool.h>
#include <U2Core/GUrl.h>
#include <U2Core/GUrlUtils.h>
#include <U2Core/U2SafePoints.h>
#include <U2Core/UserApplicationsSettings.h>

#include "CustomToolConfigParser.h"
#include "ImportCustomToolsTask.h"
#include "RegisterCustomToolTask.h"

namespace U2 {

const QString ImportCustomToolsTask::SETTINGS_PATH = "external_tools/custom_tool_configs";

ImportCustomToolsTask::ImportCustomToolsTask(const QString &_url)
    : Task(tr("Import custom external tools configuration"), TaskFlags_FOSE_COSC|TaskFlag_CollectChildrenWarnings),
      url(_url),
      registerTask(nullptr)
{
    GCOUNTER(cvar, tvar, "ImportCustomToolsTask");
}

<<<<<<< HEAD
void ImportCustomToolsTask::parseConfigFile() {
    tool.reset(CustomToolConfigParser::parse(stateInfo, url));
    CHECK_OP(stateInfo, );
    SAFE_POINT_EXT(nullptr != tool, setError("The imported tool is nullptr"), );
=======
void ImportCustomToolsTask::prepare() {
    registerTask = new RegisterCustomToolTask(url);
    addSubTask(registerTask);
>>>>>>> 2ad9261d
}

void ImportCustomToolsTask::run() {
    CustomExternalTool *tool = registerTask->getTool();
    CHECK(nullptr != tool, );
    saveToolConfig(tool);
}

void ImportCustomToolsTask::saveToolConfig(CustomExternalTool *tool) {
    QDomDocument doc = CustomToolConfigParser::serialize(tool);

    const QString storagePath = AppContext::getAppSettings()->getUserAppsSettings()->getCustomToolsConfigsDirPath();
    QDir().mkpath(storagePath);

    const QString url = GUrlUtils::rollFileName(storagePath + "/" + GUrlUtils::fixFileName(tool->getId()) + ".xml", "_");
    QFile configFile(url);
    configFile.open(QIODevice::WriteOnly);
    QTextStream stream(&configFile);
    stream << doc.toString(4);
    configFile.close();

    tool->setConfigFilePath(url);
}

}   // namespace U2<|MERGE_RESOLUTION|>--- conflicted
+++ resolved
@@ -51,16 +51,9 @@
     GCOUNTER(cvar, tvar, "ImportCustomToolsTask");
 }
 
-<<<<<<< HEAD
-void ImportCustomToolsTask::parseConfigFile() {
-    tool.reset(CustomToolConfigParser::parse(stateInfo, url));
-    CHECK_OP(stateInfo, );
-    SAFE_POINT_EXT(nullptr != tool, setError("The imported tool is nullptr"), );
-=======
 void ImportCustomToolsTask::prepare() {
     registerTask = new RegisterCustomToolTask(url);
     addSubTask(registerTask);
->>>>>>> 2ad9261d
 }
 
 void ImportCustomToolsTask::run() {
