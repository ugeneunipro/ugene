/**
 * UGENE - Integrated Bioinformatics Tools.
 * Copyright (C) 2008-2017 UniPro <ugene@unipro.ru>
 * http://ugene.unipro.ru
 *
 * This program is free software; you can redistribute it and/or
 * modify it under the terms of the GNU General Public License
 * as published by the Free Software Foundation; either version 2
 * of the License, or (at your option) any later version.
 *
 * This program is distributed in the hope that it will be useful,
 * but WITHOUT ANY WARRANTY; without even the implied warranty of
 * MERCHANTABILITY or FITNESS FOR A PARTICULAR PURPOSE. See the
 * GNU General Public License for more details.
 *
 * You should have received a copy of the GNU General Public License
 * along with this program; if not, write to the Free Software
 * Foundation, Inc., 51 Franklin Street, Fifth Floor, Boston,
 * MA 02110-1301, USA.
 */

#include <QFontMetrics>

#include <U2Core/AppContext.h>
#include <U2Core/BaseDocumentFormats.h>
#include <U2Core/Counter.h>
#include <U2Core/DNAAlphabet.h>
#include <U2Core/FormatUtils.h>
#include <U2Core/GUrlUtils.h>
#include <U2Core/IOAdapterUtils.h>
#include <U2Core/L10n.h>
#include <U2Core/MultipleChromatogramAlignmentObject.h>
#include <U2Core/SaveDocumentTask.h>
#include <U2Core/U2OpStatusUtils.h>
#include <U2Core/U2SafePoints.h>

#include <U2Designer/DelegateEditors.h>

#include <U2Lang/ActorPrototypeRegistry.h>
#include <U2Lang/BaseActorCategories.h>
#include <U2Lang/BasePorts.h>
#include <U2Lang/BaseSlots.h>
#include <U2Lang/BaseTypes.h>
#include <U2Lang/WorkflowEnv.h>
#include <U2Lang/WorkflowMonitor.h>

#include "AlignToReferenceBlastWorker.h"
#include "align_worker_subtasks/BlastReadsSubTask.h"
#include "align_worker_subtasks/ComposeResultSubTask.h"
#include "align_worker_subtasks/FormatDBSubTask.h"
#include "align_worker_subtasks/PrepareReferenceSequenceTask.h"
#include "blast/FormatDBSupport.h"
#include "blast_plus/BlastPlusSupport.h"

namespace U2 {
namespace LocalWorkflow {

const QString AlignToReferenceBlastWorkerFactory::ACTOR_ID("align-to-reference");
const QString AlignToReferenceBlastWorkerFactory::ROW_NAMING_SEQUENCE_NAME = QObject::tr("Sequence name from file");
const QString AlignToReferenceBlastWorkerFactory::ROW_NAMING_FILE_NAME = QObject::tr("File name");
const QString AlignToReferenceBlastWorkerFactory::ROW_NAMING_SEQUENCE_NAME_VALUE = "sequence name";
const QString AlignToReferenceBlastWorkerFactory::ROW_NAMING_FILE_NAME_VALUE = "file name";

namespace {
    const QString OUT_PORT_ID = "out";
    const QString REF_ATTR_ID = "reference";
    const QString RESULT_URL_ATTR_ID = "result-url";
    const QString IDENTITY_ID = "identity";
    const QString ROW_NAMING_ID = "row-naming-policy";
}

/************************************************************************/
/* AlignToReferenceBlastWorkerFactory */
/************************************************************************/
AlignToReferenceBlastWorkerFactory::AlignToReferenceBlastWorkerFactory()
: DomainFactory(ACTOR_ID)
{

}

Worker * AlignToReferenceBlastWorkerFactory::createWorker(Actor *a) {
    return new AlignToReferenceBlastWorker(a);
}

void AlignToReferenceBlastWorkerFactory::init() {
    QList<PortDescriptor*> ports;
    {
        Descriptor inDesc(BasePorts::IN_SEQ_PORT_ID(), AlignToReferenceBlastPrompter::tr("Input sequence"), AlignToReferenceBlastPrompter::tr("Input sequence."));
        Descriptor outDesc(OUT_PORT_ID, AlignToReferenceBlastPrompter::tr("Aligned data"), AlignToReferenceBlastPrompter::tr("Aligned data."));

        QMap<Descriptor, DataTypePtr> inType;
        inType[BaseSlots::DNA_SEQUENCE_SLOT()] = BaseTypes::DNA_SEQUENCE_TYPE();

        QMap<Descriptor, DataTypePtr> outType;
        outType[BaseSlots::DNA_SEQUENCE_SLOT()] = BaseTypes::DNA_SEQUENCE_TYPE();
        outType[BaseSlots::ANNOTATION_TABLE_SLOT()] = BaseTypes::ANNOTATION_TABLE_TYPE();

        ports << new PortDescriptor(inDesc, DataTypePtr(new MapDataType(ACTOR_ID + "-in", inType)), true /*input*/);
        ports << new PortDescriptor(outDesc, DataTypePtr(new MapDataType(ACTOR_ID + "-out", outType)), false /*input*/, true /*multi*/);
    }
    QList<Attribute*> attributes;
    {
        Descriptor refDesc(REF_ATTR_ID, AlignToReferenceBlastPrompter::tr("Reference URL"),
                           AlignToReferenceBlastPrompter::tr("A URL to the file with a reference sequence."));
        attributes << new Attribute(refDesc, BaseTypes::STRING_TYPE(), true);

        Descriptor outputUrlDesc(RESULT_URL_ATTR_ID, AlignToReferenceBlastPrompter::tr("Result alignment URL"),
                           AlignToReferenceBlastPrompter::tr("An URL to write the result alignment."));
        attributes << new Attribute(outputUrlDesc, BaseTypes::STRING_TYPE(), true);

        Descriptor identityDesc(IDENTITY_ID, AlignToReferenceBlastPrompter::tr("Mapping min similarity"),
                                AlignToReferenceBlastPrompter::tr("Reads, whose similarity with the reference is less than the stated value, will be ignored."));
        attributes << new Attribute(identityDesc, BaseTypes::NUM_TYPE(), false, 80);

        Descriptor rowNamingDesc(ROW_NAMING_ID, AlignToReferenceBlastPrompter::tr("Read name in result alignment"),
                                AlignToReferenceBlastPrompter::tr("Reads in the result alignment can be named either by names of the sequences in the input files or by the input files names. "
                                                                  "For example, if the sequences have the same name, set this value to \"File name\" to be able to distinguish the reads in the result alignment."));
        attributes << new Attribute(rowNamingDesc, BaseTypes::STRING_TYPE(), false, ROW_NAMING_SEQUENCE_NAME_VALUE);
    }

    QMap<QString, PropertyDelegate*> delegates;
    {
        delegates[REF_ATTR_ID] = new URLDelegate("", "", false, false, false);
        delegates[RESULT_URL_ATTR_ID] = new URLDelegate(FormatUtils::prepareDocumentsFileFilter(BaseDocumentFormats::UGENEDB, false, QStringList()), "", false, false, true, NULL, BaseDocumentFormats::UGENEDB);
        QVariantMap m;
        m["minimum"] = 0;
        m["maximum"] = 100;
        m["suffix"] = "%";
        delegates[IDENTITY_ID] = new SpinBoxDelegate(m);

        QVariantMap rowNamingMap;
        rowNamingMap.insert(ROW_NAMING_SEQUENCE_NAME, ROW_NAMING_SEQUENCE_NAME_VALUE);
        rowNamingMap.insert(ROW_NAMING_FILE_NAME, ROW_NAMING_FILE_NAME_VALUE);
        delegates[ROW_NAMING_ID] = new ComboBoxDelegate(rowNamingMap);
    }

    Descriptor desc(ACTOR_ID, AlignToReferenceBlastWorker::tr("Map to Reference"),
        AlignToReferenceBlastWorker::tr("Align input sequences (e.g. Sanger reads) to the reference sequence."));
    ActorPrototype *proto = new IntegralBusActorPrototype(desc, ports, attributes);
    proto->setEditor(new DelegateEditor(delegates));
    proto->setPrompter(new AlignToReferenceBlastPrompter(NULL));
    proto->addExternalTool(ET_BLASTN);
    proto->addExternalTool(ET_MAKEBLASTDB);
    WorkflowEnv::getProtoRegistry()->registerProto(BaseActorCategories::CATEGORY_ALIGNMENT(), proto);

    DomainFactory *localDomain = WorkflowEnv::getDomainRegistry()->getById(LocalDomainFactory::ID);
    localDomain->registerEntry(new AlignToReferenceBlastWorkerFactory());
}

/************************************************************************/
/* AlignToReferenceBlastPrompter */
/************************************************************************/
AlignToReferenceBlastPrompter::AlignToReferenceBlastPrompter(Actor *a)
: PrompterBase<AlignToReferenceBlastPrompter>(a)
{

}

QString AlignToReferenceBlastPrompter::composeRichDoc() {
    IntegralBusPort *input = qobject_cast<IntegralBusPort*>(target->getPort(BasePorts::IN_SEQ_PORT_ID()));
    SAFE_POINT(NULL != input, "No input port", "");
    Actor *producer = input->getProducer(BaseSlots::DNA_SEQUENCE_SLOT().getId());
    const QString unsetStr = "<font color='red'>"+tr("unset")+"</font>";
    const QString producerName = (NULL != producer) ? producer->getLabel() : unsetStr;
    const QString refLink = getHyperlink(REF_ATTR_ID, getURL(REF_ATTR_ID));
    return tr("Aligns each sequence from <u>%1</u> to the reference sequence from <u>%2</u>.").arg(producerName).arg(refLink);
}

/************************************************************************/
/* AlignToReferenceBlastWorker */
/************************************************************************/
AlignToReferenceBlastWorker::AlignToReferenceBlastWorker(Actor *a)
    : BaseDatasetWorker(a, BasePorts::IN_SEQ_PORT_ID(), OUT_PORT_ID)
{

}

Task *AlignToReferenceBlastWorker::createPrepareTask(U2OpStatus & /*os*/) const {
    const QString referenceUrl = getValue<QString>(REF_ATTR_ID);
    return new PrepareReferenceSequenceTask(referenceUrl, context->getDataStorage()->getDbiRef());
}

void AlignToReferenceBlastWorker::onPrepared(Task *task, U2OpStatus &os) {
    PrepareReferenceSequenceTask *prepareTask = qobject_cast<PrepareReferenceSequenceTask *>(task);
    CHECK_EXT(NULL != prepareTask, os.setError(L10N::internalError("Unexpected prepare task")), );
    reference = context->getDataStorage()->getDataHandler(prepareTask->getReferenceEntityRef());
    referenceUrl = prepareTask->getPreparedReferenceUrl();
}

Task * AlignToReferenceBlastWorker::createTask(const QList<Message> &messages) const {
    QList<SharedDbiDataHandler> reads;
    QMap<SharedDbiDataHandler, QString> readsNames;
    foreach (const Message &message, messages) {
        QVariantMap data = message.getData().toMap();
        if (data.contains(BaseSlots::DNA_SEQUENCE_SLOT().getId())) {
            const SharedDbiDataHandler read = data[BaseSlots::DNA_SEQUENCE_SLOT().getId()].value<SharedDbiDataHandler>();
            reads << read;
            readsNames.insert(read, getReadName(message));
        }
    }
    int readIdentity = getValue<int>(IDENTITY_ID);
    return new AlignToReferenceBlastTask(referenceUrl, getValue<QString>(RESULT_URL_ATTR_ID), reference, reads, readsNames, readIdentity, context->getDataStorage());
}

QVariantMap AlignToReferenceBlastWorker::getResult(Task *task, U2OpStatus &os) const {
    AlignToReferenceBlastTask *alignTask = qobject_cast<AlignToReferenceBlastTask*>(task);
    CHECK_EXT(NULL != alignTask, os.setError(L10N::internalError("Unexpected task")), QVariantMap());

    const QList<QPair<QString, QPair<int, bool> > > acceptedReads = alignTask->getAcceptedReads();
    const QList<QPair<QString, int> > discardedReads = alignTask->getDiscardedReads();

    algoLog.info(QString("Reads discarded by the mapper: %1").arg(discardedReads.count()));
    QPair<QString, int> discardedPair;
    foreach(discardedPair, discardedReads) {
        algoLog.details(discardedPair.first);
    }
    algoLog.info(QString("Reads accepted by the mapper: %1").arg(acceptedReads.count()));
    QPair<QString, QPair<int, bool> > pair;
    foreach(pair, acceptedReads) {
        algoLog.details((pair.second.second ? "&#x2190;&nbsp;&nbsp;" : "&#x2192;&nbsp;&nbsp;") + pair.first);
    }
    algoLog.info(QString("Total reads processed by the mapper: %1").arg(acceptedReads.count() + discardedReads.count()));

    if (0 != discardedReads.count()) {
        monitor()->addWarning(QString("%1 %2 not mapped").arg(discardedReads.count()).arg(discardedReads.count() == 1 ? "read was" : "reads were"), actor->getId());
    }

    const QString resultUrl = alignTask->getResultUrl();
    if (QFileInfo(resultUrl).exists()) {
        monitor()->addOutputFile(resultUrl, actor->getId());
    } else {
        os.setError(tr("The result file was not produced"));
    }

    QVariantMap result;
    result[BaseSlots::DNA_SEQUENCE_SLOT().getId()] = qVariantFromValue<SharedDbiDataHandler>(reference);
    result[BaseSlots::ANNOTATION_TABLE_SLOT().getId()] = qVariantFromValue<SharedDbiDataHandler>(alignTask->getAnnotations());
    return result;
}

MessageMetadata AlignToReferenceBlastWorker::generateMetadata(const QString &datasetName) const {
    return MessageMetadata(getValue<QString>(REF_ATTR_ID), datasetName);
}

QString AlignToReferenceBlastWorker::getReadName(const Message &message) const {
    CHECK(AlignToReferenceBlastWorkerFactory::ROW_NAMING_FILE_NAME_VALUE == getValue<QString>(ROW_NAMING_ID), "");
    const int metadataId = message.getMetadataId();
    const MessageMetadata metadata = context->getMetadataStorage().get(metadataId);
    return GUrlUtils::getUncompressedCompleteBaseName(metadata.getFileUrl());
}

/************************************************************************/
/* AlignToReferenceBlastTask */
/************************************************************************/
AlignToReferenceBlastTask::AlignToReferenceBlastTask(const QString& refUrl, const QString &resultUrl,
                                                     const SharedDbiDataHandler &reference,
                                                     const QList<SharedDbiDataHandler> &reads,
                                                     const QMap<SharedDbiDataHandler, QString> &readsNames,
                                                     int minIdentityPercent,
                                                     DbiDataStorage *storage)
    : Task(tr("Map to reference"), TaskFlags_NR_FOSE_COSC | TaskFlag_ReportingIsSupported | TaskFlag_ReportingIsEnabled),
      referenceUrl(refUrl),
      resultUrl(resultUrl),
      reference(reference),
      reads(reads),
      readsNames(readsNames),
      minIdentityPercent(minIdentityPercent),
      formatDbSubTask(NULL),
      blastTask(NULL),
      composeSubTask(NULL),
      saveTask(NULL),
      storage(storage)
{
    GCOUNTER(cvar, tvar, "AlignToReferenceBlastTask");
}

void AlignToReferenceBlastTask::prepare() {
    formatDbSubTask = new U2::Workflow::FormatDBSubTask(referenceUrl, reference, storage);
    addSubTask(formatDbSubTask);
}

QList<Task*> AlignToReferenceBlastTask::onSubTaskFinished(Task *subTask) {
    QList<Task*> result;
    CHECK(subTask != NULL, result);
    CHECK(!subTask->isCanceled() && !subTask ->hasError(), result);

    if (subTask == formatDbSubTask) {
        QString dbPath = formatDbSubTask->getResultPath();
        blastTask = new BlastReadsSubTask(dbPath, reads, reference, minIdentityPercent, readsNames, storage);
        result << blastTask;
    } else if (subTask == blastTask) {
        composeSubTask = new ComposeResultSubTask(reference, reads, blastTask->getBlastSubtasks(), storage);
        composeSubTask->setSubtaskProgressWeight(0.5f);
        result << composeSubTask;
    } else if (subTask == composeSubTask) {
        DocumentFormat *ugenedbFormat = AppContext::getDocumentFormatRegistry()->getFormatById(BaseDocumentFormats::UGENEDB);
        QScopedPointer<Document> document(ugenedbFormat->createNewLoadedDocument(IOAdapterUtils::get(IOAdapterUtils::url2io(resultUrl)), resultUrl, stateInfo));
        CHECK_OP(stateInfo, result);

        document->setDocumentOwnsDbiResources(false);

        MultipleChromatogramAlignmentObject *mcaObject = composeSubTask->takeMcaObject();
        SAFE_POINT_EXT(NULL != mcaObject, setError("Result MCA object is NULL"), result);
        document->addObject(mcaObject);

        U2SequenceObject *referenceSequenceObject = composeSubTask->takeReferenceSequenceObject();
        SAFE_POINT_EXT(NULL != referenceSequenceObject, setError("Result reference sequence object is NULL"), result);
        document->addObject(referenceSequenceObject);

        mcaObject->addObjectRelation(GObjectRelation(GObjectReference(referenceSequenceObject), ObjectRole_ReferenceSequence));

        saveTask = new SaveDocumentTask(document.take(), SaveDocFlags(SaveDoc_DestroyAfter) | SaveDoc_Roll);
        result << saveTask;
    }
    return result;
}

Task::ReportResult AlignToReferenceBlastTask::report() {
    if (NULL != formatDbSubTask) {
        QFileInfo(formatDbSubTask->getResultPath()).dir().removeRecursively();
    }
    return ReportResult_Finished;
}

QString AlignToReferenceBlastTask::generateReport() const {
    QString result;

    QScopedPointer<U2SequenceObject> refObject(StorageUtils::getSequenceObject(storage, reference));
    CHECK(NULL != refObject, "");

    const QList<QPair<QString, QPair<int, bool> > > acceptedReads = getAcceptedReads();
    const QList<QPair<QString, int> > filtredReads = getDiscardedReads();
    const int sizeOfArrow = 17;
<<<<<<< HEAD
    const QFont font;
    QFontMetrics metrix(font);
=======
    const int widthOfChar = 7;
>>>>>>> 1fe24708

    int maxSize = 0;
    QPair<QString, QPair<int, bool> > acceptedPair;
    foreach(acceptedPair, acceptedReads) {
<<<<<<< HEAD
        maxSize = qMax(metrix.width(acceptedPair.first), maxSize);
    }
    QPair<QString, int> filtredPair;
    foreach(filtredPair, filtredReads) {
        maxSize = qMax(metrix.width(filtredPair.first), maxSize);
    }
=======
        maxSize = qMax(acceptedPair.first.size(), maxSize);
    }
    QPair<QString, int> filtredPair;
    foreach(filtredPair, filtredReads) {
        maxSize = qMax(filtredPair.first.size(), maxSize);
    }
    maxSize *= widthOfChar;
>>>>>>> 1fe24708

    result += "<br><table><tr><td><b>" + tr("Details") + "</b></td></tr></table>\n";
    result += "<u>" + tr("Reference sequence:") + QString("</u> %1<br>").arg(refObject->getSequenceName());
    result += "<u>" + tr("Aligned reads (%1):").arg(acceptedReads.size()) + "</u>";
    result += "<table>";
    foreach(acceptedPair, acceptedReads) {
        const QString read = (acceptedPair.second.second ? "&#x2190;&nbsp;&nbsp;" : "&#x2192;&nbsp;&nbsp;") + acceptedPair.first + "&nbsp; &nbsp;";
        const QString readIdentity = "similarity&nbsp;&nbsp;" + QString::number(acceptedPair.second.first) + "%";
        result += "<tr><td width=50>" + tr("") + QString("</td><td width=%1 nowrap>").arg(maxSize + sizeOfArrow) + read + "</td><td>" + readIdentity + "</td></tr>";
    }
    result += "</table>";
    if (!filtredReads.isEmpty()) {
        result += "<br><u>" + tr("Filtered by low similarity (%1):").arg(filtredReads.size()) + "</u>";
        result += "<table>";
        foreach(filtredPair, filtredReads) {
            const QString readIdentity = "similarity&nbsp;&nbsp;" + QString::number(filtredPair.second) + "%";
            result += QString("<tr><td width=67></td><td width=%1 nowrap>").arg(maxSize) + filtredPair.first + "&nbsp; &nbsp;" + "</td><td>" + readIdentity + "</td></tr>";
        }
        result += "</table>";
    }

    return result;
}

QString AlignToReferenceBlastTask::getResultUrl() const {
    CHECK(NULL != saveTask, "");
    return saveTask->getURL().getURLString();
}

SharedDbiDataHandler AlignToReferenceBlastTask::getAnnotations() const {
    CHECK(NULL != composeSubTask, SharedDbiDataHandler());
    return composeSubTask->getAnnotations();
}

QList<QPair<QString, QPair<int, bool> > > AlignToReferenceBlastTask::getAcceptedReads() const {
    QList<QPair<QString, QPair<int, bool> > > acceptedReads;
    CHECK(NULL != blastTask, acceptedReads);
    foreach (BlastAndSwReadTask *subTask, blastTask->getBlastSubtasks()) {
        if (subTask->getReadIdentity() >= minIdentityPercent) {
            QPair<int, bool> pair(subTask->getReadIdentity(), subTask->isComplement());
            acceptedReads.append((QPair<QString, QPair<int, bool> >(subTask->getReadName(), pair)));
        }
    }
    return acceptedReads;
}

QList<QPair<QString, int> > AlignToReferenceBlastTask::getDiscardedReads() const {
    QList<QPair<QString, int> > discardedReads;
    CHECK(NULL != blastTask, discardedReads);
    foreach (BlastAndSwReadTask* subTask, blastTask->getBlastSubtasks()) {
        if (subTask->getReadIdentity() < minIdentityPercent) {
            discardedReads << QPair<QString, int>(subTask->getReadName(), subTask->getReadIdentity());
        }
    }
    return discardedReads;
}

} // LocalWorkflow
} // U2<|MERGE_RESOLUTION|>--- conflicted
+++ resolved
@@ -19,8 +19,6 @@
  * MA 02110-1301, USA.
  */
 
-#include <QFontMetrics>
-
 #include <U2Core/AppContext.h>
 #include <U2Core/BaseDocumentFormats.h>
 #include <U2Core/Counter.h>
@@ -222,7 +220,7 @@
     algoLog.info(QString("Total reads processed by the mapper: %1").arg(acceptedReads.count() + discardedReads.count()));
 
     if (0 != discardedReads.count()) {
-        monitor()->addWarning(QString("%1 %2 not mapped").arg(discardedReads.count()).arg(discardedReads.count() == 1 ? "read was" : "reads were"), actor->getId());
+        monitor()->addInfo(QString("%1 %2 not mapped").arg(discardedReads.count()).arg(discardedReads.count() == 1 ? "read was" : "reads were"), actor->getId(), Problem::U2_WARNING);
     }
 
     const QString resultUrl = alignTask->getResultUrl();
@@ -331,24 +329,11 @@
     const QList<QPair<QString, QPair<int, bool> > > acceptedReads = getAcceptedReads();
     const QList<QPair<QString, int> > filtredReads = getDiscardedReads();
     const int sizeOfArrow = 17;
-<<<<<<< HEAD
-    const QFont font;
-    QFontMetrics metrix(font);
-=======
     const int widthOfChar = 7;
->>>>>>> 1fe24708
 
     int maxSize = 0;
     QPair<QString, QPair<int, bool> > acceptedPair;
     foreach(acceptedPair, acceptedReads) {
-<<<<<<< HEAD
-        maxSize = qMax(metrix.width(acceptedPair.first), maxSize);
-    }
-    QPair<QString, int> filtredPair;
-    foreach(filtredPair, filtredReads) {
-        maxSize = qMax(metrix.width(filtredPair.first), maxSize);
-    }
-=======
         maxSize = qMax(acceptedPair.first.size(), maxSize);
     }
     QPair<QString, int> filtredPair;
@@ -356,7 +341,6 @@
         maxSize = qMax(filtredPair.first.size(), maxSize);
     }
     maxSize *= widthOfChar;
->>>>>>> 1fe24708
 
     result += "<br><table><tr><td><b>" + tr("Details") + "</b></td></tr></table>\n";
     result += "<u>" + tr("Reference sequence:") + QString("</u> %1<br>").arg(refObject->getSequenceName());
