--- conflicted
+++ resolved
@@ -35,15 +35,9 @@
 Python3ModuleCutadaptSupport::Python3ModuleCutadaptSupport()
     : ExternalToolModule(Python3ModuleCutadaptSupport::ET_PYTHON_CUTADAPT_ID, "python3", "Cutadapt") {
     if (AppContext::getMainWindow()) {
-<<<<<<< HEAD
-        icon = IconParameters("external_tool_support", "python_cutadapt.png");
-        grayIcon = IconParameters("external_tool_support", "python_cutadapt_gray.png");
-        warnIcon = IconParameters("external_tool_support", "python_cutadapt_warn.png");
-=======
         iconPath = ":external_tool_support/images/python_cutadapt.png";
         grayIconPath = ":external_tool_support/images/python_cutadapt_gray.png";
         warnIconPath = ":external_tool_support/images/python_cutadapt_warn.png";
->>>>>>> b1d2ac07
     }
     description += "Cutadapt" + tr(" finds and removes adapter sequences, primers, poly-A tails and other types of unwanted sequence from your high-throughput sequencing reads.");
 
