--- conflicted
+++ resolved
@@ -25,11 +25,7 @@
 
 #include <U2Designer/PrompterBase.h>
 
-<<<<<<< HEAD
-#include <U2Lang/WorkflowUtils.h>
-=======
 #include <U2Lang/LocalDomain.h>
->>>>>>> b1d2ac07
 
 namespace U2 {
 namespace LocalWorkflow {
