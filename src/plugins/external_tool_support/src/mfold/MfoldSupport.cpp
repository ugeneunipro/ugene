/**
 * UGENE - Integrated Bioinformatics Tools.
 * Copyright (C) 2008-2025 UniPro <ugene@unipro.ru>
 * http://ugene.net
 *
 * This program is free software; you can redistribute it and/or
 * modify it under the terms of the GNU General Public License
 * as published by the Free Software Foundation; either version 2
 * of the License, or (at your option) any later version.
 *
 * This program is distributed in the hope that it will be useful,
 * but WITHOUT ANY WARRANTY; without even the implied warranty of
 * MERCHANTABILITY or FITNESS FOR A PARTICULAR PURPOSE. See the
 * GNU General Public License for more details.
 *
 * You should have received a copy of the GNU General Public License
 * along with this program; if not, write to the Free Software
 * Foundation, Inc., 51 Franklin Street, Fifth Floor, Boston,
 * MA 02110-1301, USA.
 */
#include "MfoldSupport.h"

#include <QMessageBox>

#include <U2Core/AppContext.h>
#include <U2Core/DNASequenceObject.h>
#include <U2Core/QObjectScopedPointer.h>
#include <U2Core/U2OpStatusUtils.h>

#include <U2Gui/AppSettingsGUI.h>

#include <U2View/ADVConstants.h>
#include <U2View/ADVSequenceObjectContext.h>
#include <U2View/ADVUtils.h>
#include <U2View/AnnotatedDNAView.h>

#include "ExternalToolSupportSettings.h"
#include "ExternalToolSupportSettingsController.h"
#include "MfoldDialog.h"
#include "MfoldTask.h"

namespace U2 {
const QString MfoldSupport::ET_MFOLD_ID = "USUPP_MFOLD";

MfoldSupport::MfoldSupport()
    : ExternalTool(ET_MFOLD_ID, "mfold", "mfold") {
    if (AppContext::getMainWindow() != nullptr) {
        viewCtx = new MfoldContext(this);
<<<<<<< HEAD
        icon = IconParameters("external_tool_support", "mfold.png");
        grayIcon = IconParameters("external_tool_support", "mfold_gray.png");
        warnIcon = IconParameters("external_tool_support", "mfold_warn.png");
=======
        iconPath = ":external_tool_support/images/mfold.png";
        grayIconPath = ":external_tool_support/images/mfold_gray.png";
        warnIconPath = ":external_tool_support/images/mfold_warn.png";
>>>>>>> b1d2ac07
        viewCtx->init();
    }
    description = tr(
        "The <i>mfold</i> software computes a collection of optimal and suboptimal foldings "
        "<a href=\"http://www.unafold.org/\">http://www.unafold.org/</a>.<br>"
        "Secondary structure images are generated using Ghostscript "
        "<a href=\"https://ghostscript.com/\">https://ghostscript.com/</a>.");
    executableFileName = "mfold" + QString(isOsWindows() ? ".bat" : ".sh");
    validationArguments += "-v";
    version = "3.6";
    toolKitName = "mfold";
    pathChecks += {PathChecks::NonLatinArguments,
                   PathChecks::NonLatinTemporaryDirPath,
                   PathChecks::NonLatinToolPath,
                   PathChecks::SpacesArguments,
                   PathChecks::SpacesTemporaryDirPath};

    static const QString MFOLD_VERSION_REGEXP = "(\\d+\\.\\d+)";
    validationMessageRegExp = "mfold version " + MFOLD_VERSION_REGEXP;
    versionRegExp = QRegExp(MFOLD_VERSION_REGEXP);
}

GObjectViewWindowContext* MfoldSupport::getViewContext() const {
    return viewCtx;
}

MfoldContext::MfoldContext(QObject* p)
    : GObjectViewWindowContext(p, ANNOTATED_DNA_VIEW_FACTORY_ID) {
}

void MfoldContext::initViewContext(GObjectViewController* controller) {
    auto adv = qobject_cast<AnnotatedDNAView*>(controller);
    SAFE_POINT_NN(adv, );
    ADVGlobalAction* a = new ADVGlobalAction(adv,
<<<<<<< HEAD
                                             IconParameters("external_tool_support", "mfold.png"),
=======
                                             ":/external_tool_support/images/mfold.png",
>>>>>>> b1d2ac07
                                             "Mfold...",
                                             2002,
                                             ADVGlobalActionFlags(ADVGlobalActionFlag_AddToToolbar) |
                                                 ADVGlobalActionFlag_AddToAnalyseMenu);
    a->setObjectName("mfold_action");
    a->addAlphabetFilter(DNAAlphabet_NUCL);
    connect(a, &ADVGlobalAction::triggered, this, &MfoldContext::sl_showDialog);
}

void MfoldContext::sl_showDialog() {
    if (AppContext::getExternalToolRegistry()->getById(MfoldSupport::ET_MFOLD_ID)->getPath().isEmpty()) {
        QObjectScopedPointer<QMessageBox> msgBox = new QMessageBox;
        msgBox->setWindowTitle("mfold");
        msgBox->setText(tr("Path for mfold tool not selected."));
        msgBox->setInformativeText(tr("Do you want to select it now?"));
        msgBox->setStandardButtons(QMessageBox::Yes | QMessageBox::No);
        msgBox->setDefaultButton(QMessageBox::Yes);
        CHECK(msgBox->exec() == QMessageBox::Yes, );
        AppContext::getAppSettingsGUI()->showSettingsDialog(ExternalToolSupportSettingsPageId);
    }
    CHECK(!AppContext::getExternalToolRegistry()->getById(MfoldSupport::ET_MFOLD_ID)->getPath().isEmpty(), );
    U2OpStatus2Log os;
    ExternalToolSupportSettings::checkTemporaryDir(os);
    CHECK_OP(os, );

    auto objView = qobject_cast<GObjectViewAction*>(sender())->getObjectView();
    SAFE_POINT_NN(objView, );
    auto seqCtx = qobject_cast<AnnotatedDNAView*>(objView)->getActiveSequenceContext();
    SAFE_POINT_NN(seqCtx, );
    QScopedPointer<MfoldDialog, QScopedPointerDeleteLater> dialog(new MfoldDialog(*seqCtx));
    SAFE_POINT_NN(dialog, );
    CHECK(dialog->exec() == QDialog::Accepted, );

    auto t = createMfoldTask(seqCtx->getSequenceObject(),
                             dialog->getSettings(),
                             seqCtx->getAnnotatedDNAView()->getWidget()->width(),
                             os);
    CHECK_OP(os, );
    AppContext::getTaskScheduler()->registerTopLevelTask(t);
}
}  // namespace U2<|MERGE_RESOLUTION|>--- conflicted
+++ resolved
@@ -46,15 +46,9 @@
     : ExternalTool(ET_MFOLD_ID, "mfold", "mfold") {
     if (AppContext::getMainWindow() != nullptr) {
         viewCtx = new MfoldContext(this);
-<<<<<<< HEAD
-        icon = IconParameters("external_tool_support", "mfold.png");
-        grayIcon = IconParameters("external_tool_support", "mfold_gray.png");
-        warnIcon = IconParameters("external_tool_support", "mfold_warn.png");
-=======
         iconPath = ":external_tool_support/images/mfold.png";
         grayIconPath = ":external_tool_support/images/mfold_gray.png";
         warnIconPath = ":external_tool_support/images/mfold_warn.png";
->>>>>>> b1d2ac07
         viewCtx->init();
     }
     description = tr(
@@ -89,11 +83,7 @@
     auto adv = qobject_cast<AnnotatedDNAView*>(controller);
     SAFE_POINT_NN(adv, );
     ADVGlobalAction* a = new ADVGlobalAction(adv,
-<<<<<<< HEAD
-                                             IconParameters("external_tool_support", "mfold.png"),
-=======
                                              ":/external_tool_support/images/mfold.png",
->>>>>>> b1d2ac07
                                              "Mfold...",
                                              2002,
                                              ADVGlobalActionFlags(ADVGlobalActionFlag_AddToToolbar) |
