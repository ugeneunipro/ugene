--- conflicted
+++ resolved
@@ -63,7 +63,7 @@
 
 ClustalWSupportTask::ClustalWSupportTask(const MultipleSequenceAlignment& _inputMsa, const GObjectReference& _objRef, const ClustalWSupportTaskSettings& _settings)
     : ExternalToolSupportTask("Run ClustalW alignment task", TaskFlags_NR_FOSCOE),
-      inputMsa(_inputMsa->getCopy()),
+      inputMsa(_inputMsa->getExplicitCopy()),
       objRef(_objRef),
       settings(_settings),
       lock(NULL)
@@ -249,13 +249,8 @@
 
                 QMap<qint64, QList<U2MsaGap> > rowsGapModel;
                 for (int i = 0, n = resultMA->getNumRows(); i < n; ++i) {
-<<<<<<< HEAD
-                    qint64 rowId = resultMA->getRow(i)->getRowDbInfo().rowId;
-                    const QList<U2MsaGap>& newGapModel = resultMA->getRow(i)->getGapModel();
-=======
                     qint64 rowId = resultMA->getMsaRow(i)->getRowDbInfo().rowId;
                     const QList<U2MsaGap>& newGapModel = resultMA->getMsaRow(i)->getGapModel();
->>>>>>> e065ddf4
                     rowsGapModel.insert(rowId, newGapModel);
                 }
 
