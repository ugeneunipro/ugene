--- conflicted
+++ resolved
@@ -31,15 +31,9 @@
 PerlSupport::PerlSupport()
     : RunnerTool(QStringList(), PerlSupport::ET_PERL_ID, "perl5", "perl") {
     if (AppContext::getMainWindow() != nullptr) {
-<<<<<<< HEAD
-        icon = IconParameters("external_tool_support", "perl.png");
-        grayIcon = IconParameters("external_tool_support", "perl_gray.png");
-        warnIcon = IconParameters("external_tool_support", "perl_warn.png");
-=======
         iconPath = ":external_tool_support/images/perl.png";
         grayIconPath = ":external_tool_support/images/perl_gray.png";
         warnIconPath = ":external_tool_support/images/perl_warn.png";
->>>>>>> b1d2ac07
     }
 #ifdef Q_OS_WIN
     executableFileName = "perl.exe";
