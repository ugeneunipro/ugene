/**
 * UGENE - Integrated Bioinformatics Tools.
 * Copyright (C) 2008-2025 UniPro <ugene@unipro.ru>
 * http://ugene.net
 *
 * This program is free software; you can redistribute it and/or
 * modify it under the terms of the GNU General Public License
 * as published by the Free Software Foundation; either version 2
 * of the License, or (at your option) any later version.
 *
 * This program is distributed in the hope that it will be useful,
 * but WITHOUT ANY WARRANTY; without even the implied warranty of
 * MERCHANTABILITY or FITNESS FOR A PARTICULAR PURPOSE. See the
 * GNU General Public License for more details.
 *
 * You should have received a copy of the GNU General Public License
 * along with this program; if not, write to the Free Software
 * Foundation, Inc., 51 Franklin Street, Fifth Floor, Boston,
 * MA 02110-1301, USA.
 */

#include <cstdio>

#include <QAction>
#include <QMenu>
#include <QMessageBox>

#include <U2Algorithm/RepeatFinderTaskFactoryRegistry.h>

#include <U2Core/DNAAlphabet.h>
#include <U2Core/GAutoDeleteList.h>
#include <U2Core/L10n.h>
#include <U2Core/QObjectScopedPointer.h>

#include <U2Gui/GUIUtils.h>

#include <U2Lang/QueryDesignerRegistry.h>

#include <U2Test/GTestFrameworkComponents.h>
#include <U2Test/XMLTestFormat.h>

#include <U2View/ADVConstants.h>
#include <U2View/ADVSequenceObjectContext.h>
#include <U2View/ADVUtils.h>
#include <U2View/AnnotatedDNAView.h>
#include <U2View/AnnotatedDNAViewFactory.h>

#include "FindRepeatsDialog.h"
#include "FindTandemsDialog.h"
#include "RFTaskFactory.h"
#include "RepeatFinderPlugin.h"
#include "RepeatFinderTests.h"
#include "RepeatQuery.h"
#include "RepeatWorker.h"
#include "TandemQuery.h"

namespace U2 {

extern "C" Q_DECL_EXPORT Plugin* U2_PLUGIN_INIT_FUNC() {
    auto plug = new RepeatFinderPlugin();
    return plug;
}

RepeatFinderPlugin::RepeatFinderPlugin()
    : Plugin(tr("Repeats Finder"), tr("Search for repeated elements in genetic sequences")), viewCtx(nullptr) {
    if (AppContext::getMainWindow()) {
        viewCtx = new RepeatViewContext(this);
        viewCtx->init();
    }
    LocalWorkflow::RepeatWorkerFactory::init();

    QDActorPrototypeRegistry* pr = AppContext::getQDActorProtoRegistry();
    pr->registerProto(new QDRepeatActorPrototype());
    pr->registerProto(new QDTandemActorPrototype());

    // tests
    GTestFormatRegistry* tfr = AppContext::getTestFramework()->getTestFormatRegistry();
    auto xmlTestFormat = qobject_cast<XMLTestFormat*>(tfr->findFormat("XML"));
    assert(xmlTestFormat != nullptr);

    GAutoDeleteList<XMLTestFactory>* l = new GAutoDeleteList<XMLTestFactory>(this);
    l->qlist = RepeatFinderTests::createTestFactories();

    foreach (XMLTestFactory* f, l->qlist) {
        bool res = xmlTestFormat->registerTestFactory(f);
        assert(res);
        Q_UNUSED(res);
    }

    RepeatFinderTaskFactoryRegistry* rfTfr = AppContext::getRepeatFinderTaskFactoryRegistry();
    Q_ASSERT(rfTfr);
    rfTfr->registerFactory(new RFTaskFactory(), "");
}

RepeatViewContext::RepeatViewContext(QObject* p)
    : GObjectViewWindowContext(p, AnnotatedDNAViewFactory::ID) {
}

void RepeatViewContext::initViewContext(GObjectViewController* v) {
    auto av = qobject_cast<AnnotatedDNAView*>(v);
<<<<<<< HEAD
    auto a = new ADVGlobalAction(av, IconParameters("repeat_finder", "repeats.png"), tr("Find repeats..."), 40);
=======
    auto a = new ADVGlobalAction(av, ":repeat_finder/images/repeats.png", tr("Find repeats..."), 40);
>>>>>>> b1d2ac07
    a->addAlphabetFilter(DNAAlphabet_NUCL);
    a->setObjectName("find_repeats_action");
    connect(a, SIGNAL(triggered()), SLOT(sl_showDialog()));

<<<<<<< HEAD
    auto a2 = new ADVGlobalAction(av, IconParameters("repeat_finder", "repeats_tandem.png"), tr("Find tandem repeats..."), 41);
=======
    auto a2 = new ADVGlobalAction(av, ":repeat_finder/images/repeats_tandem.png", tr("Find tandem repeats..."), 41);
>>>>>>> b1d2ac07
    a2->addAlphabetFilter(DNAAlphabet_NUCL);
    a2->setObjectName("find_tandems_action");
    connect(a2, SIGNAL(triggered()), SLOT(sl_showTandemDialog()));
}

void RepeatViewContext::sl_showDialog() {
    QAction* a = (QAction*)sender();
    auto viewAction = qobject_cast<GObjectViewAction*>(a);
    auto av = qobject_cast<AnnotatedDNAView*>(viewAction->getObjectView());
    ADVSequenceObjectContext* sctx = av->getActiveSequenceContext();
    assert(sctx != nullptr && sctx->getAlphabet()->isNucleic());

    QObjectScopedPointer<FindRepeatsDialog> d = new FindRepeatsDialog(sctx);
    d->exec();
}

void RepeatViewContext::sl_showTandemDialog() {
    QAction* a = (QAction*)sender();
    auto viewAction = qobject_cast<GObjectViewAction*>(a);
    auto av = qobject_cast<AnnotatedDNAView*>(viewAction->getObjectView());
    ADVSequenceObjectContext* sctx = av->getActiveSequenceContext();
    assert(sctx != nullptr && sctx->getAlphabet()->isNucleic());

    QObjectScopedPointer<FindTandemsDialog> d = new FindTandemsDialog(sctx);
    d->exec();
}

}  // namespace U2<|MERGE_RESOLUTION|>--- conflicted
+++ resolved
@@ -98,20 +98,12 @@
 
 void RepeatViewContext::initViewContext(GObjectViewController* v) {
     auto av = qobject_cast<AnnotatedDNAView*>(v);
-<<<<<<< HEAD
-    auto a = new ADVGlobalAction(av, IconParameters("repeat_finder", "repeats.png"), tr("Find repeats..."), 40);
-=======
     auto a = new ADVGlobalAction(av, ":repeat_finder/images/repeats.png", tr("Find repeats..."), 40);
->>>>>>> b1d2ac07
     a->addAlphabetFilter(DNAAlphabet_NUCL);
     a->setObjectName("find_repeats_action");
     connect(a, SIGNAL(triggered()), SLOT(sl_showDialog()));
 
-<<<<<<< HEAD
-    auto a2 = new ADVGlobalAction(av, IconParameters("repeat_finder", "repeats_tandem.png"), tr("Find tandem repeats..."), 41);
-=======
     auto a2 = new ADVGlobalAction(av, ":repeat_finder/images/repeats_tandem.png", tr("Find tandem repeats..."), 41);
->>>>>>> b1d2ac07
     a2->addAlphabetFilter(DNAAlphabet_NUCL);
     a2->setObjectName("find_tandems_action");
     connect(a2, SIGNAL(triggered()), SLOT(sl_showTandemDialog()));
