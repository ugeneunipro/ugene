--- conflicted
+++ resolved
@@ -4503,13 +4503,10 @@
     </message>
     <message>
         <location filename="../src/library/SequenceQualityTrimWorker.cpp" line="132"/>
-<<<<<<< HEAD
-=======
         <source>Trimming quality threshold</source>
         <translation type="unfinished"></translation>
     </message>
     <message>
->>>>>>> 2bbd9ba9
         <source>Quality threshold</source>
         <translation type="vanished">Порог качества</translation>
     </message>
@@ -5318,14 +5315,11 @@
         <source>The sequence &apos;%1&apos; was filtered out by quality</source>
         <translation type="unfinished"></translation>
     </message>
-<<<<<<< HEAD
-=======
     <message>
         <location filename="../src/tasks/SequenceQualityTrimTask.cpp" line="126"/>
         <source>The trimming was skipped for the sequences without quality information.</source>
         <translation type="unfinished"></translation>
     </message>
->>>>>>> 2bbd9ba9
 </context>
 <context>
     <name>U2::StartupDialog</name>
@@ -6148,12 +6142,12 @@
         <translation>Имя новой панели:</translation>
     </message>
     <message>
-        <location filename="../src/WorkflowTabView.cpp" line="206"/>
+        <location filename="../src/WorkflowTabView.cpp" line="202"/>
         <source>Run</source>
         <translation>Запуск</translation>
     </message>
     <message>
-        <location filename="../src/WorkflowTabView.cpp" line="228"/>
+        <location filename="../src/WorkflowTabView.cpp" line="224"/>
         <source>Rename</source>
         <translation>Переименовать</translation>
     </message>
