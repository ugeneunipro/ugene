--- conflicted
+++ resolved
@@ -229,7 +229,6 @@
 
 void ExternalProcessWorker::applyAttributes(QString &execString) {
     foreach(Attribute *a, actor->getAttributes()) {
-<<<<<<< HEAD
         QRegularExpression regex = QRegularExpression("(([^\\\\])|([^\\\\](\\\\\\\\)+)|(^))\\$"
                                                       + a->getDisplayName()
                                                       + "(\\W|$)");
@@ -238,24 +237,6 @@
             QString value = getValue<QString>(a->getId());
             execString.replace(regex, "\\1" + value + "\\6");
         }
-=======
-        int pos = execString.indexOf(QRegExp("\\$" + a->getId() + "(\\W|$)"));
-        if (-1 == pos) {
-            continue;
-        }
-
-        //set parameters in command line with attributes values
-        QString value = getValue<QString>(a->getId());
-        int idLength = a->getId().size() + 1;
-        execString.replace(pos, idLength, value);
-
-        foreach (const AttributeConfig &attributeConfig, cfg->attrs) {
-            if (attributeConfig.attributeId == a->getId() && attributeConfig.flags.testFlag(AttributeConfig::AddToDashboard)) {
-                urlsForDashboard.insert(value, !attributeConfig.flags.testFlag(AttributeConfig::OpenWithUgene));
-                break;
-            }
-        }
->>>>>>> a0169d95
     }
 }
 
@@ -316,13 +297,6 @@
     CHECK(!finishWorkIfInputEnded(), NULL);
 
     QString execString = commandLine;
-
-    // The following call must be last call in the preparing execString chain
-    // So, this is a third step for execString:
-    //     1) the first one is substitution of the internal vars (like '%...%')
-    //     2) the second is applying attributes (something like '$...')
-    //     3) this call replaces escaped symbols: '\$', '\%', '\\' by the '$', '%', '\'
-    applyEscapedSymbols(execString);
 
     int i = 0;
     foreach(const DataConfig &dataCfg, cfg->inputs) { //write all input data to files
@@ -551,6 +525,12 @@
     commandLine = cfg->cmdLine;
     applySpecialInternalEnvvars(commandLine);
     applyAttributes(commandLine);
+    // The following call must be last call in the preparing execString chain
+    // So, this is a third step for commandLine:
+    //     1) the first one is substitution of the internal vars (like '%...%')
+    //     2) the second is applying attributes (something like '$...')
+    //     3) this call replaces escaped symbols: '\$', '\%', '\\' by the '$', '%', '\'
+    applyEscapedSymbols(commandLine);
 
     output = ports.value(OUT_PORT_ID);
 
