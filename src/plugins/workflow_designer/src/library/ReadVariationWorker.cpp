/**
 * UGENE - Integrated Bioinformatics Tools.
 * Copyright (C) 2008-2025 UniPro <ugene@unipro.ru>
 * http://ugene.net
 *
 * This program is free software; you can redistribute it and/or
 * modify it under the terms of the GNU General Public License
 * as published by the Free Software Foundation; either version 2
 * of the License, or (at your option) any later version.
 *
 * This program is distributed in the hope that it will be useful,
 * but WITHOUT ANY WARRANTY; without even the implied warranty of
 * MERCHANTABILITY or FITNESS FOR A PARTICULAR PURPOSE. See the
 * GNU General Public License for more details.
 *
 * You should have received a copy of the GNU General Public License
 * along with this program; if not, write to the Free Software
 * Foundation, Inc., 51 Franklin Street, Fifth Floor, Boston,
 * MA 02110-1301, USA.
 */

#include "ReadVariationWorker.h"

#include <U2Core/AppContext.h>
#include <U2Core/AppResources.h>
#include <U2Core/DocumentUtils.h>
#include <U2Core/IOAdapter.h>
#include <U2Core/IOAdapterUtils.h>
#include <U2Core/U2SafePoints.h>
#include <U2Core/VariantTrackObject.h>

#include <U2Designer/DelegateEditors.h>

#include <U2Gui/GUIUtils.h>

#include <U2Lang/ActorPrototypeRegistry.h>
#include <U2Lang/BaseActorCategories.h>
#include <U2Lang/BaseAttributes.h>
#include <U2Lang/BasePorts.h>
#include <U2Lang/BaseSlots.h>
#include <U2Lang/BaseTypes.h>
#include <U2Lang/WorkflowEnv.h>

#include "DocActors.h"

namespace U2 {
namespace LocalWorkflow {

const QString ReadVariationWorkerFactory::ACTOR_ID("read-variations");

/************************************************************************/
/* Worker */
/************************************************************************/
ReadVariationWorker::ReadVariationWorker(Actor* p)
    : GenericDocReader(p), splitMode(ReadVariationProto::NOSPLIT) {
}

void ReadVariationWorker::init() {
    GenericDocReader::init();
    splitMode = ReadVariationProto::SplitAlleles(getValue<int>(ReadVariationProto::SPLIT_ATTR));
    auto outBus = dynamic_cast<IntegralBus*>(ch);
    assert(outBus);
    mtype = outBus->getBusType();
}

Task* ReadVariationWorker::createReadTask(const QString& url, const QString& datasetName) {
    bool splitAlleles = (splitMode == ReadVariationProto::SPLIT);
    return new ReadVariationTask(url, datasetName, context->getDataStorage(), splitAlleles);
}

void ReadVariationWorker::onTaskFinished(Task* task) {
    auto t = qobject_cast<ReadVariationTask*>(task);
    MessageMetadata metadata(t->getUrl(), t->getDatasetName());
    context->getMetadataStorage().put(metadata);
    foreach (const QVariantMap& m, t->takeResults()) {
        cache.append(Message(mtype, m, metadata.getId()));
    }
}

QString ReadVariationWorker::addReadDbObjectToData(const QString& objUrl, QVariantMap& data) {
    SharedDbiDataHandler handler = getDbObjectHandlerByUrl(objUrl);
    data[BaseSlots::VARIATION_TRACK_SLOT().getId()] = QVariant::fromValue<SharedDbiDataHandler>(handler);
    // return getObjectName(handler, U2Type::VariantTrack);
    return getObjectName(handler, 5);
}

/************************************************************************/
/* Task */
/************************************************************************/
ReadVariationTask::ReadVariationTask(const QString& url, const QString& _datasetName, DbiDataStorage* storage, bool _splitAlleles)
    : Task(tr("Read variations from %1").arg(url), TaskFlag_None), url(url), datasetName(_datasetName), storage(storage), splitAlleles(_splitAlleles) {
}

ReadVariationTask::~ReadVariationTask() {
    results.clear();
}

const QString& ReadVariationTask::getUrl() const {
    return url;
}

const QString& ReadVariationTask::getDatasetName() const {
    return datasetName;
}

QList<QVariantMap> ReadVariationTask::takeResults() {
    QList<QVariantMap> ret = results;
    results.clear();
    return ret;
}

void ReadVariationTask::prepare() {
    int memUseMB = 0;
    QFileInfo file(url);
    memUseMB = file.size() / (1024 * 1024);
    IOAdapterFactory* iof = AppContext::getIOAdapterRegistry()->getIOAdapterFactoryById(IOAdapterUtils::url2io(url));
    if (iof->getAdapterId() == BaseIOAdapters::GZIPPED_LOCAL_FILE || iof->getAdapterId() == BaseIOAdapters::GZIPPED_HTTP_FILE) {
        memUseMB *= 2.5;  // Need to calculate compress level
    }
    coreLog.trace(QString("load document:Memory resource %1").arg(memUseMB));

    if (memUseMB > 0) {
        addTaskResource(TaskResourceUsage(UGENE_RESOURCE_ID_MEMORY, memUseMB, TaskResourceStage::Run));
    }
}

void ReadVariationTask::run() {
    QFileInfo fi(url);
    if (!fi.exists()) {
        stateInfo.setError(tr("File '%1' not exists").arg(url));
        return;
    }
    QList<DocumentFormat*> fs = DocumentUtils::toFormats(DocumentUtils::detectFormat(url));
    DocumentFormat* format = nullptr;

    foreach (DocumentFormat* f, fs) {
        const QSet<GObjectType>& types = f->getSupportedObjectTypes();
        if (types.contains(GObjectTypes::VARIANT_TRACK)) {
            format = f;
            break;
        }
    }

    if (format == nullptr) {
        stateInfo.setError(tr("Unsupported document format: %1").arg(url));
        return;
    }
    ioLog.info(tr("Reading variations from %1 [%2]").arg(url).arg(format->getFormatName()));
    IOAdapterFactory* iof = AppContext::getIOAdapterRegistry()->getIOAdapterFactoryById(IOAdapterUtils::url2io(url));
    QVariantMap hints;
    if (splitAlleles) {
        hints[DocumentReadingMode_SplitVariationAlleles] = true;
    }
    hints.insert(DocumentFormat::DBI_REF_HINT, QVariant::fromValue(storage->getDbiRef()));
    QScopedPointer<Document> doc(format->loadDocument(iof, url, hints, stateInfo));
    CHECK_OP(stateInfo, );
    doc->setDocumentOwnsDbiResources(false);

    foreach (GObject* go, doc->findGObjectByType(GObjectTypes::VARIANT_TRACK)) {
        auto trackObj = dynamic_cast<VariantTrackObject*>(go);
        CHECK_EXT(trackObj != nullptr, taskLog.error(tr("Incorrect track object in %1").arg(url)), )

        QVariantMap m;
        m[BaseSlots::URL_SLOT().getId()] = url;
        m[BaseSlots::DATASET_SLOT().getId()] = datasetName;
        SharedDbiDataHandler handler = storage->getDataHandler(trackObj->getEntityRef());
        m[BaseSlots::VARIATION_TRACK_SLOT().getId()] = QVariant::fromValue<SharedDbiDataHandler>(handler);
        results.append(m);
    }
}

/************************************************************************/
/* Factory */
/************************************************************************/
const QString ReadVariationProto::SPLIT_ATTR("split-mode");
ReadVariationProto::ReadVariationProto()
    : GenericReadDocProto(ReadVariationWorkerFactory::ACTOR_ID) {
    setCompatibleDbObjectTypes(QSet<GObjectType>() << GObjectTypes::VARIANT_TRACK);

    setDisplayName(ReadVariationWorker::tr("Read Variants"));
    setDocumentation(ReadVariationWorker::tr("Input one or several files with variants in one of the formats, supported by UGENE (e.g. VCF)."
                                             " The element outputs message(s) with the variants data."));
    {
        QMap<Descriptor, DataTypePtr> outTypeMap;
        outTypeMap[BaseSlots::VARIATION_TRACK_SLOT()] = BaseTypes::VARIATION_TRACK_TYPE();
        outTypeMap[BaseSlots::URL_SLOT()] = BaseTypes::STRING_TYPE();
        outTypeMap[BaseSlots::DATASET_SLOT()] = BaseTypes::STRING_TYPE();
        DataTypePtr outTypeSet(new MapDataType(BasePorts::OUT_VARIATION_TRACK_PORT_ID(), outTypeMap));

        Descriptor outDesc(BasePorts::OUT_VARIATION_TRACK_PORT_ID(),
                           ReadVariationWorker::tr("Variation track"),
                           ReadVariationWorker::tr("Variation track"));

        ports << new PortDescriptor(outDesc, outTypeSet, false, true);
    }

    Descriptor md(ReadVariationProto::SPLIT_ATTR, ReadVariationWorker::tr("Split Alleles"), ReadVariationWorker::tr("If the file contains variations with multiple alleles (chr1 100 C G,A), <i>No split</i> mode sends them \"as is\" to the output, "
                                                                                                                    "while <i>Split</i> splits them into two variations (chr1 100 C G and chr1 100 C A)."));

    attrs << new Attribute(md, BaseTypes::NUM_TYPE(), true, NOSPLIT);

    QMap<QString, PropertyDelegate*> delegates;
    {
        QVariantMap modeMap;
        QString splitStr = ReadVariationWorker::tr("Split");
        QString nosplitmergeStr = ReadVariationWorker::tr("No split");
        modeMap[splitStr] = SPLIT;
        modeMap[nosplitmergeStr] = NOSPLIT;
        getEditor()->addDelegate(new ComboBoxDelegate(modeMap), SPLIT_ATTR);
    }

    setPrompter(new ReadDocPrompter(ReadVariationWorker::tr("Reads variations from <u>%1</u>.")));
    if (AppContext::isGUIMode()) {
<<<<<<< HEAD
        setIconParameters(IconParameters("U2Designer", "blue_circle.png"));
=======
        setIconPath(":/U2Designer/images/blue_circle.png");
>>>>>>> b1d2ac07
    }
}

void ReadVariationWorkerFactory::init() {
    ActorPrototype* proto = new ReadVariationProto();
    WorkflowEnv::getProtoRegistry()->registerProto(BaseActorCategories::CATEGORY_DATASRC(), proto);
    WorkflowEnv::getDomainRegistry()->getById(LocalDomainFactory::ID)->registerEntry(new ReadVariationWorkerFactory());
}

Worker* ReadVariationWorkerFactory::createWorker(Actor* a) {
    return new ReadVariationWorker(a);
}

}  // namespace LocalWorkflow
}  // namespace U2<|MERGE_RESOLUTION|>--- conflicted
+++ resolved
@@ -211,11 +211,7 @@
 
     setPrompter(new ReadDocPrompter(ReadVariationWorker::tr("Reads variations from <u>%1</u>.")));
     if (AppContext::isGUIMode()) {
-<<<<<<< HEAD
-        setIconParameters(IconParameters("U2Designer", "blue_circle.png"));
-=======
-        setIconPath(":/U2Designer/images/blue_circle.png");
->>>>>>> b1d2ac07
+        setIconPath(GUIUtils::getThemedPath(":/U2Designer/images/blue_circle.png"));
     }
 }
 
