/**
 * UGENE - Integrated Bioinformatics Tools.
 * Copyright (C) 2008-2022 UniPro <ugene@unipro.ru>
 * http://ugene.net
 *
 * This program is free software; you can redistribute it and/or
 * modify it under the terms of the GNU General Public License
 * as published by the Free Software Foundation; either version 2
 * of the License, or (at your option) any later version.
 *
 * This program is distributed in the hope that it will be useful,
 * but WITHOUT ANY WARRANTY; without even the implied warranty of
 * MERCHANTABILITY or FITNESS FOR A PARTICULAR PURPOSE. See the
 * GNU General Public License for more details.
 *
 * You should have received a copy of the GNU General Public License
 * along with this program; if not, write to the Free Software
 * Foundation, Inc., 51 Franklin Street, Fifth Floor, Boston,
 * MA 02110-1301, USA.
 */

#include "ReadAnnotationsWorker.h"

#include <QScopedPointer>

#include <U2Core/AnnotationTableObject.h>
#include <U2Core/AppContext.h>
#include <U2Core/AppResources.h>
#include <U2Core/DocumentUtils.h>
#include <U2Core/GAutoDeleteList.h>
#include <U2Core/IOAdapter.h>
#include <U2Core/IOAdapterUtils.h>
#include <U2Core/L10n.h>
#include <U2Core/U2OpStatusUtils.h>
#include <U2Core/U2SafePoints.h>
#include <U2Core/ZlibAdapter.h>

#include <U2Designer/DelegateEditors.h>

#include <U2Gui/GUIUtils.h>

#include <U2Lang/ActorPrototypeRegistry.h>
#include <U2Lang/BaseActorCategories.h>
#include <U2Lang/BaseAttributes.h>
#include <U2Lang/BasePorts.h>
#include <U2Lang/BaseSlots.h>
#include <U2Lang/BaseTypes.h>
#include <U2Lang/NoFailTaskWrapper.h>
#include <U2Lang/WorkflowEnv.h>

#include "DocActors.h"

namespace U2 {
namespace LocalWorkflow {

const QString ReadAnnotationsWorkerFactory::ACTOR_ID("read-annotations");
namespace {
const QString MODE_ATTR("mode");
const QString ANN_TABLE_NAME_ATTR("ann-table-name");
const QString ANN_TABLE_DEFAULT_NAME("Unknown features");

// Merges tables into one with the name "mergedTableName", saved in the db. Annotation groups with the same paths are
// merged into one group. Arguments must be non-null.
static SharedDbiDataHandler mergeAnnotationTables(DbiDataStorage *storage,
                                                  const QList<AnnotationTableObject *> &tables,
                                                  const QString &mergedTableName) {
    U2OpStatusImpl os;
    U2DbiRef dbiRef = storage->getDbiRef();
    DbiOperationsBlock operationBlock(dbiRef, os);
    SAFE_POINT_OP(os, {})
    QScopedPointer<AnnotationTableObject> mergedAnnotationTable(new AnnotationTableObject(mergedTableName, dbiRef));
    AnnotationGroup *mergedRootGroup = mergedAnnotationTable->getRootGroup();

    for (AnnotationTableObject *table : qAsConst(tables)) {
        AnnotationGroup *rootGroup = table->getRootGroup();
        SAFE_POINT(rootGroup != nullptr, QString("Root '%1' is null").arg(table->getGObjectName()), {})

        QStringList groupPaths;
        rootGroup->getSubgroupPaths(groupPaths);
        for (const QString &groupPath : qAsConst(groupPaths)) {
            AnnotationGroup *group = rootGroup->getSubgroup(groupPath, false);
            SAFE_POINT(group != nullptr, QString("Group '%1' is null").arg(groupPath), {});

            QList<SharedAnnotationData> groupData;
            for (Annotation *annotation : group->getAnnotations()) {
                groupData += annotation->getData();
            }

            AnnotationGroup *mergedGroup = mergedRootGroup->getSubgroup(groupPath, true);
            SAFE_POINT(mergedGroup != nullptr, QString("MergedGroup '%1' is null").arg(groupPath), {});
            mergedGroup->addAnnotations(groupData);
        }
    }
    return storage->putAnnotationTable(mergedAnnotationTable.get());
}
}  // namespace

/************************************************************************/
/* Worker */
/************************************************************************/
ReadAnnotationsWorker::ReadAnnotationsWorker(Actor* p)
    : GenericDocReader(p), mode(ReadAnnotationsProto::SPLIT) {
}

void ReadAnnotationsWorker::init() {
    GenericDocReader::init();
    mode = ReadAnnotationsProto::Mode(getValue<int>(MODE_ATTR));
    IntegralBus* outBus = dynamic_cast<IntegralBus*>(ch);
    assert(outBus);
    mtype = outBus->getBusType();
}

<<<<<<< HEAD
Task *ReadAnnotationsWorker::tick() {
    // Difference from GenericReadWorker::tick in datasetData.
    files->tryEmitDatasetEnded();

    bool sendMessages = !cache.isEmpty();
    bool hasNext = files->hasNext();
    bool needMerge = !datasetData.isEmpty();  // Can only be true in ReadAnnotationsProto::MERGE_FILES mode.

    while (!cache.isEmpty()) {
        ch->put(cache.takeFirst());
    }

    if (!sendMessages) {
        if (hasNext) {
            QString newUrl = files->getNextFile();
            return GenericDocReader::createReadTask(newUrl, files->getLastDatasetName());
        }
        if (needMerge) {
            DbiDataStorage *storage = context->getDataStorage();
            SAFE_POINT(storage, "Storage is null", nullptr)
            NoFailTaskWrapper *mergeTask = new NoFailTaskWrapper(new MergeAnnotationsTask(
                datasetData, getValue<QString>(ANN_TABLE_NAME_ATTR), storage));
            datasetData.clear();
            connect(mergeTask, SIGNAL(si_stateChanged()), SLOT(sl_taskFinished()));
            return mergeTask;
        }
        // Else done, see below.
    }
    if (!hasNext && !needMerge) {
        // The cache is empty and the no more URLs and all tables are merged (if ReadAnnotationsProto::MERGE_FILES
        // mode) -> finish the worker.
        setDone();
        ch->setEnded();
    }
    return nullptr;
}

Task *ReadAnnotationsWorker::createReadTask(const QString &url, const QString &datasetName) {
=======
Task* ReadAnnotationsWorker::createReadTask(const QString& url, const QString& datasetName) {
>>>>>>> 6035fd6c
    bool mergeAnnotations = (mode != ReadAnnotationsProto::SPLIT);
    return new ReadAnnotationsTask(url, datasetName, context, mode, mergeAnnotations ? getValue<QString>(ANN_TABLE_NAME_ATTR) : "");
}

QString ReadAnnotationsWorker::addReadDbObjectToData(const QString& objUrl, QVariantMap& data) {
    SharedDbiDataHandler handler = getDbObjectHandlerByUrl(objUrl);
    data[BaseSlots::ANNOTATION_TABLE_SLOT().getId()] = qVariantFromValue<SharedDbiDataHandler>(handler);
    // return getObjectName(handler, U2Type::AnnotationTable);
    return getObjectName(handler, 10);
}

<<<<<<< HEAD
void ReadAnnotationsWorker::onTaskFinished(Task *task) {
    if (MergeAnnotationsTask *t = qobject_cast<MergeAnnotationsTask *>(task)) {
        sendData(t->takeResults());
        return;
    }
    ReadAnnotationsTask *t = qobject_cast<ReadAnnotationsTask *>(task);
=======
void ReadAnnotationsWorker::onTaskFinished(Task* task) {
    ReadAnnotationsTask* t = qobject_cast<ReadAnnotationsTask*>(task);
>>>>>>> 6035fd6c
    if (ReadAnnotationsProto::MERGE_FILES == mode) {
        datasetData << t->takeResults();
        return;
    }

    sendData(t->takeResults());
}

<<<<<<< HEAD
void ReadAnnotationsWorker::sendData(const QList<QVariantMap> &data) {
    foreach (const QVariantMap &m, data) {
=======
void ReadAnnotationsWorker::sl_datasetEnded() {
    CHECK(datasetData.size() > 0, );
    QList<SharedAnnotationData> anns;
    foreach (const QVariantMap& m, datasetData) {
        const QVariant annsVar = m[BaseSlots::ANNOTATION_TABLE_SLOT().getId()];
        anns << StorageUtils::getAnnotationTable(context->getDataStorage(), annsVar);
    }

    const SharedDbiDataHandler resultTableId = context->getDataStorage()->putAnnotationTable(anns, getValue<QString>(ANN_TABLE_NAME_ATTR));

    QVariantMap m;
    m[BaseSlots::ANNOTATION_TABLE_SLOT().getId()] = qVariantFromValue<SharedDbiDataHandler>(resultTableId);
    m[BaseSlots::DATASET_SLOT().getId()] = datasetData.first()[BaseSlots::DATASET_SLOT().getId()];

    sendData(QList<QVariantMap>() << m);
    datasetData.clear();
}

void ReadAnnotationsWorker::sendData(const QList<QVariantMap>& data) {
    foreach (const QVariantMap& m, data) {
>>>>>>> 6035fd6c
        QString url = m[BaseSlots::URL_SLOT().getId()].toString();
        QString datasetName = m[BaseSlots::DATASET_SLOT().getId()].toString();
        MessageMetadata metadata(url, datasetName);
        context->getMetadataStorage().put(metadata);
        cache.append(Message(mtype, m, metadata.getId()));
    }
}

/************************************************************************/
/* Factory */
/************************************************************************/
ReadAnnotationsProto::ReadAnnotationsProto()
    : GenericReadDocProto(ReadAnnotationsWorkerFactory::ACTOR_ID) {
    setCompatibleDbObjectTypes(QSet<GObjectType>() << GObjectTypes::ANNOTATION_TABLE);

    setDisplayName(ReadAnnotationsWorker::tr("Read Annotations"));
    setDocumentation(ReadAnnotationsWorker::tr("Input one or several files with annotations: a file may also contain a sequence (e.g. GenBank format)"
                                               " or contain annotations only (e.g. GTF format). The element outputs message(s) with the annotations data."));
    {  // ports description
        QMap<Descriptor, DataTypePtr> outTypeMap;
        outTypeMap[BaseSlots::ANNOTATION_TABLE_SLOT()] = BaseTypes::ANNOTATION_TABLE_TYPE();
        outTypeMap[BaseSlots::URL_SLOT()] = BaseTypes::STRING_TYPE();
        outTypeMap[BaseSlots::DATASET_SLOT()] = BaseTypes::STRING_TYPE();
        DataTypePtr outTypeSet(new MapDataType(BasePorts::OUT_ANNOTATIONS_PORT_ID(), outTypeMap));

        Descriptor outDesc(BasePorts::OUT_ANNOTATIONS_PORT_ID(),
                           ReadAnnotationsWorker::tr("Annotations"),
                           ReadAnnotationsWorker::tr("Annotations."));

        ports << new PortDescriptor(outDesc, outTypeSet, false, true);
    }

    Descriptor md(MODE_ATTR, ReadAnnotationsWorker::tr("Mode"), ReadAnnotationsWorker::tr("<ul>"
                                                                                          "<li><i>\"Separate\"</i> mode keeps the tables as they are;</li>"
                                                                                          "<li><i>\"Merge from file\"</i> unites annotation tables from one file into one annotations table;</li>"
                                                                                          "<li><i>\"Merge from dataset\"</i> unites all annotation tables from all files from dataset;</li>"
                                                                                          "</ul>"));
    attrs << new Attribute(md, BaseTypes::NUM_TYPE(), true, SPLIT);

    Descriptor annTableNameDesc(ANN_TABLE_NAME_ATTR, ReadAnnotationsWorker::tr("Annotation table name"), ReadAnnotationsWorker::tr("The name for the result annotation table that contains merged annotation data from file or dataset."));
    Attribute* objNameAttr = new Attribute(annTableNameDesc, BaseTypes::STRING_TYPE(), false, ANN_TABLE_DEFAULT_NAME);
    objNameAttr->addRelation(new VisibilityRelation(MODE_ATTR, QVariantList() << MERGE << MERGE_FILES));

    attrs << objNameAttr;

    {
        QVariantMap modeMap;
        QString splitStr = ReadAnnotationsWorker::tr("Separate annotation tables");
        QString mergeStr = ReadAnnotationsWorker::tr("Merge annotation tables from file");
        QString mergeFilesStr = ReadAnnotationsWorker::tr("Merge all annotation tables from dataset");
        modeMap[splitStr] = SPLIT;
        modeMap[mergeStr] = MERGE;
        modeMap[mergeFilesStr] = MERGE_FILES;
        getEditor()->addDelegate(new ComboBoxDelegate(modeMap), MODE_ATTR);
    }

    setPrompter(new ReadDocPrompter(ReadAnnotationsWorker::tr("Reads annotations from <u>%1</u>.")));
    if (AppContext::isGUIMode()) {
        setIcon(QIcon(":/U2Designer/images/blue_circle.png"));
    }
}

void ReadAnnotationsWorkerFactory::init() {
    ActorPrototype* proto = new ReadAnnotationsProto();
    WorkflowEnv::getProtoRegistry()->registerProto(BaseActorCategories::CATEGORY_DATASRC(), proto);
    WorkflowEnv::getDomainRegistry()->getById(LocalDomainFactory::ID)->registerEntry(new ReadAnnotationsWorkerFactory());
}

Worker* ReadAnnotationsWorkerFactory::createWorker(Actor* a) {
    return new ReadAnnotationsWorker(a);
}

/************************************************************************/
/* ReadAnnotationsTask */
/************************************************************************/
<<<<<<< HEAD
ReadAnnotationsTask::ReadAnnotationsTask(const QString &url,
                                         const QString &datasetName,
                                         WorkflowContext *context,
                                         const ReadAnnotationsProto::Mode &mergeAnnotations,
                                         const QString &mergedAnnTableName)
=======
ReadAnnotationsTask::ReadAnnotationsTask(const QString& url, const QString& datasetName, WorkflowContext* context, bool mergeAnnotations, const QString& mergedAnnTableName)
>>>>>>> 6035fd6c
    : Task(tr("Read annotations from %1").arg(url), TaskFlag_None),
      url(url),
      datasetName(datasetName),
      mergeAnnotations(mergeAnnotations),
      mergedAnnTableName(mergedAnnTableName),
      context(context) {
    SAFE_POINT(nullptr != context, "Invalid workflow context encountered!", );
}

void ReadAnnotationsTask::prepare() {
    int memUseMB = 0;
    QFileInfo file(url);
    memUseMB = file.size() / (1024 * 1024) + 1;
    IOAdapterFactory* iof = AppContext::getIOAdapterRegistry()->getIOAdapterFactoryById(IOAdapterUtils::url2io(url));
    if (BaseIOAdapters::GZIPPED_LOCAL_FILE == iof->getAdapterId()) {
        memUseMB = ZlibAdapter::getUncompressedFileSizeInBytes(url) / (1024 * 1024) + 1;
    } else if (BaseIOAdapters::GZIPPED_HTTP_FILE == iof->getAdapterId()) {
        memUseMB *= 2.5;  // Need to calculate compress level
    }
    coreLog.trace(QString("Load annotations: Memory resource %1").arg(memUseMB));

    if (memUseMB > 0) {
        addTaskResource(TaskResourceUsage(RESOURCE_MEMORY, memUseMB, false));
    }
}

void ReadAnnotationsTask::run() {
    QFileInfo fi(url);
    CHECK_EXT(fi.exists(), stateInfo.setError(tr("File '%1' does not exist").arg(url)), );

    DocumentFormat* format = nullptr;
    QList<DocumentFormat*> fs = DocumentUtils::toFormats(DocumentUtils::detectFormat(url));
    foreach (DocumentFormat* f, fs) {
        if (f->getSupportedObjectTypes().contains(GObjectTypes::ANNOTATION_TABLE)) {
            format = f;
            break;
        }
    }
    CHECK_EXT(nullptr != format, stateInfo.setError(tr("Unsupported document format: %1").arg(url)), );

    ioLog.info(tr("Reading annotations from %1 [%2]").arg(url).arg(format->getFormatName()));
    IOAdapterFactory* iof = AppContext::getIOAdapterRegistry()->getIOAdapterFactoryById(IOAdapterUtils::url2io(url));
    QVariantMap hints;
    hints[DocumentFormat::DBI_REF_HINT] = QVariant::fromValue<U2DbiRef>(context->getDataStorage()->getDbiRef());
    QScopedPointer<Document> doc(format->loadDocument(iof, url, hints, stateInfo));
    CHECK_OP(stateInfo, );

<<<<<<< HEAD
    QList<GObject *> annsObjList = doc->findGObjectByType(GObjectTypes::ANNOTATION_TABLE);
    QList<AnnotationTableObject *> annotationTables;
    for (GObject *go : qAsConst(annsObjList)) {
        auto annsObj = dynamic_cast<AnnotationTableObject *>(go);
        CHECK_EXT(annsObj != nullptr, setError(L10N::nullPointerError("annsObj")), );
        annotationTables += annsObj;
    }
=======
    QList<GObject*> annsObjList = doc->findGObjectByType(GObjectTypes::ANNOTATION_TABLE);
>>>>>>> 6035fd6c

    QVariantMap m;
    m[BaseSlots::URL_SLOT().getId()] = url;
    m[BaseSlots::DATASET_SLOT().getId()] = datasetName;

<<<<<<< HEAD
    auto addTableToResult = [&m, this](const SharedDbiDataHandler &tableId) {
=======
    QList<SharedAnnotationData> dataList;

    for (GObject* go : qAsConst(annsObjList)) {
        auto annsObj = dynamic_cast<AnnotationTableObject*>(go);
        CHECK_EXT(annsObj != nullptr, stateInfo.setError("NULL annotations object"), );

        if (!mergeAnnotations || annsObjList.size() == 1) {
            doc->removeObject(go, DocumentObjectRemovalMode_Release);
            const SharedDbiDataHandler tableId = context->getDataStorage()->putAnnotationTable(annsObj);
            delete go;
            m[BaseSlots::ANNOTATION_TABLE_SLOT().getId()] = qVariantFromValue<SharedDbiDataHandler>(tableId);
            results.append(m);
        } else {
            foreach (Annotation* a, annsObj->getAnnotations()) {
                dataList << a->getData();
            }
        }
    }

    if (mergeAnnotations && annsObjList.size() > 1) {
        const SharedDbiDataHandler tableId = context->getDataStorage()->putAnnotationTable(dataList, mergedAnnTableName);
>>>>>>> 6035fd6c
        m[BaseSlots::ANNOTATION_TABLE_SLOT().getId()] = qVariantFromValue<SharedDbiDataHandler>(tableId);
        results.append(m);
    };
    DbiDataStorage *storage = context->getDataStorage();

    // If "SPLIT" -- transfer (write to the result) tables of annotations from files as is.
    // If "MERGE" and there is only one annotation table, transfer the table as is.
    // If "MERGE_FILES", transfer the file tables as is and merge them in MergeAnnotationsTask.
    // Otherwise ("MERGE" with several tables of annotations in one file), merge these tables into one.
    if (mergeAnnotations != ReadAnnotationsProto::MERGE || annsObjList.size() == 1) {
        for (AnnotationTableObject *go : qAsConst(annotationTables)) {
            QScopedPointer<AnnotationTableObject> annotationTableClone(qobject_cast<AnnotationTableObject *>(go->clone(
                storage->getDbiRef(), stateInfo)));
            CHECK_OP(stateInfo, )
            CHECK_EXT(annotationTableClone != nullptr,
                      setError(L10N::nullPointerError(QString("annotationTableClone '%1'")
                                                          .arg(go->getGObjectName()))), );
            SharedDbiDataHandler tableId = storage->putAnnotationTable(annotationTableClone.data());
            CHECK_EXT(tableId, setError(L10N::nullPointerError(QString("tableId '%1'").arg(go->getGObjectName()))), )
            addTableToResult(tableId);
        }
        return;
    }
    SharedDbiDataHandler tableId = mergeAnnotationTables(storage, annotationTables, mergedAnnTableName);
    CHECK_EXT(tableId, setError(L10N::nullPointerError("tableId")), )
    addTableToResult(tableId);
}

QList<QVariantMap> ReadAnnotationsTask::takeResults() {
    QList<QVariantMap> ret = results;
    results.clear();

    return ret;
}

void ReadAnnotationsTask::cleanup() {
    results.clear();
}

/************************************************************************/
/* MergeAnnotationsTask */
/************************************************************************/
MergeAnnotationsTask::MergeAnnotationsTask(const QList<QVariantMap> &datasetData,
                                           const QString &mergedAnnTableName,
                                           DbiDataStorage *storage)
    : Task(tr("Merge annotations from dataset"), TaskFlag_None), datasetData(datasetData),
      mergedAnnTableName(mergedAnnTableName), storage(storage) {
}

void MergeAnnotationsTask::run() {
    // Preparing for the merge: reading AnnotationTableObjects from the db.
    GAutoDeleteList<AnnotationTableObject> anns;
    for (const QVariantMap &m : qAsConst(datasetData)) {
        const QVariant annsVar = m[BaseSlots::ANNOTATION_TABLE_SLOT().getId()];
        anns.qlist += StorageUtils::StorageUtils::getAnnotationTableObjects(storage, annsVar);
    }
    // Merging tables.
    const SharedDbiDataHandler tableId = mergeAnnotationTables(storage, anns.qlist, mergedAnnTableName);
    CHECK_EXT(tableId, setError(L10N::nullPointerError("tableId")), )

    // Put the merged tables into db.
    QVariantMap m;
    m[BaseSlots::ANNOTATION_TABLE_SLOT().getId()] = qVariantFromValue<SharedDbiDataHandler>(tableId);
    m[BaseSlots::DATASET_SLOT().getId()] = datasetData.first()[BaseSlots::DATASET_SLOT().getId()];
    results.append(m);

    // Deleting input db tables.
    DbiOperationsBlock opBlock(storage->getDbiRef(), stateInfo);
    CHECK_OP(stateInfo, );

    DbiConnection con(storage->getDbiRef(), stateInfo);
    CHECK_OP(stateInfo, );
    CHECK(con.dbi->getFeatures().contains(U2DbiFeature_RemoveObjects), );

    for (AnnotationTableObject *object : qAsConst(anns.qlist)) {
        con.dbi->getObjectDbi()->removeObject(object->getEntityRef().entityId, true, stateInfo);
        CHECK_OP_BREAK(stateInfo)
    }
}

QList<QVariantMap> MergeAnnotationsTask::takeResults() const {
    return results;
}

}  // namespace LocalWorkflow
}  // namespace U2<|MERGE_RESOLUTION|>--- conflicted
+++ resolved
@@ -110,7 +110,6 @@
     mtype = outBus->getBusType();
 }
 
-<<<<<<< HEAD
 Task *ReadAnnotationsWorker::tick() {
     // Difference from GenericReadWorker::tick in datasetData.
     files->tryEmitDatasetEnded();
@@ -149,9 +148,6 @@
 }
 
 Task *ReadAnnotationsWorker::createReadTask(const QString &url, const QString &datasetName) {
-=======
-Task* ReadAnnotationsWorker::createReadTask(const QString& url, const QString& datasetName) {
->>>>>>> 6035fd6c
     bool mergeAnnotations = (mode != ReadAnnotationsProto::SPLIT);
     return new ReadAnnotationsTask(url, datasetName, context, mode, mergeAnnotations ? getValue<QString>(ANN_TABLE_NAME_ATTR) : "");
 }
@@ -163,17 +159,12 @@
     return getObjectName(handler, 10);
 }
 
-<<<<<<< HEAD
 void ReadAnnotationsWorker::onTaskFinished(Task *task) {
     if (MergeAnnotationsTask *t = qobject_cast<MergeAnnotationsTask *>(task)) {
         sendData(t->takeResults());
         return;
     }
     ReadAnnotationsTask *t = qobject_cast<ReadAnnotationsTask *>(task);
-=======
-void ReadAnnotationsWorker::onTaskFinished(Task* task) {
-    ReadAnnotationsTask* t = qobject_cast<ReadAnnotationsTask*>(task);
->>>>>>> 6035fd6c
     if (ReadAnnotationsProto::MERGE_FILES == mode) {
         datasetData << t->takeResults();
         return;
@@ -182,31 +173,8 @@
     sendData(t->takeResults());
 }
 
-<<<<<<< HEAD
 void ReadAnnotationsWorker::sendData(const QList<QVariantMap> &data) {
     foreach (const QVariantMap &m, data) {
-=======
-void ReadAnnotationsWorker::sl_datasetEnded() {
-    CHECK(datasetData.size() > 0, );
-    QList<SharedAnnotationData> anns;
-    foreach (const QVariantMap& m, datasetData) {
-        const QVariant annsVar = m[BaseSlots::ANNOTATION_TABLE_SLOT().getId()];
-        anns << StorageUtils::getAnnotationTable(context->getDataStorage(), annsVar);
-    }
-
-    const SharedDbiDataHandler resultTableId = context->getDataStorage()->putAnnotationTable(anns, getValue<QString>(ANN_TABLE_NAME_ATTR));
-
-    QVariantMap m;
-    m[BaseSlots::ANNOTATION_TABLE_SLOT().getId()] = qVariantFromValue<SharedDbiDataHandler>(resultTableId);
-    m[BaseSlots::DATASET_SLOT().getId()] = datasetData.first()[BaseSlots::DATASET_SLOT().getId()];
-
-    sendData(QList<QVariantMap>() << m);
-    datasetData.clear();
-}
-
-void ReadAnnotationsWorker::sendData(const QList<QVariantMap>& data) {
-    foreach (const QVariantMap& m, data) {
->>>>>>> 6035fd6c
         QString url = m[BaseSlots::URL_SLOT().getId()].toString();
         QString datasetName = m[BaseSlots::DATASET_SLOT().getId()].toString();
         MessageMetadata metadata(url, datasetName);
@@ -282,15 +250,11 @@
 /************************************************************************/
 /* ReadAnnotationsTask */
 /************************************************************************/
-<<<<<<< HEAD
 ReadAnnotationsTask::ReadAnnotationsTask(const QString &url,
                                          const QString &datasetName,
                                          WorkflowContext *context,
                                          const ReadAnnotationsProto::Mode &mergeAnnotations,
                                          const QString &mergedAnnTableName)
-=======
-ReadAnnotationsTask::ReadAnnotationsTask(const QString& url, const QString& datasetName, WorkflowContext* context, bool mergeAnnotations, const QString& mergedAnnTableName)
->>>>>>> 6035fd6c
     : Task(tr("Read annotations from %1").arg(url), TaskFlag_None),
       url(url),
       datasetName(datasetName),
@@ -338,7 +302,6 @@
     QScopedPointer<Document> doc(format->loadDocument(iof, url, hints, stateInfo));
     CHECK_OP(stateInfo, );
 
-<<<<<<< HEAD
     QList<GObject *> annsObjList = doc->findGObjectByType(GObjectTypes::ANNOTATION_TABLE);
     QList<AnnotationTableObject *> annotationTables;
     for (GObject *go : qAsConst(annsObjList)) {
@@ -346,39 +309,12 @@
         CHECK_EXT(annsObj != nullptr, setError(L10N::nullPointerError("annsObj")), );
         annotationTables += annsObj;
     }
-=======
-    QList<GObject*> annsObjList = doc->findGObjectByType(GObjectTypes::ANNOTATION_TABLE);
->>>>>>> 6035fd6c
 
     QVariantMap m;
     m[BaseSlots::URL_SLOT().getId()] = url;
     m[BaseSlots::DATASET_SLOT().getId()] = datasetName;
 
-<<<<<<< HEAD
     auto addTableToResult = [&m, this](const SharedDbiDataHandler &tableId) {
-=======
-    QList<SharedAnnotationData> dataList;
-
-    for (GObject* go : qAsConst(annsObjList)) {
-        auto annsObj = dynamic_cast<AnnotationTableObject*>(go);
-        CHECK_EXT(annsObj != nullptr, stateInfo.setError("NULL annotations object"), );
-
-        if (!mergeAnnotations || annsObjList.size() == 1) {
-            doc->removeObject(go, DocumentObjectRemovalMode_Release);
-            const SharedDbiDataHandler tableId = context->getDataStorage()->putAnnotationTable(annsObj);
-            delete go;
-            m[BaseSlots::ANNOTATION_TABLE_SLOT().getId()] = qVariantFromValue<SharedDbiDataHandler>(tableId);
-            results.append(m);
-        } else {
-            foreach (Annotation* a, annsObj->getAnnotations()) {
-                dataList << a->getData();
-            }
-        }
-    }
-
-    if (mergeAnnotations && annsObjList.size() > 1) {
-        const SharedDbiDataHandler tableId = context->getDataStorage()->putAnnotationTable(dataList, mergedAnnTableName);
->>>>>>> 6035fd6c
         m[BaseSlots::ANNOTATION_TABLE_SLOT().getId()] = qVariantFromValue<SharedDbiDataHandler>(tableId);
         results.append(m);
     };
