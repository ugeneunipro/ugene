/**
 * UGENE - Integrated Bioinformatics Tools.
 * Copyright (C) 2008-2025 UniPro <ugene@unipro.ru>
 * http://ugene.net
 *
 * This program is free software; you can redistribute it and/or
 * modify it under the terms of the GNU General Public License
 * as published by the Free Software Foundation; either version 2
 * of the License, or (at your option) any later version.
 *
 * This program is distributed in the hope that it will be useful,
 * but WITHOUT ANY WARRANTY; without even the implied warranty of
 * MERCHANTABILITY or FITNESS FOR A PARTICULAR PURPOSE. See the
 * GNU General Public License for more details.
 *
 * You should have received a copy of the GNU General Public License
 * along with this program; if not, write to the Free Software
 * Foundation, Inc., 51 Franklin Street, Fifth Floor, Boston,
 * MA 02110-1301, USA.
 */

#include "GetReadListWorker.h"

#include <U2Core/AppContext.h>

#include <U2Designer/DelegateEditors.h>

#include <U2Gui/GUIUtils.h>

#include <U2Lang/ActorPrototypeRegistry.h>
#include <U2Lang/BaseActorCategories.h>
#include <U2Lang/BaseAttributes.h>
#include <U2Lang/BasePorts.h>
#include <U2Lang/BaseSlots.h>
#include <U2Lang/BaseTypes.h>
#include <U2Lang/Dataset.h>
#include <U2Lang/URLAttribute.h>
#include <U2Lang/WorkflowEnv.h>

namespace U2 {
namespace LocalWorkflow {

const QString GetReadsListWorkerFactory::SE_ACTOR_ID("get-se-reads-list");
const QString GetReadsListWorkerFactory::PE_ACTOR_ID("get-pe-reads-list");

const QString GetReadsListWorkerFactory::SE_SLOT_ID("reads-url1");
const QString GetReadsListWorkerFactory::PE_SLOT_ID("reads-url2");

static const QString OUT_PORT_ID("out");

static const QString SE_URL_ATTR("url1");
static const QString PE_URL_ATTR("url2");

const Descriptor GetReadsListWorkerFactory::SE_SLOT() {
    return Descriptor(SE_SLOT_ID, GetReadsListWorker::tr("Source URL 1"), GetReadsListWorker::tr("Source URL 1"));
}

const Descriptor GetReadsListWorkerFactory::PE_SLOT() {
    return Descriptor(PE_SLOT_ID, GetReadsListWorker::tr("Source URL 2"), GetReadsListWorker::tr("Source URL 2"));
}

/************************************************************************/
/* Worker */
/************************************************************************/
GetReadsListWorker::GetReadsListWorker(Actor* p)
    : BaseWorker(p), outChannel(nullptr), files(nullptr), pairedFiles(nullptr) {
}

void GetReadsListWorker::init() {
    outChannel = ports.value(OUT_PORT_ID);

    QList<Dataset> sets = getValue<QList<Dataset>>(SE_URL_ATTR);
    files = new DatasetFilesIterator(sets);

    algoLog.info(QString("GetReadsListWorker %1").arg(actor->getProto()->getId()));
    if (actor->getProto()->getId() == GetReadsListWorkerFactory::PE_ACTOR_ID) {
        QList<Dataset> sets2 = getValue<QList<Dataset>>(PE_URL_ATTR);
        pairedFiles = new DatasetFilesIterator(sets2);
    }
}

Task* GetReadsListWorker::tick() {
    if (files->hasNext()) {
        QVariantMap m;
        QString url = files->getNextFile();
        m[GetReadsListWorkerFactory::SE_SLOT_ID] = url;
        if (pairedFiles != nullptr) {
            if (pairedFiles->hasNext()) {
                QString url2 = pairedFiles->getNextFile();
                m[GetReadsListWorkerFactory::PE_SLOT_ID] = url2;
            } else {
                reportError(tr("Missing right PE read for the left read: %1").arg(url));
                return nullptr;
            }
        }
        QString datasetName = files->getLastDatasetName();
        MessageMetadata metadata(url, datasetName);
        context->getMetadataStorage().put(metadata);
        outChannel->put(Message(outChannel->getBusType(), m, metadata.getId()));
    } else {
        if (pairedFiles != nullptr && pairedFiles->hasNext()) {
            reportError(tr("Missing left PE read for the right read: %1").arg(pairedFiles->getNextFile()));
        } else {
            setDone();
            outChannel->setEnded();
        }
    }
    return nullptr;
}

void GetReadsListWorker::cleanup() {
    delete files;
}

/************************************************************************/
/* Factory */
/************************************************************************/
void GetReadsListWorkerFactory::init() {
    {
        QList<PortDescriptor*> portDescs;
        {
            QMap<Descriptor, DataTypePtr> outTypeMap;
            outTypeMap[SE_SLOT()] = BaseTypes::STRING_TYPE();
            DataTypePtr outTypeSet(new MapDataType(BasePorts::OUT_TEXT_PORT_ID(), outTypeMap));

            portDescs << new PortDescriptor(Descriptor(OUT_PORT_ID,
                                                       GetReadsListWorker::tr("Output File"),
                                                       GetReadsListWorker::tr("The port outputs one or several URLs.")),
                                            outTypeSet,
                                            false,
                                            true);
        }

        QList<Attribute*> attrs;
        {
            Descriptor seUrl(SE_URL_ATTR, GetReadsListWorker::tr("Input URL"), GetReadsListWorker::tr("Input URL"));

            attrs << new URLAttribute(seUrl, BaseTypes::URL_DATASETS_TYPE(), true);
        }
        Descriptor protoDesc(GetReadsListWorkerFactory::SE_ACTOR_ID,
                             GetReadsListWorker::tr("Read FASTQ File with SE Reads"),
                             GetReadsListWorker::tr("Input one or several files with NGS single-end reads in FASTQ format. The element outputs the file(s) URL(s)."));

        ActorPrototype* proto = new IntegralBusActorPrototype(protoDesc, portDescs, attrs);
        proto->setEditor(new DelegateEditor(QMap<QString, PropertyDelegate*>()));
        proto->setPrompter(new GetReadsListPrompter());
        if (AppContext::isGUIMode()) {
<<<<<<< HEAD
            proto->setIconParameters(IconParameters("U2Designer", "blue_circle.png"));
=======
            proto->setIconPath(":/U2Designer/images/blue_circle.png");
>>>>>>> b1d2ac07
        }
        WorkflowEnv::getProtoRegistry()->registerProto(BaseActorCategories::CATEGORY_DATASRC(), proto);
        WorkflowEnv::getDomainRegistry()->getById(LocalDomainFactory::ID)->registerEntry(new GetReadsListWorkerFactory(SE_ACTOR_ID));
    }
    ///////////////////////// PE reads //////////////////////////////
    {
        QList<PortDescriptor*> portDescs;
        {
            QMap<Descriptor, DataTypePtr> outTypeMap;
            outTypeMap[SE_SLOT()] = BaseTypes::STRING_TYPE();
            outTypeMap[PE_SLOT()] = BaseTypes::STRING_TYPE();
            DataTypePtr outTypeSet(new MapDataType(BasePorts::OUT_TEXT_PORT_ID(), outTypeMap));

            portDescs << new PortDescriptor(Descriptor(OUT_PORT_ID,
                                                       GetReadsListWorker::tr("Output File"),
                                                       GetReadsListWorker::tr("The port outputs one or several pairs of URL(s).")),
                                            outTypeSet,
                                            false,
                                            true);
        }

        QList<Attribute*> attrs;
        {
            Descriptor seUrl(SE_URL_ATTR, GetReadsListWorker::tr("Left PE reads"), GetReadsListWorker::tr("Left PE reads"));
            Descriptor peUrl(PE_URL_ATTR, GetReadsListWorker::tr("Right PE reads"), GetReadsListWorker::tr("Right PE reads"));

            attrs << new URLAttribute(seUrl, BaseTypes::URL_DATASETS_TYPE(), true);
            attrs << new URLAttribute(peUrl, BaseTypes::URL_DATASETS_TYPE(), true);
        }
        Descriptor protoDesc(GetReadsListWorkerFactory::PE_ACTOR_ID,
                             GetReadsListWorker::tr("Read FASTQ Files with PE Reads"),
                             GetReadsListWorker::tr("Input one or several pairs of files with NGS paired-end reads in FASTQ format. The element outputs the corresponding pairs of URLs."));

        ActorPrototype* proto = new IntegralBusActorPrototype(protoDesc, portDescs, attrs);
        proto->setEditor(new DelegateEditor(QMap<QString, PropertyDelegate*>()));
        proto->setPrompter(new GetReadsListPrompter());
        if (AppContext::isGUIMode()) {
<<<<<<< HEAD
            proto->setIconParameters(IconParameters("U2Designer", "blue_circle.png"));
=======
            proto->setIconPath(":/U2Designer/images/blue_circle.png");
>>>>>>> b1d2ac07
        }
        WorkflowEnv::getProtoRegistry()->registerProto(BaseActorCategories::CATEGORY_DATASRC(), proto);
        WorkflowEnv::getDomainRegistry()->getById(LocalDomainFactory::ID)->registerEntry(new GetReadsListWorkerFactory(PE_ACTOR_ID));
    }
}

void GetReadsListWorkerFactory::cleanup() {
    DomainFactory* localDomain = WorkflowEnv::getDomainRegistry()->getById(LocalDomainFactory::ID);

    delete WorkflowEnv::getProtoRegistry()->unregisterProto(SE_ACTOR_ID);
    delete localDomain->unregisterEntry(SE_ACTOR_ID);

    delete WorkflowEnv::getProtoRegistry()->unregisterProto(PE_ACTOR_ID);
    delete localDomain->unregisterEntry(PE_ACTOR_ID);
}

Worker* GetReadsListWorkerFactory::createWorker(Actor* a) {
    return new GetReadsListWorker(a);
}

/************************************************************************/
/* Prompter */
/************************************************************************/
QString GetReadsListPrompter::composeRichDoc() {
    return tr("Read and output the files URLs.");
}

/************************************************************************/
/* SeReadsListSplitter */
/************************************************************************/
const QString SeReadsListSplitter::ID = "se-reads";

SeReadsListSplitter::SeReadsListSplitter()
    : CandidatesSplitter(ID) {
}

bool SeReadsListSplitter::canSplit(const Descriptor& toDesc, DataTypePtr toDatatype) {
    return ((BaseTypes::STRING_TYPE() == toDatatype) && (toDesc.getId() == GetReadsListWorkerFactory::SE_SLOT().getId()));
}

bool SeReadsListSplitter::isMain(const QString& candidateSlotId) {
    return (candidateSlotId == GetReadsListWorkerFactory::SE_SLOT().getId());
}

/************************************************************************/
/* PeReadsListSplitter */
/************************************************************************/
const QString PeReadsListSplitter::ID = "pe-reads";

PeReadsListSplitter::PeReadsListSplitter()
    : CandidatesSplitter(ID) {
}

bool PeReadsListSplitter::canSplit(const Descriptor& toDesc, DataTypePtr toDatatype) {
    return ((BaseTypes::STRING_TYPE() == toDatatype) && (toDesc.getId() == GetReadsListWorkerFactory::PE_SLOT().getId()));
}

bool PeReadsListSplitter::isMain(const QString& candidateSlotId) {
    return (candidateSlotId == GetReadsListWorkerFactory::PE_SLOT().getId());
}

}  // namespace LocalWorkflow
}  // namespace U2<|MERGE_RESOLUTION|>--- conflicted
+++ resolved
@@ -145,11 +145,7 @@
         proto->setEditor(new DelegateEditor(QMap<QString, PropertyDelegate*>()));
         proto->setPrompter(new GetReadsListPrompter());
         if (AppContext::isGUIMode()) {
-<<<<<<< HEAD
-            proto->setIconParameters(IconParameters("U2Designer", "blue_circle.png"));
-=======
-            proto->setIconPath(":/U2Designer/images/blue_circle.png");
->>>>>>> b1d2ac07
+            proto->setIconPath(GUIUtils::getThemedPath(":/U2Designer/images/blue_circle.png"));
         }
         WorkflowEnv::getProtoRegistry()->registerProto(BaseActorCategories::CATEGORY_DATASRC(), proto);
         WorkflowEnv::getDomainRegistry()->getById(LocalDomainFactory::ID)->registerEntry(new GetReadsListWorkerFactory(SE_ACTOR_ID));
@@ -187,11 +183,7 @@
         proto->setEditor(new DelegateEditor(QMap<QString, PropertyDelegate*>()));
         proto->setPrompter(new GetReadsListPrompter());
         if (AppContext::isGUIMode()) {
-<<<<<<< HEAD
-            proto->setIconParameters(IconParameters("U2Designer", "blue_circle.png"));
-=======
-            proto->setIconPath(":/U2Designer/images/blue_circle.png");
->>>>>>> b1d2ac07
+            proto->setIconPath(GUIUtils::getThemedPath(":/U2Designer/images/blue_circle.png"));
         }
         WorkflowEnv::getProtoRegistry()->registerProto(BaseActorCategories::CATEGORY_DATASRC(), proto);
         WorkflowEnv::getDomainRegistry()->getById(LocalDomainFactory::ID)->registerEntry(new GetReadsListWorkerFactory(PE_ACTOR_ID));
