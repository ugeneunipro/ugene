/**
* UGENE - Integrated Bioinformatics Tools.
* Copyright (C) 2008-2019 UniPro <ugene@unipro.ru>
* http://ugene.net
*
* This program is free software; you can redistribute it and/or
* modify it under the terms of the GNU General Public License
* as published by the Free Software Foundation; either version 2
* of the License, or (at your option) any later version.
*
* This program is distributed in the hope that it will be useful,
* but WITHOUT ANY WARRANTY; without even the implied warranty of
* MERCHANTABILITY or FITNESS FOR A PARTICULAR PURPOSE. See the
* GNU General Public License for more details.
*
* You should have received a copy of the GNU General Public License
* along with this program; if not, write to the Free Software
* Foundation, Inc., 51 Franklin Street, Fifth Floor, Boston,
* MA 02110-1301, USA.
*/

#ifndef _CFG_EXTERNAL_TOOL_MODEL_H_
#define _CFG_EXTERNAL_TOOL_MODEL_H_

#include <QAbstractTableModel>

#include <U2Lang/ExternalToolCfg.h>

namespace U2 {

class DataTypeRegistry;
class DocumentFormatRegistry;
class PropertyDelegate;

class CfgExternalToolItem {
public:
    CfgExternalToolItem();
    ~CfgExternalToolItem();

    QString getDataType() const;
    void setDataType(const QString& id);

    QString getName() const;
    void setName(const QString &_name);

    QString getFormat() const;
    void setFormat(const QString & f);

    QString getDescription() const;
    void setDescription(const QString & _descr);

    PropertyDelegate *delegateForTypes;
    PropertyDelegate *delegateForFormats;

    DataConfig itemData;

private:
    DocumentFormatRegistry *dfr;
    DataTypeRegistry *dtr;
};

class CfgExternalToolModel : public QAbstractTableModel {
    Q_OBJECT
public:
<<<<<<< HEAD
    enum ModelType {
        Input,
        Output
    };

    enum Columns {
        COLUMN_NAME = 0,
        COLUMN_DATA_TYPE = 1,
        COLUMN_FORMAT = 2,
        COLUMN_DESCRIPTION = 3,
        COLUMNS_COUNT = COLUMN_DESCRIPTION + 1   // elements count
    };

    CfgExternalToolModel(ModelType modelType, QObject *obj = NULL);

    int rowCount(const QModelIndex &index = QModelIndex()) const;
    int columnCount(const QModelIndex &index = QModelIndex()) const;
    Qt::ItemFlags flags(const QModelIndex &index) const;
    CfgExternalToolItem* getItem(const QModelIndex &index) const;
    QList<CfgExternalToolItem*> getItems() const;
    QVariant data(const QModelIndex &index, int role) const;
=======
    CfgExternalToolModel(bool isInput, QObject *obj = NULL);

    int rowCount(const QModelIndex &parent = QModelIndex()) const;
    int columnCount(const QModelIndex &parent = QModelIndex()) const;
    Qt::ItemFlags flags(const QModelIndex &index) const;
    CfgExternalToolItem* getItem(const QModelIndex &index) const;
    QList<CfgExternalToolItem*> getItems() const;
    QVariant data(const QModelIndex &index, int role = Qt::DisplayRole) const;
>>>>>>> 39849882
    void createFormatDelegate(const QString &newType, CfgExternalToolItem *item);
    bool setData(const QModelIndex &index, const QVariant &value, int role = Qt::EditRole);
    QVariant headerData(int section, Qt::Orientation orientation, int role = Qt::DisplayRole) const;
    bool insertRows(int row, int count, const QModelIndex &parent = QModelIndex());
    bool removeRows(int row, int count, const QModelIndex &parent = QModelIndex());

private:
    void init();
    void initFormats();
    void initTypes();

    bool isInput;
    QList<CfgExternalToolItem*> items;
    QVariantMap types;
    QVariantMap seqFormatsW;
    QVariantMap msaFormatsW;
    QVariantMap annFormatsW;
    QVariantMap seqFormatsR;
    QVariantMap msaFormatsR;
    QVariantMap annFormatsR;
    QVariantMap textFormat;
};

class AttributeItem {
public:
    QString getName() const;
    void setName(const QString& _name);

    QString getDataType() const;
    void setDataType(const QString &_type);

    QString getDescription() const;
    void setDescription(const QString &_description);

private:
    QString name;
    QString type;
    QString description;
};

class CfgExternalToolModelAttributes : public QAbstractTableModel {
    Q_OBJECT
public:
    enum Columns {
        COLUMN_NAME = 0,
        COLUMN_DATA_TYPE = 1,
        COLUMN_DESCRIPTION = 2,
        COLUMNS_COUNT = COLUMN_DESCRIPTION + 1   // elements count
    };

    CfgExternalToolModelAttributes();
    ~CfgExternalToolModelAttributes();

<<<<<<< HEAD
    int rowCount(const QModelIndex &index = QModelIndex()) const;
    int columnCount(const QModelIndex &index = QModelIndex()) const;
    Qt::ItemFlags flags(const QModelIndex &) const;
    AttributeItem* getItem(const QModelIndex &index) const;
    QList<AttributeItem*> getItems() const;
    QVariant data(const QModelIndex &index, int role) const;
    bool setData(const QModelIndex &index, const QVariant &value, int role);
=======
    int rowCount(const QModelIndex &parent = QModelIndex()) const;
    int columnCount(const QModelIndex &parent = QModelIndex()) const;
    Qt::ItemFlags flags(const QModelIndex &index) const;
    AttributeItem* getItem(const QModelIndex &index) const;
    QList<AttributeItem*> getItems() const;
    QVariant data(const QModelIndex &index, int role = Qt::DisplayRole) const;
    bool setData(const QModelIndex &index, const QVariant &value, int role = Qt::EditRole);
>>>>>>> 39849882
    QVariant headerData(int section, Qt::Orientation orientation, int role = Qt::DisplayRole) const;
    bool insertRows(int row, int count, const QModelIndex &parent = QModelIndex());
    bool removeRows(int row, int count, const QModelIndex &parent = QModelIndex());

private:
    QList<AttributeItem*> items;
    PropertyDelegate *delegate;
    QVariantMap types;
};

} // U2

#endif // _CFG_EXTERNAL_TOOL_MODEL_H_<|MERGE_RESOLUTION|>--- conflicted
+++ resolved
@@ -62,7 +62,6 @@
 class CfgExternalToolModel : public QAbstractTableModel {
     Q_OBJECT
 public:
-<<<<<<< HEAD
     enum ModelType {
         Input,
         Output
@@ -78,22 +77,12 @@
 
     CfgExternalToolModel(ModelType modelType, QObject *obj = NULL);
 
-    int rowCount(const QModelIndex &index = QModelIndex()) const;
-    int columnCount(const QModelIndex &index = QModelIndex()) const;
-    Qt::ItemFlags flags(const QModelIndex &index) const;
-    CfgExternalToolItem* getItem(const QModelIndex &index) const;
-    QList<CfgExternalToolItem*> getItems() const;
-    QVariant data(const QModelIndex &index, int role) const;
-=======
-    CfgExternalToolModel(bool isInput, QObject *obj = NULL);
-
     int rowCount(const QModelIndex &parent = QModelIndex()) const;
     int columnCount(const QModelIndex &parent = QModelIndex()) const;
     Qt::ItemFlags flags(const QModelIndex &index) const;
     CfgExternalToolItem* getItem(const QModelIndex &index) const;
     QList<CfgExternalToolItem*> getItems() const;
     QVariant data(const QModelIndex &index, int role = Qt::DisplayRole) const;
->>>>>>> 39849882
     void createFormatDelegate(const QString &newType, CfgExternalToolItem *item);
     bool setData(const QModelIndex &index, const QVariant &value, int role = Qt::EditRole);
     QVariant headerData(int section, Qt::Orientation orientation, int role = Qt::DisplayRole) const;
@@ -147,15 +136,6 @@
     CfgExternalToolModelAttributes();
     ~CfgExternalToolModelAttributes();
 
-<<<<<<< HEAD
-    int rowCount(const QModelIndex &index = QModelIndex()) const;
-    int columnCount(const QModelIndex &index = QModelIndex()) const;
-    Qt::ItemFlags flags(const QModelIndex &) const;
-    AttributeItem* getItem(const QModelIndex &index) const;
-    QList<AttributeItem*> getItems() const;
-    QVariant data(const QModelIndex &index, int role) const;
-    bool setData(const QModelIndex &index, const QVariant &value, int role);
-=======
     int rowCount(const QModelIndex &parent = QModelIndex()) const;
     int columnCount(const QModelIndex &parent = QModelIndex()) const;
     Qt::ItemFlags flags(const QModelIndex &index) const;
@@ -163,7 +143,6 @@
     QList<AttributeItem*> getItems() const;
     QVariant data(const QModelIndex &index, int role = Qt::DisplayRole) const;
     bool setData(const QModelIndex &index, const QVariant &value, int role = Qt::EditRole);
->>>>>>> 39849882
     QVariant headerData(int section, Qt::Orientation orientation, int role = Qt::DisplayRole) const;
     bool insertRows(int row, int count, const QModelIndex &parent = QModelIndex());
     bool removeRows(int row, int count, const QModelIndex &parent = QModelIndex());
