/**
 * UGENE - Integrated Bioinformatics Tools.
 * Copyright (C) 2008-2022 UniPro <ugene@unipro.ru>
 * http://ugene.net
 *
 * This program is free software; you can redistribute it and/or
 * modify it under the terms of the GNU General Public License
 * as published by the Free Software Foundation; either version 2
 * of the License, or (at your option) any later version.
 *
 * This program is distributed in the hope that it will be useful,
 * but WITHOUT ANY WARRANTY; without even the implied warranty of
 * MERCHANTABILITY or FITNESS FOR A PARTICULAR PURPOSE. See the
 * GNU General Public License for more details.
 *
 * You should have received a copy of the GNU General Public License
 * along with this program; if not, write to the Free Software
 * Foundation, Inc., 51 Franklin Street, Fifth Floor, Boston,
 * MA 02110-1301, USA.
 */

#ifndef _U2_READ_ANNOTATIONS_WORKER_
#define _U2_READ_ANNOTATIONS_WORKER_

#include "GenericReadActor.h"
#include "GenericReadWorker.h"

namespace U2 {
namespace LocalWorkflow {

class ReadAnnotationsProto : public GenericReadDocProto {
public:
    enum Mode {
        SPLIT,
        MERGE,
        MERGE_FILES
    };

    ReadAnnotationsProto();
};  // ReadAnnotationsProto

class ReadAnnotationsWorker : public GenericDocReader {
    Q_OBJECT
public:
    ReadAnnotationsWorker(Actor* p);
    virtual void init();
    Task *tick() override;

protected:
    virtual void onTaskFinished(Task* task);
    virtual Task* createReadTask(const QString& url, const QString& datasetName);
    virtual QString addReadDbObjectToData(const QString& objUrl, QVariantMap& data);

private:
    void sendData(const QList<QVariantMap>& data);

private:
    ReadAnnotationsProto::Mode mode;
    QList<QVariantMap> datasetData;
};  // ReadAnnotationsWorker

class ReadAnnotationsWorkerFactory : public DomainFactory {
public:
    static const QString ACTOR_ID;

    ReadAnnotationsWorkerFactory()
        : DomainFactory(ACTOR_ID) {
    }
    static void init();
    virtual Worker* createWorker(Actor* a);

};  // ReadAnnotationsWorkerFactory

class ReadAnnotationsTask : public Task {
    Q_OBJECT
public:
<<<<<<< HEAD
    ReadAnnotationsTask(const QString &url,
                        const QString &datasetName,
                        WorkflowContext *context,
                        const ReadAnnotationsProto::Mode &mergeAnnotations,
                        const QString &mergedAnnTableName = QString());
=======
    ReadAnnotationsTask(const QString& url, const QString& datasetName, WorkflowContext* context, bool mergeAnnotations, const QString& mergedAnnTableName = QString());
>>>>>>> 6035fd6c
    virtual void prepare();
    virtual void run();
    virtual void cleanup();

    QList<QVariantMap> takeResults();

private:
    QString url;
    QString datasetName;
    ReadAnnotationsProto::Mode mergeAnnotations;
    QString mergedAnnTableName;
    WorkflowContext* context;

    QList<QVariantMap> results;
};

// If the ReadAnnotationsProto::MERGE_FILES mode is selected, then after reading all files, merges all annotation tables
// into one.
class MergeAnnotationsTask : public Task {
    Q_OBJECT
public:
    // datasetData is a list of SharedDbiDataHandlers. These tables will be deleted from the db at the end of the run
    // method. tableName and storage must be non-null.
    MergeAnnotationsTask(const QList<QVariantMap> &datasetData,
                         const QString &mergedAnnTableName,
                         DbiDataStorage *storage);
    void run() override;
    QList<QVariantMap> takeResults() const;

private:
    QList<QVariantMap> datasetData;
    QString mergedAnnTableName;
    DbiDataStorage *storage;
    QList<QVariantMap> results;
};

}  // namespace LocalWorkflow
}  // namespace U2

#endif  // _U2_READ_ANNOTATIONS_WORKER_<|MERGE_RESOLUTION|>--- conflicted
+++ resolved
@@ -74,15 +74,11 @@
 class ReadAnnotationsTask : public Task {
     Q_OBJECT
 public:
-<<<<<<< HEAD
     ReadAnnotationsTask(const QString &url,
                         const QString &datasetName,
                         WorkflowContext *context,
                         const ReadAnnotationsProto::Mode &mergeAnnotations,
                         const QString &mergedAnnTableName = QString());
-=======
-    ReadAnnotationsTask(const QString& url, const QString& datasetName, WorkflowContext* context, bool mergeAnnotations, const QString& mergedAnnTableName = QString());
->>>>>>> 6035fd6c
     virtual void prepare();
     virtual void run();
     virtual void cleanup();
