/**
 * UGENE - Integrated Bioinformatics Tools.
 * Copyright (C) 2008-2025 UniPro <ugene@unipro.ru>
 * http://ugene.net
 *
 * This program is free software; you can redistribute it and/or
 * modify it under the terms of the GNU General Public License
 * as published by the Free Software Foundation; either version 2
 * of the License, or (at your option) any later version.
 *
 * This program is distributed in the hope that it will be useful,
 * but WITHOUT ANY WARRANTY; without even the implied warranty of
 * MERCHANTABILITY or FITNESS FOR A PARTICULAR PURPOSE. See the
 * GNU General Public License for more details.
 *
 * You should have received a copy of the GNU General Public License
 * along with this program; if not, write to the Free Software
 * Foundation, Inc., 51 Franklin Street, Fifth Floor, Boston,
 * MA 02110-1301, USA.
 */

#include "WorkflowPalette.h"

#include <QDrag>
#include <QMenu>
#include <QMessageBox>

#include <U2Core/QObjectScopedPointer.h>
#include <U2Core/U2SafePoints.h>

#include <U2Gui/GUIUtils.h>

#include <U2Lang/ActorPrototypeRegistry.h>
#include <U2Lang/BaseActorCategories.h>
#include <U2Lang/IncludedProtoFactory.h>
#include <U2Lang/QueryDesignerRegistry.h>
#include <U2Lang/WorkflowContext.h>

#include <U2Gui/GUIUtils.h>

#include "CreateScriptWorker.h"
#include "WorkflowSamples.h"
#include "WorkflowViewController.h"
#include "library/ExternalProcessWorker.h"
#include "library/ScriptWorker.h"
#include "library/create_cmdline_based_worker/CreateCmdlineBasedWorkerWizard.h"
#include "util/CustomWorkerUtils.h"

namespace U2 {

const QString WorkflowPalette::MIME_TYPE("application/x-ugene-workflow-id");

WorkflowPalette::WorkflowPalette(ActorPrototypeRegistry* reg, SchemaConfig* schemaConfig, QWidget* parent)
    : QWidget(parent) {
    setupUi(this);
    nameFilter = new NameFilterLayout(nullptr);
    elementsList = new WorkflowPaletteElements(reg, schemaConfig, this);
    setFocusPolicy(Qt::NoFocus);
    setMouseTracking(true);

    auto vl = dynamic_cast<QVBoxLayout*>(layout());
    vl->addLayout(nameFilter);
    vl->addWidget(elementsList);

    connect(elementsList, SIGNAL(processSelected(Workflow::ActorPrototype*, bool)), SIGNAL(processSelected(Workflow::ActorPrototype*, bool)));
    connect(elementsList, SIGNAL(si_prototypeIsAboutToBeRemoved(Workflow::ActorPrototype*)), SIGNAL(si_prototypeIsAboutToBeRemoved(Workflow::ActorPrototype*)));
    connect(elementsList, SIGNAL(si_protoChanged()), SIGNAL(si_protoChanged()));
    connect(elementsList, SIGNAL(si_protoListModified()), SIGNAL(si_protoListModified()));

    connect(nameFilter->getNameEdit(), SIGNAL(textChanged(const QString&)), elementsList, SLOT(sl_nameFilterChanged(const QString&)));
    setObjectName("palette");
    setFocusProxy(nameFilter->getNameEdit());
}

QMenu* WorkflowPalette::createMenu(const QString& name) {
    return elementsList->createMenu(name);
}

void WorkflowPalette::createMenu(QMenu* menu) {
    elementsList->createMenu(menu);
}

void WorkflowPalette::resetSelection() {
    elementsList->resetSelection();
}

QVariant WorkflowPalette::saveState() const {
    return elementsList->saveState();
}

void WorkflowPalette::restoreState(const QVariant& v) {
    elementsList->restoreState(v);
}

QString WorkflowPalette::createPrototype() {
    return elementsList->createPrototype();
}

bool WorkflowPalette::editPrototype(ActorPrototype* proto) {
    return elementsList->editPrototype(proto);
}

class PaletteDelegate : public QItemDelegate {
public:
    PaletteDelegate(WorkflowPaletteElements* view)
        : QItemDelegate(view), m_view(view) {
    }

    void paint(QPainter* painter, const QStyleOptionViewItem& option, const QModelIndex& index) const override;
    QSize sizeHint(const QStyleOptionViewItem& opt, const QModelIndex& index) const override;

private:
    WorkflowPaletteElements* m_view;
};

void PaletteDelegate::paint(QPainter* painter, const QStyleOptionViewItem& option, const QModelIndex& index) const {
    const QAbstractItemModel* model = index.model();
    Q_ASSERT(model);

    if (!model->parent(index).isValid()) {
        // this is a top-level item.
        QStyleOptionButton buttonOption;

        buttonOption.state = option.state;
#ifdef Q_OS_DARWIN
        buttonOption.state |= QStyle::State_Raised;
#endif
        buttonOption.state &= ~QStyle::State_HasFocus;

        buttonOption.rect = option.rect;
        buttonOption.palette = option.palette;
        buttonOption.features = QStyleOptionButton::None;
        m_view->style()->drawControl(QStyle::CE_PushButton, &buttonOption, painter, m_view);

        QStyleOptionViewItem branchOption;
        static const int i = 9;  // ### hardcoded in qcommonstyle.cpp
        QRect r = option.rect;
        branchOption.rect = QRect(r.left() + i / 2, r.top() + (r.height() - i) / 2, i, i);
        branchOption.palette = option.palette;
        branchOption.state = QStyle::State_Children;

        if (m_view->isExpanded(index))
            branchOption.state |= QStyle::State_Open;

        m_view->style()->drawPrimitive(QStyle::PE_IndicatorBranch, &branchOption, painter, m_view);

        // draw text
        QRect textrect = QRect(r.left() + i * 2, r.top(), r.width() - ((5 * i) / 2), r.height());
        QString text = option.fontMetrics.elidedText(
            model->data(index, Qt::DisplayRole).toString(),
            Qt::ElideMiddle,
            textrect.width());
        m_view->style()->drawItemText(painter, textrect, Qt::AlignCenter, option.palette, m_view->isEnabled(), text);

    } else {
        QStyleOptionToolButton buttonOption;
        buttonOption.state = option.state;
        buttonOption.state &= ~QStyle::State_HasFocus;
        buttonOption.direction = option.direction;
        buttonOption.rect = option.rect;
        buttonOption.font = option.font;
        buttonOption.fontMetrics = option.fontMetrics;
        buttonOption.palette = option.palette;
        buttonOption.subControls = QStyle::SC_ToolButton;
        buttonOption.features = QStyleOptionToolButton::None;

        auto action = index.data(Qt::UserRole).value<QAction*>();
        buttonOption.text = action->text();
        buttonOption.icon = action->icon();
        if (!buttonOption.icon.isNull()) {
            buttonOption.iconSize = QSize(22, 22);
        }
        if (action->isChecked()) {
            buttonOption.state |= QStyle::State_On;
            buttonOption.state |= QStyle::State_Sunken;
            buttonOption.activeSubControls = QStyle::SC_ToolButton;
        } else {
            buttonOption.state |= QStyle::State_Raised;
            buttonOption.activeSubControls = QStyle::SC_None;
        }

        if (m_view->overItem == m_view->itemFromIndex(index)) {
            buttonOption.state |= QStyle::State_MouseOver;
        }

        buttonOption.state |= QStyle::State_AutoRaise;

        buttonOption.toolButtonStyle = Qt::ToolButtonTextBesideIcon;
        m_view->style()->drawComplexControl(QStyle::CC_ToolButton, &buttonOption, painter, m_view);

        // QItemDelegate::paint(painter, option, index);
    }
}

QSize PaletteDelegate::sizeHint(const QStyleOptionViewItem& opt, const QModelIndex& index) const {
    const QAbstractItemModel* model = index.model();
    Q_ASSERT(model);

    bool top = !model->parent(index).isValid();
    QSize sz = QItemDelegate::sizeHint(opt, index) + QSize(top ? 2 : 20, top ? 2 : 20);
    return sz;
}

/************************************************************************/
/* WorkflowPaletteElements */
/************************************************************************/
WorkflowPaletteElements::WorkflowPaletteElements(ActorPrototypeRegistry* reg, SchemaConfig* _schemaConfig, QWidget* parent)
    : QTreeWidget(parent), overItem(nullptr), currentAction(nullptr), protoRegistry(reg), schemaConfig(_schemaConfig) {
    setFocusPolicy(Qt::NoFocus);
    setSelectionMode(QAbstractItemView::NoSelection);
    setItemDelegate(new PaletteDelegate(this));
    // Scroll per item does not work well in QT (QTreeWidget::scrollToItem()) when items have non-equal height.
    setVerticalScrollMode(ScrollPerPixel);
    setRootIsDecorated(false);
    // setAnimated(true);
    setMouseTracking(true);
    setColumnCount(1);
    header()->hide();
    header()->setSectionResizeMode(QHeaderView::Stretch);

    // setTextElideMode (Qt::ElideMiddle);
    setContent(reg);
    connect(reg, SIGNAL(si_registryModified()), SLOT(rebuild()));
    connect(this, SIGNAL(si_prototypeIsAboutToBeRemoved(Workflow::ActorPrototype*)), SLOT(sl_prototypeIsAboutToBeRemoved(Workflow::ActorPrototype*)));
    this->setObjectName("WorkflowPaletteElements");
    connect(AppContext::getMainWindow(), &MainWindow::si_colorThemeSwitched, this, &WorkflowPaletteElements::sl_colorThemeSwitched);
}

QMenu* WorkflowPaletteElements::createMenu(const QString& name) {
    auto menu = new QMenu(name, this);
    createMenu(menu);
    return menu;
}

#define MENU_ACTION_MARKER QString("menu-action")

void WorkflowPaletteElements::createMenu(QMenu* menu) {
    menu->clear();
    QMenu *dataSink = nullptr, *dataSource = nullptr, *userScript = nullptr, *externalTools = nullptr;
    QAction* firstAction = nullptr;
    QMapIterator<QString, QList<QAction*>> it(categoryMap);
    while (it.hasNext()) {
        it.next();
        auto grpMenu = new QMenu(it.key(), menu);
        QMap<QString, QAction*> map;
        foreach (QAction* a, it.value()) {
            map[a->text()] = a;
        }
        QMapIterator<QString, QAction*> jt(map);
        while (jt.hasNext()) {
            jt.next();
            QAction* elementAction = jt.value();
            auto menuAction = new QAction(elementAction->icon(), elementAction->text(), elementAction);
            menuAction->setData(MENU_ACTION_MARKER);
            connect(menuAction, SIGNAL(triggered(bool)), SLOT(sl_selectProcess(bool)));
            grpMenu->addAction(menuAction);
        }
        if (it.key() == BaseActorCategories::CATEGORY_DATASRC().getDisplayName()) {
            dataSource = grpMenu;
        } else if (it.key() == BaseActorCategories::CATEGORY_DATASINK().getDisplayName()) {
            dataSink = grpMenu;
        } else if (it.key() == BaseActorCategories::CATEGORY_SCRIPT().getDisplayName()) {
            userScript = grpMenu;
        } else if (it.key() == BaseActorCategories::CATEGORY_EXTERNAL().getDisplayName()) {
            externalTools = grpMenu;
        } else {
            QAction* a = menu->addMenu(grpMenu);
            firstAction = firstAction ? firstAction : a;
        }
    }

    if (dataSource != nullptr) {
        menu->insertMenu(firstAction, dataSource);
    }
    if (dataSink != nullptr) {
        menu->insertMenu(firstAction, dataSink);
    }
    if (userScript) {
        menu->addMenu(userScript);
    }
    if (externalTools) {
        menu->addMenu(externalTools);
    }
}

void WorkflowPaletteElements::setContent(ActorPrototypeRegistry* reg) {
    QMapIterator<Descriptor, QList<ActorPrototype*>> it(reg->getProtos());
    categoryMap.clear();
    actionMap.clear();
    while (it.hasNext()) {
        it.next();
        QTreeWidgetItem* category = nullptr;

        foreach (ActorPrototype* proto, it.value()) {
            QString name = proto->getDisplayName();
            if (!NameFilterLayout::filterMatched(nameFilter, name) &&
                !NameFilterLayout::filterMatched(nameFilter, it.key().getDisplayName())) {
                continue;
            }
            if (category == nullptr) {
                category = new QTreeWidgetItem(this);
                category->setText(0, it.key().getDisplayName());
                category->setData(0, Qt::UserRole, it.key().getId());
                addTopLevelItem(category);
            }
            QAction* action = createItemAction(proto);

            int i = 0;
            while (category->child(i)) {
                QString s1 = category->child(i)->data(0, Qt::UserRole).value<QAction*>()->text();
                QString s2 = action->text();

                if (QString::compare(s1, s2, Qt::CaseInsensitive) > 0) {
                    categoryMap[it.key().getDisplayName()] << action;
                    category->insertChild(i, createItemWidget(action));
                    break;
                }
                i++;
            }
            if (!category->child(i)) {
                categoryMap[it.key().getDisplayName()] << action;
                category->addChild(createItemWidget(action));
            }
        }
    }
    sortTree();
}

void WorkflowPaletteElements::rebuild() {
    setMouseTracking(false);
    resetSelection();
    auto reg = qobject_cast<ActorPrototypeRegistry*>(sender());
    if (!reg) {
        reg = protoRegistry;
    }

    if (reg) {
        QVariant saved = saveState();
        overItem = nullptr;
        clear();
        setContent(reg);
        QVariant changed = changeState(saved);
        restoreState(changed);
    }

    setMouseTracking(true);
    emit si_protoListModified();
}

void WorkflowPaletteElements::sortTree() {
    sortItems(0, Qt::AscendingOrder);
    int categoryIdx = 0;

    QString text = BaseActorCategories::CATEGORY_DATASRC().getDisplayName();
    QTreeWidgetItem* item;
    if (!findItems(text, Qt::MatchExactly).isEmpty()) {
        item = findItems(text, Qt::MatchExactly).first();
        takeTopLevelItem(indexFromItem(item).row());
        insertTopLevelItem(categoryIdx, item);
        categoryIdx++;
    }

    text = BaseActorCategories::CATEGORY_DATASINK().getDisplayName();
    if (!findItems(text, Qt::MatchExactly).isEmpty()) {
        item = findItems(text, Qt::MatchExactly).first();
        takeTopLevelItem(indexFromItem(item).row());
        insertTopLevelItem(categoryIdx, item);
        categoryIdx++;
    }

    text = BaseActorCategories::CATEGORY_DATAFLOW().getDisplayName();
    if (!findItems(text, Qt::MatchExactly).isEmpty()) {
        item = findItems(text, Qt::MatchExactly).first();
        if (item) {
            takeTopLevelItem(indexFromItem(item).row());
            insertTopLevelItem(categoryIdx, item);
            categoryIdx++;
        }
    }

    text = BaseActorCategories::CATEGORY_SCRIPT().getDisplayName();
    if (!findItems(text, Qt::MatchExactly).isEmpty()) {
        item = findItems(text, Qt::MatchExactly).first();
        if (item) {
            takeTopLevelItem(indexFromItem(item).row());
            addTopLevelItem(item);
        }
    }

    text = BaseActorCategories::CATEGORY_EXTERNAL().getDisplayName();
    if (!findItems(text, Qt::MatchExactly).isEmpty()) {
        item = findItems(text, Qt::MatchExactly).first();
        if (item) {
            takeTopLevelItem(indexFromItem(item).row());
            addTopLevelItem(item);
        }
    }
}

QTreeWidgetItem* WorkflowPaletteElements::createItemWidget(QAction* a) {
    auto item = new QTreeWidgetItem();
    item->setToolTip(0, a->toolTip());
    item->setData(0, Qt::UserRole, QVariant::fromValue(a));
    actionMap[a] = item;
    connect(a, SIGNAL(triggered()), SLOT(handleItemAction()));
    connect(a, SIGNAL(toggled(bool)), SLOT(handleItemAction()));

    return item;
}

QAction* WorkflowPaletteElements::createItemAction(ActorPrototype* item) {
    auto a = new QAction(item->getDisplayName(), this);
    a->setToolTip(item->getDocumentation());
    a->setCheckable(true);
<<<<<<< HEAD
    const auto& ip = item->getIconParameters();
    if (ip.iconName.isEmpty()) {
        item->setIconParameters(IconParameters("workflow_designer", "green_circle.png"));
    }
    protoActionsName.insert(item, a);
    a->setIcon(GUIUtils::getIconResource(ip));
=======
    const auto& iconPath = item->getIconPath();
    if (iconPath.isEmpty()) {
        item->setIconPath(":workflow_designer/images/green_circle.png");
    }
    protoActionsName.insert(item, a);
    GUIUtils::setThemedIcon(a, item->getIconPath());
>>>>>>> b1d2ac07
    a->setData(QVariant::fromValue(item));
    connect(a, SIGNAL(triggered(bool)), SLOT(sl_selectProcess(bool)));
    connect(a, SIGNAL(toggled(bool)), SLOT(sl_selectProcess(bool)));
    return a;
}

QAction* WorkflowPaletteElements::getActionByProto(Workflow::ActorPrototype* proto) const {
    foreach (QAction* action, actionMap.keys()) {
        if (proto == action->data().value<ActorPrototype*>()) {
            return action;
        }
    }
    return nullptr;
}

void WorkflowPaletteElements::resetSelection() {
    if (currentAction) {
        currentAction->setChecked(false);
        currentAction = nullptr;
    }
}

QVariant WorkflowPaletteElements::saveState() const {
    QVariantMap m = expandState;
    for (int i = 0, count = topLevelItemCount(); i < count; ++i) {
        QTreeWidgetItem* it = topLevelItem(i);
        m.insert(it->data(0, Qt::UserRole).toString(), it->isExpanded());
    }
    return m;
}

void WorkflowPaletteElements::restoreState(const QVariant& v) {
    expandState = v.toMap();
    QMapIterator<QString, QVariant> it(expandState);
    while (it.hasNext()) {
        it.next();
        for (int i = 0; i < topLevelItemCount(); i++) {
            if (topLevelItem(i)->data(0, Qt::UserRole) == it.key()) {
                topLevelItem(i)->setExpanded(it.value().toBool());
                break;
            }
        }
    }
}

QString WorkflowPaletteElements::createPrototype() {
    QObjectScopedPointer<CreateCmdlineBasedWorkerWizard> dlg = new CreateCmdlineBasedWorkerWizard(schemaConfig, this);
    dlg->exec();
    CHECK(!dlg.isNull(), QString());

    if (dlg->result() == QDialog::Accepted) {
        QScopedPointer<ExternalProcessConfig> cfg(dlg->takeConfig());
        CreateCmdlineBasedWorkerWizard::saveConfig(cfg.data());
        if (LocalWorkflow::ExternalProcessWorkerFactory::init(cfg.data())) {
            const QString id = cfg->id;
            cfg.take();
            return id;
        }
    }
    return QString();
}

bool WorkflowPaletteElements::editPrototype(ActorPrototype* proto) {
    if (!isExclusivePrototypeUsage(proto)) {
        QMessageBox::warning(this,
                             tr("Unable to Edit Element"),
                             tr("The element with external tool is used in other Workflow Designer window(s). "
                                "Please remove these instances to be able to edit the element configuration."),
                             QMessageBox::Ok);
        return false;
    }
    ExternalProcessConfig* oldCfg = WorkflowEnv::getExternalCfgRegistry()->getConfigById(proto->getId());
    QObjectScopedPointer<CreateCmdlineBasedWorkerWizard> dlg = new CreateCmdlineBasedWorkerWizard(schemaConfig, oldCfg, this);
    dlg->exec();
    CHECK(!dlg.isNull(), false);

    bool result = false;
    if (dlg->result() == QDialog::Accepted) {
        QScopedPointer<ExternalProcessConfig> newCfg(dlg->takeConfig());

        if (CreateCmdlineBasedWorkerWizard::isRequiredToRemoveElementFromScene(oldCfg, newCfg.data())) {
            removePrototype(proto);
            CreateCmdlineBasedWorkerWizard::saveConfig(newCfg.data());
            if (LocalWorkflow::ExternalProcessWorkerFactory::init(newCfg.data())) {
                newCfg.take();
                result = true;
            }
        } else {
            result = editPrototypeWithoutElementRemoving(proto, newCfg.take());
        }
    }
    if (result) {
        emit si_protoChanged();
    }

    return result;
}

void WorkflowPaletteElements::handleItemAction() {
    auto a = qobject_cast<QAction*>(sender());
    assert(a);
    assert(actionMap[a]);
    if (a) {
        update(indexFromItem(actionMap[a]));
    }
}

void WorkflowPaletteElements::sl_selectProcess(bool checked) {
    if (currentAction && currentAction != sender()) {
        currentAction->setChecked(false);
    }

    auto senderAction = qobject_cast<QAction*>(sender());
    bool fromMenu = false;
    if (senderAction->data() == MENU_ACTION_MARKER) {
        fromMenu = true;
        currentAction = qobject_cast<QAction*>(senderAction->parent());
    } else if (checked) {
        currentAction = senderAction;
    } else {
        currentAction = nullptr;
    }
    if (currentAction) {
        Workflow::ActorPrototype* actor = currentAction->data().value<Workflow::ActorPrototype*>();
        emit processSelected(actor, fromMenu);
    }
}

void WorkflowPaletteElements::editElement() {
    ActorPrototype* proto = currentAction->data().value<ActorPrototype*>();
    ActorPrototypeRegistry* prototypeRegistry = WorkflowEnv::getProtoRegistry();

    QMap<Descriptor, QList<ActorPrototype*>> categories = prototypeRegistry->getProtos();

    if (categories.value(BaseActorCategories::CATEGORY_SCRIPT()).contains(proto)) {
        QString oldName = proto->getDisplayName();
        QObjectScopedPointer<CreateScriptElementDialog> dlg = new CreateScriptElementDialog(this, proto);
        dlg->exec();
        CHECK(!dlg.isNull(), );

        if (dlg->result() == QDialog::Accepted) {
            QList<DataTypePtr> input = dlg->getInput();
            QList<DataTypePtr> output = dlg->getOutput();
            QList<Attribute*> attrs = dlg->getAttributes();
            QString name = dlg->getName();
            QString desc = dlg->getDescription();

            if (oldName != name) {
                removeElement();
            } else {
                emit si_prototypeIsAboutToBeRemoved(proto);
                prototypeRegistry->unregisterProto(proto->getId());
            }
            LocalWorkflow::ScriptWorkerFactory::init(input, output, attrs, name, desc, dlg->getActorFilePath());
        }
    } else {  // External process category
        editPrototype(proto);
    }
}

bool WorkflowPaletteElements::removeElement() {
    QObjectScopedPointer<QMessageBox> msg = new QMessageBox(this);
    msg->setObjectName("Remove element");
    msg->setWindowTitle("Remove element");
    msg->setText("Remove this element?");
    msg->addButton(QMessageBox::Ok);
    msg->addButton(QMessageBox::Cancel);
    msg->exec();
    CHECK(!msg.isNull(), false);

    if (msg->result() == QMessageBox::Cancel) {
        return false;
    }

    removePrototype(currentAction->data().value<ActorPrototype*>());
    return true;
}

void WorkflowPaletteElements::sl_prototypeIsAboutToBeRemoved(ActorPrototype* proto) {
    QAction* action = getActionByProto(proto);

    for (auto& actionsList : categoryMap) {
        actionsList.removeAll(action);
    }

    if (currentAction == action) {
        resetSelection();
    }

    actionMap.remove(action);
}

void WorkflowPaletteElements::sl_colorThemeSwitched() {
    auto protos = protoActionsName.keys();
    for (const auto& proto : qAsConst(protos)) {
        auto action = protoActionsName.value(proto);
<<<<<<< HEAD
        action->setIcon(GUIUtils::getIconResource(proto->getIconParameters()));
=======
        action->setIcon(GUIUtils::getThemedIcon(proto->getIconPath()));
>>>>>>> b1d2ac07
    }
}

void WorkflowPaletteElements::contextMenuEvent(QContextMenuEvent* e) {
    QMenu menu;
    menu.addAction(tr("Expand all"), this, SLOT(expandAll()));
    menu.addAction(tr("Collapse all"), this, SLOT(collapseAll()));
    if (itemAt(e->pos()) && itemAt(e->pos())->parent() && (itemAt(e->pos())->parent()->text(0) == BaseActorCategories::CATEGORY_SCRIPT().getDisplayName() || itemAt(e->pos())->parent()->text(0) == BaseActorCategories::CATEGORY_EXTERNAL().getDisplayName())) {
        menu.addAction(tr("Edit"), this, SLOT(editElement()));
        menu.addAction(tr("Remove"), this, SLOT(removeElement()));
        currentAction = actionMap.key(itemAt(e->pos()));
    }
    e->accept();
    menu.exec(mapToGlobal(e->pos()));
}

void WorkflowPaletteElements::mouseMoveEvent(QMouseEvent* event) {
    if (!hasMouseTracking())
        return;
    if ((event->buttons() & Qt::LeftButton) && !dragStartPosition.isNull()) {
        if ((event->pos() - dragStartPosition).manhattanLength() <= QApplication::startDragDistance())
            return;
        QTreeWidgetItem* item = itemAt(event->pos());
        if (!item)
            return;
        QAction* action = item->data(0, Qt::UserRole).value<QAction*>();
        if (!action)
            return;
        ActorPrototype* proto = action->data().value<ActorPrototype*>();
        assert(proto);
        auto mime = new QMimeData();
        mime->setData(WorkflowPalette::MIME_TYPE, proto->getId().toLatin1());
        mime->setText(proto->getId());
        auto drag = new QDrag(this);
        drag->setMimeData(mime);
        drag->setPixmap(action->icon().pixmap(QSize(44, 44)));

        resetSelection();
        dragStartPosition = QPoint();
        Qt::DropAction dropAction = drag->exec(Qt::CopyAction, Qt::CopyAction);
        Q_UNUSED(dropAction);
        return;
    }
    QTreeWidgetItem* prev = overItem;
    overItem = itemAt(event->pos());
    if (prev) {
        update(indexFromItem(prev));
    }
    if (overItem) {
        update(indexFromItem(overItem));
    }

    QTreeWidget::mouseMoveEvent(event);
}

void WorkflowPaletteElements::mousePressEvent(QMouseEvent* event) {
    if (!hasMouseTracking())
        return;
    dragStartPosition = QPoint();
    if ((event->buttons() & Qt::LeftButton)) {
        QTreeWidgetItem* item = itemAt(event->pos());
        if (!item)
            return;
        event->accept();
        if (item->parent() == 0) {
            item->setExpanded(!item->isExpanded());
            return;
        }

        QAction* action = item->data(0, Qt::UserRole).value<QAction*>();
        if (action) {
            action->toggle();
            dragStartPosition = event->pos();
        }
    }
}

void WorkflowPaletteElements::leaveEvent(QEvent*) {
    if (!hasMouseTracking()) {
        return;
    }
    QTreeWidgetItem* prev = overItem;
    overItem = nullptr;
    if (prev) {
        QModelIndex index = indexFromItem(prev);
        update(index);
    };
}

QVariant WorkflowPaletteElements::changeState(const QVariant& savedState) {
    QVariantMap m = savedState.toMap();

    for (int i = 0, count = topLevelItemCount(); i < count; ++i) {
        QTreeWidgetItem* it = topLevelItem(i);
        bool expanded = m.value(it->data(0, Qt::UserRole).toString()).toBool();

        QRegExp nonWhitespase("\\s");
        QStringList splitNew = nameFilter.split(nonWhitespase, Qt::SkipEmptyParts);
        bool hasCharsNewFilter = splitNew.size() > 0 && !splitNew.first().isEmpty();
        QStringList splitOld = oldNameFilter.split(nonWhitespase, Qt::SkipEmptyParts);
        bool hasCharsOldFilter = splitOld.size() > 0 && !splitOld.first().isEmpty();

        if (hasCharsNewFilter && !hasCharsOldFilter) {
            expanded = true;
        } else if (!hasCharsNewFilter && hasCharsOldFilter) {
            expanded = false;
        }

        m.insert(it->data(0, Qt::UserRole).toString(), expanded);
    }
    return m;
}

void WorkflowPaletteElements::removePrototype(ActorPrototype* proto) {
    if (!isExclusivePrototypeUsage(proto)) {
        QMessageBox::warning(this,
                             tr("Unable to Remove Element"),
                             tr("The element with external tool is used in other Workflow Designer window(s). "
                                "Please remove these instances to be able to remove the element configuration."),
                             QMessageBox::Yes);
        return;
    }
    emit si_prototypeIsAboutToBeRemoved(proto);

    if (!QFile::remove(proto->getFilePath())) {
        uiLog.error(tr("Can't remove element '%1'").arg(proto->getDisplayName()));
    }

    delete IncludedProtoFactory::unregisterExternalToolWorker(proto->getId());
    delete WorkflowEnv::getProtoRegistry()->unregisterProto(proto->getId());
}

bool WorkflowPaletteElements::editPrototypeWithoutElementRemoving(Workflow::ActorPrototype* proto, ExternalProcessConfig* newConfig) {
    replaceConfigFiles(proto, newConfig);

    ExternalProcessConfig* currentConfig = IncludedProtoFactory::getExternalToolWorker(proto->getId());
    SAFE_POINT(currentConfig != nullptr, "ExternalProcessConfig is absent", false);

    replaceOldConfigWithNewConfig(currentConfig, newConfig);

    proto->setDisplayName(currentConfig->name);
    proto->setDocumentation(currentConfig->description);

    QStringList commandIdList = CustomWorkerUtils::getToolIdsFromCommand(currentConfig->cmdLine);
    proto->clearExternalTools();
    foreach (const QString& id, commandIdList) {
        proto->addExternalTool(id);
    }

    rebuild();

    return true;
}

void WorkflowPaletteElements::replaceConfigFiles(Workflow::ActorPrototype* proto, ExternalProcessConfig* newConfig) {
    if (!QFile::remove(proto->getFilePath())) {
        uiLog.error(tr("Can't remove element '%1'").arg(proto->getDisplayName()));
    }
    CreateCmdlineBasedWorkerWizard::saveConfig(newConfig);
    proto->setNonStandard(newConfig->filePath);
}

void WorkflowPaletteElements::replaceOldConfigWithNewConfig(ExternalProcessConfig* oldConfig, ExternalProcessConfig* newConfig) {
    oldConfig->cmdLine = newConfig->cmdLine;
    oldConfig->name = newConfig->name;
    oldConfig->description = newConfig->description;
    oldConfig->templateDescription = newConfig->templateDescription;
    oldConfig->filePath = newConfig->filePath;
    oldConfig->useIntegratedTool = newConfig->useIntegratedTool;
    oldConfig->customToolPath = newConfig->customToolPath;
    oldConfig->integratedToolId = newConfig->integratedToolId;
}

bool WorkflowPaletteElements::isExclusivePrototypeUsage(ActorPrototype* proto) const {
    auto wv = dynamic_cast<WorkflowView*>(schemaConfig);
    CHECK(wv != nullptr, false);
    int actorWithCurrentProtoCounter = 0;
    const QList<Actor*> actorList = wv->getSchema()->getProcesses();
    for (auto actor : qAsConst(actorList)) {
        if (actor->getProto() == proto) {
            actorWithCurrentProtoCounter++;
        }
    }
    Actor* currentActor = wv->getActor();
    if (currentActor != nullptr && currentActor->getProto() == proto) {
        actorWithCurrentProtoCounter++;
    }
    bool result = actorWithCurrentProtoCounter == proto->getUsageCounter();
    return result;
}

void WorkflowPaletteElements::sl_nameFilterChanged(const QString& filter) {
    overItem = nullptr;
    oldNameFilter = nameFilter;
    nameFilter = filter.toLower();
    rebuild();
}

}  // namespace U2<|MERGE_RESOLUTION|>--- conflicted
+++ resolved
@@ -36,8 +36,6 @@
 #include <U2Lang/QueryDesignerRegistry.h>
 #include <U2Lang/WorkflowContext.h>
 
-#include <U2Gui/GUIUtils.h>
-
 #include "CreateScriptWorker.h"
 #include "WorkflowSamples.h"
 #include "WorkflowViewController.h"
@@ -412,21 +410,12 @@
     auto a = new QAction(item->getDisplayName(), this);
     a->setToolTip(item->getDocumentation());
     a->setCheckable(true);
-<<<<<<< HEAD
-    const auto& ip = item->getIconParameters();
-    if (ip.iconName.isEmpty()) {
-        item->setIconParameters(IconParameters("workflow_designer", "green_circle.png"));
-    }
-    protoActionsName.insert(item, a);
-    a->setIcon(GUIUtils::getIconResource(ip));
-=======
     const auto& iconPath = item->getIconPath();
     if (iconPath.isEmpty()) {
         item->setIconPath(":workflow_designer/images/green_circle.png");
     }
     protoActionsName.insert(item, a);
     GUIUtils::setThemedIcon(a, item->getIconPath());
->>>>>>> b1d2ac07
     a->setData(QVariant::fromValue(item));
     connect(a, SIGNAL(triggered(bool)), SLOT(sl_selectProcess(bool)));
     connect(a, SIGNAL(toggled(bool)), SLOT(sl_selectProcess(bool)));
@@ -623,11 +612,7 @@
     auto protos = protoActionsName.keys();
     for (const auto& proto : qAsConst(protos)) {
         auto action = protoActionsName.value(proto);
-<<<<<<< HEAD
-        action->setIcon(GUIUtils::getIconResource(proto->getIconParameters()));
-=======
         action->setIcon(GUIUtils::getThemedIcon(proto->getIconPath()));
->>>>>>> b1d2ac07
     }
 }
 
