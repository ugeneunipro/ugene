--- conflicted
+++ resolved
@@ -136,13 +136,8 @@
                 return false;
             }
 
-<<<<<<< HEAD
-            QList<MultipleSequenceAlignmentRow> rows1 = al1->getRows();
-            QList<MultipleSequenceAlignmentRow> rows2 = al2->getRows();
-=======
             QList<MultipleSequenceAlignmentRow> rows1 = al1->getMsaRows();
             QList<MultipleSequenceAlignmentRow> rows2 = al2->getMsaRows();
->>>>>>> e065ddf4
             QList<MultipleSequenceAlignmentRow>::const_iterator it1 = rows1.constBegin();
             QList<MultipleSequenceAlignmentRow>::const_iterator it2 = rows2.constBegin();
             for (; it1 != rows1.constEnd(); ++it1, ++it2) {
@@ -311,7 +306,7 @@
     }
 
     if (unique) {
-        foreach (const MultipleSequenceAlignmentRow &currRow, result->getRows()) {
+        foreach (const MultipleSequenceAlignmentRow &currRow, result->getMsaRows()) {
             if ((currRow->getName() == rowName) &&
                 (currRow->getData() == bytes)) {
                     return true;
@@ -359,8 +354,8 @@
     }
 
     U2OpStatus2Log os;
-    const QList<MultipleSequenceAlignmentRow> rows = result->getRows();
-    foreach (const MultipleSequenceAlignmentRow &newRow, newAl->getRows()) {
+    const QList<MultipleSequenceAlignmentRow> rows = result->getMsaRows();
+    foreach (const MultipleSequenceAlignmentRow &newRow, newAl->getMsaRows()) {
         if (unique) {
             if (!rows.contains(newRow)) {
                 result->addRow(newRow->getRowDbInfo(), newRow->getSequence(), os);
