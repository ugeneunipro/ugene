/**
 * UGENE - Integrated Bioinformatics Tools.
 * Copyright (C) 2008-2025 UniPro <ugene@unipro.ru>
 * http://ugene.net
 *
 * This program is free software; you can redistribute it and/or
 * modify it under the terms of the GNU General Public License
 * as published by the Free Software Foundation; either version 2
 * of the License, or (at your option) any later version.
 *
 * This program is distributed in the hope that it will be useful,
 * but WITHOUT ANY WARRANTY; without even the implied warranty of
 * MERCHANTABILITY or FITNESS FOR A PARTICULAR PURPOSE. See the
 * GNU General Public License for more details.
 *
 * You should have received a copy of the GNU General Public License
 * along with this program; if not, write to the Free Software
 * Foundation, Inc., 51 Franklin Street, Fifth Floor, Boston,
 * MA 02110-1301, USA.
 */

#include "WorkflowDesignerPlugin.h"

#include <QDir>
#include <QMenu>
#include <QMessageBox>

#include <U2Core/AppContext.h>
#include <U2Core/CMDLineHelpProvider.h>
#include <U2Core/CMDLineRegistry.h>
#include <U2Core/CMDLineUtils.h>
#include <U2Core/ExternalToolRegistry.h>
#include <U2Core/FileAndDirectoryUtils.h>
#include <U2Core/GAutoDeleteList.h>
#include <U2Core/L10n.h>
#include <U2Core/ServiceTypes.h>
#include <U2Core/Settings.h>
#include <U2Core/Task.h>
#include <U2Core/TaskStarter.h>
#include <U2Core/U2SafePoints.h>

#include <U2Designer/DashboardInfoRegistry.h>

#include <U2Gui/GUIUtils.h>
#include <U2Gui/ToolsMenu.h>

#include <U2Lang/IncludedProtoFactory.h>
#include <U2Lang/WorkflowEnv.h>
#include <U2Lang/WorkflowSettings.h>
#include <U2Lang/WorkflowTasksRegistry.h>

#include <U2Test/GTest.h>
#include <U2Test/GTestFrameworkComponents.h>

#include "WorkflowDocument.h"
#include "WorkflowSamples.h"
#include "WorkflowSettingsController.h"
#include "WorkflowViewController.h"
#include "cmdline/GalaxyConfigTask.h"
#include "cmdline/WorkflowCMDLineTasks.h"
#include "library/CoreLib.h"
#include "library/IncludedProtoFactoryImpl.h"
#include "tasks/ReadAssemblyTask.h"
#include "util/DatasetsCountValidator.h"

namespace U2 {

extern "C" Q_DECL_EXPORT Plugin* U2_PLUGIN_INIT_FUNC() {
    auto plug = new WorkflowDesignerPlugin();
    return plug;
}

const QString WorkflowDesignerPlugin::RUN_WORKFLOW = "task";
const QString WorkflowDesignerPlugin::PRINT = "print";
const QString WorkflowDesignerPlugin::CUSTOM_EL_WITH_SCRIPTS_DIR = "custom-element-script-dir";
const QString WorkflowDesignerPlugin::CUSTOM_EXTERNAL_TOOL_DIR = "custom-element-external-tool-dir";
const QString WorkflowDesignerPlugin::INCLUDED_ELEMENTS_DIR = "imported-workflow-element-dir";
const QString WorkflowDesignerPlugin::WORKFLOW_OUTPUT_DIR = "workflow-output-dir";

WorkflowDesignerPlugin::WorkflowDesignerPlugin()
    : Plugin(tr("Workflow Designer"), tr("Workflow Designer allows one to create complex computational workflows.")) {
    if (AppContext::getMainWindow()) {
        services << new WorkflowDesignerService();
        AppContext::getAppSettingsGUI()->registerPage(new WorkflowSettingsPageController());
        AppContext::getObjectViewFactoryRegistry()->registerGObjectViewFactory(new WorkflowViewFactory(this));
    }
    IncludedProtoFactory::init(new IncludedProtoFactoryImpl());

    AppContext::getDocumentFormatRegistry()->registerFormat(new WorkflowDocFormat(this));

    // xml workflow tests removed. commented for future uses

    // GTestFormatRegistry* tfr = AppContext::getTestFramework()->getTestFormatRegistry();
    // XMLTestFormat *xmlTestFormat = qobject_cast<XMLTestFormat*>(tfr->findFormat("XML"));
    // assert(xmlTestFormat!=NULL);

    // GAutoDeleteList<XMLTestFactory>* l = new GAutoDeleteList<XMLTestFactory>(this);
    // l->qlist = WorkflowTests::createTestFactories();

    // foreach(XMLTestFactory* f, l->qlist) {
    //     bool res = xmlTestFormat->registerTestFactory(f);
    //     assert(res);
    //     Q_UNUSED(res);
    // }

    registerCMDLineHelp();
    processCMDLineOptions();
    WorkflowEnv::getActorValidatorRegistry()->addValidator(DatasetsCountValidator::ID, new DatasetsCountValidator());

    CHECK(AppContext::getPluginSupport(), );
    connect(AppContext::getPluginSupport(), SIGNAL(si_allStartUpPluginsLoaded()), SLOT(sl_initWorkers()));

    DashboardInfoRegistry* dashboardsInfoRegistry = AppContext::getDashboardInfoRegistry();
    SAFE_POINT(dashboardsInfoRegistry != nullptr, "dashboardsInfoRegistry is nullptr", );
    AppContext::getDashboardInfoRegistry()->scanDashboardsDir();
}

void WorkflowDesignerPlugin::processCMDLineOptions() {
    CMDLineRegistry* cmdlineReg = AppContext::getCMDLineRegistry();
    assert(cmdlineReg != nullptr);

    if (cmdlineReg->hasParameter(CUSTOM_EL_WITH_SCRIPTS_DIR)) {
        WorkflowSettings::setUserDirectory(FileAndDirectoryUtils::getAbsolutePath(cmdlineReg->getParameterValue(CUSTOM_EL_WITH_SCRIPTS_DIR)));
    }
    if (cmdlineReg->hasParameter(CUSTOM_EXTERNAL_TOOL_DIR)) {
        WorkflowSettings::setExternalToolDirectory(FileAndDirectoryUtils::getAbsolutePath(cmdlineReg->getParameterValue(CUSTOM_EXTERNAL_TOOL_DIR)));
    }
    if (cmdlineReg->hasParameter(INCLUDED_ELEMENTS_DIR)) {
        WorkflowSettings::setIncludedElementsDirectory(FileAndDirectoryUtils::getAbsolutePath(cmdlineReg->getParameterValue(INCLUDED_ELEMENTS_DIR)));
    }
    if (cmdlineReg->hasParameter(WORKFLOW_OUTPUT_DIR)) {
        WorkflowSettings::setWorkflowOutputDirectory(FileAndDirectoryUtils::getAbsolutePath(cmdlineReg->getParameterValue(WORKFLOW_OUTPUT_DIR)));
    }

    bool consoleMode = !AppContext::isGUIMode();  // only in console mode we run workflows by default. Otherwise we show them
    if (cmdlineReg->hasParameter(RUN_WORKFLOW) || (consoleMode && !CMDLineRegistryUtils::getPureValues().isEmpty())) {
        SAFE_POINT(!AppContext::getPluginSupport()->isAllPluginsLoaded(), "Plugins can't be loaded during plugin initialization", );
        QObject::connect(AppContext::getPluginSupport(), &PluginSupport::si_allStartUpPluginsLoaded, []() {
            auto externalToolsManager = AppContext::getExternalToolRegistry()->getManager();
            if (externalToolsManager == nullptr) {  // Can be null if not external tools plugin is present.
                AppContext::getTaskScheduler()->registerTopLevelTask(new WorkflowRunFromCMDLineTask());
            } else {
                connect(externalToolsManager, &ExternalToolManager::si_startupValidationFinished, [] {
                    AppContext::getTaskScheduler()->registerTopLevelTask(new WorkflowRunFromCMDLineTask());
                });
            }
        });
    } else {
        if (cmdlineReg->hasParameter(GalaxyConfigTask::GALAXY_CONFIG_OPTION) && consoleMode) {
            const QString schemePath = cmdlineReg->getParameterValue(GalaxyConfigTask::GALAXY_CONFIG_OPTION);
            const QString ugenePath = cmdlineReg->getParameterValue(GalaxyConfigTask::UGENE_PATH_OPTION);
            const QString galaxyPath = cmdlineReg->getParameterValue(GalaxyConfigTask::GALAXY_PATH_OPTION);
            const QString destinationPath = nullptr;
            Task* t = new GalaxyConfigTask(schemePath, ugenePath, galaxyPath, destinationPath);
            connect(AppContext::getPluginSupport(), SIGNAL(si_allStartUpPluginsLoaded()), new TaskStarter(t), SLOT(registerTask()));
        }
    }
}

void WorkflowDesignerPlugin::registerWorkflowTasks() {
    WorkflowTasksRegistry* registry = WorkflowEnv::getWorkflowTasksRegistry();

    ReadDocumentTaskFactory* readAssemblyFactory = new ReadAssemblyTaskFactory();
    bool ok = registry->registerReadDocumentTaskFactory(readAssemblyFactory);
    if (!ok) {
        coreLog.error("Can not register read assembly task");
    }
}

void WorkflowDesignerPlugin::registerCMDLineHelp() {
    CMDLineRegistry* cmdLineRegistry = AppContext::getCMDLineRegistry();
    assert(cmdLineRegistry != nullptr);

    auto taskSection = new CMDLineHelpProvider(
        RUN_WORKFLOW,
        tr("Runs the specified task."),
        tr("Runs the specified task. A path to a user-defined UGENE workflow"
           " be used as a task name."),
        tr("<task_name> [<task_parameter>=value ...]"));

    cmdLineRegistry->registerCMDLineHelpProvider(taskSection);

    auto printSection = new CMDLineHelpProvider(
        PRINT,
        tr("Prints the content of the specified slot."),
        tr("Prints the content of the specified slot. The incoming/outcoming content of"
           " specified slot is printed to the standard output."),
        tr("<actor_name>.<port_name>.<slot_name>"));
    Q_UNUSED(printSection);

    auto galaxyConfigSection = new CMDLineHelpProvider(
        GalaxyConfigTask::GALAXY_CONFIG_OPTION,
        tr("Creates new Galaxy tool config."),
        tr("Creates new Galaxy tool config from existing workflow. Paths to UGENE"
           " and Galaxy can be set"),
        tr("<uwl-file> [--ugene-path=value] [--galaxy-path=value]"));

    cmdLineRegistry->registerCMDLineHelpProvider(galaxyConfigSection);

    // CMDLineHelpProvider * remoteMachineSectionArguments = new CMDLineHelpProvider( REMOTE_MACHINE, "<path-to-machine-file>");
    // CMDLineHelpProvider * remoteMachineSection = new CMDLineHelpProvider( REMOTE_MACHINE, tr("run provided tasks on given remote machine") );
    // TODO: bug UGENE-23
    // cmdLineRegistry->registerCMDLineHelpProvider( remoteMachineSectionArguments );
    // cmdLineRegistry->registerCMDLineHelpProvider( remoteMachineSection );
}

void WorkflowDesignerPlugin::sl_initWorkers() {
    Workflow::CoreLib::init();
    registerWorkflowTasks();
    Workflow::CoreLib::initIncludedWorkers();
}

WorkflowDesignerPlugin::~WorkflowDesignerPlugin() {
    Workflow::CoreLib::cleanup();
}

class CloseDesignerTask : public Task {
public:
    CloseDesignerTask(WorkflowDesignerService* s)
        : Task(U2::WorkflowDesignerPlugin::tr("Close Designer"), TaskFlag_NoRun),
          service(s) {
    }
    virtual void prepare();

private:
    WorkflowDesignerService* service;
};

void CloseDesignerTask::prepare() {
    if (!service->closeViews()) {
        stateInfo.setError(U2::WorkflowDesignerPlugin::tr("Close Designer canceled"));
    }
}

Task* WorkflowDesignerService::createServiceDisablingTask() {
    return new CloseDesignerTask(this);
}

WorkflowDesignerService::WorkflowDesignerService()
    : Service(Service_WorkflowDesigner, tr("Workflow Designer"), ""),
      designerAction(nullptr), managerAction(nullptr), newWorkflowAction(nullptr) {
}

void WorkflowDesignerService::serviceStateChangedCallback(ServiceState, bool enabledStateChanged) {
    IdRegistry<WelcomePageAction>* welcomePageActions = AppContext::getWelcomePageActionRegistry();
    SAFE_POINT_NN(welcomePageActions, );

    if (!enabledStateChanged) {
        return;
    }
    if (isEnabled()) {
        SAFE_POINT(designerAction == nullptr, "Illegal WD service state", );
        SAFE_POINT(newWorkflowAction == nullptr, "Illegal WD service state", );

        if (!AppContext::getPluginSupport()->isAllPluginsLoaded()) {
            connect(AppContext::getPluginSupport(), SIGNAL(si_allStartUpPluginsLoaded()), SLOT(sl_startWorkflowPlugin()));
        } else {
            sl_startWorkflowPlugin();
        }

        welcomePageActions->registerEntry(new WorkflowWelcomePageAction(this));
    } else {
        welcomePageActions->unregisterEntry(BaseWelcomePageActions::CREATE_WORKFLOW);
        delete newWorkflowAction;
        newWorkflowAction = nullptr;
        delete designerAction;
        designerAction = nullptr;
    }
}

void WorkflowDesignerService::sl_startWorkflowPlugin() {
    initDesignerAction();
    initNewWorkflowAction();
    initSampleActions();
}

void WorkflowDesignerService::initDesignerAction() {
<<<<<<< HEAD
    designerAction = new QAction(GUIUtils::getIconResource("workflow_designer", "wd.png"), tr("Workflow Designer..."), this);
=======
    designerAction = new QAction(tr("Workflow Designer..."), this);
    GUIUtils::setThemedIcon(designerAction, ":/workflow_designer/images/wd.png");
>>>>>>> b1d2ac07
    designerAction->setObjectName(ToolsMenu::WORKFLOW_DESIGNER);
#ifdef _DEBUG
    designerAction->setShortcut(QKeySequence(Qt::CTRL | Qt::Key_D));
#endif
    connect(designerAction, SIGNAL(triggered()), SLOT(sl_showDesignerWindow()));
    ToolsMenu::addAction(ToolsMenu::TOOLS, designerAction);
}

void WorkflowDesignerService::initNewWorkflowAction() {
<<<<<<< HEAD
    newWorkflowAction = new QAction(GUIUtils::getIconResource("workflow_designer", "wd.png"), tr("New workflow..."), this);
=======
    newWorkflowAction = new QAction(tr("New workflow..."), this);
    GUIUtils::setThemedIcon(newWorkflowAction, ":/workflow_designer/images/wd.png");
>>>>>>> b1d2ac07
    newWorkflowAction->setObjectName("New workflow");
    connect(newWorkflowAction, SIGNAL(triggered()), SLOT(sl_showDesignerWindow()));

    QMenu* fileMenu = AppContext::getMainWindow()->getTopLevelMenu(MWMENU_FILE);
    QAction* beforeAction = nullptr;
    foreach (QAction* action, fileMenu->actions()) {
        if (action->objectName() == ACTION_PROJECTSUPPORT__NEW_SECTION_SEPARATOR) {
            beforeAction = action;
            break;
        }
    }
    fileMenu->insertAction(beforeAction, newWorkflowAction);
    connect(AppContext::getMainWindow(), &MainWindow::si_colorThemeSwitched, this, &WorkflowDesignerService::sl_colorThemeSwitched);
}

bool WorkflowDesignerService::closeViews() {
    MWMDIManager* wm = AppContext::getMainWindow()->getMDIManager();
    assert(wm);
    foreach (MWMDIWindow* w, wm->getWindows()) {
        auto view = qobject_cast<WorkflowView*>(w);
        if (view) {
            if (!AppContext::getMainWindow()->getMDIManager()->closeMDIWindow(view)) {
                return false;
            }
        }
    }
    return true;
}

void WorkflowDesignerService::sl_colorThemeSwitched() {
    designerAction->setIcon(GUIUtils::getIconResource("workflow_designer", "wd.png"));
    newWorkflowAction->setIcon(GUIUtils::getIconResource("workflow_designer", "wd.png"));
}

bool WorkflowDesignerService::checkServiceState() const {
    if (isDisabled()) {
        QMessageBox::warning(QApplication::activeWindow(), L10N::warningTitle(), L10N::internalError(tr("Can not open Workflow Designer. Please, try to reload UGENE.")));
        return false;
    }
    return true;
}

void WorkflowDesignerService::sl_showDesignerWindow() {
    CHECK(checkServiceState(), );
    WorkflowView::openWD(nullptr);  // FIXME
}

void WorkflowDesignerService::sl_sampleActionClicked(const SampleAction& action) {
    CHECK(checkServiceState(), );

    WorkflowView* view = WorkflowView::openWD(nullptr);
    CHECK(view != nullptr, );

    view->sl_loadScene(QDir("data:workflow_samples").path() + "/" + action.samplePath, false);
}

Task* WorkflowDesignerService::createServiceEnablingTask() {
    QString defaultDir = QDir::searchPaths(PATH_PREFIX_DATA).first() + "/workflow_samples";

    return SampleRegistry::init(QStringList(defaultDir));
}

void WorkflowDesignerService::initSampleActions() {
    auto samples = new SampleActionsManager(this);
    connect(samples, SIGNAL(si_clicked(const SampleAction&)), SLOT(sl_sampleActionClicked(const SampleAction&)));

    const QString externalToolsPlugin = "external_tool_support";

    SampleAction ngsControl(ToolsMenu::NGS_CONTROL, ToolsMenu::NGS_MENU, "NGS/fastqc.uwl", tr("Reads quality control..."));
    ngsControl.requiredPlugins << externalToolsPlugin;

    // SPAdes is available only on Linux and Mac.
    if (isOsLinux() || isOsUnix()) {
        SampleAction ngsDenovo(ToolsMenu::NGS_DENOVO, ToolsMenu::NGS_MENU, "NGS/from_tools_menu_only/ngs_assembly.uwl", tr("Reads de novo assembly (with SPAdes)..."));
        ngsDenovo.requiredPlugins << externalToolsPlugin;
        samples->registerAction(ngsDenovo);
    }

    SampleAction ngsScaffold(ToolsMenu::NGS_SCAFFOLD, ToolsMenu::NGS_MENU, "Scenarios/length_filter.uwl", tr("Filter short scaffolds..."));
    ngsScaffold.requiredPlugins << externalToolsPlugin;

    SampleAction ngsRawDna(ToolsMenu::NGS_RAW_DNA, ToolsMenu::NGS_MENU, "NGS/raw_dna.uwl", tr("Raw DNA-Seq data processing..."));
    ngsRawDna.requiredPlugins << externalToolsPlugin;

    SampleAction ngsVariants(ToolsMenu::NGS_CALL_VARIANTS, ToolsMenu::NGS_MENU, "NGS/ngs_variant_calling.uwl", tr("Variant calling..."));
    ngsVariants.requiredPlugins << externalToolsPlugin;

    SampleAction ngsEffect(ToolsMenu::NGS_VARIANT_EFFECT, ToolsMenu::NGS_MENU, "NGS/ngs_variant_annotation.uwl", tr("Annotate variants and predict effects..."));
    ngsEffect.requiredPlugins << externalToolsPlugin;

    SampleAction ngsRawRna(ToolsMenu::NGS_RAW_RNA, ToolsMenu::NGS_MENU, "NGS/raw_rna.uwl", tr("Raw RNA-Seq data processing..."));
    ngsRawRna.requiredPlugins << externalToolsPlugin;

    SampleAction ngsRna(ToolsMenu::NGS_RNA, ToolsMenu::NGS_MENU, "NGS/ngs_transcriptomics_tophat_stringtie.uwl", tr("RNA-Seq data analysis..."));
    ngsRna.requiredPlugins << externalToolsPlugin;

    SampleAction ngsTranscript(ToolsMenu::NGS_TRANSCRIPT, ToolsMenu::NGS_MENU, "NGS/extract_transcript_seq.uwl", tr("Extract transcript sequences..."));
    ngsTranscript.requiredPlugins << externalToolsPlugin;

    SampleAction ngsRawChip(ToolsMenu::NGS_RAW_CHIP, ToolsMenu::NGS_MENU, "NGS/raw_chip.uwl", tr("Raw ChIP-Seq data processing..."));
    ngsRawChip.requiredPlugins << externalToolsPlugin;

    SampleAction ngsCoverage(ToolsMenu::NGS_COVERAGE, ToolsMenu::NGS_MENU, "NGS/extract_coverage.uwl", tr("Extract coverage from assemblies..."));
    ngsCoverage.requiredPlugins << externalToolsPlugin;

    SampleAction ngsConsensus(ToolsMenu::NGS_CONSENSUS, ToolsMenu::NGS_MENU, "NGS/consensus.uwl", tr("Extract consensus from assemblies..."));
    ngsConsensus.requiredPlugins << externalToolsPlugin;

    SampleAction blastNcbi(ToolsMenu::BLAST_NCBI, ToolsMenu::BLAST_MENU, "Scenarios/remote_blasting.uwl", tr("Remote NCBI BLAST..."));
    blastNcbi.requiredPlugins << "remote_blast";

    samples->registerAction(ngsControl);
    samples->registerAction(ngsScaffold);
    samples->registerAction(ngsRawDna);
    samples->registerAction(ngsVariants);
    samples->registerAction(ngsEffect);
    samples->registerAction(ngsRawRna);
    samples->registerAction(ngsRna);
    samples->registerAction(ngsTranscript);
    samples->registerAction(ngsRawChip);
    samples->registerAction(ngsCoverage);
    samples->registerAction(ngsConsensus);
    samples->registerAction(blastNcbi);
}

/************************************************************************/
/* WorkflowWelcomePageAction */
/************************************************************************/
WorkflowWelcomePageAction::WorkflowWelcomePageAction(WorkflowDesignerService* service)
    : WelcomePageAction(BaseWelcomePageActions::CREATE_WORKFLOW), service(service) {
}

void WorkflowWelcomePageAction::perform() {
    SAFE_POINT_NN(service, );
    service->sl_showDesignerWindow();
}

}  // namespace U2<|MERGE_RESOLUTION|>--- conflicted
+++ resolved
@@ -275,12 +275,8 @@
 }
 
 void WorkflowDesignerService::initDesignerAction() {
-<<<<<<< HEAD
-    designerAction = new QAction(GUIUtils::getIconResource("workflow_designer", "wd.png"), tr("Workflow Designer..."), this);
-=======
     designerAction = new QAction(tr("Workflow Designer..."), this);
     GUIUtils::setThemedIcon(designerAction, ":/workflow_designer/images/wd.png");
->>>>>>> b1d2ac07
     designerAction->setObjectName(ToolsMenu::WORKFLOW_DESIGNER);
 #ifdef _DEBUG
     designerAction->setShortcut(QKeySequence(Qt::CTRL | Qt::Key_D));
@@ -290,12 +286,8 @@
 }
 
 void WorkflowDesignerService::initNewWorkflowAction() {
-<<<<<<< HEAD
-    newWorkflowAction = new QAction(GUIUtils::getIconResource("workflow_designer", "wd.png"), tr("New workflow..."), this);
-=======
     newWorkflowAction = new QAction(tr("New workflow..."), this);
     GUIUtils::setThemedIcon(newWorkflowAction, ":/workflow_designer/images/wd.png");
->>>>>>> b1d2ac07
     newWorkflowAction->setObjectName("New workflow");
     connect(newWorkflowAction, SIGNAL(triggered()), SLOT(sl_showDesignerWindow()));
 
@@ -308,7 +300,6 @@
         }
     }
     fileMenu->insertAction(beforeAction, newWorkflowAction);
-    connect(AppContext::getMainWindow(), &MainWindow::si_colorThemeSwitched, this, &WorkflowDesignerService::sl_colorThemeSwitched);
 }
 
 bool WorkflowDesignerService::closeViews() {
@@ -323,11 +314,6 @@
         }
     }
     return true;
-}
-
-void WorkflowDesignerService::sl_colorThemeSwitched() {
-    designerAction->setIcon(GUIUtils::getIconResource("workflow_designer", "wd.png"));
-    newWorkflowAction->setIcon(GUIUtils::getIconResource("workflow_designer", "wd.png"));
 }
 
 bool WorkflowDesignerService::checkServiceState() const {
