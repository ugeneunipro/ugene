--- conflicted
+++ resolved
@@ -94,11 +94,7 @@
 
 void ORFViewContext::initViewContext(GObjectViewController* v) {
     auto av = qobject_cast<AnnotatedDNAView*>(v);
-<<<<<<< HEAD
-    auto a = new ADVGlobalAction(av, IconParameters("orf_marker", "orf_marker.png"), tr("Find ORFs..."), 20);
-=======
     auto a = new ADVGlobalAction(av, ":orf_marker/images/orf_marker.png", tr("Find ORFs..."), 20);
->>>>>>> b1d2ac07
     a->setObjectName("Find ORFs");
     a->addAlphabetFilter(DNAAlphabet_NUCL);
     connect(a, SIGNAL(triggered()), SLOT(sl_showDialog()));
