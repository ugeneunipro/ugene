/**
 * UGENE - Integrated Bioinformatics Tools.
 * Copyright (C) 2008-2018 UniPro <ugene@unipro.ru>
 * http://ugene.net
 *
 * This program is free software; you can redistribute it and/or
 * modify it under the terms of the GNU General Public License
 * as published by the Free Software Foundation; either version 2
 * of the License, or (at your option) any later version.
 *
 * This program is distributed in the hope that it will be useful,
 * but WITHOUT ANY WARRANTY; without even the implied warranty of
 * MERCHANTABILITY or FITNESS FOR A PARTICULAR PURPOSE. See the
 * GNU General Public License for more details.
 *
 * You should have received a copy of the GNU General Public License
 * along with this program; if not, write to the Free Software
 * Foundation, Inc., 51 Franklin Street, Fifth Floor, Boston,
 * MA 02110-1301, USA.
 */

#include <QFileInfo>

#include <U2Core/AppContext.h>
#include <U2Core/AppResources.h>
#include <U2Core/AppSettings.h>
#include <U2Core/BaseDocumentFormats.h>
#include <U2Core/Counter.h>
#include <U2Core/DataPathRegistry.h>
#include <U2Core/DocumentImport.h>
#include <U2Core/DocumentModel.h>
#include <U2Core/DocumentUtils.h>
#include <U2Core/FailTask.h>
#include <U2Core/FileAndDirectoryUtils.h>
#include <U2Core/GObject.h>
#include <U2Core/GObjectTypes.h>
#include <U2Core/GUrlUtils.h>
#include <U2Core/IOAdapter.h>
#include <U2Core/IOAdapterUtils.h>
#include <U2Core/L10n.h>
#include <U2Core/TaskSignalMapper.h>
#include <U2Core/U2OpStatusUtils.h>
#include <U2Core/U2SafePoints.h>

#include <U2Designer/DelegateEditors.h>

#include <U2Formats/BAMUtils.h>
#include <U2Formats/FastaFormat.h>
#include <U2Formats/FastqFormat.h>

#include <U2Lang/ActorPrototypeRegistry.h>
#include <U2Lang/ActorValidator.h>
#include <U2Lang/BaseActorCategories.h>
#include <U2Lang/BaseAttributes.h>
#include <U2Lang/BaseSlots.h>
#include <U2Lang/BaseTypes.h>
#include <U2Lang/IntegralBusModel.h>
#include <U2Lang/WorkflowEnv.h>
#include <U2Lang/WorkflowMonitor.h>

#include "ClassificationFilterWorker.h"
#include "NgsReadsClassificationPlugin.h"

namespace U2 {
namespace LocalWorkflow {

///////////////////////////////////////////////////////////////
//ClassificationFilter
const QString ClassificationFilterWorkerFactory::ACTOR_ID("classification-filter");

static const QString INPUT_PORT("in");
//static const QString PAIRED_INPUT_PORT = "in2";
//static const QString INPUT_SLOT_CLASSIFICATION = TaxonomySupport::TAXONOMY_CLASSIFICATION_SLOT().getId();

static const QString OUTPUT_PORT("out");
//static const QString OUTPUT_PORT2("out2");
static const QString OUTPUT_SLOT = BaseSlots::URL_SLOT().getId();

// Slots should be the same as in GetReadsListWorkerFactory
static const QString INPUT_SLOT = "reads-url1";
static const QString PAIRED_INPUT_SLOT = "reads-url2";

static const QString SAVE_UNSPECIFIC_SEQUENCES_ATTR_ID("save-unspecific-sequences");
static const QString TAXONOMY_RANK("taxonomy-rank");
static const QString SEQUENCING_READS("sequencing-reads");
static const QString TAXONS("tax-ids");

static const QString SINGLE_END("single-end");
static const QString PAIRED_END("paired-end");

//const QString ClassificationFilterSettings::SPECIES("species");
//const QString ClassificationFilterSettings::GENUS("genus");
//const QString ClassificationFilterSettings::FAMILY("family");
//const QString ClassificationFilterSettings::ORDER("order");
//const QString ClassificationFilterSettings::CLASS("class");
//const QString ClassificationFilterSettings::PHYLUM("phylum");



QString ClassificationFilterPrompter::composeRichDoc() {
    return tr("Put input sequences that belong to the specified taxonomic group(s) to separate file(s).");
}

class ClassificationFilterValidator : public ActorValidator {
public:
    bool validate(const Actor *actor, ProblemList &problemList, const QMap<QString, QString> &) const;

private:
    bool validateSlots(const Actor *actor, ProblemList &problemList) const;
    bool validateParameters(const Actor *actor, ProblemList &problemList) const;
};

bool ClassificationFilterValidator::validate(const Actor *actor, ProblemList &problemList, const QMap<QString, QString> &) const {
    bool result = validateSlots(actor, problemList);
    result &= validateParameters(actor, problemList);
    return result;
}

bool ClassificationFilterValidator::validateSlots(const Actor *actor, ProblemList &problemList) const {
/*    const QString databaseUrl = actor->getParameter(DB_URL)->getAttributeValueWithoutScript<QString>();
    const bool doesDatabaseDirExist = QFileInfo(databaseUrl).exists();
    CHECK_EXT(doesDatabaseDirExist,
              problemList.append(Problem(ClassificationFilterPrompter::tr("The database folder doesn't exist: %1").arg(databaseUrl), actor->getId())),
              false);

    const QStringList files = QStringList() << "targets.txt" << ".custom.fileToAccssnTaxID" << ".custom.fileToTaxIDs";

    QStringList missedFiles;
    foreach (const QString &file, files) {
        QString f = databaseUrl + "/" + file;
        if (!QFileInfo(f).exists()) {
            missedFiles << f;
        }
    }

    foreach (const QString &missedFile, missedFiles) {
        problemList.append(Problem(ClassificationFilterPrompter::tr("The mandatory database file doesn't exist: %1").arg(missedFile), actor->getId()));
    }
    CHECK(missedFiles.isEmpty(), false);
*/
    bool res = true;

    Attribute *attr = actor->getParameter(SEQUENCING_READS);
    QString attrName = attr->getAttributeValueWithoutScript<QString>();
    const bool paired = attrName == PAIRED_END;
    Port* inputPort = actor->getPort(INPUT_PORT);
    IntegralBusPort* input = qobject_cast<IntegralBusPort*>(inputPort);
    SAFE_POINT(NULL != input, QString("Port with id '%1' is NULL").arg(INPUT_PORT), false);

    QList<Actor*> producers = input->getProducers(INPUT_SLOT);
    if (producers.isEmpty()) {
        res = false;
        problemList.append(Problem(ClassificationFilterPrompter::tr("The mandatory \"Input URL 1\" slot is not connected."), actor->getId()));
    }

    if (paired) {
        QList<Actor*> producers = input->getProducers(PAIRED_INPUT_SLOT);
        if (producers.isEmpty()) {
            res = false;
            problemList.append(Problem(ClassificationFilterPrompter::tr("The mandatory \"Input URL 2\" slot is not connected."), actor->getId()));
        }
    }

    return res;
}

bool ClassificationFilterValidator::validateParameters(const Actor *actor, ProblemList &problemList) const {
    const bool saveUnspecificSequences = actor->getParameter(SAVE_UNSPECIFIC_SEQUENCES_ATTR_ID)->getAttributeValueWithoutScript<bool>();

    const QStringList taxonsTokens = actor->getParameter(TAXONS)->getAttributeValueWithoutScript<QString>().split(";", QString::SkipEmptyParts);
    QSet<TaxID> taxons;
    foreach (const QString &idStr, taxonsTokens) {
        bool OK = true;
        TaxID id = idStr.toInt(&OK);
        if (OK) {
            taxons.insert(id);
        } else {
            problemList << Problem(ClassificationFilterPrompter::tr("Invalid taxon ID: %1").arg(idStr), actor->getId());
            return false;
        }
    }

    if (!saveUnspecificSequences && taxons.isEmpty()) {
        problemList << Problem(ClassificationFilterPrompter::tr("Set \"%1\" to \"True\" or select a taxon in \"%2\".")
                               .arg(actor->getParameter(SAVE_UNSPECIFIC_SEQUENCES_ATTR_ID)->getDisplayName())
                               .arg(actor->getParameter(TAXONS)->getDisplayName()), actor->getId());
        return false;
    }

    return true;
}

/************************************************************************/
/* ClassificationFilterWorkerFactory */
/************************************************************************/
void ClassificationFilterWorkerFactory::init() {

    Descriptor desc( ACTOR_ID, ClassificationFilterWorker::tr("Filter by Classification"),
        ClassificationFilterWorker::tr("The filter takes files with NGS reads or scaffolds, classified by one of the tools: "
                                       "Kraken, CLARK, DIAMOND, WEVOTE. For each input file it outputs a file with unspecific "
                                       "sequences (i.e. sequences not classified by the tools, taxID = 0) and/or one or several "
                                       "files with sequences that belong to specific taxonomic group(s).") );

    QList<PortDescriptor*> p;
    {
        Descriptor inD(INPUT_PORT, ClassificationFilterWorker::tr("Input sequences and tax IDs"),
                       ClassificationFilterWorker::tr("The following input should be provided: <ul>"
                                                      "<li>URL(s) to FASTQ or FASTA file(s)."
                                                      "<li>Corresponding taxonomy classification of sequences in the files."
                                                      "</ul>"
                                                      "To process single-end reads or scaffolds, pass the URL(s) to  the \"Input URL 1\" slot.<br><br>"
                                                      "To process paired-end reads, pass the URL(s) to files with the \"left\" and \"right\" reads to the \"Input URL 1\" and \"Input URL 2\" slots correspondingly.<br><br>"
                                                      "The taxonomy classification data are received by one of the classification tools (Kraken, CLARK, or DIAMOND) and should correspond to the input files."
                ));
//        Descriptor inD2(PAIRED_INPUT_PORT, ClassificationFilterWorker::tr("Input sequences 2"), ClassificationFilterWorker::tr("URL(s) to FASTQ or FASTA file(s) should be provided."
//                    "<br>The port is used, if paired-end sequencing was done. The input files should contain the \"right\" reads (see \"Input data\" parameter of the element)."));
        Descriptor outD(OUTPUT_PORT, ClassificationFilterWorker::tr("Output File(s)"),
                        ClassificationFilterWorker::tr("The port outputs URLs to files with NGS reads, classified by taxon IDs: one file per each specified taxon ID per each input file (or pair of files in case of PE reads).\n\n"
                                                       "Either one (for SE reads or scaffolds) or two (for PE reads) output slots are used depending on the input data.\n\n"
                                                       "See also the \"Input data\" parameter of the element."));

//        Descriptor outD2(OUTPUT_PORT2, ClassificationFilterWorker::tr("Output sequences 2"),
//                        ClassificationFilterWorker::tr("URL(s) to the filtered FASTQ or FASTA file(s). The files contain \"right\" reads in case of paired-end sequencing (see \"Input data\" parameter of the element)."));

        Descriptor inSlot1Descriptor(INPUT_SLOT, ClassificationFilterWorker::tr("Input URL 1"), ClassificationFilterWorker::tr("Input URL 1."));
        Descriptor inSlot2Descriptor(PAIRED_INPUT_SLOT, ClassificationFilterWorker::tr("Input URL 2"), ClassificationFilterWorker::tr("Input URL 2."));

        QMap<Descriptor, DataTypePtr> inM;
        inM[inSlot1Descriptor] = BaseTypes::STRING_TYPE();
        inM[inSlot2Descriptor] = BaseTypes::STRING_TYPE();
        inM[TaxonomySupport::TAXONOMY_CLASSIFICATION_SLOT()] = TaxonomySupport::TAXONOMY_CLASSIFICATION_TYPE();
        p << new PortDescriptor(inD, DataTypePtr(new MapDataType("filter.input", inM)), true);

        Descriptor outSlot1Descriptor(INPUT_SLOT, ClassificationFilterWorker::tr("Output URL 1"), ClassificationFilterWorker::tr("Output URL 1."));
        Descriptor outSlot2Descriptor(PAIRED_INPUT_SLOT, ClassificationFilterWorker::tr("Output URL 2"), ClassificationFilterWorker::tr("Output URL 2."));

        QMap<Descriptor, DataTypePtr> outM;
        //outM[Descriptor(OUTPUT_SLOT, ClassificationFilterWorker::tr("Output URL(s)"), ClassificationFilterWorker::tr("Output URL(s)"))] = BaseTypes::STRING_TYPE();
        outM[outSlot1Descriptor] = BaseTypes::STRING_TYPE();
        outM[outSlot2Descriptor] = BaseTypes::STRING_TYPE();
        p << new PortDescriptor(outD, DataTypePtr(new MapDataType("filter.output-url", outM)), false, true);
        //p << new PortDescriptor(outD2, DataTypePtr(new MapDataType("filter.output-url", outM)), false, true);
    }

    QList<Attribute*> a;
    {
        Descriptor saveUnspecificSequencesDescription(SAVE_UNSPECIFIC_SEQUENCES_ATTR_ID, ClassificationFilterWorker::tr("Save unspecific sequences"),
            ClassificationFilterWorker::tr("Select \"True\" to put all unspecific input sequences (i. e. sequences with tax ID = 0) into a separate file.<br>"
                                           "Select \"False\" to skip unspecific sequences. At least one specific taxon should be selected in the \"Save sequences with taxID\" parameter in this case."));

//        Descriptor rank(TAXONOMY_RANK, ClassificationFilterWorker::tr("Taxonomy rank"),
//            ClassificationFilterWorker::tr("Set the taxonomy rank for the filtering."));

        Descriptor sequencingReadsDesc(SEQUENCING_READS, ClassificationFilterWorker::tr("Input data"),
                                             ClassificationFilterWorker::tr("To filter single-end (SE) reads or scaffolds, received by reads de novo assembly, set this parameter to \"SE reads or scaffolds\". Use the \"Input URL 1\" slot of the input port.<br><br>"
                                                                            "To filter paired-end (PE) reads, set the value to \"PE reads\". Use the \"\"Input URL 1\" and \"Input URL 2\" slots of the input port to input the NGS reads data.<br><br>"
                                                                            "Also, input the classification data, received from Kraken, CLARK, or DIAMOND, to the \"Taxonomy classification data\" input slot.<br><br>"
                                                                            "Either one or two slots of the output port are used depending on the input data."));

        Descriptor saveSequencesWithTaxidDescription(TAXONS, ClassificationFilterWorker::tr("Save sequences with taxID"),
            ClassificationFilterWorker::tr("Select a taxID to put all sequences that belong to this taxonomic group "
                                           "(i. e. the specified taxID and all children in the taxonomy tree) into a separate file."));

        Attribute *sequencingReadsAttribute = new Attribute(sequencingReadsDesc, BaseTypes::STRING_TYPE(), false, SINGLE_END);
<<<<<<< HEAD
        sequencingReadsAttribute->addSlotRelation(SlotRelationDescriptor(INPUT_PORT, GetReadsListWorkerFactory::PE_SLOT().getId(), QVariantList() << PAIRED_END));
        sequencingReadsAttribute->addSlotRelation(SlotRelationDescriptor(OUTPUT_PORT, GetReadsListWorkerFactory::PE_SLOT().getId(), QVariantList() << PAIRED_END));
=======
        sequencingReadsAttribute->addSlotRelation(SlotRelationDescriptor(INPUT_PORT, PAIRED_INPUT_SLOT, QVariantList() << PAIRED_END));
>>>>>>> a64834dd
        a << sequencingReadsAttribute;
//        a << new Attribute( rank, BaseTypes::STRING_TYPE(), false, ClassificationFilterSettings::SPECIES);
        a << new Attribute(saveUnspecificSequencesDescription, BaseTypes::BOOL_TYPE(), false, true);
        a << new Attribute(saveSequencesWithTaxidDescription, BaseTypes::STRING_TYPE());
    }

    QMap<QString, PropertyDelegate*> delegates;
    {
        QVariantMap sequencingReadsMap;
        sequencingReadsMap[ClassificationFilterWorker::tr("SE reads or scaffolds")] = SINGLE_END;
        sequencingReadsMap[ClassificationFilterWorker::tr("PE reads")] = PAIRED_END;
        delegates[SEQUENCING_READS] = new ComboBoxDelegate(sequencingReadsMap);

//        QVariantMap rankMap;
//        rankMap[ClassificationFilterWorker::tr("Species")] = ClassificationFilterSettings::SPECIES;
//        rankMap[ClassificationFilterWorker::tr("Genus")] = ClassificationFilterSettings::GENUS;
//        rankMap[ClassificationFilterWorker::tr("Family")] = ClassificationFilterSettings::FAMILY;
//        rankMap[ClassificationFilterWorker::tr("Order")] = ClassificationFilterSettings::ORDER;
//        rankMap[ClassificationFilterWorker::tr("Class")] = ClassificationFilterSettings::CLASS;
//        rankMap[ClassificationFilterWorker::tr("Phylum")] = ClassificationFilterSettings::PHYLUM;
//        delegates[TAXONOMY_RANK] = new ComboBoxDelegate(rankMap);

        delegates[SAVE_UNSPECIFIC_SEQUENCES_ATTR_ID] = new ComboBoxWithBoolsDelegate();
        delegates[TAXONS] = new TaxonomyDelegate();
    }

    ActorPrototype* proto = new IntegralBusActorPrototype(desc, p, a);
    proto->setEditor(new DelegateEditor(delegates));
    proto->setPrompter(new ClassificationFilterPrompter());
    proto->setValidator(new ClassificationFilterValidator());

    WorkflowEnv::getProtoRegistry()->registerProto(NgsReadsClassificationPlugin::WORKFLOW_ELEMENTS_GROUP, proto);
    DomainFactory *localDomain = WorkflowEnv::getDomainRegistry()->getById(LocalDomainFactory::ID);
    localDomain->registerEntry(new ClassificationFilterWorkerFactory());
}

void ClassificationFilterWorkerFactory::cleanup() {
    delete WorkflowEnv::getProtoRegistry()->unregisterProto(ACTOR_ID);
    DomainFactory *localDomain = WorkflowEnv::getDomainRegistry()->getById(LocalDomainFactory::ID);
    delete localDomain->unregisterEntry(ACTOR_ID);
}


/************************************************************************/
/* ClassificationFilterWorker */
/************************************************************************/
ClassificationFilterWorker::ClassificationFilterWorker(Actor *a)
:BaseWorker(a, false), input(NULL), /*pairedOutput(NULL),*/ output(NULL)
{
}

void ClassificationFilterWorker::init() {
    input = ports.value(INPUT_PORT);
//    pairedOutput = ports.value(OUTPUT_PORT2);
    output = ports.value(OUTPUT_PORT);

    SAFE_POINT(NULL != input, QString("Port with id '%1' is NULL").arg(INPUT_PORT), );
//    SAFE_POINT(NULL != pairedOutput, QString("Port with id '%1' is NULL").arg(OUTPUT_PORT2), );
    SAFE_POINT(NULL != output, QString("Port with id '%1' is NULL").arg(OUTPUT_PORT), );

    output->addComplement(input);
    input->addComplement(output);
    //FIXME pairedOutput looses complement context

    cfg.paired = (getValue<QString>(SEQUENCING_READS) == PAIRED_END);
//    cfg.rank = getValue<QString>(TAXONOMY_RANK);

    cfg.saveUnspecificSequences = getValue<bool>(SAVE_UNSPECIFIC_SEQUENCES_ATTR_ID);

    QStringList taxons = getValue<QString>(TAXONS).split(";", QString::SkipEmptyParts);
    foreach (const QString &idStr, taxons) {
        bool OK = true;
        TaxID id = idStr.toInt(&OK);
        if (OK) {
            cfg.taxons.insert(id);
        } else {
            reportError(tr("Invalid taxon ID: %1").arg(idStr));
            return;
        }
    }
    if (!cfg.saveUnspecificSequences && cfg.taxons.isEmpty()) {
        reportError(tr("Set \"%1\" to \"True\" or select a taxon in \"%2\".")
                    .arg(getActor()->getParameter(SAVE_UNSPECIFIC_SEQUENCES_ATTR_ID)->getDisplayName())
                    .arg(getActor()->getParameter(TAXONS)->getDisplayName()));
        return;
    }
    algoLog.trace(QString("Filter taxa num: %1").arg(cfg.taxons.size()));
    //TODO validate ids relations

    cfg.workingDir = FileAndDirectoryUtils::createWorkingDir(context->workingDir(), FileAndDirectoryUtils::WORKFLOW_INTERNAL, "", context->workingDir());
}

Task * ClassificationFilterWorker::tick() {
    if (input->hasMessage()) {
        const Message message = getMessageAndSetupScriptValues(input);

        QVariantMap data = message.getData().toMap();
        QString readsUrl = data[INPUT_SLOT].toString();
        QString pairedReadsUrl = data[PAIRED_INPUT_SLOT].toString();
        TaxonomyClassificationResult tax = data[TaxonomySupport::TAXONOMY_CLASSIFICATION_SLOT().getId()/*INPUT_SLOT_CLASSIFICATION*/].value<U2::LocalWorkflow::TaxonomyClassificationResult>();

        if (cfg.paired && pairedReadsUrl.isEmpty()) {
            return new FailTask(tr("No paired read provided"));
        }

        ClassificationFilterTask *task = new ClassificationFilterTask(cfg, readsUrl, pairedReadsUrl, tax);
        connect(new TaskSignalMapper(task), SIGNAL(si_taskFinished(Task *)), SLOT(sl_taskFinished(Task *)));
        return task;
    }

    if (input->isEnded()) {
        setDone();
        algoLog.info("Filter worker is done as input has ended");
        output->setEnded();
//        pairedOutput->setEnded();
    }

    return NULL;
}

void ClassificationFilterWorker::sl_taskFinished(Task *t) {
    ClassificationFilterTask *task = qobject_cast<ClassificationFilterTask *>(t);
    SAFE_POINT(NULL != task, "Invalid task is encountered", );
    if (!task->isFinished() || task->hasError() || task->isCanceled()) {
        return;
    }
    if (cfg.paired && task->getSeUrls().size() != task->getPeUrls().size()) {
        reportError("Internal Error, mis-paired read files produced!!!");
    }

    QStringListIterator it1(task->getSeUrls());
    QStringListIterator it2(task->getPeUrls());
    while (it1.hasNext()) {
        {
            QVariantMap m;
            const QString url = it1.next();
            algoLog.trace(QString("Classification filter produced SE: %1").arg(url));
            m[INPUT_SLOT] = url;
//            QString datasetName = "Dataset 1"; //TODO use input url or dataset name???
//            m[BaseSlots::DATASET_SLOT().getId()] = datasetName;
//            MessageMetadata metadata(url, datasetName);
//            context->getMetadataStorage().put(metadata);
            context->getMonitor()->addOutputFile(url, getActor()->getId());
            if (cfg.paired && it2.hasNext()) {
//                QVariantMap m;
                const QString url = it2.next();
                QString datasetName = "Dataset 1"; //TODO use input url or dataset name???
                m[PAIRED_INPUT_SLOT] = url;
//                m[BaseSlots::DATASET_SLOT().getId()] = datasetName;
//                MessageMetadata metadata(url, datasetName);
//                context->getMetadataStorage().put(metadata);
//                pairedOutput->put(Message(output->getBusType(), m, metadata.getId()));
                context->getMonitor()->addOutputFile(url, getActor()->getId());
                algoLog.trace(QString("Classification filter produced PE: %1").arg(url));
            }
            output->put(Message(output->getBusType(), m/*, metadata.getId()*/));
        }
    }

    const QMap<QString, TaxID> &found = task->getFoundIDs();
    foreach (QString inputFile, found.uniqueKeys()) {
        QList<TaxID> ids = found.values(inputFile);
        if (cfg.taxons.size() != ids.size()) {
            foreach (const TaxID &id, cfg.taxons) {
                if (!ids.contains(id)) {
                    QString taxName = TaxonomyTree::getInstance()->getName(id);
                    QString msg;
                    if (cfg.paired) {
                        QStringList pair = inputFile.split(";");
                        msg = tr("There are no sequences that belong to taxon ‘%1 (ID: %2)’"
                                 " in the input ‘%3’ and ‘%4’ files.").arg(taxName).arg(id).arg(pair.first()).arg(pair.last());
                    } else {
                        msg = tr("There are no sequences that belong to taxon ‘%1 (ID: %2)’ "
                                 "in the input ‘%3’ file.").arg(taxName).arg(id).arg(inputFile);
                    }
                    algoLog.info(msg);
                    monitor()->addInfo(msg, getActorId(), Problem::U2_INFO);
                }
            }
        }
    }

    if (task->hasMissed()) {
        QString dashboardMsg = tr("Some input sequences have been skipped, as there was no classification data for them. See log for details.");
        monitor()->addInfo(dashboardMsg, getActorId(), Problem::U2_WARNING);
    }
}

ClassificationFilterTask::ClassificationFilterTask(const ClassificationFilterSettings &settings, const QString &readsUrl, const QString &pairedReadsUrl, const TaxonomyClassificationResult &report)
    : Task(tr("Filter classified reads"), TaskFlag_None),
      cfg(settings), readsUrl(readsUrl), pairedReadsUrl(pairedReadsUrl), report(report), missed(false)
{
    GCOUNTER(cvar, tvar, "ClassificationFilterTask");

    SAFE_POINT_EXT(!readsUrl.isEmpty(), setError("Reads URL is empty"), );
    SAFE_POINT_EXT(!cfg.paired || !pairedReadsUrl.isEmpty(), setError("Classification report URL is empty"), );
    SAFE_POINT_EXT(cfg.saveUnspecificSequences || !cfg.taxons.isEmpty(), setError("Taxon filter is empty"), );
    SAFE_POINT_EXT(!settings.workingDir.isEmpty(), setError("Working dir is not specified"), );
}

static QString composeOutputName(GUrl input, QString suffix, QString dir) {
    QString ext = input.fileName();
    QString prefix = GUrlUtils::getUncompressedCompleteBaseName(ext);
    ext = ext.right(ext.size() - prefix.size());
    return QString("%1/%2_taxid%3%4").arg(dir).arg(prefix).arg(suffix).arg(ext);
}

void ClassificationFilterTask::run()
{

    StreamSequenceReader reader, pairedReader;
    if (!reader.init(QStringList(readsUrl))){
        stateInfo.setError(reader.getErrorMessage());
        return;
    }
    if (cfg.paired && !pairedReader.init(QStringList(pairedReadsUrl))){
        stateInfo.setError(pairedReader.getErrorMessage());
        return;
    }

    algoLog.trace(QString("Going to filter file: %1").arg(readsUrl));

    dir = GUrlUtils::createDirectory(cfg.workingDir + "filter", "_", stateInfo);
    CHECK_OP(stateInfo, );

    while(reader.hasNext()) {
        CHECK_OP(stateInfo, );

        DNASequence *seq = reader.getNextSequenceObject(), *pairedSeq;
        algoLog.trace(QString("Got seq: %1").arg(seq->getName()));
        if (cfg.paired) {
            if (!pairedReader.hasNext()) {
                stateInfo.setError(tr("Missing pair read for '%1', input files: %2 and %3.").arg(seq->getName()).arg(readsUrl).arg(pairedReadsUrl));
                return;
            }
            pairedSeq = pairedReader.getNextSequenceObject();
//            if (seq->getName() != pairedSeq->getName()) {
//                stateInfo.setError(tr("Missing pair read for '%1', input files: %2 and %3.").arg(seq->getName()).arg(readsUrl).arg(pairedReadsUrl));
//                return;
//            }
        }
        QString fName = reader.getIO()->getURL().fileName();
        if (cfg.paired) {
            fName += ";" + pairedReader.getIO()->getURL().fileName();
        }
        QString suffix = filter(seq, fName);
        algoLog.trace(QString("Filter result: %1").arg(suffix));
        if (!suffix.isEmpty()) {
            QString name = composeOutputName(reader.getIO()->getURL(), suffix, dir);
            if (write(seq, name, reader) && !seUrls.contains(name)) {
                seUrls << name;
            }
            if (cfg.paired) {
                QString peName = composeOutputName(pairedReader.getIO()->getURL(), suffix, dir);
                if (write(pairedSeq, peName, pairedReader)&& !peUrls.contains(peName)) {
                    peUrls << peName;
                }
            }
        }
    }
}

QString ClassificationFilterTask::filter(DNASequence *seq, QString inputName)
{
    QString seqName = seq->getName().split(QRegExp("\\s+")).first();
    TaxID id = report.value(seqName, TaxonomyTree::UNDEFINED_ID);
    if (id == TaxonomyTree::UNDEFINED_ID) {
            algoLog.info(tr("Warning: classification result for the ‘%1’ (from '%2') hasn’t been found.").arg(seq->getName()).arg(inputName));
            missed = true;
    } else if (id != TaxonomyTree::UNCLASSIFIED_ID) {
        id = TaxonomyTree::getInstance()->match(id, cfg.taxons);
        if (id != TaxonomyTree::UNDEFINED_ID) {
            foundIDs.insertMulti(inputName, id);
            QString taxName = TaxonomyTree::getInstance()->getName(id);
            return QString("%1_%2").arg(id).arg(GUrlUtils::fixFileName(taxName));
        }
        foundIDs.insertMulti(inputName, 0); // save anyway to track inputs for dashboard
    } else {
        // Unclassified
        foundIDs.insertMulti(inputName, 0); // save anyway to track inputs for dashboard
        if (cfg.saveUnspecificSequences) {
            return QString("0_unclassified");
        }
    }
    return QString();
}

bool ClassificationFilterTask::write(DNASequence *seq, QString fileName, const StreamSequenceReader &original)
{
    DocumentFormat *format = original.getFormat();
    if (format->getFormatId() != BaseDocumentFormats::FASTA && format->getFormatId() != BaseDocumentFormats::FASTQ) {
        setError(tr("Format %1 is not supported by this task.").arg(format->getFormatName()));
        return false;
    }

    IOAdapter* io = original.getIO()->getFactory()->createIOAdapter();
    if (!io->open(fileName, IOAdapterMode_Append)) {
        algoLog.error(tr("Failed writing sequence to ‘%1’.").arg(fileName));
        return false;
    }
    if (format->getFormatId() == BaseDocumentFormats::FASTA) {
        FastaFormat *fasta = qobject_cast<FastaFormat*>(format);
        fasta->storeSequence(*seq, io, stateInfo);
        //if (stateInfo.hasError())
    } else if (format->getFormatId() == BaseDocumentFormats::FASTQ) {
        QString err = tr("Failed writing sequence to ‘%1’.").arg(io->getURL().getURLString());
        FastqFormat::writeEntry(seq->getName(), *seq, io, err, stateInfo, false);
    }
    io->close();
    delete io;
    return true;
}

ClassificationFilterSettings::ClassificationFilterSettings()
    : /*rank(ClassificationFilterSettings::SPECIES),*/ saveUnspecificSequences(false), paired(false)
{
}

} //LocalWorkflow
} //U2<|MERGE_RESOLUTION|>--- conflicted
+++ resolved
@@ -69,16 +69,15 @@
 const QString ClassificationFilterWorkerFactory::ACTOR_ID("classification-filter");
 
 static const QString INPUT_PORT("in");
-//static const QString PAIRED_INPUT_PORT = "in2";
-//static const QString INPUT_SLOT_CLASSIFICATION = TaxonomySupport::TAXONOMY_CLASSIFICATION_SLOT().getId();
-
 static const QString OUTPUT_PORT("out");
-//static const QString OUTPUT_PORT2("out2");
-static const QString OUTPUT_SLOT = BaseSlots::URL_SLOT().getId();
 
 // Slots should be the same as in GetReadsListWorkerFactory
 static const QString INPUT_SLOT = "reads-url1";
 static const QString PAIRED_INPUT_SLOT = "reads-url2";
+
+static const QString OUTPUT_SLOT = "reads-url1";
+static const QString PAIRED_OUTPUT_SLOT = "reads-url2";
+
 
 static const QString SAVE_UNSPECIFIC_SEQUENCES_ATTR_ID("save-unspecific-sequences");
 static const QString TAXONOMY_RANK("taxonomy-rank");
@@ -231,8 +230,8 @@
         inM[TaxonomySupport::TAXONOMY_CLASSIFICATION_SLOT()] = TaxonomySupport::TAXONOMY_CLASSIFICATION_TYPE();
         p << new PortDescriptor(inD, DataTypePtr(new MapDataType("filter.input", inM)), true);
 
-        Descriptor outSlot1Descriptor(INPUT_SLOT, ClassificationFilterWorker::tr("Output URL 1"), ClassificationFilterWorker::tr("Output URL 1."));
-        Descriptor outSlot2Descriptor(PAIRED_INPUT_SLOT, ClassificationFilterWorker::tr("Output URL 2"), ClassificationFilterWorker::tr("Output URL 2."));
+        Descriptor outSlot1Descriptor(OUTPUT_SLOT, ClassificationFilterWorker::tr("Output URL 1"), ClassificationFilterWorker::tr("Output URL 1."));
+        Descriptor outSlot2Descriptor(PAIRED_OUTPUT_SLOT, ClassificationFilterWorker::tr("Output URL 2"), ClassificationFilterWorker::tr("Output URL 2."));
 
         QMap<Descriptor, DataTypePtr> outM;
         //outM[Descriptor(OUTPUT_SLOT, ClassificationFilterWorker::tr("Output URL(s)"), ClassificationFilterWorker::tr("Output URL(s)"))] = BaseTypes::STRING_TYPE();
@@ -248,9 +247,6 @@
             ClassificationFilterWorker::tr("Select \"True\" to put all unspecific input sequences (i. e. sequences with tax ID = 0) into a separate file.<br>"
                                            "Select \"False\" to skip unspecific sequences. At least one specific taxon should be selected in the \"Save sequences with taxID\" parameter in this case."));
 
-//        Descriptor rank(TAXONOMY_RANK, ClassificationFilterWorker::tr("Taxonomy rank"),
-//            ClassificationFilterWorker::tr("Set the taxonomy rank for the filtering."));
-
         Descriptor sequencingReadsDesc(SEQUENCING_READS, ClassificationFilterWorker::tr("Input data"),
                                              ClassificationFilterWorker::tr("To filter single-end (SE) reads or scaffolds, received by reads de novo assembly, set this parameter to \"SE reads or scaffolds\". Use the \"Input URL 1\" slot of the input port.<br><br>"
                                                                             "To filter paired-end (PE) reads, set the value to \"PE reads\". Use the \"\"Input URL 1\" and \"Input URL 2\" slots of the input port to input the NGS reads data.<br><br>"
@@ -262,14 +258,11 @@
                                            "(i. e. the specified taxID and all children in the taxonomy tree) into a separate file."));
 
         Attribute *sequencingReadsAttribute = new Attribute(sequencingReadsDesc, BaseTypes::STRING_TYPE(), false, SINGLE_END);
-<<<<<<< HEAD
-        sequencingReadsAttribute->addSlotRelation(SlotRelationDescriptor(INPUT_PORT, GetReadsListWorkerFactory::PE_SLOT().getId(), QVariantList() << PAIRED_END));
-        sequencingReadsAttribute->addSlotRelation(SlotRelationDescriptor(OUTPUT_PORT, GetReadsListWorkerFactory::PE_SLOT().getId(), QVariantList() << PAIRED_END));
-=======
+
         sequencingReadsAttribute->addSlotRelation(SlotRelationDescriptor(INPUT_PORT, PAIRED_INPUT_SLOT, QVariantList() << PAIRED_END));
->>>>>>> a64834dd
+        sequencingReadsAttribute->addSlotRelation(SlotRelationDescriptor(OUTPUT_PORT, PAIRED_OUTPUT_SLOT, QVariantList() << PAIRED_END));
+
         a << sequencingReadsAttribute;
-//        a << new Attribute( rank, BaseTypes::STRING_TYPE(), false, ClassificationFilterSettings::SPECIES);
         a << new Attribute(saveUnspecificSequencesDescription, BaseTypes::BOOL_TYPE(), false, true);
         a << new Attribute(saveSequencesWithTaxidDescription, BaseTypes::STRING_TYPE());
     }
@@ -279,17 +272,8 @@
         QVariantMap sequencingReadsMap;
         sequencingReadsMap[ClassificationFilterWorker::tr("SE reads or scaffolds")] = SINGLE_END;
         sequencingReadsMap[ClassificationFilterWorker::tr("PE reads")] = PAIRED_END;
+
         delegates[SEQUENCING_READS] = new ComboBoxDelegate(sequencingReadsMap);
-
-//        QVariantMap rankMap;
-//        rankMap[ClassificationFilterWorker::tr("Species")] = ClassificationFilterSettings::SPECIES;
-//        rankMap[ClassificationFilterWorker::tr("Genus")] = ClassificationFilterSettings::GENUS;
-//        rankMap[ClassificationFilterWorker::tr("Family")] = ClassificationFilterSettings::FAMILY;
-//        rankMap[ClassificationFilterWorker::tr("Order")] = ClassificationFilterSettings::ORDER;
-//        rankMap[ClassificationFilterWorker::tr("Class")] = ClassificationFilterSettings::CLASS;
-//        rankMap[ClassificationFilterWorker::tr("Phylum")] = ClassificationFilterSettings::PHYLUM;
-//        delegates[TAXONOMY_RANK] = new ComboBoxDelegate(rankMap);
-
         delegates[SAVE_UNSPECIFIC_SEQUENCES_ATTR_ID] = new ComboBoxWithBoolsDelegate();
         delegates[TAXONS] = new TaxonomyDelegate();
     }
