--- conflicted
+++ resolved
@@ -120,11 +120,7 @@
 void SWAlgorithmADVContext::initViewContext(GObjectViewController* view) {
     auto av = qobject_cast<AnnotatedDNAView*>(view);
     assert(av != nullptr);
-<<<<<<< HEAD
-    auto a = new ADVGlobalAction(av, IconParameters("core", "sw.png"), tr("Find pattern [Smith-Waterman]..."), 15);
-=======
     auto a = new ADVGlobalAction(av, ":core/images/sw.png", tr("Find pattern [Smith-Waterman]..."), 15);
->>>>>>> b1d2ac07
     a->setObjectName("find_pattern_smith_waterman_action");
 
     a->setShortcut(QKeySequence(Qt::CTRL | Qt::SHIFT | Qt::Key_F));
