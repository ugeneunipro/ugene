--- conflicted
+++ resolved
@@ -25,8 +25,6 @@
 #include <U2Algorithm/SmithWatermanTaskFactory.h>
 
 #include <U2Designer/DelegateEditors.h>
-
-#include <U2Gui/GUIUtils.h>
 
 #include <U2Lang/QDScheme.h>
 #include <U2Lang/QueryDesignerRegistry.h>
@@ -72,13 +70,8 @@
 class SWQDActorFactory : public QDActorPrototype {
 public:
     SWQDActorFactory();
-<<<<<<< HEAD
-    QIcon getIcon() const {
-        return GUIUtils::getIconResource("core", "sw.png");
-=======
     QString getIconPath() const override {
         return ":core/images/sw.png";
->>>>>>> b1d2ac07
     }
     virtual QDActor* createInstance() const {
         return new QDSWActor(this);
