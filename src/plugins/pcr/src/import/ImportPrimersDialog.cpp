/**
 * UGENE - Integrated Bioinformatics Tools.
 * Copyright (C) 2008-2025 UniPro <ugene@unipro.ru>
 * http://ugene.net
 *
 * This program is free software; you can redistribute it and/or
 * modify it under the terms of the GNU General Public License
 * as published by the Free Software Foundation; either version 2
 * of the License, or (at your option) any later version.
 *
 * This program is distributed in the hope that it will be useful,
 * but WITHOUT ANY WARRANTY; without even the implied warranty of
 * MERCHANTABILITY or FITNESS FOR A PARTICULAR PURPOSE. See the
 * GNU General Public License for more details.
 *
 * You should have received a copy of the GNU General Public License
 * along with this program; if not, write to the Free Software
 * Foundation, Inc., 51 Franklin Street, Fifth Floor, Boston,
 * MA 02110-1301, USA.
 */

#include "ImportPrimersDialog.h"

#include <U2Core/AppContext.h>
#include <U2Core/FileFilters.h>
#include <U2Core/ProjectModel.h>
#include <U2Core/QObjectScopedPointer.h>
#include <U2Core/ServiceModel.h>
#include <U2Core/Task.h>
#include <U2Core/U2SafePoints.h>

#include <U2Gui/GUIUtils.h>
#include <U2Gui/HelpButton.h>
#include <U2Gui/LastUsedDirHelper.h>
#include <U2Gui/ProjectTreeItemSelectorDialog.h>
#include <U2Gui/ProjectUtils.h>
#include <U2Gui/U2FileDialog.h>

#include "ImportPrimerFromObjectTask.h"
#include "ImportPrimersFromFileTask.h"
#include "ImportPrimersFromFolderTask.h"
#include "ImportPrimersMultiTask.h"

namespace U2 {

ImportPrimersDialog::ImportPrimersDialog(QWidget* parent)
    : QDialog(parent) {
    setupUi(this);
    new HelpButton(this, buttonBox, "65930783");
    buttonBox->button(QDialogButtonBox::Ok)->setText(tr("Import"));
    buttonBox->button(QDialogButtonBox::Cancel)->setText(tr("Cancel"));
    pbAddObject->setEnabled(AppContext::getProject() != nullptr);

    ServiceRegistry* sr = AppContext::getServiceRegistry();
    connect(sr, &ServiceRegistry::si_serviceStateChanged, this, [this](Service*, ServiceState) {
        pbAddObject->setEnabled(AppContext::getProject() != nullptr);
    });

    connectSignals();
    sl_updateState();
}

void ImportPrimersDialog::sl_updateState() {
    sl_selectionChanged();
    sl_contentChanged();
}

void ImportPrimersDialog::sl_addFileClicked() {
    LastUsedDirHelper dirHelper("ImportPrimersDialog");
    const QString filter = FileFilters::createFileFilterByObjectTypes({GObjectTypes::SEQUENCE});

    QStringList fileList = U2FileDialog::getOpenFileNames(this,
                                                          tr("Select primers to import"),
                                                          dirHelper.dir,
                                                          filter,
                                                          nullptr,
                                                          QFileDialog::DontConfirmOverwrite | QFileDialog::ReadOnly);
    CHECK(!fileList.isEmpty(), );
    dirHelper.url = QFileInfo(fileList.last()).absoluteFilePath();

    for (const QString& filePath : qAsConst(fileList)) {
        auto item = new QListWidgetItem(GUIUtils::getIconResource("core", "document.png").pixmap(16, 16), filePath);
        item2file.insert(item, filePath);
        lwFiles->addItem(item);
    }
}

void ImportPrimersDialog::sl_removeFileClicked() {
    foreach (QListWidgetItem* item, lwFiles->selectedItems()) {
        item2file.remove(item);
        delete item;
    }
}

void ImportPrimersDialog::sl_addObjectClicked() {
    ProjectTreeControllerModeSettings settings = prepareProjectItemsSelectionSettings();
    QList<Folder> folders;
    QList<GObject*> objects;
    ProjectTreeItemSelectorDialog::selectObjectsAndFolders(settings, this, folders, objects);

    foreach (const Folder& folder, folders) {
        auto item = new QListWidgetItem(GUIUtils::getIconResource("U2Designer", "directory.png").pixmap(16, 16), folder.getFolderPath());
        item2folder.insert(item, folder);
        lwObjects->addItem(item);
    }

    foreach (GObject* object, objects) {
<<<<<<< HEAD
        auto icon = GUIUtils::getIconResource(GObjectTypes::getTypeInfo(object->getGObjectType()).iconParameters);
=======
        auto icon = GUIUtils::getThemedIcon(GObjectTypes::getTypeInfo(object->getGObjectType()).iconPath);
>>>>>>> b1d2ac07
        auto item = new QListWidgetItem(icon, object->getDocument()->getName() + ": " + object->getGObjectName());
        item2object.insert(item, object);
        lwObjects->addItem(item);
    }
}

void ImportPrimersDialog::sl_removeObjectClicked() {
    foreach (QListWidgetItem* item, lwObjects->selectedItems()) {
        item2folder.remove(item);
        item2object.remove(item);
        delete item;
    }
}

void ImportPrimersDialog::sl_selectionChanged() {
    pbRemoveFile->setEnabled(!lwFiles->selectedItems().isEmpty());
    pbRemoveObject->setEnabled(!lwObjects->selectedItems().isEmpty());
}

void ImportPrimersDialog::sl_contentChanged() {
    buttonBox->button(QDialogButtonBox::Ok)->setEnabled(lwFiles->count() > 0 || lwObjects->count() > 0);
}

void ImportPrimersDialog::accept() {
    QList<Task*> tasks;
    for (const QString& filePath : qAsConst(item2file)) {
        tasks << new ImportPrimersFromFileTask(filePath);
    }
    for (GObject* object : item2object) {
        tasks << new ImportPrimerFromObjectTask(object);
    }
    if (!tasks.isEmpty()) {
        AppContext::getTaskScheduler()->registerTopLevelTask(new ImportPrimersMultiTask(tasks));
    }

    QDialog::accept();
}

void ImportPrimersDialog::connectSignals() {
    connect(pbAddFile, SIGNAL(clicked()), SLOT(sl_addFileClicked()));
    connect(pbRemoveFile, SIGNAL(clicked()), SLOT(sl_removeFileClicked()));
    connect(pbAddObject, SIGNAL(clicked()), SLOT(sl_addObjectClicked()));
    connect(pbRemoveObject, SIGNAL(clicked()), SLOT(sl_removeObjectClicked()));
    connect(lwFiles, SIGNAL(itemSelectionChanged()), SLOT(sl_selectionChanged()));
    connect(lwObjects, SIGNAL(itemSelectionChanged()), SLOT(sl_selectionChanged()));
    connect(lwFiles->model(), SIGNAL(rowsInserted(const QModelIndex&, int, int)), SLOT(sl_contentChanged()));
    connect(lwFiles->model(), SIGNAL(rowsRemoved(const QModelIndex&, int, int)), SLOT(sl_contentChanged()));
    connect(lwObjects->model(), SIGNAL(rowsInserted(const QModelIndex&, int, int)), SLOT(sl_contentChanged()));
    connect(lwObjects->model(), SIGNAL(rowsRemoved(const QModelIndex&, int, int)), SLOT(sl_contentChanged()));
}

ProjectTreeControllerModeSettings ImportPrimersDialog::prepareProjectItemsSelectionSettings() const {
    ProjectTreeControllerModeSettings settings;
    settings.objectTypesToShow.insert(GObjectTypes::SEQUENCE);
    return settings;
}

}  // namespace U2<|MERGE_RESOLUTION|>--- conflicted
+++ resolved
@@ -79,7 +79,7 @@
     dirHelper.url = QFileInfo(fileList.last()).absoluteFilePath();
 
     for (const QString& filePath : qAsConst(fileList)) {
-        auto item = new QListWidgetItem(GUIUtils::getIconResource("core", "document.png").pixmap(16, 16), filePath);
+        auto item = new QListWidgetItem(QIcon(":/core/images/document.png"), filePath);
         item2file.insert(item, filePath);
         lwFiles->addItem(item);
     }
@@ -99,17 +99,13 @@
     ProjectTreeItemSelectorDialog::selectObjectsAndFolders(settings, this, folders, objects);
 
     foreach (const Folder& folder, folders) {
-        auto item = new QListWidgetItem(GUIUtils::getIconResource("U2Designer", "directory.png").pixmap(16, 16), folder.getFolderPath());
+        auto item = new QListWidgetItem(QIcon(":U2Designer/images/directory.png"), folder.getFolderPath());
         item2folder.insert(item, folder);
         lwObjects->addItem(item);
     }
 
     foreach (GObject* object, objects) {
-<<<<<<< HEAD
-        auto icon = GUIUtils::getIconResource(GObjectTypes::getTypeInfo(object->getGObjectType()).iconParameters);
-=======
         auto icon = GUIUtils::getThemedIcon(GObjectTypes::getTypeInfo(object->getGObjectType()).iconPath);
->>>>>>> b1d2ac07
         auto item = new QListWidgetItem(icon, object->getDocument()->getName() + ": " + object->getGObjectName());
         item2object.insert(item, object);
         lwObjects->addItem(item);
