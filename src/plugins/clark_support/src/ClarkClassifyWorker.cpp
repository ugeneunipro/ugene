--- conflicted
+++ resolved
@@ -560,13 +560,9 @@
 
 QMap<QString, QString> ClarkLogParser::initWellKnownErrors() {
     QMap<QString, QString> result;
-<<<<<<< HEAD
-    result.insert("std::bad_alloc", QCoreApplication::translate("ClarkLogParser", "There is not enough memory (RAM) to execute CLARK."));
-    result.insert("Process crashed", QCoreApplication::translate("ClarkLogParser", "CLARK process crashed. It might happened because there is not enough memory (RAM) to complete the CLARK execution."));
-=======
     result.insert("std::bad_alloc", "There is not enough memory (RAM) to execute CLARK.");
     result.insert("Process crashed", "CLARK process crashed. It might happened because there is not enough memory (RAM) to complete the CLARK execution.");
->>>>>>> 03dae9a1
+
 
     return result;
 }
