/**
 * UGENE - Integrated Bioinformatics Tools.
 * Copyright (C) 2008-2018 UniPro <ugene@unipro.ru>
 * http://ugene.net
 *
 * This program is free software; you can redistribute it and/or
 * modify it under the terms of the GNU General Public License
 * as published by the Free Software Foundation; either version 2
 * of the License, or (at your option) any later version.
 *
 * This program is distributed in the hope that it will be useful,
 * but WITHOUT ANY WARRANTY; without even the implied warranty of
 * MERCHANTABILITY or FITNESS FOR A PARTICULAR PURPOSE. See the
 * GNU General Public License for more details.
 *
 * You should have received a copy of the GNU General Public License
 * along with this program; if not, write to the Free Software
 * Foundation, Inc., 51 Franklin Street, Fifth Floor, Boston,
 * MA 02110-1301, USA.
 */

#include <QListWidget>
#include <QDir>
#include <U2Core/global.h>
#include <U2Core/U2SafePoints.h>
#include "primitives/GTAction.h"
#include <drivers/GTKeyboardDriver.h>
#include "primitives/GTMenu.h"
#include <drivers/GTMouseDriver.h>
#include <primitives/GTWidget.h>
#include <base_dialogs/MessageBoxFiller.h>
#include "runnables/ugene/corelibs/U2Gui/EditConnectionDialogFiller.h"
#include "runnables/ugene/corelibs/U2Gui/ProjectTreeItemSelectorDialogFiller.h"
#include "runnables/ugene/corelibs/U2Gui/SharedConnectionsDialogFiller.h"
#include "runnables/ugene/plugins/workflow_designer/StartupDialogFiller.h"
#include "runnables/ugene/plugins/workflow_designer/WorkflowMetadialogFiller.h"

#include "GTDatabaseConfig.h"
#include "GTUtilsEscClicker.h"
#include "GTUtilsLog.h"
#include "GTUtilsMdi.h"
#include "GTUtilsTaskTreeView.h"
#include "GTUtilsWorkflowDesigner.h"

#include "GTTestsSharedDbWd.h"

namespace U2 {
namespace GUITest_common_scenarios_shared_db_wd {
using namespace HI;
namespace {

void createTestConnection(HI::GUITestOpStatus &os) {
    GTLogTracer lt;
    QString conName = "ugene_gui_test";
    {
        QList<SharedConnectionsDialogFiller::Action> actions;
        actions << SharedConnectionsDialogFiller::Action(SharedConnectionsDialogFiller::Action::ADD);
        actions << SharedConnectionsDialogFiller::Action(SharedConnectionsDialogFiller::Action::CLICK, conName);
        actions << SharedConnectionsDialogFiller::Action(SharedConnectionsDialogFiller::Action::CONNECT, conName);
        GTUtilsDialog::waitForDialog(os, new SharedConnectionsDialogFiller(os, actions));
    }
    {
        EditConnectionDialogFiller::Parameters params;
        params.connectionName = conName;
        GTUtilsDialog::waitForDialog(os, new EditConnectionDialogFiller(os, params, EditConnectionDialogFiller::FROM_SETTINGS));
    }

    CHECK_SET_ERR_RESULT(!lt.hasError(), "errors in log", );
}

}

GUI_TEST_CLASS_DEFINITION(read_gui_test_0001) {
    GTUtilsWorkflowDesigner::openWorkflowDesigner(os);
    GTUtilsWorkflowDesigner::addAlgorithm(os, "Read Sequence");

    createTestConnection(os);

    QSet<GObjectType> acceptableTypes;
    acceptableTypes << GObjectTypes::SEQUENCE;
    GTUtilsDialog::waitForDialog(os, new ProjectTreeItemSelectorDialogFiller(os, "ugene_gui_test", "et0001_sequence", acceptableTypes));

    QWidget *addFromDbButton = GTWidget::findWidget(os, "addFromDbButton");
    GTWidget::click(os, addFromDbButton);

    GTUtilsTaskTreeView::waitTaskFinished(os);
    GTGlobals::sleep();

    QListWidget *datasetList = qobject_cast<QListWidget *>(GTWidget::findWidget(os, "itemsArea"));
    CHECK_SET_ERR(NULL != datasetList, "Unable to find dataset list widget");

<<<<<<< HEAD
	CHECK_SET_ERR(1 == datasetList->count(), QString("Invalid dataset item count: expect %1, got %2").arg("1").arg(datasetList->count()));
=======
    CHECK_SET_ERR(1 == datasetList->count(), QString("Invalid dataset item count: expect %1, got %2").arg("1").arg(datasetList->count()));
>>>>>>> 6aad1d6a
    CHECK_SET_ERR("et0001_sequence" == datasetList->item(0)->text(), "Invalid dataset item name");
}

GUI_TEST_CLASS_DEFINITION(read_gui_test_0002) {
    GTUtilsWorkflowDesigner::openWorkflowDesigner(os);
    GTUtilsWorkflowDesigner::addAlgorithm(os, "Read Alignment");

    createTestConnection(os);

    QSet<GObjectType> acceptableTypes;
    acceptableTypes << GObjectTypes::MULTIPLE_SEQUENCE_ALIGNMENT;
    GTUtilsDialog::waitForDialog(os, new ProjectTreeItemSelectorDialogFiller(os, "ugene_gui_test", "et0003_alignment", acceptableTypes));

    QWidget *addFromDbButton = GTWidget::findWidget(os, "addFromDbButton");
    GTWidget::click(os, addFromDbButton);

    GTUtilsTaskTreeView::waitTaskFinished(os);
    GTGlobals::sleep();

    QListWidget *datasetList = qobject_cast<QListWidget *>(GTWidget::findWidget(os, "itemsArea"));
    CHECK_SET_ERR(NULL != datasetList, "Unable to find dataset list widget");

    CHECK_SET_ERR(1 == datasetList->count(), QString("Invalid dataset item count: expect %1, got %2").arg("1").arg(datasetList->count()));
    CHECK_SET_ERR("et0003_alignment" == datasetList->item(0)->text(), "Invalid dataset item name");
}

GUI_TEST_CLASS_DEFINITION(read_gui_test_0003) {
    GTUtilsWorkflowDesigner::openWorkflowDesigner(os);
    GTUtilsWorkflowDesigner::addAlgorithm(os, "Read Annotations");

    createTestConnection(os);

    QSet<GObjectType> acceptableTypes;
    acceptableTypes << GObjectTypes::ANNOTATION_TABLE;
    GTUtilsDialog::waitForDialog(os, new ProjectTreeItemSelectorDialogFiller(os, "ugene_gui_test", "et0002_features", acceptableTypes));

    QWidget *addFromDbButton = GTWidget::findWidget(os, "addFromDbButton");
    GTWidget::click(os, addFromDbButton);

    GTUtilsTaskTreeView::waitTaskFinished(os);
    GTGlobals::sleep();

    QListWidget *datasetList = qobject_cast<QListWidget *>(GTWidget::findWidget(os, "itemsArea"));
    CHECK_SET_ERR(NULL != datasetList, "Unable to find dataset list widget");

    CHECK_SET_ERR(1 == datasetList->count(), QString("Invalid dataset item count: expect %1, got %2").arg("1").arg(datasetList->count()));
    CHECK_SET_ERR("et0002_features" == datasetList->item(0)->text(), "Invalid dataset item name");
}

GUI_TEST_CLASS_DEFINITION(read_gui_test_0004) {
    GTUtilsWorkflowDesigner::openWorkflowDesigner(os);
    GTUtilsWorkflowDesigner::addAlgorithm(os, "Read Assembly");

    createTestConnection(os);

    QSet<GObjectType> acceptableTypes;
    acceptableTypes << GObjectTypes::ASSEMBLY;
    GTUtilsDialog::waitForDialog(os, new ProjectTreeItemSelectorDialogFiller(os, "ugene_gui_test", "et0004_assembly", acceptableTypes));

    QWidget *addFromDbButton = GTWidget::findWidget(os, "addFromDbButton");
    GTWidget::click(os, addFromDbButton);

    GTUtilsTaskTreeView::waitTaskFinished(os);
    GTGlobals::sleep();

    QListWidget *datasetList = qobject_cast<QListWidget *>(GTWidget::findWidget(os, "itemsArea"));
    CHECK_SET_ERR(NULL != datasetList, "Unable to find dataset list widget");

    CHECK_SET_ERR(1 == datasetList->count(), QString("Invalid dataset item count: expect %1, got %2").arg("1").arg(datasetList->count()));
    CHECK_SET_ERR("et0004_assembly" == datasetList->item(0)->text(), "Invalid dataset item name");
}

GUI_TEST_CLASS_DEFINITION(read_gui_test_0005) {
    GTUtilsWorkflowDesigner::openWorkflowDesigner(os);
    GTUtilsWorkflowDesigner::addAlgorithm(os, "Read Plain Text");

    createTestConnection(os);

    QSet<GObjectType> acceptableTypes;
    acceptableTypes << GObjectTypes::TEXT;
    GTUtilsDialog::waitForDialog(os, new ProjectTreeItemSelectorDialogFiller(os, "ugene_gui_test", "et0006_text", acceptableTypes));

    QWidget *addFromDbButton = GTWidget::findWidget(os, "addFromDbButton");
    GTWidget::click(os, addFromDbButton);

    GTUtilsTaskTreeView::waitTaskFinished(os);
    GTGlobals::sleep();

    QListWidget *datasetList = qobject_cast<QListWidget *>(GTWidget::findWidget(os, "itemsArea"));
    CHECK_SET_ERR(NULL != datasetList, "Unable to find dataset list widget");

    CHECK_SET_ERR(1 == datasetList->count(), QString("Invalid dataset item count: expect %1, got %2").arg("1").arg(datasetList->count()));
    CHECK_SET_ERR("et0006_text" == datasetList->item(0)->text(), "Invalid dataset item name");
}

GUI_TEST_CLASS_DEFINITION(read_gui_test_0006) {
    GTUtilsWorkflowDesigner::openWorkflowDesigner(os);
    GTUtilsWorkflowDesigner::addAlgorithm(os, "Read Variations");

    createTestConnection(os);

    QSet<GObjectType> acceptableTypes;
    acceptableTypes << GObjectTypes::VARIANT_TRACK;
    GTUtilsDialog::waitForDialog(os, new ProjectTreeItemSelectorDialogFiller(os, "ugene_gui_test", "et0005_variations", acceptableTypes));

    QWidget *addFromDbButton = GTWidget::findWidget(os, "addFromDbButton");
    GTWidget::click(os, addFromDbButton);

    GTUtilsTaskTreeView::waitTaskFinished(os);
    GTGlobals::sleep();

    QListWidget *datasetList = qobject_cast<QListWidget *>(GTWidget::findWidget(os, "itemsArea"));
    CHECK_SET_ERR(NULL != datasetList, "Unable to find dataset list widget");

    CHECK_SET_ERR(1 == datasetList->count(), QString("Invalid dataset item count: expect %1, got %2").arg("1").arg(datasetList->count()));
    CHECK_SET_ERR("et0005_variations" == datasetList->item(0)->text(), "Invalid dataset item name");
}

GUI_TEST_CLASS_DEFINITION(read_gui_neg_test_0007) {
    GTUtilsWorkflowDesigner::openWorkflowDesigner(os);
    GTUtilsWorkflowDesigner::addAlgorithm(os, "File List");

    QWidget *addFromDbButton = GTWidget::findWidget(os, "addFromDbButton");
    CHECK_SET_ERR(!addFromDbButton->isVisible(), "Unexpected button found");
}

GUI_TEST_CLASS_DEFINITION(read_gui_test_0008) {
    GTUtilsWorkflowDesigner::openWorkflowDesigner(os);
    GTUtilsWorkflowDesigner::addAlgorithm(os, "Read Alignment");

    createTestConnection(os);

    QSet<GObjectType> acceptableTypes;
    acceptableTypes << GObjectTypes::MULTIPLE_SEQUENCE_ALIGNMENT;
    GTUtilsDialog::waitForDialog(os, new ProjectTreeItemSelectorDialogFiller(os, "ugene_gui_test", "pt0005_COI", acceptableTypes));

    QWidget *addFromDbButton = GTWidget::findWidget(os, "addFromDbButton");
    GTWidget::click(os, addFromDbButton);

    GTUtilsTaskTreeView::waitTaskFinished(os);
    GTGlobals::sleep();

    GTUtilsDialog::waitForDialog(os, new ProjectTreeItemSelectorDialogFiller(os, "ugene_gui_test", "export_tests"));
    GTWidget::click(os, addFromDbButton);

    QListWidget *datasetList = qobject_cast<QListWidget *>(GTWidget::findWidget(os, "itemsArea"));
    CHECK_SET_ERR(NULL != datasetList, "Unable to find dataset list widget");

    CHECK_SET_ERR(2 == datasetList->count(), QString("Invalid dataset item count: expect %1, got %2").arg("2").arg(datasetList->count()));
    CHECK_SET_ERR("pt0005_COI" == datasetList->item(0)->text(), "Invalid dataset item name_1");
    CHECK_SET_ERR("export_tests" == datasetList->item(1)->text(), "Invalid dataset item name_2");
}

GUI_TEST_CLASS_DEFINITION(read_gui_test_0009) {
    GTUtilsWorkflowDesigner::openWorkflowDesigner(os);
    GTUtilsWorkflowDesigner::addAlgorithm(os, "Read Assembly");

    createTestConnection(os);

    GTUtilsDialog::waitForDialog(os, new ProjectTreeItemSelectorDialogFiller(os, "ugene_gui_test", "view_test_0003"));

    QWidget *addFromDbButton = GTWidget::findWidget(os, "addFromDbButton");
    GTWidget::click(os, addFromDbButton);

    GTUtilsTaskTreeView::waitTaskFinished(os);
    GTGlobals::sleep();

    GTUtilsWorkflowDesigner::setDatasetInputFile(os, testDir + "_common_data/ugenedb/Klebsislla.sort.bam.ugenedb");

    QSet<GObjectType> acceptableTypes;
    acceptableTypes << GObjectTypes::ASSEMBLY;
    GTUtilsDialog::waitForDialog(os, new ProjectTreeItemSelectorDialogFiller(os, "ugene_gui_test", "et0004_assembly", acceptableTypes));
    GTWidget::click(os, addFromDbButton);

<<<<<<< HEAD
	GTUtilsWorkflowDesigner::setDatasetInputFolder(os, QDir(testDir + "_common_data/bam").absolutePath());
=======
    GTUtilsWorkflowDesigner::setDatasetInputFolder(os, QDir(testDir + "_common_data/bam").absolutePath());
>>>>>>> 6aad1d6a

    QListWidget *datasetList = qobject_cast<QListWidget *>(GTWidget::findWidget(os, "itemsArea"));
    CHECK_SET_ERR(NULL != datasetList, "Unable to find dataset list widget");

    CHECK_SET_ERR(4 == datasetList->count(), QString("Invalid dataset item count: expect %1, got %2").arg("4").arg(datasetList->count()));
    CHECK_SET_ERR("view_test_0003" == datasetList->item(0)->text(), "Invalid dataset item name_1");
    CHECK_SET_ERR("Klebsislla.sort.bam.ugenedb" == datasetList->item(1)->text(), "Invalid dataset item name_2");
    CHECK_SET_ERR("et0004_assembly" == datasetList->item(2)->text(), "Invalid dataset item name_3");
    CHECK_SET_ERR("bam" == datasetList->item(3)->text(), "Invalid dataset item name_4");
}

GUI_TEST_CLASS_DEFINITION(read_gui_test_0010) {
    GTUtilsWorkflowDesigner::openWorkflowDesigner(os);
    GTUtilsWorkflowDesigner::addAlgorithm(os, "Read Sequence");

    createTestConnection(os);

    QSet<GObjectType> acceptableTypes;
    acceptableTypes << GObjectTypes::SEQUENCE;
    QMap<QString, QStringList> doc2Objects;
    doc2Objects["ugene_gui_test"] << "et0001_sequence" << "et0007_seq";
    GTUtilsDialog::waitForDialog(os, new ProjectTreeItemSelectorDialogFiller(os, doc2Objects, acceptableTypes,
        ProjectTreeItemSelectorDialogFiller::Separate));

    QWidget *addFromDbButton = GTWidget::findWidget(os, "addFromDbButton");

    GTWidget::click(os, addFromDbButton);
    GTUtilsTaskTreeView::waitTaskFinished(os);
    GTGlobals::sleep();

    QMap<QString, QStringList> doc2Items;
    doc2Items["ugene_gui_test"] << "export_test_0007" << "export_test_0009";
    GTUtilsDialog::waitForDialog(os, new ProjectTreeItemSelectorDialogFiller(os, doc2Items, acceptableTypes,
        ProjectTreeItemSelectorDialogFiller::Continuous));

    GTWidget::click(os, addFromDbButton);

    QListWidget *datasetList = qobject_cast<QListWidget *>(GTWidget::findWidget(os, "itemsArea"));
    CHECK_SET_ERR(NULL != datasetList, "Unable to find dataset list widget");

    CHECK_SET_ERR(5 == datasetList->count(), QString("Invalid dataset item count: expect %1, got %2").arg("5").arg(datasetList->count()));
    CHECK_SET_ERR(!datasetList->findItems("et0001_sequence", Qt::MatchExactly).isEmpty(), "Invalid dataset item name_1");
    CHECK_SET_ERR(!datasetList->findItems("et0007_seq", Qt::MatchExactly).isEmpty(), "Invalid dataset item nam_2");
    CHECK_SET_ERR(!datasetList->findItems("export_test_0007", Qt::MatchExactly).isEmpty(), "Invalid dataset item name_3");
    CHECK_SET_ERR(!datasetList->findItems("export_test_0008", Qt::MatchExactly).isEmpty(), "Invalid dataset item name_4");
    CHECK_SET_ERR(!datasetList->findItems("export_test_0009", Qt::MatchExactly).isEmpty(), "Invalid dataset item name_5");
}

GUI_TEST_CLASS_DEFINITION(read_gui_test_0011) {
    GTUtilsWorkflowDesigner::openWorkflowDesigner(os);
    GTUtilsWorkflowDesigner::addAlgorithm(os, "Read Sequence");

    createTestConnection(os);

    QSet<GObjectType> acceptableTypes;
    acceptableTypes << GObjectTypes::SEQUENCE;
    QMap<QString, QStringList> doc2Objects;
    doc2Objects["ugene_gui_test"] << "et0007_seq" << "et0001_sequence";
    GTUtilsDialog::waitForDialog(os, new ProjectTreeItemSelectorDialogFiller(os, doc2Objects, acceptableTypes,
        ProjectTreeItemSelectorDialogFiller::Continuous));

    QWidget *addFromDbButton = GTWidget::findWidget(os, "addFromDbButton");

    GTWidget::click(os, addFromDbButton);
    GTUtilsTaskTreeView::waitTaskFinished(os);
    GTGlobals::sleep();

    QMap<QString, QStringList> doc2Items;
    doc2Items["ugene_gui_test"] << "pt0001_dir2" << "pt0005_human_T1" << "pt0006_dir2";
    GTUtilsDialog::waitForDialog(os, new ProjectTreeItemSelectorDialogFiller(os, doc2Items, acceptableTypes,
        ProjectTreeItemSelectorDialogFiller::Separate));

    GTWidget::click(os, addFromDbButton);

    QListWidget *datasetList = qobject_cast<QListWidget *>(GTWidget::findWidget(os, "itemsArea"));
    CHECK_SET_ERR(NULL != datasetList, "Unable to find dataset list widget");

    CHECK_SET_ERR(7 == datasetList->count(), QString("Invalid dataset item count: expect %1, got %2").arg("7").arg(datasetList->count()));
    CHECK_SET_ERR("export_test_0008" == datasetList->item(0)->text(), "Invalid dataset item name_1");
    CHECK_SET_ERR("export_test_0009" == datasetList->item(1)->text(), "Invalid dataset item name_2");
    CHECK_SET_ERR("et0007_seq" == datasetList->item(2)->text(), "Invalid dataset item name_3");
    CHECK_SET_ERR("et0001_sequence" == datasetList->item(3)->text(), "Invalid dataset item name_4");
    CHECK_SET_ERR("pt0001_dir2" == datasetList->item(4)->text(), "Invalid dataset item name_5");
    CHECK_SET_ERR("pt0006_dir2" == datasetList->item(5)->text(), "Invalid dataset item name_6");
    CHECK_SET_ERR("pt0005_human_T1" == datasetList->item(6)->text(), "Invalid dataset item name_7");
}

GUI_TEST_CLASS_DEFINITION(read_gui_neg_test_0012) {
    GTFileDialog::openFile(os, dataDir + "samples/CLUSTALW/", "COI.aln");
    GTUtilsTaskTreeView::waitTaskFinished(os);
    GTFileDialog::openFile(os, dataDir + "samples/CLUSTALW/", "HIV-1.aln");
    GTUtilsTaskTreeView::waitTaskFinished(os);

    GTUtilsWorkflowDesigner::openWorkflowDesigner(os);
    GTUtilsWorkflowDesigner::addAlgorithm(os, "Read Alignment");

    createTestConnection(os);

    QSet<GObjectType> acceptableTypes;
    acceptableTypes << GObjectTypes::MULTIPLE_SEQUENCE_ALIGNMENT;
    GTUtilsDialog::waitForDialog(os, new ProjectTreeItemSelectorDialogFiller(os, "ugene_gui_test", "et0003_alignment", acceptableTypes,
        ProjectTreeItemSelectorDialogFiller::Single, 1));

    QWidget *addFromDbButton = GTWidget::findWidget(os, "addFromDbButton");

    GTWidget::click(os, addFromDbButton);
    GTUtilsTaskTreeView::waitTaskFinished(os);
    GTGlobals::sleep();
}

GUI_TEST_CLASS_DEFINITION(write_gui_test_0001_1) {
    createTestConnection(os);
    GTMenu::clickMainMenuItem(os, QStringList() << "File" << "Connect to UGENE shared database...");

    GTUtilsWorkflowDesigner::openWorkflowDesigner(os);
    GTUtilsWorkflowDesigner::addAlgorithm(os, "Write Alignment");

    const QString dataStorageParamValue = GTUtilsWorkflowDesigner::getParameter(os, "Data storage");
    CHECK_SET_ERR("Local file system" == dataStorageParamValue, "Invalid data storage parameter value");
    CHECK_SET_ERR(GTUtilsWorkflowDesigner::isParameterVisible(os, "Output file"), "Unexpected parameter state");
    CHECK_SET_ERR(GTUtilsWorkflowDesigner::isParameterVisible(os, "Output file suffix"), "Unexpected parameter state");
    CHECK_SET_ERR(GTUtilsWorkflowDesigner::isParameterVisible(os, "Document format"), "Unexpected parameter state");
    CHECK_SET_ERR(GTUtilsWorkflowDesigner::isParameterVisible(os, "Existing file"), "Unexpected parameter state");
    CHECK_SET_ERR(5 == GTUtilsWorkflowDesigner::getAllParameters(os).count(), "Unexpected parameter count");

    GTUtilsWorkflowDesigner::setParameter(os, "Data storage", 1, GTUtilsWorkflowDesigner::comboValue);
    CHECK_SET_ERR(GTUtilsWorkflowDesigner::isParameterVisible(os, "Database"), "Unexpected parameter state");
    CHECK_SET_ERR(GTUtilsWorkflowDesigner::isParameterVisible(os, "Output path"), "Unexpected parameter state");
    CHECK_SET_ERR(3 == GTUtilsWorkflowDesigner::getAllParameters(os).count(), "Unexpected parameter count");

    GTUtilsWorkflowDesigner::setParameter(os, "Database", 0, GTUtilsWorkflowDesigner::comboValue);
    CHECK_OP(os, );
    CHECK_SET_ERR("/" == GTUtilsWorkflowDesigner::getParameter(os, "Output path"), "Unexpected parameter default value");
}

GUI_TEST_CLASS_DEFINITION(write_gui_test_0001_2) {
    createTestConnection(os);
    GTMenu::clickMainMenuItem(os, QStringList() << "File" << "Connect to UGENE shared database...");

    GTUtilsWorkflowDesigner::openWorkflowDesigner(os);
    GTUtilsWorkflowDesigner::addAlgorithm(os, "Write Sequence");

    const QString dataStorageParamValue = GTUtilsWorkflowDesigner::getParameter(os, "Data storage");
    CHECK_SET_ERR("Local file system" == dataStorageParamValue, "Invalid data storage parameter value");
    CHECK_SET_ERR(GTUtilsWorkflowDesigner::isParameterVisible(os, "Output file"), "Unexpected parameter state");
    CHECK_SET_ERR(GTUtilsWorkflowDesigner::isParameterVisible(os, "Output file suffix"), "Unexpected parameter state");
    CHECK_SET_ERR(GTUtilsWorkflowDesigner::isParameterVisible(os, "Document format"), "Unexpected parameter state");
    CHECK_SET_ERR(GTUtilsWorkflowDesigner::isParameterVisible(os, "Existing file"), "Unexpected parameter state");
    CHECK_SET_ERR(GTUtilsWorkflowDesigner::isParameterVisible(os, "Split sequence"), "Unexpected parameter state");
    CHECK_SET_ERR(GTUtilsWorkflowDesigner::isParameterVisible(os, "Accumulate objects"), "Unexpected parameter state");
    CHECK_SET_ERR(7 == GTUtilsWorkflowDesigner::getAllParameters(os).count(), "Unexpected parameter count");

    GTUtilsWorkflowDesigner::setParameter(os, "Data storage", 1, GTUtilsWorkflowDesigner::comboValue);
    CHECK_SET_ERR(GTUtilsWorkflowDesigner::isParameterVisible(os, "Database"), "Unexpected parameter state");
    CHECK_SET_ERR(GTUtilsWorkflowDesigner::isParameterVisible(os, "Output path"), "Unexpected parameter state");
    CHECK_SET_ERR(3 == GTUtilsWorkflowDesigner::getAllParameters(os).count(), "Unexpected parameter count");

    GTUtilsWorkflowDesigner::setParameter(os, "Database", 0, GTUtilsWorkflowDesigner::comboValue);
    CHECK_OP(os, );
    CHECK_SET_ERR("/" == GTUtilsWorkflowDesigner::getParameter(os, "Output path"), "Unexpected parameter default value");

}

GUI_TEST_CLASS_DEFINITION(write_gui_test_0002) {
    createTestConnection(os);
    GTMenu::clickMainMenuItem(os, QStringList() << "File" << "Connect to UGENE shared database...");

    GTUtilsWorkflowDesigner::openWorkflowDesigner(os);
    GTUtilsWorkflowDesigner::addAlgorithm(os, "Write FASTA");

    CHECK_SET_ERR(GTUtilsWorkflowDesigner::isParameterVisible(os, "Output file"), "Unexpected parameter state");
    CHECK_SET_ERR(GTUtilsWorkflowDesigner::isParameterVisible(os, "Output file suffix"), "Unexpected parameter state");
    CHECK_SET_ERR(GTUtilsWorkflowDesigner::isParameterVisible(os, "Existing file"), "Unexpected parameter state");
    CHECK_SET_ERR(GTUtilsWorkflowDesigner::isParameterVisible(os, "Accumulate objects"), "Unexpected parameter state");
    CHECK_SET_ERR(4 == GTUtilsWorkflowDesigner::getAllParameters(os).count(), "Unexpected parameter count");
}

GUI_TEST_CLASS_DEFINITION(write_gui_test_0003) {
    GTUtilsWorkflowDesigner::openWorkflowDesigner(os);
    GTUtilsWorkflowDesigner::addAlgorithm(os, "Write Assembly");

    GTUtilsWorkflowDesigner::setParameter(os, "Data storage", 1, GTUtilsWorkflowDesigner::comboValue);
    GTUtilsWorkflowDesigner::clickParameter(os, "Database");

    const QString connectionName = "ugene_gui_test";
    EditConnectionDialogFiller::Parameters params;
    params.connectionName = connectionName;
    GTUtilsDialog::waitForDialog(os, new EditConnectionDialogFiller(os, params, EditConnectionDialogFiller::FROM_SETTINGS));

    GTWidget::click(os, GTWidget::findWidget(os, "browsePathBtn"));

    GTWidget::click(os, GTWidget::findWidget(os,"sceneView"));
    GTUtilsWorkflowDesigner::click(os, "Write Assembly");

    GTUtilsWorkflowDesigner::setParameter(os, "Database", 1, GTUtilsWorkflowDesigner::comboValue);


    QList<SharedConnectionsDialogFiller::Action> actions;
    actions << SharedConnectionsDialogFiller::Action(SharedConnectionsDialogFiller::Action::CLICK, connectionName);
    actions << SharedConnectionsDialogFiller::Action(SharedConnectionsDialogFiller::Action::CONNECT, connectionName);
    GTUtilsDialog::waitForDialog(os, new SharedConnectionsDialogFiller(os, actions));
    GTMenu::clickMainMenuItem(os, QStringList() << "File" << "Connect to UGENE shared database...");
}

GUI_TEST_CLASS_DEFINITION(open_uwl_gui_test_0001) {
    GTLogTracer l;
    GTUtilsDialog::waitForDialogWhichMayRunOrNot(os, new StartupDialogFiller(os));
    GTFileDialog::openFile(os, testDir + "_common_data/workflow/", "shared_db_objects_input.uwl");
    GTUtilsTaskTreeView::waitTaskFinished(os);
    GTUtilsLog::check(os, l);
}

GUI_TEST_CLASS_DEFINITION(open_uwl_gui_test_0002) {
    GTLogTracer l;
    GTUtilsDialog::waitForDialogWhichMayRunOrNot(os, new StartupDialogFiller(os));
    GTFileDialog::openFile(os, testDir + "_common_data/workflow/", "shared_db_folders_input.uwl");
    GTUtilsTaskTreeView::waitTaskFinished(os);
    GTUtilsLog::check(os, l);
}

GUI_TEST_CLASS_DEFINITION(open_uwl_gui_test_0003) {
    GTLogTracer l;
    GTUtilsDialog::waitForDialogWhichMayRunOrNot(os, new StartupDialogFiller(os));
    GTFileDialog::openFile(os, testDir + "_common_data/workflow/", "shared_db_output.uwl");
    GTUtilsTaskTreeView::waitTaskFinished(os);
    GTUtilsLog::check(os, l);
}

GUI_TEST_CLASS_DEFINITION(save_uwl_gui_test_0001) {
    GTLogTracer l;

    createTestConnection(os);
    GTMenu::clickMainMenuItem(os, QStringList() << "File" << "Connect to UGENE shared database...");

    GTUtilsWorkflowDesigner::openWorkflowDesigner(os);
    GTUtilsWorkflowDesigner::addAlgorithm(os, "Write Variations");

    GTUtilsWorkflowDesigner::setParameter(os, "Data storage", 1, GTUtilsWorkflowDesigner::comboValue);

    GTUtilsWorkflowDesigner::setParameter(os, "Database", 1, GTUtilsWorkflowDesigner::comboValue);
    GTUtilsWorkflowDesigner::setParameter(os, "Output path", "/123", GTUtilsWorkflowDesigner::textValue);

    QString path = sandBoxDir + "save_uwl_gui_test_0001.uwl";
    GTUtilsDialog::waitForDialog(os, new WorkflowMetaDialogFiller(os, path, "New workflow"));
    GTWidget::click(os, GTAction::button(os, "Save workflow action"));

    GTUtilsLog::check(os, l);
}

GUI_TEST_CLASS_DEFINITION(save_uwl_gui_test_0002) {
    GTLogTracer l;

    GTUtilsWorkflowDesigner::openWorkflowDesigner(os);
    GTUtilsWorkflowDesigner::addAlgorithm(os, "Read Annotations");

    createTestConnection(os);

    QMap<QString, QStringList> doc2Objects;
    doc2Objects["ugene_gui_test"] /*<< "et0002_features"*/ << "view_test_0001";
    GTUtilsDialog::waitForDialog(os, new ProjectTreeItemSelectorDialogFiller(os, doc2Objects, QSet<GObjectType>(),
        ProjectTreeItemSelectorDialogFiller::Separate));

    QWidget *addFromDbButton = GTWidget::findWidget(os, "addFromDbButton");
    GTWidget::click(os, addFromDbButton);

    GTUtilsTaskTreeView::waitTaskFinished(os);
    GTGlobals::sleep();

    QString path = sandBoxDir + "save_uwl_gui_test_0001.uwl";
    GTUtilsDialog::waitForDialog(os, new WorkflowMetaDialogFiller(os, path, "New workflow"));
    GTWidget::click(os, GTAction::button(os, "Save workflow action"));

    GTUtilsLog::check(os, l);
}

GUI_TEST_CLASS_DEFINITION(run_workflow_gui_test_0001_1) {
    GTUtilsDialog::waitForDialogWhichMayRunOrNot(os, new StartupDialogFiller(os));
    GTFileDialog::openFile(os, testDir + "_common_data/workflow/", "read_from_shared_db_no_credentials.uwl");
    GTUtilsTaskTreeView::waitTaskFinished(os);

    GTUtilsWorkflowDesigner::click(os, "Write Alignment");
    GTUtilsWorkflowDesigner::setParameter(os, "Output file", "output.aln", GTUtilsWorkflowDesigner::textValue);

    GTUtilsDialog::waitForDialog(os, new AuthenticationDialogFiller(os, "invalid_user", "pass"));
    GTUtilsDialog::waitForDialog(os, new MessageBoxDialogFiller(os, QMessageBox::Ok,
        "Please fix issues listed in the error list (located under workflow)."));

    GTWidget::click(os, GTAction::button(os, "Run workflow"));
    GTGlobals::sleep(5000);

    GTUtilsWorkflowDesigner::checkErrorList(os, "Unable to connect to the database");
}

GUI_TEST_CLASS_DEFINITION(run_workflow_gui_test_0001_2) {
    GTLogTracer l;

    GTUtilsDialog::waitForDialogWhichMayRunOrNot(os, new StartupDialogFiller(os));
    GTFileDialog::openFile(os, testDir + "_common_data/workflow/", "read_from_shared_db_no_credentials.uwl");
    GTUtilsTaskTreeView::waitTaskFinished(os);

    GTUtilsWorkflowDesigner::click(os, "Write Alignment");
    GTUtilsWorkflowDesigner::setParameter(os, "Output file", "output.aln", GTUtilsWorkflowDesigner::textValue);

    GTUtilsDialog::waitForDialog(os, new AuthenticationDialogFiller(os, GTDatabaseConfig::login(), GTDatabaseConfig::password()));

    GTWidget::click(os, GTAction::button(os, "Run workflow"));
    GTGlobals::sleep(5000);

    GTUtilsLog::check(os, l);
}

GUI_TEST_CLASS_DEFINITION(run_workflow_gui_test_0002) {
    GTUtilsDialog::waitForDialogWhichMayRunOrNot(os, new StartupDialogFiller(os));
    GTFileDialog::openFile(os, testDir + "_common_data/workflow/", "read_from_inaccessible_shared_db.uwl");
    GTUtilsTaskTreeView::waitTaskFinished(os);

    GTUtilsWorkflowDesigner::click(os, "Write Variations");
    GTUtilsWorkflowDesigner::setParameter(os, "Output file", "output.snp", GTUtilsWorkflowDesigner::textValue);

    GTUtilsDialog::waitForDialog(os, new AuthenticationDialogFiller(os, GTDatabaseConfig::login(), GTDatabaseConfig::password()));
    GTUtilsDialog::waitForDialog(os, new MessageBoxDialogFiller(os, QMessageBox::Ok,
        "Please fix issues listed in the error list (located under workflow)."));

    GTWidget::click(os, GTAction::button(os, "Run workflow"));
    GTGlobals::sleep(25000);

    GTUtilsWorkflowDesigner::checkErrorList(os, "Unable to connect to the database");
}

GUI_TEST_CLASS_DEFINITION(run_workflow_gui_test_0003) {
    GTLogTracer l;

    GTUtilsWorkflowDesigner::openWorkflowDesigner(os);
    GTUtilsWorkflowDesigner::addAlgorithm(os, "Read Annotations");

    createTestConnection(os);

    GTUtilsDialog::waitForDialog(os, new ProjectTreeItemSelectorDialogFiller(os, "ugene_gui_test", "et0002_features"));

    QWidget *addFromDbButton = GTWidget::findWidget(os, "addFromDbButton");
    GTWidget::click(os, addFromDbButton);

    GTUtilsTaskTreeView::waitTaskFinished(os);
    GTGlobals::sleep();

    GTUtilsWorkflowDesigner::addAlgorithm(os, "Write Annotations");
    GTUtilsWorkflowDesigner::setParameter(os, "Data storage", 1, GTUtilsWorkflowDesigner::comboValue);
    GTUtilsWorkflowDesigner::setParameter(os, "Database", "ugene_gui_test", GTUtilsWorkflowDesigner::comboValue);
    GTUtilsWorkflowDesigner::setParameter(os, "Output path", "/test", GTUtilsWorkflowDesigner::textValue);
    GTUtilsWorkflowDesigner::setParameter(os, "Merge annotation tables", true, GTUtilsWorkflowDesigner::comboValue);
    GTUtilsWorkflowDesigner::setParameter(os, "Annotation object name", "run_workflow_gui_test_0003", GTUtilsWorkflowDesigner::textValue);

    GTUtilsWorkflowDesigner::connect(os, GTUtilsWorkflowDesigner::getWorker(os, "Read Annotations"),
        GTUtilsWorkflowDesigner::getWorker(os, "Write Annotations"));

    GTWidget::click(os, GTAction::button(os, "Run workflow"));
    GTUtilsTaskTreeView::waitTaskFinished(os);

    GTUtilsLog::check(os, l);

    GTGlobals::sleep(11000);

    GTUtilsProjectTreeView::findIndex(os, "run_workflow_gui_test_0003");
}

GUI_TEST_CLASS_DEFINITION(run_workflow_gui_test_0004) {
    GTUtilsWorkflowDesigner::openWorkflowDesigner(os);

    GTUtilsWorkflowDesigner::addAlgorithm(os, "Read Plain Text");
    GTUtilsWorkflowDesigner::addAlgorithm(os, "Write Plain Text");
    GTUtilsWorkflowDesigner::connect(os, GTUtilsWorkflowDesigner::getWorker(os, "Read Plain Text"),
    GTUtilsWorkflowDesigner::getWorker(os, "Write Plain Text"));

    GTUtilsWorkflowDesigner::click(os, "Read Plain Text");
    GTUtilsWorkflowDesigner::setDatasetInputFile(os, testDir + "_common_data/text/text.txt");

    GTUtilsWorkflowDesigner::click(os, "Write Plain Text");
    GTUtilsWorkflowDesigner::setParameter(os, "Data storage", 1, GTUtilsWorkflowDesigner::comboValue);
    GTUtilsWorkflowDesigner::setParameter(os, "Database", 0, GTUtilsWorkflowDesigner::comboValue);

    GTUtilsDialog::waitForDialog(os, new MessageBoxDialogFiller(os, QMessageBox::Ok,
        "Please fix issues listed in the error list (located under workflow)."));

    GTWidget::click(os, GTAction::button(os, "Run workflow"));
    GTGlobals::sleep(10000); //neccessary sleep

    GTUtilsWorkflowDesigner::checkErrorList(os, "You do not have write permissions to the database");
}

GUI_TEST_CLASS_DEFINITION(run_workflow_gui_test_0005_1) {
    GTLogTracer l;

    GTUtilsDialog::waitForDialogWhichMayRunOrNot(os, new StartupDialogFiller(os));
    GTFileDialog::openFile(os, testDir + "_common_data/workflow/", "write_to_shared_db_no_credentials.uwl");
    GTUtilsTaskTreeView::waitTaskFinished(os);

    GTUtilsWorkflowDesigner::click(os, "Read Sequence");
    GTUtilsWorkflowDesigner::setDatasetInputFile(os, testDir + "_common_data/fasta/aaa.fa");

    GTUtilsDialog::waitForDialog(os, new AuthenticationDialogFiller(os, GTDatabaseConfig::login(), GTDatabaseConfig::password()));
    GTWidget::click(os, GTAction::button(os, "Run workflow"));
    GTUtilsTaskTreeView::waitTaskFinished(os);

    GTUtilsLog::check(os, l);
}

GUI_TEST_CLASS_DEFINITION(run_workflow_gui_test_0005_2) {
    GTUtilsDialog::waitForDialogWhichMayRunOrNot(os, new StartupDialogFiller(os));
    GTFileDialog::openFile(os, testDir + "_common_data/workflow/", "write_to_shared_db_no_credentials.uwl");
    GTUtilsTaskTreeView::waitTaskFinished(os);

    GTUtilsWorkflowDesigner::click(os, "Read Sequence");
    GTUtilsWorkflowDesigner::setDatasetInputFile(os, testDir + "_common_data/fasta/aaa.fa");

    GTUtilsDialog::waitForDialog(os, new AuthenticationDialogFiller(os, GTDatabaseConfig::login(), "invalid_password"));
    GTUtilsDialog::waitForDialog(os, new MessageBoxDialogFiller(os, QMessageBox::Ok,
        "Please fix issues listed in the error list (located under workflow)."));

    GTWidget::click(os, GTAction::button(os, "Run workflow"));

    GTUtilsWorkflowDesigner::checkErrorList(os, "Unable to connect to the database");
}

GUI_TEST_CLASS_DEFINITION(run_workflow_gui_test_0006) {
    GTUtilsDialog::waitForDialogWhichMayRunOrNot(os, new StartupDialogFiller(os));
    GTFileDialog::openFile(os, testDir + "_common_data/workflow/", "write_to_inaccessible_shared_db.uwl");
    GTUtilsTaskTreeView::waitTaskFinished(os);

    GTUtilsWorkflowDesigner::click(os, "Read Assembly");
    GTUtilsWorkflowDesigner::setDatasetInputFile(os, testDir + "_common_data/ugenedb/1.bam.ugenedb");

    GTUtilsDialog::waitForDialog(os, new AuthenticationDialogFiller(os, GTDatabaseConfig::login(), GTDatabaseConfig::password()));
    GTUtilsDialog::waitForDialog(os, new MessageBoxDialogFiller(os, QMessageBox::Ok,
        "Please fix issues listed in the error list (located under workflow)."));

    GTWidget::click(os, GTAction::button(os, "Run workflow"));
    GTGlobals::sleep();

    GTUtilsWorkflowDesigner::checkErrorList(os, "Unable to connect to the database");

    GTUtilsDialog::waitForDialog(os, new MessageBoxDialogFiller(os, QMessageBox::Discard));
    GTUtilsMdi::click(os, GTGlobals::Close);
    GTGlobals::sleep();
}

GUI_TEST_CLASS_DEFINITION(test_3726) {
//    1. Open WD.
    GTUtilsWorkflowDesigner::openWorkflowDesigner(os);
    GTUtilsWorkflowDesigner::addAlgorithm(os, "Read Sequence");
//    2. Add "Read Sequence" to the scene.
    createTestConnection(os);
//    3. Press "Add data from shared databases" on the property editor.
//    Expected state: the "Shared Database Connections" dialog has appeared.
//    4. Double mouse click on "UGENE public database" (or any other with sequences stored in it).
//    Expected state: the dialog disappeared. In a few seconds DB has been connected and the "Select Item" dialog has appeared.
    QSet<GObjectType> acceptableTypes;
    acceptableTypes << GObjectTypes::SEQUENCE;
    GTUtilsDialog::waitForDialog(os, new ProjectTreeItemSelectorDialogFiller(os, "ugene_gui_test", "et0001_sequence", acceptableTypes));

    QWidget *addFromDbButton = GTWidget::findWidget(os, "addFromDbButton");
    GTWidget::click(os, addFromDbButton);

    GTUtilsTaskTreeView::waitTaskFinished(os);
//    5. Choose "chrI" in "UGENE public database/genomes/C. elegans (ce6)" and press "OK".
//    Expected state: the "Read Sequence" worker has got the "chrI" blue link in its body.

//    6. Right click on the link.
    GTUtilsWorkflowDesigner::clickLink(os, "Read Sequence", Qt::RightButton);
//    Current state: a context menu appears with the "Open document(s)" item. Two successive error message boxes appear if you click the item.
//    Expected state: nothing happens.
}

} // GUITest_common_scenarios_shared_db_wd
} // U2<|MERGE_RESOLUTION|>--- conflicted
+++ resolved
@@ -89,11 +89,7 @@
     QListWidget *datasetList = qobject_cast<QListWidget *>(GTWidget::findWidget(os, "itemsArea"));
     CHECK_SET_ERR(NULL != datasetList, "Unable to find dataset list widget");
 
-<<<<<<< HEAD
-	CHECK_SET_ERR(1 == datasetList->count(), QString("Invalid dataset item count: expect %1, got %2").arg("1").arg(datasetList->count()));
-=======
     CHECK_SET_ERR(1 == datasetList->count(), QString("Invalid dataset item count: expect %1, got %2").arg("1").arg(datasetList->count()));
->>>>>>> 6aad1d6a
     CHECK_SET_ERR("et0001_sequence" == datasetList->item(0)->text(), "Invalid dataset item name");
 }
 
@@ -268,11 +264,7 @@
     GTUtilsDialog::waitForDialog(os, new ProjectTreeItemSelectorDialogFiller(os, "ugene_gui_test", "et0004_assembly", acceptableTypes));
     GTWidget::click(os, addFromDbButton);
 
-<<<<<<< HEAD
-	GTUtilsWorkflowDesigner::setDatasetInputFolder(os, QDir(testDir + "_common_data/bam").absolutePath());
-=======
     GTUtilsWorkflowDesigner::setDatasetInputFolder(os, QDir(testDir + "_common_data/bam").absolutePath());
->>>>>>> 6aad1d6a
 
     QListWidget *datasetList = qobject_cast<QListWidget *>(GTWidget::findWidget(os, "itemsArea"));
     CHECK_SET_ERR(NULL != datasetList, "Unable to find dataset list widget");
