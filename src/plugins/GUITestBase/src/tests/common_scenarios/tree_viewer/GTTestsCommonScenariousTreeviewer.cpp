--- conflicted
+++ resolved
@@ -632,13 +632,10 @@
     GTMouseDriver::doubleClick();
 
     GTWidget::findWidget(os, "treeView");
-<<<<<<< HEAD
     // 3. Close the opened view
 
     // 4. Activate bookmark
     // Expected state: UGENE not crash
-=======
->>>>>>> d564f5d3
 }
 
 GUI_TEST_CLASS_DEFINITION(test_0010) {
