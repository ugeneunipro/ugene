/**
 * UGENE - Integrated Bioinformatics Tools.
 * Copyright (C) 2008-2018 UniPro <ugene@unipro.ru>
 * http://ugene.net
 *
 * This program is free software; you can redistribute it and/or
 * modify it under the terms of the GNU General Public License
 * as published by the Free Software Foundation; either version 2
 * of the License, or (at your option) any later version.
 *
 * This program is distributed in the hope that it will be useful,
 * but WITHOUT ANY WARRANTY; without even the implied warranty of
 * MERCHANTABILITY or FITNESS FOR A PARTICULAR PURPOSE. See the
 * GNU General Public License for more details.
 *
 * You should have received a copy of the GNU General Public License
 * along with this program; if not, write to the Free Software
 * Foundation, Inc., 51 Franklin Street, Fifth Floor, Boston,
 * MA 02110-1301, USA.
 */

#include <base_dialogs/ColorDialogFiller.h>
#include <base_dialogs/DefaultDialogFiller.h>
#include <base_dialogs/FontDialogFiller.h>
#include <base_dialogs/GTFileDialog.h>
#include <base_dialogs/MessageBoxFiller.h>
#include <drivers/GTKeyboardDriver.h>
#include <drivers/GTMouseDriver.h>
#include <primitives/GTAction.h>
#include <primitives/GTCheckBox.h>
#include <primitives/GTComboBox.h>
#include <primitives/GTLineEdit.h>
#include <primitives/GTMenu.h>
#include <primitives/GTRadioButton.h>
#include <primitives/GTSpinBox.h>
#include <primitives/GTToolbar.h>
#include <primitives/PopupChooser.h>
#include <system/GTClipboard.h>
#include <system/GTFile.h>
#include <utils/GTKeyboardUtils.h>
#include <utils/GTThread.h>

#include <QApplication>

#include <U2Gui/ToolsMenu.h>

#include <U2Test/UGUITest.h>

#include <U2View/ADVConstants.h>
#include <U2View/MSAEditor.h>
#include <U2View/MaEditorNameList.h>

#include "GTTestsMsaEditor.h"
#include "GTUtilsBookmarksTreeView.h"
#include "GTUtilsLog.h"
#include "GTUtilsMdi.h"
#include "GTUtilsMsaEditor.h"
#include "GTUtilsMsaEditorSequenceArea.h"
#include "GTUtilsNotifications.h"
#include "GTUtilsOptionPanelMSA.h"
#include "GTUtilsProject.h"
#include "GTUtilsProjectTreeView.h"
#include "GTUtilsTaskTreeView.h"
#include "api/GTSequenceReadingModeDialogUtils.h"
#include "runnables/ugene/corelibs/U2Gui/ExportDocumentDialogFiller.h"
#include "runnables/ugene/corelibs/U2Gui/ExportImageDialogFiller.h"
#include "runnables/ugene/corelibs/U2Gui/PositionSelectorFiller.h"
#include "runnables/ugene/corelibs/U2Gui/ProjectTreeItemSelectorDialogFiller.h"
#include "runnables/ugene/corelibs/U2Gui/RangeSelectionDialogFiller.h"
#include "runnables/ugene/corelibs/U2Gui/util/RenameSequenceFiller.h"
#include "runnables/ugene/corelibs/U2View/ov_msa/BuildTreeDialogFiller.h"
#include "runnables/ugene/corelibs/U2View/ov_msa/DeleteGapsDialogFiller.h"
#include "runnables/ugene/corelibs/U2View/ov_msa/DistanceMatrixDialogFiller.h"
#include "runnables/ugene/corelibs/U2View/ov_msa/ExportHighlightedDialogFiller.h"
#include "runnables/ugene/corelibs/U2View/ov_msa/ExtractSelectedAsMSADialogFiller.h"
#include "runnables/ugene/corelibs/U2View/ov_msa/GenerateAlignmentProfileDialogFiller.h"
#include "runnables/ugene/plugins/dna_export/ExportMSA2MSADialogFiller.h"
#include "runnables/ugene/plugins/dna_export/ExportMSA2SequencesDialogFiller.h"
#include "runnables/ugene/plugins/dna_export/ExportSelectedSequenceFromAlignmentDialogFiller.h"
#include "runnables/ugene/plugins/dna_export/ExportSequences2MSADialogFiller.h"
#include "runnables/ugene/plugins/weight_matrix/PwmBuildDialogFiller.h"
#include "runnables/ugene/plugins/workflow_designer/WizardFiller.h"
#include "runnables/ugene/plugins_3rdparty/kalign/KalignDialogFiller.h"
#include "runnables/ugene/plugins_3rdparty/umuscle/MuscleDialogFiller.h"

namespace U2 {

namespace GUITest_common_scenarios_msa_editor {
using namespace HI;

GUI_TEST_CLASS_DEFINITION(test_0001) {

    GTFileDialog::openFile(os, testDir + "_common_data/scenarios/msa/" , "ma2_gapped.aln");
    GTUtilsTaskTreeView::waitTaskFinished(os);
    GTGlobals::sleep();

    int length = GTUtilsMSAEditorSequenceArea::getLength(os);
    CHECK_SET_ERR(length == 14, "Wrong length");

    int firstBaseIdx = GTUtilsMSAEditorSequenceArea::getFirstVisibleBase(os);
    CHECK_SET_ERR(firstBaseIdx == 0, "Wrong first base idx");

    int lastBaseIdx = GTUtilsMSAEditorSequenceArea::getLastVisibleBase(os);
    CHECK_SET_ERR(lastBaseIdx == 13, "Wrong last base idx");
}

GUI_TEST_CLASS_DEFINITION(test_0001_1) {

    GTFileDialog::openFile(os, testDir + "_common_data/scenarios/msa/" , "ma.aln");
    GTUtilsTaskTreeView::waitTaskFinished(os);
    GTGlobals::sleep();

    int length = GTUtilsMSAEditorSequenceArea::getLength(os);
    CHECK_SET_ERR(length == 12, "Wrong length");

    int firstBaseIdx = GTUtilsMSAEditorSequenceArea::getFirstVisibleBase(os);
    CHECK_SET_ERR(firstBaseIdx == 0, "Wrong first base idx");

    int lastBaseIdx = GTUtilsMSAEditorSequenceArea::getLastVisibleBase(os);
    CHECK_SET_ERR(lastBaseIdx == 11, "Wrong last base idx");
}

GUI_TEST_CLASS_DEFINITION(test_0001_2) {

    GTFileDialog::openFile(os, testDir + "_common_data/scenarios/msa/" , "ma2_gap_col.aln");
    GTUtilsTaskTreeView::waitTaskFinished(os);
    GTGlobals::sleep();

    // GTUtilsMdi::click(os, GTGlobals::Maximize);
    GTGlobals::sleep();

    int length = GTUtilsMSAEditorSequenceArea::getLength(os);
    CHECK_SET_ERR(length == 14, "Wrong length");

    int firstBaseIdx = GTUtilsMSAEditorSequenceArea::getFirstVisibleBase(os);
    CHECK_SET_ERR(firstBaseIdx == 0, "Wrong first base idx");

    int lastBaseIdx = GTUtilsMSAEditorSequenceArea::getLastVisibleBase(os);
    CHECK_SET_ERR(lastBaseIdx == 13, "Wrong last base idx");
}

GUI_TEST_CLASS_DEFINITION(test_0001_3) {

    GTFileDialog::openFile(os, testDir + "_common_data/scenarios/msa/" , "revcompl.aln");
    GTUtilsTaskTreeView::waitTaskFinished(os);
    GTGlobals::sleep();

    // GTUtilsMdi::click(os, GTGlobals::Minimize);
    GTGlobals::sleep();

    int length = GTUtilsMSAEditorSequenceArea::getLength(os);
    CHECK_SET_ERR(length == 6, "Wrong length");

    int firstBaseIdx = GTUtilsMSAEditorSequenceArea::getFirstVisibleBase(os);
    CHECK_SET_ERR(firstBaseIdx == 0, "Wrong first base idx");

    int lastBaseIdx = GTUtilsMSAEditorSequenceArea::getLastVisibleBase(os);
    CHECK_SET_ERR(lastBaseIdx == 5, "Wrong last base idx");
}

GUI_TEST_CLASS_DEFINITION(test_0001_4) {

    GTFileDialog::openFile(os, testDir + "_common_data/scenarios/msa/" , "translations_nucl.aln", GTFileDialog::Cancel);
    GTUtilsTaskTreeView::waitTaskFinished(os);
    GTGlobals::sleep();
    GTFileDialog::openFile(os, testDir + "_common_data/scenarios/msa/" , "translations_nucl.aln", GTFileDialog::Open);
    GTUtilsTaskTreeView::waitTaskFinished(os);
    GTGlobals::sleep();

    int length = GTUtilsMSAEditorSequenceArea::getLength(os);
    CHECK_SET_ERR(length == 3, "Wrong length");

    int firstBaseIdx = GTUtilsMSAEditorSequenceArea::getFirstVisibleBase(os);
    CHECK_SET_ERR(firstBaseIdx == 0, "Wrong first base idx");

    int lastBaseIdx = GTUtilsMSAEditorSequenceArea::getLastVisibleBase(os);
    CHECK_SET_ERR(lastBaseIdx == 2, "Wrong last base idx");
}

GUI_TEST_CLASS_DEFINITION(test_0002) {

    GTFileDialog::openFile(os, testDir + "_common_data/scenarios/msa/" , "ma2_gapped.aln");
    GTUtilsTaskTreeView::waitTaskFinished(os);
    GTGlobals::sleep(1000);

    GTUtilsDialog::waitForDialog(os, new PopupChooser(os, QStringList() << MSAE_MENU_VIEW << "show_offsets"));

    GTMenu::showContextMenu(os, GTUtilsMdi::activeWindow(os));
    GTGlobals::sleep();
    GTGlobals::sleep();

    bool offsetsVisible = GTUtilsMSAEditorSequenceArea::offsetsVisible(os);
    CHECK_SET_ERR(offsetsVisible == false, "Offsets are visible");


    GTUtilsDialog::waitForDialog(os, new PopupChooser(os, QStringList() << MSAE_MENU_VIEW << "show_offsets"));

    GTMenu::showContextMenu(os, GTUtilsMdi::activeWindow(os));
    GTGlobals::sleep();
    GTGlobals::sleep();

    offsetsVisible = GTUtilsMSAEditorSequenceArea::offsetsVisible(os);
    CHECK_SET_ERR(offsetsVisible == true, "Offsets are not visible");

}

GUI_TEST_CLASS_DEFINITION(test_0002_1) {
    GTFileDialog::openFile(os, testDir + "_common_data/scenarios/msa/" , "ma.aln");
    GTUtilsTaskTreeView::waitTaskFinished(os);
    GTGlobals::sleep(1000);

    GTUtilsDialog::waitForDialog(os, new PopupChooser(os, QStringList() << MSAE_MENU_VIEW << "show_offsets"));

    // GTUtilsMdi::click(os, GTGlobals::Maximize);
    GTGlobals::sleep();

    GTMenu::showContextMenu(os, GTUtilsMdi::activeWindow(os));
    GTGlobals::sleep();
    GTGlobals::sleep();

    bool offsetsVisible = GTUtilsMSAEditorSequenceArea::offsetsVisible(os);
    CHECK_SET_ERR(offsetsVisible == false, "Offsets are visible");


    GTUtilsDialog::waitForDialog(os, new PopupChooser(os, QStringList() << MSAE_MENU_VIEW << "show_offsets"));

    GTMenu::showContextMenu(os, GTUtilsMdi::activeWindow(os));
    GTGlobals::sleep();
    GTGlobals::sleep();

    offsetsVisible = GTUtilsMSAEditorSequenceArea::offsetsVisible(os);
    CHECK_SET_ERR(offsetsVisible == true, "Offsets are not visible");
}

GUI_TEST_CLASS_DEFINITION(test_0002_2) {
    GTFileDialog::openFile(os, testDir + "_common_data/scenarios/msa/" , "ma2_gap_col.aln");
    GTUtilsTaskTreeView::waitTaskFinished(os);
    GTGlobals::sleep(1000);

    //GTUtilsMdi::click(os, GTGlobals::Maximize);
    GTGlobals::sleep();

    GTMenu::clickMainMenuItem(os, QStringList() << "Actions" << "View" << "Show offsets");
    GTGlobals::sleep();
    GTGlobals::sleep();

    bool offsetsVisible = GTUtilsMSAEditorSequenceArea::offsetsVisible(os);
    CHECK_SET_ERR(offsetsVisible == false, "Offsets are visible");


    GTUtilsDialog::waitForDialog(os, new PopupChooser(os, QStringList() << MSAE_MENU_VIEW << "show_offsets"));

    GTMenu::showContextMenu(os, GTUtilsMdi::activeWindow(os));
    GTGlobals::sleep();
    GTGlobals::sleep();

    offsetsVisible = GTUtilsMSAEditorSequenceArea::offsetsVisible(os);
    CHECK_SET_ERR(offsetsVisible == true, "Offsets are not visible");
}

GUI_TEST_CLASS_DEFINITION(test_0002_3) {
    GTUtilsMdi::click(os, GTGlobals::Close);
    GTFileDialog::openFile(os, testDir + "_common_data/scenarios/msa/" , "revcompl.aln");
    GTUtilsTaskTreeView::waitTaskFinished(os);

    QWidget *mdiWindow = GTUtilsMdi::activeWindow(os);
    CHECK_SET_ERR(mdiWindow != NULL, "MDI window == NULL");
    GTMenu::clickMainMenuItem(os, QStringList() << "Actions" << "View" << "Show offsets");

    bool offsetsVisible = GTUtilsMSAEditorSequenceArea::offsetsVisible(os);
    CHECK_SET_ERR(offsetsVisible == false, "Offsets are visible");

    GTUtilsMdi::click(os, GTGlobals::Close);
    GTGlobals::sleep(1000);

    mdiWindow = GTUtilsMdi::activeWindow(os, false);
    CHECK_SET_ERR(mdiWindow == NULL, "There is an MDI window");

    QPoint p = GTUtilsProjectTreeView::getItemCenter(os, "revcompl");
    GTMouseDriver::moveTo(p);
    GTMouseDriver::doubleClick();
    GTGlobals::sleep();

    GTMenu::clickMainMenuItem(os, QStringList() << "Actions" << "View" << "Show offsets");
    GTGlobals::sleep();
    GTGlobals::sleep();

    offsetsVisible = GTUtilsMSAEditorSequenceArea::offsetsVisible(os);
    CHECK_SET_ERR(offsetsVisible == true, "Offsets are not visible");
}

GUI_TEST_CLASS_DEFINITION(test_0002_4) {
    GTFileDialog::openFile(os, testDir + "_common_data/scenarios/msa/" , "revcompl.aln");
    GTUtilsTaskTreeView::waitTaskFinished(os);
    GTGlobals::sleep(1000);

    GTUtilsDialog::waitForDialog(os, new PopupChooser(os, QStringList() << MSAE_MENU_VIEW << "show_offsets"));

    GTMenu::showContextMenu(os, GTUtilsMdi::activeWindow(os));
    GTGlobals::sleep();
    GTGlobals::sleep();

    bool offsetsVisible = GTUtilsMSAEditorSequenceArea::offsetsVisible(os);
    CHECK_SET_ERR(offsetsVisible == false, "Offsets are visible");

    GTUtilsMdi::click(os, GTGlobals::Close);
    GTGlobals::sleep();

    QPoint p = GTUtilsProjectTreeView::getItemCenter(os, "revcompl");
    GTMouseDriver::moveTo(p);
    GTMouseDriver::doubleClick();
    GTGlobals::sleep();

    //GTUtilsMdi::click(os, GTGlobals::Maximize);
    GTGlobals::sleep();

    GTUtilsDialog::waitForDialog(os, new PopupChooser(os, QStringList() << MSAE_MENU_VIEW << "show_offsets"));

    GTMenu::showContextMenu(os, GTUtilsMdi::activeWindow(os));
    GTGlobals::sleep();
    GTGlobals::sleep();

    offsetsVisible = GTUtilsMSAEditorSequenceArea::offsetsVisible(os);
    CHECK_SET_ERR(offsetsVisible == true, "Offsets are not visible");
}

GUI_TEST_CLASS_DEFINITION(test_0003) {
    GTFileDialog::openFile(os, testDir + "_common_data/scenarios/msa/" , "ma2_gapped.aln");
    GTUtilsTaskTreeView::waitTaskFinished(os);
    GTGlobals::sleep();

    GTUtilsDialog::waitForDialog(os, new PopupChooser(os, QStringList() << MSAE_MENU_VIEW << "action_sort_by_name"));
    GTMenu::showContextMenu(os, GTUtilsMdi::activeWindow(os));
    GTGlobals::sleep();

    GTUtilsMSAEditorSequenceArea::checkSorted(os);
}

GUI_TEST_CLASS_DEFINITION(test_0003_1) {
    GTFileDialog::openFile(os, testDir + "_common_data/scenarios/msa/" , "ma2_gapped.aln");
    GTUtilsTaskTreeView::waitTaskFinished(os);
    GTGlobals::sleep();

    GTMenu::clickMainMenuItem(os, QStringList() << "Actions" << "View" << "Sort sequences by name");
    GTGlobals::sleep();

    GTUtilsMSAEditorSequenceArea::checkSorted(os);
}

GUI_TEST_CLASS_DEFINITION(test_0003_2) {
    GTFileDialog::openFile(os, testDir + "_common_data/scenarios/msa/" , "revcompl.aln");
    GTUtilsTaskTreeView::waitTaskFinished(os);
    GTGlobals::sleep();

    GTUtilsDialog::waitForDialog(os, new PopupChooser(os, QStringList() << MSAE_MENU_VIEW << "action_sort_by_name"));
    GTMenu::showContextMenu(os, GTUtilsMdi::activeWindow(os));
    GTGlobals::sleep();

    GTUtilsDialog::waitForDialog(os, new PopupChooser(os, QStringList() << MSAE_MENU_VIEW << "action_sort_by_name"));
    GTMenu::showContextMenu(os, GTUtilsMdi::activeWindow(os));
    GTGlobals::sleep();

    GTUtilsMSAEditorSequenceArea::checkSorted(os);
}

GUI_TEST_CLASS_DEFINITION(test_0003_3) {
    GTFileDialog::openFile(os, testDir + "_common_data/scenarios/msa/" , "ma2_gap_col.aln");
    GTUtilsTaskTreeView::waitTaskFinished(os);
    GTGlobals::sleep();

    GTUtilsMSAEditorSequenceArea::checkSorted(os, false);

    GTMenu::clickMainMenuItem(os, QStringList() << "Actions" << "View" << "Sort sequences by name");
    GTGlobals::sleep();

    GTUtilsDialog::waitForDialog(os, new PopupChooser(os, QStringList() << MSAE_MENU_VIEW << "show_offsets"));

    GTMenu::showContextMenu(os, GTUtilsMdi::activeWindow(os));
    GTGlobals::sleep();
    GTGlobals::sleep();

    //GTUtilsMdi::click(os, GTGlobals::Maximize);
    GTGlobals::sleep();

    GTUtilsMSAEditorSequenceArea::checkSorted(os);

    GTUtilsDialog::waitForDialog(os, new PopupChooser(os, QStringList() << MSAE_MENU_VIEW << "show_offsets"));
    GTMenu::showContextMenu(os, GTUtilsMdi::activeWindow(os));
    GTGlobals::sleep();
}

GUI_TEST_CLASS_DEFINITION(test_0003_4) {
    GTUtilsMdi::click(os, GTGlobals::Close);
    GTFileDialog::openFile(os, testDir + "_common_data/scenarios/msa/" , "ma.aln");
    GTUtilsTaskTreeView::waitTaskFinished(os);
    GTGlobals::sleep();

    GTUtilsMSAEditorSequenceArea::checkSorted(os, false);

    GTUtilsDialog::waitForDialog(os, new PopupChooser(os, QStringList() << MSAE_MENU_VIEW << "action_sort_by_name"));
    GTMenu::showContextMenu(os, GTUtilsMdi::activeWindow(os));
    GTGlobals::sleep();

    GTUtilsMdi::click(os, GTGlobals::Close);
    GTGlobals::sleep();
    GTGlobals::sleep();
#ifdef Q_OS_MAC
    GTMouseDriver::click();
    GTGlobals::sleep(1000);
#endif
    QWidget* mdiWindow = GTUtilsMdi::activeWindow(os, false);
    CHECK_SET_ERR(mdiWindow == NULL, "There is an MDI window");

    QPoint p = GTUtilsProjectTreeView::getItemCenter(os, "ma");
    GTMouseDriver::moveTo(p);
    GTMouseDriver::doubleClick();
    GTGlobals::sleep();

    GTUtilsMSAEditorSequenceArea::checkSorted(os);
}

GUI_TEST_CLASS_DEFINITION(test_0004)
{
    GTFileDialog::openFile(os, testDir + "_common_data/scenarios/msa/" , "ma2_gapped.aln");
    GTUtilsTaskTreeView::waitTaskFinished(os);
    GTGlobals::sleep(1000);

    QWidget *mdiWindow = GTUtilsMdi::activeWindow(os);
    CHECK_SET_ERR(mdiWindow != NULL, "MDI window == NULL");

    GTUtilsDialog::waitForDialog(os, new GoToDialogFiller(os, 6));
    GTUtilsDialog::waitForDialog(os, new PopupChooser(os, QStringList() << "action_go_to_position"));

    GTMenu::showContextMenu(os, mdiWindow);
    GTGlobals::sleep();
    GTGlobals::sleep();

    QRect expectedRect(5, 0, 1, 1);
    GTUtilsMSAEditorSequenceArea::checkSelectedRect(os, expectedRect);

    GTUtilsDialog::waitForDialog(os, new GoToDialogFiller(os, 6));
    GTKeyboardDriver::keyClick( 'g', Qt::ControlModifier);
    GTGlobals::sleep();

    GTUtilsMSAEditorSequenceArea::checkSelectedRect(os, expectedRect);
}

GUI_TEST_CLASS_DEFINITION(test_0004_1)
{
    GTFileDialog::openFile(os, testDir + "_common_data/scenarios/msa/" , "ma2_gapped.aln");
    GTUtilsTaskTreeView::waitTaskFinished(os);
    GTGlobals::sleep(1000);

    QWidget *mdiWindow = GTUtilsMdi::activeWindow(os);
    CHECK_SET_ERR(mdiWindow != NULL, "MDI window == NULL");

    GTUtilsDialog::waitForDialog(os, new GoToDialogFiller(os, 6));
    GTUtilsDialog::waitForDialog(os, new PopupChooser(os, QStringList() << "action_go_to_position"));

    GTMenu::showContextMenu(os, mdiWindow);
    GTGlobals::sleep();
    GTGlobals::sleep();

    QRect expectedRect(5, 0, 1, 1);
    GTUtilsMSAEditorSequenceArea::checkSelectedRect(os, expectedRect);

    GTUtilsDialog::waitForDialog(os, new GoToDialogFiller(os, 6));
    GTKeyboardDriver::keyClick( 'g', Qt::ControlModifier);
    GTGlobals::sleep();

    GTUtilsMSAEditorSequenceArea::checkSelectedRect(os, expectedRect);
}

GUI_TEST_CLASS_DEFINITION(test_0004_2)
{
    GTFileDialog::openFile(os, testDir + "_common_data/scenarios/msa/" , "ma2_gapped.aln");
    GTUtilsTaskTreeView::waitTaskFinished(os);
    GTGlobals::sleep(1000);

    QWidget *mdiWindow = GTUtilsMdi::activeWindow(os);
    CHECK_SET_ERR(mdiWindow != NULL, "MDI window == NULL");

    GTUtilsDialog::waitForDialog(os, new GoToDialogFiller(os, 6));
    GTUtilsDialog::waitForDialog(os, new PopupChooser(os, QStringList() << "action_go_to_position"));

    GTMenu::showContextMenu(os, mdiWindow);
    GTGlobals::sleep();
    GTGlobals::sleep();

    QRect expectedRect(5, 0, 1, 1);
    GTUtilsMSAEditorSequenceArea::checkSelectedRect(os, expectedRect);

    GTUtilsDialog::waitForDialog(os, new GoToDialogFiller(os, 6));
    GTKeyboardDriver::keyClick( 'g', Qt::ControlModifier);
    GTGlobals::sleep();

    GTUtilsMSAEditorSequenceArea::checkSelectedRect(os, expectedRect);
}

GUI_TEST_CLASS_DEFINITION(test_0005) {
// Check maligniment view status bar coordinates

// 1. Open document _common_data\scenarios\msa\ma2_gapped.aln
    GTFileDialog::openFile(os, testDir + "_common_data/scenarios/msa/" , "ma2_gapped.aln");
    GTUtilsTaskTreeView::waitTaskFinished(os);

// Expected state: Alignment length 14, left offset 1, right offset 14
    GTGlobals::sleep();
    CHECK_SET_ERR(GTUtilsMSAEditorSequenceArea::getLength(os) == 14, "Wrong length");
    CHECK_SET_ERR(GTUtilsMSAEditorSequenceArea::getFirstVisibleBase(os) == 0, "Wrong first base idx");
    CHECK_SET_ERR(GTUtilsMSAEditorSequenceArea::getLastVisibleBase(os) == 13, "Wrong last base idx");

    QWidget *msaEditorStatusBar = GTWidget::findWidget(os, "msa_editor_status_bar");
    CHECK_SET_ERR(msaEditorStatusBar != NULL, "MSAEditorStatusBar is NULL");

    QLabel* line = qobject_cast<QLabel*>(GTWidget::findWidget(os, "Line", msaEditorStatusBar));
    CHECK_SET_ERR(line != NULL, "Line of MSAEditorStatusBar is NULL");
    QLabel* column = qobject_cast<QLabel*>(GTWidget::findWidget(os, "Column", msaEditorStatusBar));
    CHECK_SET_ERR(column != NULL, "Column of MSAEditorStatusBar is NULL");

// 2. Put cursor in 5th symbol for Tettigonia_virdissima sequence.
    GTUtilsMSAEditorSequenceArea::click(os, QPoint(4, 3));
// Expected state: coordinates in status bar Seq 4/10 Col 5/14
    CHECK_SET_ERR(line->text() == "Seq 4 / 10", "Sequence is " + line->text());
    CHECK_SET_ERR(column->text() == "Col 5 / 14", "Column is " + column->text());

// 3. Put cursor in 2nd symbol for Podisma_sapporensis sequence.
    GTUtilsMSAEditorSequenceArea::click(os, QPoint(1, 8));
// Expected state: coordinates in status bar Seq 9/10 Col 2/14
    CHECK_SET_ERR(line->text() == "Seq 9 / 10", "Sequence is " + line->text());
    CHECK_SET_ERR(column->text() == "Col 2 / 14", "Column is " + column->text());

// 4. Select area from 8th symbol for Tettigonia_virdissima sequence(top left corner) to 13th symbol for Podisma_sapporensis sequence.
    GTUtilsMSAEditorSequenceArea::selectArea(os, QPoint(7, 3), QPoint(12, 7));
// Expected state: coordinates in status bar Seq 4/10 Col 8/14
    CHECK_SET_ERR(line->text() == "Seq 4 / 10", "Sequence is " + line->text());
    CHECK_SET_ERR(column->text() == "Col 8 / 14", "Column is " + column->text());
}

GUI_TEST_CLASS_DEFINITION(test_0005_1) {
// Check maligniment view status bar coordinates

// 1. Open document _common_data\scenarios\msa\ma2_gapped.aln
    GTFileDialog::openFile(os, testDir + "_common_data/scenarios/msa/" , "ma2_gapped.aln");
    GTUtilsTaskTreeView::waitTaskFinished(os);

// Expected state: Alignment length 14, left offset 1, right offset 14
    GTGlobals::sleep();
    CHECK_SET_ERR(GTUtilsMSAEditorSequenceArea::getLength(os) == 14, "Wrong length");
    CHECK_SET_ERR(GTUtilsMSAEditorSequenceArea::getFirstVisibleBase(os) == 0, "Wrong first base idx");
    CHECK_SET_ERR(GTUtilsMSAEditorSequenceArea::getLastVisibleBase(os) == 13, "Wrong last base idx");

    QWidget *msaEditorStatusBar = GTWidget::findWidget(os, "msa_editor_status_bar");
    CHECK_SET_ERR(msaEditorStatusBar != NULL, "MSAEditorStatusBar is NULL");

    QLabel* line = qobject_cast<QLabel*>(GTWidget::findWidget(os, "Line", msaEditorStatusBar));
    CHECK_SET_ERR(line != NULL, "Line of MSAEditorStatusBar is NULL");
    QLabel* column = qobject_cast<QLabel*>(GTWidget::findWidget(os, "Column", msaEditorStatusBar));
    CHECK_SET_ERR(column != NULL, "Column of MSAEditorStatusBar is NULL");

// CHANGES: click order changed
// 3. Put cursor in 2nd symbol for Podisma_sapporensis sequence.
    GTUtilsMSAEditorSequenceArea::click(os, QPoint(1, 8));
// Expected state: coordinates in status bar Seq 9/10 Col 2/14
    CHECK_SET_ERR(line->text() == "Seq 9 / 10", "Sequence is " + line->text());
    CHECK_SET_ERR(column->text() == "Col 2 / 14", "Column is " + column->text());

// 2. Put cursor in 5th symbol for Tettigonia_virdissima sequence.
    GTUtilsMSAEditorSequenceArea::click(os, QPoint(4, 3));
// Expected state: coordinates in status bar Seq 4/10 Col 5/14
    CHECK_SET_ERR(line->text() == "Seq 4 / 10", "Sequence is " + line->text());
    CHECK_SET_ERR(column->text() == "Col 5 / 14", "Column is " + column->text());

// 4. Select area from 8th symbol for Tettigonia_virdissima sequence(top left corner) to 13th symbol for Podisma_sapporensis sequence.
    GTUtilsMSAEditorSequenceArea::selectArea(os, QPoint(7, 3), QPoint(12, 7));
// Expected state: coordinates in status bar Seq 4/10 Col 8/14
    CHECK_SET_ERR(line->text() == "Seq 4 / 10", "Sequence is " + line->text());
    CHECK_SET_ERR(column->text() == "Col 8 / 14", "Column is " + column->text());
}

GUI_TEST_CLASS_DEFINITION(test_0005_2) {
// Check maligniment view status bar coordinates

// 1. Open document _common_data\scenarios\msa\ma2_gapped.aln
    GTFileDialog::openFile(os, testDir + "_common_data/scenarios/msa/" , "ma2_gapped.aln");
    GTUtilsTaskTreeView::waitTaskFinished(os);

// Expected state: Alignment length 14, left offset 1, right offset 14
    GTGlobals::sleep();
    CHECK_SET_ERR(GTUtilsMSAEditorSequenceArea::getLength(os) == 14, "Wrong length");
    CHECK_SET_ERR(GTUtilsMSAEditorSequenceArea::getFirstVisibleBase(os) == 0, "Wrong first base idx");
    CHECK_SET_ERR(GTUtilsMSAEditorSequenceArea::getLastVisibleBase(os) == 13, "Wrong last base idx");

    QWidget *msaEditorStatusBar = GTWidget::findWidget(os, "msa_editor_status_bar");
    CHECK_SET_ERR(msaEditorStatusBar != NULL, "MSAEditorStatusBar is NULL");

    QLabel* line = qobject_cast<QLabel*>(GTWidget::findWidget(os, "Line", msaEditorStatusBar));
    CHECK_SET_ERR(line != NULL, "Line of MSAEditorStatusBar is NULL");
    QLabel* column = qobject_cast<QLabel*>(GTWidget::findWidget(os, "Column", msaEditorStatusBar));
    CHECK_SET_ERR(column != NULL, "Column of MSAEditorStatusBar is NULL");

// 2. Put cursor in 5th symbol for Tettigonia_virdissima sequence.
    GTUtilsMSAEditorSequenceArea::click(os, QPoint(4, 3));
// Expected state: coordinates in status bar Seq 4/10 Col 5/14
    CHECK_SET_ERR(line->text() == "Seq 4 / 10", "Sequence is " + line->text());
    CHECK_SET_ERR(column->text() == "Col 5 / 14", "Column is " + column->text());

// CHANGES: close and open MDI window, hide projectTreeView
    GTUtilsMdi::click(os, GTGlobals::Close);
    GTGlobals::sleep();

    GTMouseDriver::moveTo(GTUtilsProjectTreeView::getItemCenter(os, "ma2_gapped"));
    GTMouseDriver::doubleClick();
    GTGlobals::sleep();

    GTUtilsProjectTreeView::toggleView(os);
    GTGlobals::sleep();

    msaEditorStatusBar = GTWidget::findWidget(os, "msa_editor_status_bar");
    CHECK_SET_ERR(msaEditorStatusBar != NULL, "MSAEditorStatusBar is NULL");

    line = qobject_cast<QLabel*>(GTWidget::findWidget(os, "Line", msaEditorStatusBar));
    CHECK_SET_ERR(line != NULL, "Line of MSAEditorStatusBar is NULL");
    column = qobject_cast<QLabel*>(GTWidget::findWidget(os, "Column", msaEditorStatusBar));
    CHECK_SET_ERR(column != NULL, "Column of MSAEditorStatusBar is NULL");

// 3. Put cursor in 2nd symbol for Podisma_sapporensis sequence.
    GTUtilsMSAEditorSequenceArea::click(os, QPoint(1, 8));
// Expected state: coordinates in status bar Seq 9/10 Col 2/14
    CHECK_SET_ERR(line->text() == "Seq 9 / 10", "Sequence is " + line->text());
    CHECK_SET_ERR(column->text() == "Col 2 / 14", "Column is " + column->text());

// 4. Select area from 8th symbol for Tettigonia_virdissima sequence(top left corner) to 13th symbol for Podisma_sapporensis sequence.
    GTUtilsMSAEditorSequenceArea::selectArea(os, QPoint(7, 3), QPoint(12, 7));
// Expected state: coordinates in status bar Seq 4/10 Col 8/14
    CHECK_SET_ERR(line->text() == "Seq 4 / 10", "Sequence is " + line->text());
    CHECK_SET_ERR(column->text() == "Col 8 / 14", "Column is " + column->text());
}


GUI_TEST_CLASS_DEFINITION(test_0006) {
    // Check find from status bar

    // 1. Open document _common_data\scenarios\msa\ma2_gapped.aln
    GTFileDialog::openFile(os, testDir + "_common_data/scenarios/msa/" , "ma2_gapped.aln");
    GTUtilsTaskTreeView::waitTaskFinished(os);

    // Expected state: Aligniment length 14, left offset 1, right offset 14
    GTGlobals::sleep();
    CHECK_SET_ERR(GTUtilsMSAEditorSequenceArea::getLength(os) == 14, "Wrong length");
    CHECK_SET_ERR(GTUtilsMSAEditorSequenceArea::getFirstVisibleBase(os) == 0, "Wrong first base idx");
    CHECK_SET_ERR(GTUtilsMSAEditorSequenceArea::getLastVisibleBase(os) == 13, "Wrong last base idx");

    QWidget *msaEditorStatusBar = GTWidget::findWidget(os, "msa_editor_status_bar");
    CHECK_SET_ERR(msaEditorStatusBar != NULL, "MSAEditorStatusBar is NULL");

    QLineEdit *searchEdit = qobject_cast<QLineEdit*>(GTWidget::findWidget(os, "searchEdit", msaEditorStatusBar));
    QWidget *findForward = GTWidget::findWidget(os, "Find forward", msaEditorStatusBar);
    QWidget *findBackward = GTWidget::findWidget(os, "Find backward", msaEditorStatusBar);

    // 2. Put AAGT in text field at status bar. Click Find next button.
    GTLineEdit::setText(os, searchEdit, "AAGT");
    GTWidget::click(os, findForward);
    // Expected state: find result sequence Tettigonia_viridissima region 1..4
    GTGlobals::sleep();
    GTUtilsMSAEditorSequenceArea::checkSelectedRect(os, QRect(0, 3, 4, 1));

    // 3. Click Find next button.
    GTWidget::click(os, findForward);
    // Expected state: find result sequence Mecopoda_elongata__Ishigaki__J region 1..4
    GTGlobals::sleep();
    GTUtilsMSAEditorSequenceArea::checkSelectedRect(os, QRect(0, 7, 4, 1));

    // 4. Click Find previous button.
    GTWidget::click(os, findBackward);
    // Expected state: find result sequence Tettigonia_viridissima region 1..4
    GTGlobals::sleep();
    GTUtilsMSAEditorSequenceArea::checkSelectedRect(os, QRect(0, 3, 4, 1));
}

GUI_TEST_CLASS_DEFINITION(test_0006_1) {
    // Check find from status bar

    // 1. Open document _common_data\scenarios\msa\ma2_gapped.aln
    GTFileDialog::openFile(os, testDir + "_common_data/scenarios/msa/" , "ma2_gapped.aln");
    GTUtilsTaskTreeView::waitTaskFinished(os);

    // Expected state: Aligniment length 14, left offset 1, right offset 14
    GTGlobals::sleep();
    CHECK_SET_ERR(GTUtilsMSAEditorSequenceArea::getLength(os) == 14, "Wrong length");
    CHECK_SET_ERR(GTUtilsMSAEditorSequenceArea::getFirstVisibleBase(os) == 0, "Wrong first base idx");
    CHECK_SET_ERR(GTUtilsMSAEditorSequenceArea::getLastVisibleBase(os) == 13, "Wrong last base idx");

    QWidget *msaEditorStatusBar = GTWidget::findWidget(os, "msa_editor_status_bar");
    CHECK_SET_ERR(msaEditorStatusBar != NULL, "MSAEditorStatusBar is NULL");

    QLineEdit *searchEdit = qobject_cast<QLineEdit*>(GTWidget::findWidget(os, "searchEdit", msaEditorStatusBar));
    QWidget *findForward = GTWidget::findWidget(os, "Find forward", msaEditorStatusBar);
    QWidget *findBackward = GTWidget::findWidget(os, "Find backward", msaEditorStatusBar);

    // 2. Put AAGT in text field at status bar. Click Find next button.
    GTLineEdit::setText(os, searchEdit, "AAGT");
    GTWidget::click(os, findForward);
    // Expected state: find result sequence Tettigonia_viridissima region 1..4
    GTGlobals::sleep();
    GTUtilsMSAEditorSequenceArea::checkSelectedRect(os, QRect(0, 3, 4, 1));

    // 3. Click Find next button. CHANGES: click 3 times
    GTWidget::click(os, findForward);
    GTWidget::click(os, findForward);
    GTWidget::click(os, findForward);
    // Expected state: find result sequence Mecopoda_elongata__Ishigaki__J region 1..4
    GTGlobals::sleep();
    GTUtilsMSAEditorSequenceArea::checkSelectedRect(os, QRect(0, 7, 4, 1));

    // 4. Click Find previous button. CHANGES: click 3 times
    GTWidget::click(os, findBackward);
    GTWidget::click(os, findBackward);
    GTWidget::click(os, findBackward);
    // Expected state: find result sequence Tettigonia_viridissima region 1..4
    GTGlobals::sleep();
    GTUtilsMSAEditorSequenceArea::checkSelectedRect(os, QRect(0, 3, 4, 1));
}

GUI_TEST_CLASS_DEFINITION(test_0006_2) {
    // Check find from status bar

    // 1. Open document _common_data\scenarios\msa\ma2_gapped.aln
    GTFileDialog::openFile(os, testDir + "_common_data/scenarios/msa/" , "ma2_gapped.aln");
    GTUtilsTaskTreeView::waitTaskFinished(os);

    // Expected state: Aligniment length 14, left offset 1, right offset 14
    GTGlobals::sleep();
    CHECK_SET_ERR(GTUtilsMSAEditorSequenceArea::getLength(os) == 14, "Wrong length");
    CHECK_SET_ERR(GTUtilsMSAEditorSequenceArea::getFirstVisibleBase(os) == 0, "Wrong first base idx");
    CHECK_SET_ERR(GTUtilsMSAEditorSequenceArea::getLastVisibleBase(os) == 13, "Wrong last base idx");

    QWidget *msaEditorStatusBar = GTWidget::findWidget(os, "msa_editor_status_bar");
    CHECK_SET_ERR(msaEditorStatusBar != NULL, "MSAEditorStatusBar is NULL");

    QLineEdit *searchEdit = qobject_cast<QLineEdit*>(GTWidget::findWidget(os, "searchEdit", msaEditorStatusBar));
    QWidget *findForward = GTWidget::findWidget(os, "Find forward", msaEditorStatusBar);
    QWidget *findBackward = GTWidget::findWidget(os, "Find backward", msaEditorStatusBar);

    // 2. Put AAGT in text field at status bar. Click Find next button.
    GTLineEdit::setText(os, searchEdit, "AAGT");
    GTWidget::click(os, findForward);
    // Expected state: find result sequence Tettigonia_viridissima region 1..4
    GTGlobals::sleep();
    GTUtilsMSAEditorSequenceArea::checkSelectedRect(os, QRect(0, 3, 4, 1));

    // CHANGES: clear search text, click Find forward and check that selection wasn't changed; set AAGT again
    GTLineEdit::setText(os, searchEdit, "");
    GTWidget::click(os, findForward);
    // Expected state: find result sequence Tettigonia_viridissima region 1..4
    GTGlobals::sleep();
    GTUtilsMSAEditorSequenceArea::checkSelectedRect(os, QRect(0, 3, 4, 1));
    GTLineEdit::setText(os, searchEdit, "AAGT");
    GTGlobals::sleep();

    // 3. Click Find next button.
    GTWidget::click(os, findForward);
    // Expected state: find result sequence Mecopoda_elongata__Ishigaki__J region 1..4
    GTGlobals::sleep();
    GTUtilsMSAEditorSequenceArea::checkSelectedRect(os, QRect(0, 7, 4, 1));

    // CHANGES: clear search text, click Find backward and check that selection wasn't changed; set AAGT again
    GTLineEdit::setText(os, searchEdit, "");
    GTWidget::click(os, findBackward);
    // Expected state: find result sequence Mecopoda_elongata__Ishigaki__J region 1..4
    GTGlobals::sleep();
    GTUtilsMSAEditorSequenceArea::checkSelectedRect(os, QRect(0, 7, 4, 1));
    GTLineEdit::setText(os, searchEdit, "AAGT");
    GTGlobals::sleep();

    // 4. Click Find previous button.
    GTWidget::click(os, findBackward);
    // Expected state: find result sequence Tettigonia_viridissima region 1..4
    GTGlobals::sleep();
    GTUtilsMSAEditorSequenceArea::checkSelectedRect(os, QRect(0, 3, 4, 1));
}

GUI_TEST_CLASS_DEFINITION(test_0007) {
    //1. Open document _common_data\scenarios\msa\ma2_gapped.aln
    GTFileDialog::openFile(os, testDir + "_common_data/scenarios/msa/" , "ma2_gapped.aln");
    GTUtilsTaskTreeView::waitTaskFinished(os);
    GTGlobals::sleep(1000);

    QWidget *mdiWindow = GTUtilsMdi::activeWindow(os);
    CHECK_SET_ERR(mdiWindow != NULL, "MDI window == NULL");

    //Expected state: Aligniment length 14, left offset 1, right offset 14

    //2. Do double click on Tettigonia_viridissima sequence name.
    //Expected state: Rename dialog appears
    //3. Put "Sequence_a" into text field. Click OK.

    GTUtilsDialog::waitForDialog(os, new RenameSequenceFiller(os, "Sequence_a", "Tettigonia_viridissima"));
    GTUtilsMSAEditorSequenceArea::moveTo(os, QPoint(-10,3));
    GTMouseDriver::doubleClick();
    GTGlobals::sleep();

    //Expected state: Tettigonia_viridissima renamed to Sequence_a
    GTUtilsDialog::waitForDialog(os, new RenameSequenceFiller(os, "Sequence_a", "Sequence_a"));
    GTUtilsMSAEditorSequenceArea::moveTo(os, QPoint(-10,3));
    GTMouseDriver::doubleClick();
    GTGlobals::sleep();

    //4. Rlick Undo button.
    QAbstractButton *undo= GTAction::button(os,"msa_action_undo");
    GTWidget::click(os,undo);
    //GTKeyboardDriver::keyClick( 'z', Qt::ControlModifier);
    GTGlobals::sleep();

    //Expected state: Tettigonia_viridissima renamed back
    GTUtilsDialog::waitForDialog(os, new RenameSequenceFiller(os, "Tettigonia_viridissima", "Tettigonia_viridissima"));
    GTUtilsMSAEditorSequenceArea::moveTo(os, QPoint(-10,3));
    GTMouseDriver::doubleClick();
    GTGlobals::sleep();
}

GUI_TEST_CLASS_DEFINITION(test_0007_1) {
    //1. Open document _common_data\scenarios\msa\ma2_gapped.aln
    GTFileDialog::openFile(os, testDir + "_common_data/scenarios/msa/" , "ma2_gapped.aln");
    GTUtilsTaskTreeView::waitTaskFinished(os);
    GTGlobals::sleep(1000);

    QWidget *mdiWindow = GTUtilsMdi::activeWindow(os);
    CHECK_SET_ERR(mdiWindow != NULL, "MDI window == NULL");

    //Expected state: Aligniment length 14, left offset 1, right offset 14

    //2. Do double click on Tettigonia_viridissima sequence name.
    //Expected state: Rename dialog appears
    //3. Put "Sequence_a" into text field. Click OK.

    GTUtilsDialog::waitForDialog(os, new RenameSequenceFiller(os, "Sequence_a", "Tettigonia_viridissima"));
    GTUtilsMSAEditorSequenceArea::moveTo(os, QPoint(-10,3));
    GTMouseDriver::doubleClick();
    GTGlobals::sleep();

    //Expected state: Tettigonia_viridissima renamed to Sequence_a

    GTUtilsDialog::waitForDialog(os, new RenameSequenceFiller(os, "Sequence_a", "Sequence_a"));
    GTUtilsMSAEditorSequenceArea::moveTo(os, QPoint(-10,3));
    GTMouseDriver::doubleClick();
    GTGlobals::sleep();

    //4. Rlick Undo button. CHANGES: clicking undo by mouse
    GTWidget::click(os, GTToolbar::getWidgetForActionName(os, GTToolbar::getToolbar(os, "mwtoolbar_activemdi"), "msa_action_undo"));
    GTGlobals::sleep();

    //Expected state: Tettigonia_viridissima renamed back
    GTUtilsDialog::waitForDialog(os, new RenameSequenceFiller(os, "Tettigonia_viridissima", "Tettigonia_viridissima"));
    GTUtilsMSAEditorSequenceArea::moveTo(os, QPoint(-10,3));
    GTMouseDriver::doubleClick();
    GTGlobals::sleep();
}

GUI_TEST_CLASS_DEFINITION(test_0007_2) {
    //1. Open document _common_data\scenarios\msa\ma2_gapped.aln
    GTFileDialog::openFile(os, testDir + "_common_data/scenarios/msa/" , "ma2_gapped.aln");
    GTUtilsTaskTreeView::waitTaskFinished(os);
    GTGlobals::sleep(1000);

    QWidget *mdiWindow = GTUtilsMdi::activeWindow(os);
    CHECK_SET_ERR(mdiWindow != NULL, "MDI window == NULL");

    //Expected state: Aligniment length 14, left offset 1, right offset 14

    //2. Do double click on Tettigonia_viridissima sequence name. CHANGES: another sequence renamed
    //Expected state: Rename dialog appears
    //3. Put "Sequence_a" into text field. Click OK.

    GTUtilsDialog::waitForDialog(os, new RenameSequenceFiller(os, "Sequence_a", "Bicolorana_bicolor_EF540830"));
    GTUtilsMSAEditorSequenceArea::moveTo(os, QPoint(-10,2));
    GTMouseDriver::doubleClick();
    GTGlobals::sleep();

    //Expected state: Tettigonia_viridissima renamed to Sequence_a
    GTUtilsDialog::waitForDialog(os, new RenameSequenceFiller(os, "Sequence_a", "Sequence_a"));
    GTUtilsMSAEditorSequenceArea::moveTo(os, QPoint(-10,2));
    GTMouseDriver::doubleClick();
    GTGlobals::sleep();

    //4. Rlick Undo button.
    GTKeyboardDriver::keyClick( 'z', Qt::ControlModifier);
    GTGlobals::sleep();

    //Expected state: Tettigonia_viridissima renamed back
    GTUtilsDialog::waitForDialog(os, new RenameSequenceFiller(os, "Bicolorana_bicolor_EF540830", "Bicolorana_bicolor_EF540830"));
    GTUtilsMSAEditorSequenceArea::moveTo(os, QPoint(-10,2));
    GTMouseDriver::doubleClick();
    GTGlobals::sleep();
}

GUI_TEST_CLASS_DEFINITION(test_0007_3) {
    //1. Open document _common_data\scenarios\msa\ma2_gapped.aln
    GTFileDialog::openFile(os, testDir + "_common_data/scenarios/msa/" , "ma2_gapped.aln");
    GTUtilsTaskTreeView::waitTaskFinished(os);
    GTGlobals::sleep(1000);

    QWidget *mdiWindow = GTUtilsMdi::activeWindow(os);
    CHECK_SET_ERR(mdiWindow != NULL, "MDI window == NULL");

    //Expected state: Aligniment length 14, left offset 1, right offset 14

    //2. Do double click on Tettigonia_viridissima sequence name. CHANGES: another sequence renamed
    //Expected state: Rename dialog appears
    //3. Put "Sequence_a" into text field. Click OK.

    GTUtilsDialog::waitForDialog(os, new RenameSequenceFiller(os, "Sequence_a", "Phaneroptera_falcata"));
    GTUtilsMSAEditorSequenceArea::moveTo(os, QPoint(-10,0));
    GTMouseDriver::doubleClick();
    GTGlobals::sleep();

    //Expected state: Tettigonia_viridissima renamed to Sequence_a
    GTUtilsDialog::waitForDialog(os, new RenameSequenceFiller(os, "Sequence_a", "Sequence_a"));
    GTUtilsMSAEditorSequenceArea::moveTo(os, QPoint(-10,0));
    GTMouseDriver::doubleClick();
    GTGlobals::sleep();

    //4. Rlick Undo button.
    GTKeyboardDriver::keyClick( 'z', Qt::ControlModifier);
    GTGlobals::sleep();

    //Expected state: Tettigonia_viridissima renamed back
    GTUtilsDialog::waitForDialog(os, new RenameSequenceFiller(os, "Phaneroptera_falcata", "Phaneroptera_falcata"));
    GTUtilsMSAEditorSequenceArea::moveTo(os, QPoint(-10,0));
    GTMouseDriver::doubleClick();
    GTGlobals::sleep();
}

GUI_TEST_CLASS_DEFINITION(test_0007_4) {
    //1. Open document _common_data\scenarios\msa\ma2_gapped.aln
    GTFileDialog::openFile(os, testDir + "_common_data/scenarios/msa/" , "ma2_gapped.aln");
    GTUtilsTaskTreeView::waitTaskFinished(os);
    GTGlobals::sleep(1000);

    QWidget *mdiWindow = GTUtilsMdi::activeWindow(os);
    CHECK_SET_ERR(mdiWindow != NULL, "MDI window == NULL");

    //Expected state: Aligniment length 14, left offset 1, right offset 14

    //2. Do double click on Tettigonia_viridissima sequence name. CHANGES: another sequence renamed
    //Expected state: Rename dialog appears
    //3. Put "Sequence_a" into text field. Click OK.

    GTUtilsDialog::waitForDialog(os, new RenameSequenceFiller(os, "Sequence_a", "Conocephalus_sp."));
    GTUtilsMSAEditorSequenceArea::moveTo(os, QPoint(-10,5));
    GTMouseDriver::doubleClick();
    GTGlobals::sleep();

    //Expected state: Tettigonia_viridissima renamed to Sequence_a
    GTUtilsDialog::waitForDialog(os, new RenameSequenceFiller(os, "Sequence_a", "Sequence_a"));
    GTUtilsMSAEditorSequenceArea::moveTo(os, QPoint(-10,5));
    GTMouseDriver::doubleClick();
    GTGlobals::sleep();

    //4. Rlick Undo button.
    GTKeyboardDriver::keyClick( 'z', Qt::ControlModifier);
    GTGlobals::sleep();

    //Expected state: Tettigonia_viridissima renamed back
    GTUtilsDialog::waitForDialog(os, new RenameSequenceFiller(os, "Conocephalus_sp.", "Conocephalus_sp."));
    GTUtilsMSAEditorSequenceArea::moveTo(os, QPoint(-10,5));
    GTMouseDriver::doubleClick();
    GTGlobals::sleep();
}

GUI_TEST_CLASS_DEFINITION(test_0008) {
//     1. Open document samples\CLUSTALW\COI.aln
    GTFileDialog::openFile(os, dataDir + "samples/CLUSTALW/COI.aln");
    GTUtilsTaskTreeView::waitTaskFinished(os);

//     2. Create bookmark. Rename "New bookmark" to "start bookmark"
    GTUtilsBookmarksTreeView::addBookmark(os, "COI [m] COI", "start bookmark");

    const int startRO = GTUtilsMSAEditorSequenceArea::getLastVisibleBase(os);
    const int startLO = GTUtilsMSAEditorSequenceArea::getFirstVisibleBase(os);

//     3. Scroll msa to the middle.
    GTUtilsDialog::waitForDialog(os, new GoToDialogFiller(os, 300));
    GTUtilsDialog::waitForDialog(os, new PopupChooser(os, QStringList() << "action_go_to_position"));

    QWidget *mdiWindow = GTUtilsMdi::activeWindow(os);
    GTMenu::showContextMenu(os, mdiWindow);
    GTGlobals::sleep(500);

//     4. Create bookmark. Rename "New bookmark" to "middle bookmark"
    GTUtilsBookmarksTreeView::addBookmark(os, "COI [m] COI", "middle bookmark");

    const int midLO = GTUtilsMSAEditorSequenceArea::getFirstVisibleBase(os);

//     5. Scroll msa to the end.
    GTUtilsDialog::waitForDialog(os, new GoToDialogFiller(os, 550));
    GTUtilsDialog::waitForDialog(os, new PopupChooser(os, QStringList() << "action_go_to_position"));

    GTMenu::showContextMenu(os, mdiWindow);
    GTGlobals::sleep(500);

//     6. Create bookmark. Rename "New bookmark" to "end bookmark"
    GTUtilsBookmarksTreeView::addBookmark(os, "COI [m] COI", "end bookmark");

    const int endLO = GTUtilsMSAEditorSequenceArea::getFirstVisibleBase(os);

//     Expected state: clicking on each bookmark will recall corresponding MSA position
    GTUtilsBookmarksTreeView::doubleClickBookmark(os, "start bookmark");
    GTGlobals::sleep(500);

    int RO = GTUtilsMSAEditorSequenceArea::getLastVisibleBase(os);
    int LO = GTUtilsMSAEditorSequenceArea::getFirstVisibleBase(os);
    CHECK_SET_ERR(startRO == RO && startLO == LO, "start bookmark offsets aren't equal to the expected");

    GTUtilsBookmarksTreeView::doubleClickBookmark(os, "middle bookmark");
    GTGlobals::sleep(500);

    RO = GTUtilsMSAEditorSequenceArea::getLastVisibleBase(os);
    LO = GTUtilsMSAEditorSequenceArea::getFirstVisibleBase(os);
    CHECK_SET_ERR(midLO == LO, QString("middle bookmark offsets aren't equal to the expected: midLO=%1 LO=%2").arg(midLO).arg(LO));
    GTUtilsBookmarksTreeView::doubleClickBookmark(os, "end bookmark");
    GTGlobals::sleep(500);

    RO = GTUtilsMSAEditorSequenceArea::getLastVisibleBase(os);
    LO = GTUtilsMSAEditorSequenceArea::getFirstVisibleBase(os);
    //CHECK_SET_ERR(endRO == RO && endLO == LO, "end bookmark offsets aren't equal to the expected");
    CHECK_SET_ERR(endLO == LO, QString("end bookmark offsets aren't equal to the expected: endLO=%3 LO=%4").arg(endLO).arg(LO));
//     7. Delete Start bookmark
    GTUtilsBookmarksTreeView::deleteBookmark(os, "start bookmark");

//     Expected state: start bookmark isn't present
    QTreeWidgetItem *startBookmark = GTUtilsBookmarksTreeView::findItem(os, "start bookmark", GTGlobals::FindOptions(false));
    CHECK_SET_ERR(startBookmark == NULL, "Start bookmark is not deleted");
}

GUI_TEST_CLASS_DEFINITION(test_0008_1) {  //CHANGES: default names used
//     1. Open document samples\CLUSTALW\COI.aln

    GTFileDialog::openFile(os, dataDir + "samples/CLUSTALW/COI.aln");
    GTUtilsTaskTreeView::waitTaskFinished(os);

//     2. Create bookmark. Do not rename the new bookmark.
    GTUtilsBookmarksTreeView::addBookmark(os, "COI [m] COI");

    const int startRO = GTUtilsMSAEditorSequenceArea::getLastVisibleBase(os);
    const int startLO = GTUtilsMSAEditorSequenceArea::getFirstVisibleBase(os);

//     3. Scroll msa to the middle.
    GTUtilsDialog::waitForDialog(os, new GoToDialogFiller(os, 300));
    GTUtilsDialog::waitForDialog(os, new PopupChooser(os, QStringList() << "action_go_to_position"));

    QWidget *mdiWindow = GTUtilsMdi::activeWindow(os);
    GTMenu::showContextMenu(os, mdiWindow);
    GTGlobals::sleep(500);

//     4. Create bookmark. Do not rename the new bookmark.
    GTUtilsBookmarksTreeView::addBookmark(os, "COI [m] COI");

    const int midLO = GTUtilsMSAEditorSequenceArea::getFirstVisibleBase(os);

//     5. Scroll msa to the end.
    GTUtilsDialog::waitForDialog(os, new GoToDialogFiller(os, 550));
    GTUtilsDialog::waitForDialog(os, new PopupChooser(os, QStringList() << "action_go_to_position"));

    GTMenu::showContextMenu(os, mdiWindow);
    GTGlobals::sleep(500);

//     6. Create bookmark. Do not rename the new bookmark.
    GTUtilsBookmarksTreeView::addBookmark(os, "COI [m] COI");

    const int endLO = GTUtilsMSAEditorSequenceArea::getFirstVisibleBase(os);

//     Expected state: clicking on each bookmark will recall corresponding MSA position
    GTUtilsBookmarksTreeView::doubleClickBookmark(os, "New bookmark");
    GTGlobals::sleep(500);

    int RO = GTUtilsMSAEditorSequenceArea::getLastVisibleBase(os);
    int LO = GTUtilsMSAEditorSequenceArea::getFirstVisibleBase(os);
    CHECK_SET_ERR(startRO == RO && startLO == LO, "start bookmark offsets aren't equal to the expected");

    GTUtilsBookmarksTreeView::doubleClickBookmark(os, "New bookmark 2");
    GTGlobals::sleep(500);

    RO = GTUtilsMSAEditorSequenceArea::getLastVisibleBase(os);
    LO = GTUtilsMSAEditorSequenceArea::getFirstVisibleBase(os);
    CHECK_SET_ERR(midLO == LO, QString("middle bookmark offsets aren't equal to the expected: midLO=%1 LO=%2").arg(midLO).arg(LO));

    GTUtilsBookmarksTreeView::doubleClickBookmark(os, "New bookmark 3");
    GTGlobals::sleep(500);

    RO = GTUtilsMSAEditorSequenceArea::getLastVisibleBase(os);
    LO = GTUtilsMSAEditorSequenceArea::getFirstVisibleBase(os);
    CHECK_SET_ERR(endLO == LO,  QString("end bookmark offsets aren't equal to the expected: endLO=%1 LO=%2").arg(endLO).arg(LO));

//     7. Delete Start bookmark
    GTUtilsBookmarksTreeView::deleteBookmark(os, "New bookmark");

//     Expected state: start bookmark doesn't present
    QTreeWidgetItem *startBookmark = GTUtilsBookmarksTreeView::findItem(os, "New bookmark", GTGlobals::FindOptions(false));
    CHECK_SET_ERR(startBookmark == NULL, "bookmark wasn't deleted");
}

GUI_TEST_CLASS_DEFINITION(test_0008_2) {
    // CHANGES: mid and end coordinates changed
//     1. Open document samples\CLUSTALW\COI.aln
    GTFileDialog::openFile(os, dataDir + "samples/CLUSTALW/COI.aln");
    GTUtilsTaskTreeView::waitTaskFinished(os);

//     2. Create bookmark. Rename "New bookmark" to "start bookmark"
    GTUtilsBookmarksTreeView::addBookmark(os, "COI [m] COI", "start bookmark");

    const int startRO = GTUtilsMSAEditorSequenceArea::getLastVisibleBase(os);
    const int startLO = GTUtilsMSAEditorSequenceArea::getFirstVisibleBase(os);

//     3. Scroll msa to the middle.
    GTUtilsDialog::waitForDialog(os, new GoToDialogFiller(os, 200));
    GTUtilsDialog::waitForDialog(os, new PopupChooser(os, QStringList() << "action_go_to_position"));

    QWidget *mdiWindow = GTUtilsMdi::activeWindow(os);
    GTMenu::showContextMenu(os, mdiWindow);
    GTGlobals::sleep(500);

//     4. Create bookmark. Rename "New bookmark" to "middle bookmark"
    GTUtilsBookmarksTreeView::addBookmark(os, "COI [m] COI", "middle bookmark");

    const int midLO = GTUtilsMSAEditorSequenceArea::getFirstVisibleBase(os);

//     5. Scroll msa to the end.
    GTUtilsDialog::waitForDialog(os, new GoToDialogFiller(os, 510));
    GTUtilsDialog::waitForDialog(os, new PopupChooser(os, QStringList() << "action_go_to_position"));

    GTMenu::showContextMenu(os, mdiWindow);
    GTGlobals::sleep(500);

//     6. Create bookmark. Rename "New bookmark" to "end bookmark"
    GTUtilsBookmarksTreeView::addBookmark(os, "COI [m] COI", "end bookmark");

    const int endLO = GTUtilsMSAEditorSequenceArea::getFirstVisibleBase(os);

//     Expected state: clicking on each bookmark will recall corresponding MSA position
    GTUtilsBookmarksTreeView::doubleClickBookmark(os, "start bookmark");
    GTGlobals::sleep(500);

    int RO = GTUtilsMSAEditorSequenceArea::getLastVisibleBase(os);
    int LO = GTUtilsMSAEditorSequenceArea::getFirstVisibleBase(os);
    CHECK_SET_ERR(startRO == RO && startLO == LO, "start bookmark offsets aren't equal to the expected");

    GTUtilsBookmarksTreeView::doubleClickBookmark(os, "middle bookmark");
    GTGlobals::sleep(500);

    RO = GTUtilsMSAEditorSequenceArea::getLastVisibleBase(os);
    LO = GTUtilsMSAEditorSequenceArea::getFirstVisibleBase(os);
    CHECK_SET_ERR(midLO == LO, QString("middle bookmark offsets aren't equal to the expected: midLO=%1 LO=%2").arg(midLO).arg(LO));

    GTUtilsBookmarksTreeView::doubleClickBookmark(os, "end bookmark");
    GTGlobals::sleep(500);

    RO = GTUtilsMSAEditorSequenceArea::getLastVisibleBase(os);
    LO = GTUtilsMSAEditorSequenceArea::getFirstVisibleBase(os);
    CHECK_SET_ERR(endLO == LO, QString("end bookmark offsets aren't equal to the expected: endLO=%1 LO=%2").arg(endLO).arg(LO));
}

GUI_TEST_CLASS_DEFINITION(test_0008_3) {
    // CHANGES: mid and end coordinates changed, another file is used
//     1. Open document samples\CLUSTALW\HIV-1.aln
    GTFileDialog::openFile(os, dataDir + "samples/CLUSTALW/HIV-1.aln");
    GTUtilsTaskTreeView::waitTaskFinished(os);

//     2. Create bookmark. Rename "New bookmark" to "start bookmark"
    GTUtilsBookmarksTreeView::addBookmark(os, "HIV-1 [m] HIV-1", "start bookmark");

    const int startPos = GTUtilsMSAEditorSequenceArea::getFirstVisibleBase(os);

//     3. Scroll msa to the middle.
    GTUtilsDialog::waitForDialog(os, new GoToDialogFiller(os, 600));
    GTUtilsDialog::waitForDialog(os, new PopupChooser(os, QStringList() << "action_go_to_position"));

    QWidget *mdiWindow = GTUtilsMdi::activeWindow(os);
    GTMenu::showContextMenu(os, mdiWindow);
    GTGlobals::sleep(500);

//     4. Create bookmark. Rename "New bookmark" to "middle bookmark"
    GTUtilsBookmarksTreeView::addBookmark(os, "HIV-1 [m] HIV-1", "middle bookmark");

    const int midPos = GTUtilsMSAEditorSequenceArea::getFirstVisibleBase(os);

//     5. Scroll msa to the end.
    GTUtilsDialog::waitForDialog(os, new GoToDialogFiller(os, 1000));
    GTUtilsDialog::waitForDialog(os, new PopupChooser(os, QStringList() << "action_go_to_position"));

    GTMenu::showContextMenu(os, mdiWindow);
    GTGlobals::sleep(500);

//     6. Create bookmark. Rename "New bookmark" to "end bookmark"
    GTUtilsBookmarksTreeView::addBookmark(os, "HIV-1 [m] HIV-1", "end bookmark");

    const int endPos = GTUtilsMSAEditorSequenceArea::getFirstVisibleBase(os);

//     Expected state: clicking on each bookmark will recall corresponding MSA position
    GTUtilsBookmarksTreeView::doubleClickBookmark(os, "start bookmark");
    GTGlobals::sleep(500);

    int pos = GTUtilsMSAEditorSequenceArea::getFirstVisibleBase(os);
    CHECK_SET_ERR(startPos == pos, "start bookmark offsets aren't equal to the expected");

    GTUtilsBookmarksTreeView::doubleClickBookmark(os, "middle bookmark");
    GTGlobals::sleep(500);

    pos = GTUtilsMSAEditorSequenceArea::getFirstVisibleBase(os);
    CHECK_SET_ERR(midPos == pos, "middle bookmark offsets aren't equal to the expected");

    GTUtilsBookmarksTreeView::doubleClickBookmark(os, "end bookmark");
    GTGlobals::sleep(500);

    pos = GTUtilsMSAEditorSequenceArea::getFirstVisibleBase(os);
    CHECK_SET_ERR(endPos == pos, "end bookmark offsets aren't equal to the expected");
}

GUI_TEST_CLASS_DEFINITION(test_0009) {

    //1. Open ma2_gapped.aln
    GTFileDialog::openFile(os, testDir + "_common_data/scenarios/msa/", "ma2_gapped.aln");
    GTUtilsTaskTreeView::waitTaskFinished(os);
    GTGlobals::sleep();

    //2. Select a trailing region length=3 (all gaps) for Isophia_altiacaEF540820
    GTUtilsMSAEditorSequenceArea::selectArea(os, QPoint(11, 1), QPoint(13, 1));
    GTGlobals::sleep();

    //3. Do context menu {Align-> Align with MUSCLE}  use "column range"
    GTUtilsDialog::waitForDialog(os, new MuscleDialogFiller(os));

    GTUtilsDialog::waitForDialog(os, new PopupChooser(os, QStringList() << MSAE_MENU_ALIGN << "Align with muscle", GTGlobals::UseKey));
    GTWidget::click(os, GTUtilsMdi::activeWindow(os), Qt::RightButton);
    GTGlobals::sleep();
    //GTGlobals::sleep();

    //Expected state: Column range = 12-14
    GTUtilsMSAEditorSequenceArea::selectArea(os, QPoint(11, 0), QPoint(13, 9));
    GTKeyboardDriver::keyClick( 'c', Qt::ControlModifier);
    GTGlobals::sleep();


    QString clipboardText = GTClipboard::text(os);
    QString expectedMSA = "TAA\n---\nTAA\nTAA\n---\n---\n---\nTAA\nTTA\n---";


    CHECK_SET_ERR(clipboardText == expectedMSA, "Clipboard string and expected MSA string differs\n"+clipboardText);

    GTGlobals::sleep();

    //4. Press Align
    //Expected state: After aligning with 'stable' option the order must not change
}

GUI_TEST_CLASS_DEFINITION(test_0009_1) {

    //1. Open ma2_gapped.aln
    GTFileDialog::openFile(os, testDir + "_common_data/scenarios/msa/", "ma2_gapped.aln");
    GTUtilsTaskTreeView::waitTaskFinished(os);
    GTGlobals::sleep();

    //2. Select a trailing region length=3 (all gaps) for Isophia_altiacaEF540820
    //CHANGES: selection from right to left
    GTUtilsMSAEditorSequenceArea::selectArea(os, QPoint(13, 1), QPoint(11, 1));
    GTGlobals::sleep();

    //3. Do context menu {Align-> Align with MUSCLE}  use "column range"
    GTUtilsDialog::waitForDialog(os, new MuscleDialogFiller(os));

    GTUtilsDialog::waitForDialog(os, new PopupChooser(os, QStringList() << MSAE_MENU_ALIGN << "Align with muscle", GTGlobals::UseKey));
    GTWidget::click(os, GTUtilsMdi::activeWindow(os), Qt::RightButton);
    GTGlobals::sleep();
    //GTGlobals::sleep();

    //Expected state: Column range = 12-14
    GTUtilsMSAEditorSequenceArea::selectArea(os, QPoint(11, 0), QPoint(13, 9));
    GTKeyboardDriver::keyClick( 'c', Qt::ControlModifier);
    GTGlobals::sleep();

    QString clipboardText = GTClipboard::text(os);
    QString expectedMSA = "TAA\n---\nTAA\nTAA\n---\n---\n---\nTAA\nTTA\n---";

    CHECK_SET_ERR(clipboardText == expectedMSA, "Clipboard string and expected MSA string differs");

    GTGlobals::sleep();

    //4. Press Align
    //Expected state: After aligning with 'stable' option the order must not change
}

GUI_TEST_CLASS_DEFINITION(test_0009_2) {

    //1. Open ma2_gapped.aln
    GTFileDialog::openFile(os, testDir + "_common_data/scenarios/msa/", "ma2_gapped.aln");
    GTUtilsTaskTreeView::waitTaskFinished(os);
    GTGlobals::sleep();

    //2. Select a trailing region length=3 (all gaps) for Isophia_altiacaEF540820
    //CHANGES: another region selected
    GTUtilsMSAEditorSequenceArea::selectArea(os, QPoint(11, 4), QPoint(13, 4));
    GTGlobals::sleep();

    //3. Do context menu {Align-> Align with MUSCLE}  use "column range"
    GTUtilsDialog::waitForDialog(os, new MuscleDialogFiller(os));

    GTUtilsDialog::waitForDialog(os, new PopupChooser(os, QStringList() << MSAE_MENU_ALIGN << "Align with muscle", GTGlobals::UseKey));
    GTWidget::click(os, GTUtilsMdi::activeWindow(os), Qt::RightButton);
    GTGlobals::sleep();
    //GTGlobals::sleep();

    //Expected state: Column range = 12-14
    GTUtilsMSAEditorSequenceArea::selectArea(os, QPoint(11, 0), QPoint(13, 9));
    GTKeyboardDriver::keyClick( 'c', Qt::ControlModifier);
    GTGlobals::sleep();

    QString clipboardText = GTClipboard::text(os);
    QString expectedMSA = "TAA\n---\nTAA\nTAA\n---\n---\n---\nTAA\nTTA\n---";

    CHECK_SET_ERR(clipboardText == expectedMSA, "Clipboard string and expected MSA string differs");

    GTGlobals::sleep();

    //4. Press Align
    //Expected state: After aligning with 'stable' option the order must not change
}

GUI_TEST_CLASS_DEFINITION(test_0010) {
// 1. Open file _common_data\scenarios\msa\translations_nucl.aln
    GTFileDialog::openFile(os, testDir + "_common_data/scenarios/msa/translations_nucl.aln");
    GTUtilsTaskTreeView::waitTaskFinished(os);

// 2. Do document context menu {Export->Export aligniment to amino format}
// 3. Translate with default settings
    GTUtilsDialog::waitForDialog(os, new ExportMSA2MSADialogFiller(os, -1, sandBoxDir + "GUITest_common_scenarios_msa_editor_test_0010.aln"));
    GTUtilsDialog::waitForDialog(os, new PopupChooser(os, QStringList() << MSAE_MENU_EXPORT << "amino_translation_of_alignment_rows"));
    GTWidget::click(os, GTUtilsMdi::activeWindow(os), Qt::RightButton);
    GTUtilsTaskTreeView::waitTaskFinished(os);

// copy to clipboard
    GTUtilsMSAEditorSequenceArea::selectArea(os);
    GTUtilsDialog::waitForDialog(os, new PopupChooser(os, QStringList() << "MSAE_MENU_COPY" << "copy_selection"));
    GTMouseDriver::click(Qt::RightButton);
    GTGlobals::sleep();

// Expected state: every sequense name is the same as its amino translation
    const QString clipboardText = GTClipboard::text(os);
    const QString expectedMSA = "L\nS\nD\nS\nP\nK";
    CHECK_SET_ERR(clipboardText == expectedMSA, clipboardText);
}

GUI_TEST_CLASS_DEFINITION(test_0010_1) {
// 1. Open file _common_data\scenarios\msa\translations_nucl.aln
    GTFileDialog::openFile(os, testDir + "_common_data/scenarios/msa/translations_nucl.aln");
    GTUtilsTaskTreeView::waitTaskFinished(os);

// 2. Do document context menu {Export->Export aligniment to amino format}
// 3. Translate with default settings
    GTUtilsDialog::waitForDialog(os, new ExportMSA2MSADialogFiller(os, -1, sandBoxDir + "GUITest_common_scenarios_msa_editor_test_0010_1.aln"));
    GTUtilsDialog::waitForDialog(os, new PopupChooser(os, QStringList() << MSAE_MENU_EXPORT << "amino_translation_of_alignment_rows"));
    GTWidget::click(os, GTUtilsMdi::activeWindow(os), Qt::RightButton);
    GTUtilsTaskTreeView::waitTaskFinished(os);

// copy to clipboard
    GTUtilsMSAEditorSequenceArea::selectArea(os);
    GTUtilsDialog::waitForDialog(os, new PopupChooser(os, QStringList() << MSAE_MENU_COPY << "copy_selection"));
    GTMouseDriver::click(Qt::RightButton);
    GTGlobals::sleep();

// Expected state: every sequense name the same as it amino translation
    const QString clipboardText = GTClipboard::text(os);
    const QString expectedMSA = "L\nS\nD\nS\nP\nK";
    CHECK_SET_ERR(clipboardText == expectedMSA, "Clipboard string and expected MSA string differs");
}

GUI_TEST_CLASS_DEFINITION(test_0010_2) {
// 1. Open file _common_data\scenarios\msa\translations_nucl.aln
    GTFileDialog::openFile(os, testDir + "_common_data/scenarios/msa/translations_nucl.aln");
    GTUtilsTaskTreeView::waitTaskFinished(os);

// 2. Do document context menu {Export->Export aligniment to amino format}
// 3. Translate with default settings
    GTUtilsDialog::waitForDialog(os, new ExportMSA2MSADialogFiller(os, -1, sandBoxDir + "GUITest_common_scenarios_msa_editor_test_0010_2.aln"));
    GTUtilsDialog::waitForDialog(os, new PopupChooser(os, QStringList() << MSAE_MENU_EXPORT << "amino_translation_of_alignment_rows"));
    GTWidget::click(os, GTUtilsMdi::activeWindow(os), Qt::RightButton);
    GTUtilsTaskTreeView::waitTaskFinished(os);

// copy to clipboard
    GTUtilsMSAEditorSequenceArea::selectArea(os);
    GTUtilsDialog::waitForDialog(os, new PopupChooser(os, QStringList() << MSAE_MENU_COPY << "copy_selection"));
    GTMouseDriver::click(Qt::RightButton);

// Expected state: every sequense name the same as it amino translation
    const QString clipboardText = GTClipboard::text(os);
    const QString expectedMSA = "L\nS\nD\nS\nP\nK";
    CHECK_SET_ERR(clipboardText == expectedMSA, "Clipboard string and expected MSA string differs");

    const QStringList nameList = GTUtilsMSAEditorSequenceArea::getNameList(os);
    const QStringList expectedNameList = QStringList() << "L" << "S" << "D" << "S" << "P" << "K";
    CHECK_SET_ERR(nameList == expectedNameList, "name lists differ");
}

GUI_TEST_CLASS_DEFINITION(test_0011) {
// In-place reverse complement replace in MSA Editor (0002425)

// 1. Open file _common_data\scenarios\msa\translations_nucl.aln
    GTFileDialog::openFile(os, testDir + "_common_data/scenarios/msa/", "translations_nucl.aln");
    GTUtilsTaskTreeView::waitTaskFinished(os);

// 2. Select first sequence and do context menu {Edit->Replace selected rows with reverce complement}
    GTUtilsDialog::waitForDialog(os, new PopupChooser(os, QStringList() << MSAE_MENU_EDIT << "replace_selected_rows_with_reverse-complement"));
    GTUtilsMSAEditorSequenceArea::selectArea(os, QPoint(0, 0), QPoint(-1, 0));
    GTMouseDriver::click(Qt::RightButton);

// Expected state: sequence changed from TTG -> CAA
    GTGlobals::sleep();
    GTKeyboardDriver::keyClick( 'c', Qt::ControlModifier);

    GTGlobals::sleep();
    QString clipboardText = GTClipboard::text(os);
    CHECK_SET_ERR(clipboardText == "CAA", "Clipboard string and expected MSA string differs");

//                 sequence name  changed from L -> L|revcompl
    QStringList nameList = GTUtilsMSAEditorSequenceArea::getNameList(os);
    CHECK_SET_ERR(nameList.size() >= 2, "nameList doesn't contain enough strings");
    CHECK_SET_ERR(nameList[0] == "L|revcompl", "There are no 'L|revcompl' in nameList");

// 3. Do step 2 again
    GTUtilsDialog::waitForDialog(os, new PopupChooser(os, QStringList() << MSAE_MENU_EDIT << "replace_selected_rows_with_reverse-complement"));
    GTMouseDriver::click(Qt::RightButton);

// Expected state: sequence changed from CAA -> TTG
    GTGlobals::sleep();
    GTKeyboardDriver::keyClick( 'c', Qt::ControlModifier);

    GTGlobals::sleep();
    clipboardText = GTClipboard::text(os);
    CHECK_SET_ERR(clipboardText == "TTG", "Clipboard string and expected MSA string differs");

//                 sequence name changed from L|revcompl ->
    nameList = GTUtilsMSAEditorSequenceArea::getNameList(os);
    CHECK_SET_ERR(nameList.size() >= 2, "nameList doesn't contain enough strings");
    CHECK_SET_ERR(!nameList.contains("L|revcompl"), "There are 'L|revcompl' in nameList");

    GTGlobals::sleep();
}

GUI_TEST_CLASS_DEFINITION(test_0011_1) {
// In-place reverse complement replace in MSA Editor (0002425)

// 1. Open file _common_data\scenarios\msa\translations_nucl.aln
    GTFileDialog::openFile(os, testDir + "_common_data/scenarios/msa/", "translations_nucl.aln");
    GTUtilsTaskTreeView::waitTaskFinished(os);

// 2. Select first sequence and do context menu {Edit->Replace selected rows with reverce complement}
    GTUtilsDialog::waitForDialog(os, new PopupChooser(os, QStringList() << MSAE_MENU_EDIT << "replace_selected_rows_with_reverse-complement"));
    GTUtilsMSAEditorSequenceArea::selectArea(os, QPoint(0, 0), QPoint(-1, 0));
    GTMouseDriver::click(Qt::RightButton);

// Expected state: sequence changed from TTG -> CAA
// CHANGES: copy by context menu
    GTGlobals::sleep();
    GTUtilsDialog::waitForDialog(os, new PopupChooser(os, QStringList() << MSAE_MENU_COPY << "copy_selection"));
    GTMouseDriver::click(Qt::RightButton);

    GTGlobals::sleep();
    QString clipboardText = GTClipboard::text(os);
    CHECK_SET_ERR(clipboardText == "CAA", "Clipboard string and expected MSA string differs");

//                 sequence name  changed from L -> L|revcompl
    QStringList nameList = GTUtilsMSAEditorSequenceArea::getNameList(os);
    CHECK_SET_ERR(nameList.size() >= 2, "nameList doesn't contain enough strings");
    CHECK_SET_ERR(nameList[0] == "L|revcompl" , "There are no 'L|revcompl' in nameList");

// 3. Do step 2 again
    GTUtilsDialog::waitForDialog(os, new PopupChooser(os, QStringList() << MSAE_MENU_EDIT << "replace_selected_rows_with_reverse-complement"));
    GTMouseDriver::click(Qt::RightButton);

// Expected state: sequence changed from CAA -> TTG
    GTGlobals::sleep();
// CHANGES: copy by context menu
    GTGlobals::sleep();
    GTUtilsDialog::waitForDialog(os, new PopupChooser(os, QStringList() << MSAE_MENU_COPY << "copy_selection"));
    GTMouseDriver::click(Qt::RightButton);

    GTGlobals::sleep();
    clipboardText = GTClipboard::text(os);
    CHECK_SET_ERR(clipboardText == "TTG", "Clipboard string and expected MSA string differs");

//                 sequence name changed from L|revcompl ->
    nameList = GTUtilsMSAEditorSequenceArea::getNameList(os);
    CHECK_SET_ERR(nameList.size() >= 2, "nameList doesn't contain enough strings");
    CHECK_SET_ERR(!nameList.contains("L|revcompl"), "There are 'L|revcompl' in nameList");

    GTGlobals::sleep();
}

GUI_TEST_CLASS_DEFINITION(test_0011_2) {
// In-place reverse complement replace in MSA Editor (0002425)

// 1. Open file _common_data\scenarios\msa\translations_nucl.aln
    GTFileDialog::openFile(os, testDir + "_common_data/scenarios/msa/", "translations_nucl.aln");
    GTUtilsTaskTreeView::waitTaskFinished(os);

// 2. Select first sequence and do context menu {Edit->Replace selected rows with reverce complement}
// CHANGES: using main menu
    GTUtilsMSAEditorSequenceArea::selectArea(os, QPoint(0, 0), QPoint(-1, 0));
    GTMenu::clickMainMenuItem(os, QStringList() << "Actions" << "Edit" << "Replace selected rows with reverse-complement");
    GTGlobals::sleep();
    //GTUtilsMSAEditorSequenceArea::selectArea(os, QPoint(0, 0), QPoint(-1, 0));
// Expected state: sequence changed from TTG -> CAA
    GTGlobals::sleep();
    GTUtilsMSAEditorSequenceArea::moveTo(os, QPoint(0, 0));
    GTUtilsDialog::waitForDialog(os, new PopupChooser(os, QStringList() << MSAE_MENU_COPY << "copy_selection"));
    GTMouseDriver::click(Qt::RightButton);

    GTGlobals::sleep();
    QString clipboardText = GTClipboard::text(os);
    CHECK_SET_ERR(clipboardText == "CAA", "Clipboard string and expected MSA string differs"+clipboardText);

//                 sequence name  changed from L -> L|revcompl
    QStringList nameList = GTUtilsMSAEditorSequenceArea::getNameList(os);
    CHECK_SET_ERR(nameList.size() >= 2, "nameList doesn't contain enough strings");
    CHECK_SET_ERR(nameList[0] == "L|revcompl" , "There are no 'L|revcompl' in nameList");

// 3. Do step 2 again
// CHANGES: using main menu
    GTMenu::clickMainMenuItem(os, QStringList() << "Actions" << "Edit" << "Replace selected rows with reverse-complement");
    GTGlobals::sleep();

// Expected state: sequence changed from CAA -> TTG
    //GTUtilsMSAEditorSequenceArea::selectArea(os, QPoint(0, 0), QPoint(-1, 0));
    GTGlobals::sleep();
    GTKeyboardDriver::keyClick( 'c', Qt::ControlModifier);

    GTGlobals::sleep();
    clipboardText = GTClipboard::text(os);
    CHECK_SET_ERR(clipboardText == "TTG", "Clipboard string and expected MSA string differs");

//                 sequence name changed from L|revcompl ->
    nameList = GTUtilsMSAEditorSequenceArea::getNameList(os);
    CHECK_SET_ERR(nameList.size() >= 2, "nameList doesn't contain enough strings");
    CHECK_SET_ERR(!nameList.contains("L|revcompl"), "There are 'L|revcompl' in nameList");

    GTGlobals::sleep();
}

GUI_TEST_CLASS_DEFINITION(test_0012) {
// Add tests on alignment translation features (0002432)

// 1. Open file _common_data\scenarios\msa\revcompl.aln
    GTFileDialog::openFile(os, testDir + "_common_data/scenarios/msa/revcompl.aln");
    GTUtilsTaskTreeView::waitTaskFinished(os);

// 2. Select all sequences and do context menu {Edit->Replace selected rows with reverce complement}
    GTUtilsDialog::waitForDialog(os, new PopupChooser(os, QStringList() << MSAE_MENU_EDIT << "replace_selected_rows_with_reverse-complement"));
    GTUtilsMSAEditorSequenceArea::selectArea(os);
    GTMouseDriver::click(Qt::RightButton);
    GTWidget::click(os,GTUtilsMdi::activeWindow(os));

    GTUtilsTaskTreeView::waitTaskFinished(os);

// Expected state: result alignement must be
// CAA---
// --TGA-
// ---ATC
    const QStringList expectedData = QStringList() << "CAA---"
                                                   << "--TGA-"
                                                   << "---ATC";
    const QStringList actualData = GTUtilsMsaEditor::getWholeData(os);
    CHECK_SET_ERR(actualData == expectedData, "Clipboard data and expected MSA data differs");
}

GUI_TEST_CLASS_DEFINITION(test_0013) {
// Kalign crashes on amino alignment that was generated from nucleotide alignment (0002658)

// 1. Open file data/samples/CLUSTALW/COI.aln
    GTFileDialog::openFile(os, dataDir + "samples/CLUSTALW/", "COI.aln");
    GTUtilsTaskTreeView::waitTaskFinished(os);

// 2. Convert alignment to amino. Use context menu {Export->Amino translation of alignment rows}
    GTUtilsDialog::waitForDialog(os, new ExportMSA2MSADialogFiller(os));

    GTUtilsDialog::waitForDialog(os, new PopupChooser(os, QStringList() << MSAE_MENU_EXPORT << "amino_translation_of_alignment_rows"));
    GTWidget::click(os, GTUtilsMdi::activeWindow(os), Qt::RightButton);
    GTGlobals::sleep();

    GTGlobals::sleep();

// 3. Open converted alignment. Use context menu {Align->Align with Kalign}
    GTUtilsDialog::waitForDialog(os, new KalignDialogFiller(os));

    GTUtilsDialog::waitForDialog(os, new PopupChooser(os, QStringList() << MSAE_MENU_ALIGN << "align_with_kalign"));
    GTWidget::click(os, GTUtilsMdi::activeWindow(os), Qt::RightButton);
    GTGlobals::sleep();
    GTGlobals::sleep();

// Expected state: UGENE not crash
    GTGlobals::sleep(5000);
}

GUI_TEST_CLASS_DEFINITION(test_0013_1) {

// Kalign crashes on amino alignment that was generated from nucleotide alignment (0002658)

// 1. Open file data/samples/CLUSTALW/COI.aln
    GTFileDialog::openFile(os, dataDir + "samples/CLUSTALW/", "COI.aln");
    GTUtilsTaskTreeView::waitTaskFinished(os);

// 2. Convert alignment to amino. Use context menu {Export->Amino translation of alignment rows}
    GTUtilsDialog::waitForDialog(os, new ExportMSA2MSADialogFiller(os,-1,testDir + "_common_data/scenarios/sandbox/COI_transl.aln"));

    GTUtilsDialog::waitForDialog(os, new PopupChooser(os, QStringList() << MSAE_MENU_EXPORT << "amino_translation_of_alignment_rows"));
    GTWidget::click(os, GTUtilsMdi::activeWindow(os), Qt::RightButton);
    GTGlobals::sleep();

    GTGlobals::sleep();

// CHANGES: close and open MDI window
    GTUtilsMdi::click(os, GTGlobals::Close);
    GTGlobals::sleep();

    GTMouseDriver::moveTo(GTUtilsProjectTreeView::getItemCenter(os, "COI_transl.aln"));
    GTMouseDriver::doubleClick();
    GTGlobals::sleep();


// 3. Open converted alignment. Use context menu {Align->Align with Kalign}
    GTUtilsDialog::waitForDialog(os, new KalignDialogFiller(os));

    GTUtilsDialog::waitForDialog(os, new PopupChooser(os, QStringList() << MSAE_MENU_ALIGN << "align_with_kalign"));
    GTWidget::click(os, GTUtilsMdi::activeWindow(os), Qt::RightButton);
    GTGlobals::sleep();
    GTGlobals::sleep();

// Expected state: UGENE not crash
    GTGlobals::sleep(5000);
}

GUI_TEST_CLASS_DEFINITION(test_0013_2) {
// Kalign crashes on amino alignment that was generated from nucleotide alignment (0002658)

// 1. Open file data/samples/CLUSTALW/COI.aln
    GTFileDialog::openFile(os, dataDir + "samples/CLUSTALW/", "COI.aln");
    GTUtilsTaskTreeView::waitTaskFinished(os);

// 2. Convert alignment to amino. Use context menu {Export->Amino translation of alignment rows}
    GTUtilsDialog::waitForDialog(os, new ExportMSA2MSADialogFiller(os));

    GTUtilsDialog::waitForDialog(os, new PopupChooser(os, QStringList() << MSAE_MENU_EXPORT << "amino_translation_of_alignment_rows"));
    GTWidget::click(os, GTUtilsMdi::activeWindow(os), Qt::RightButton);
    GTGlobals::sleep();

    GTGlobals::sleep();

// 3. Open converted alignment. Use context menu {Align->Align with Kalign}
    GTUtilsDialog::waitForDialog(os, new KalignDialogFiller(os));

// CHANGES: using main menu
    GTMenu::clickMainMenuItem(os, QStringList() << "Actions" << "Align" << "Align with Kalign...");
    GTUtilsTaskTreeView::waitTaskFinished(os);

// Expected state: UGENE not crash
}

GUI_TEST_CLASS_DEFINITION(test_0014) {
// UGENE crashes in malignment editor after aligning (UGENE-6)

// 1. Do menu tools->multiple alignment->kalign, set input alignment "data/samples/CLUSTALW/COI.aln" and press Align button
    GTFileDialog::openFile(os, dataDir + "samples/CLUSTALW/", "COI.aln");
    GTUtilsTaskTreeView::waitTaskFinished(os);

    GTUtilsDialog::waitForDialog(os, new KalignDialogFiller(os));

    GTUtilsDialog::waitForDialog(os, new PopupChooser(os, QStringList() << MSAE_MENU_ALIGN << "align_with_kalign"));
    GTWidget::click(os, GTUtilsMdi::activeWindow(os), Qt::RightButton);
    GTGlobals::sleep();
    GTGlobals::sleep();

// 2. after kalign finishes and msa opens insert gaps and click in alignment
    GTGlobals::sleep(5000);

    GTUtilsMSAEditorSequenceArea::moveTo(os, QPoint(0, 0));
    GTMouseDriver::click();
    GTKeyboardDriver::keyClick( Qt::Key_Space);
    GTKeyboardDriver::keyClick( Qt::Key_Space);
    GTGlobals::sleep();

    GTMouseDriver::click();

// Expected state: UGENE not crash
    GTGlobals::sleep(5000);
}

GUI_TEST_CLASS_DEFINITION(test_0014_1) {
// UGENE crashes in malignment editor after aligning (UGENE-6)

// 1. Do menu tools->multiple alignment->kalign, set input alignment "data/samples/CLUSTALW/COI.aln" and press Align button
    GTFileDialog::openFile(os, dataDir + "samples/CLUSTALW/", "COI.aln");
    GTUtilsTaskTreeView::waitTaskFinished(os);

    GTUtilsDialog::waitForDialog(os, new KalignDialogFiller(os));

// CHANGES: using main menu
    GTMenu::clickMainMenuItem(os, QStringList() << "Actions" << "Align" << "Align with Kalign...");
    GTGlobals::sleep();

// 2. after kalign finishes and msa opens insert gaps and click in alignment
    GTUtilsTaskTreeView::waitTaskFinished(os);

    GTUtilsMSAEditorSequenceArea::moveTo(os, QPoint(0, 0));
    GTMouseDriver::click();
    GTKeyboardDriver::keyClick( Qt::Key_Space);
    GTKeyboardDriver::keyClick( Qt::Key_Space);
    GTGlobals::sleep();

    GTMouseDriver::click();

// Expected state: UGENE not crash
    GTGlobals::sleep();
}

GUI_TEST_CLASS_DEFINITION(test_0014_2) {
// UGENE crashes in malignment editor after aligning (UGENE-6)

// 1. Do menu tools->multiple alignment->kalign, set input alignment "data/samples/CLUSTALW/COI.aln" and press Align button
    GTFileDialog::openFile(os, dataDir + "samples/CLUSTALW/", "COI.aln");
    GTUtilsTaskTreeView::waitTaskFinished(os);

// CHANGES: close and open MDI window, close Project tree view
    GTUtilsMdi::click(os, GTGlobals::Close);
    GTGlobals::sleep();
    GTMouseDriver::moveTo(GTUtilsProjectTreeView::getItemCenter(os, "COI"));
    GTMouseDriver::doubleClick();
    GTGlobals::sleep();
    GTUtilsProjectTreeView::toggleView(os);
    GTGlobals::sleep();

    GTUtilsDialog::waitForDialog(os, new KalignDialogFiller(os));

    GTUtilsDialog::waitForDialog(os, new PopupChooser(os, QStringList() << MSAE_MENU_ALIGN << "align_with_kalign"));
    GTWidget::click(os, GTUtilsMdi::activeWindow(os), Qt::RightButton);
    GTGlobals::sleep();
    GTGlobals::sleep();

// 2. after kalign finishes and msa opens insert gaps and click in alignment
    GTGlobals::sleep(5000);

    GTUtilsMSAEditorSequenceArea::moveTo(os, QPoint(0, 0));
    GTMouseDriver::click();
    GTKeyboardDriver::keyClick( Qt::Key_Space);
    GTKeyboardDriver::keyClick( Qt::Key_Space);
    GTGlobals::sleep();

    GTMouseDriver::click();

// Expected state: UGENE not crash
    GTGlobals::sleep(5000);
}

GUI_TEST_CLASS_DEFINITION(test_0015) {
// ugene crashes when removing document after kalign (UGENE-36)
//
// 1. create empty project
// 2. do menu {tools->multiple alignment->kalign}, set aligned document samples/CLUSTALW/COI.aln

    GTUtilsDialog::waitForDialog(os, new KalignDialogFiller(os));
    GTUtilsDialog::waitForDialog(os, new GTFileDialogUtils(os, dataDir + "samples/CLUSTALW/", "COI.aln"));
    GTMenu::clickMainMenuItem(os, QStringList() << "Tools" << "Multiple sequence alignment" << "Align with Kalign...");
    GTGlobals::sleep();

// 3. aligned document opens
    GTGlobals::sleep(5000);
    GTUtilsMdi::activeWindow(os);

// 4. select document in project and press del
    GTMouseDriver::moveTo(GTUtilsProjectTreeView::getItemCenter(os, "COI.aln"));
    GTMouseDriver::click();
    GTKeyboardDriver::keyClick( Qt::Key_Delete);
    GTGlobals::sleep();

// Expected state: UGENE not crash
    GTGlobals::sleep(5000);
}

GUI_TEST_CLASS_DEFINITION(test_0015_1) {
// ugene crashes when removing document after kalign (UGENE-36)
//
// 1. create empty project
// 2. do menu {tools->multiple alignment->kalign}, set aligned document samples/CLUSTALW/COI.aln

// CHANGES: opens file, Kalign by popup menu
    GTFileDialog::openFile(os, dataDir + "samples/CLUSTALW/", "COI.aln");
    GTUtilsTaskTreeView::waitTaskFinished(os);
    GTGlobals::sleep();

    GTUtilsDialog::waitForDialog(os, new KalignDialogFiller(os));

    GTUtilsDialog::waitForDialog(os, new PopupChooser(os, QStringList() << MSAE_MENU_ALIGN << "align_with_kalign"));
    GTMenu::showContextMenu(os, GTUtilsMdi::activeWindow(os));
    GTGlobals::sleep();

// 3. aligned document opens
    GTGlobals::sleep(5000);
    GTUtilsMdi::activeWindow(os);

// 4. select document in project and press del
    GTMouseDriver::moveTo(GTUtilsProjectTreeView::getItemCenter(os, "COI.aln"));
    GTMouseDriver::click();
    GTKeyboardDriver::keyClick( Qt::Key_Delete);
    GTGlobals::sleep();

// Expected state: UGENE not crash
    GTGlobals::sleep(5000);
}

GUI_TEST_CLASS_DEFINITION(test_0015_2) {
// ugene crashes when removing document after kalign (UGENE-36)
//
// 1. create empty project
// 2. do menu {tools->multiple alignment->kalign}, set aligned document samples/CLUSTALW/COI.aln

    GTUtilsDialog::waitForDialog(os, new KalignDialogFiller(os));
    GTUtilsDialog::waitForDialog(os, new GTFileDialogUtils(os, dataDir + "samples/CLUSTALW/", "COI.aln"));
    GTMenu::clickMainMenuItem(os, QStringList() << "Tools" << "Multiple sequence alignment" << "Align with Kalign...");
    GTGlobals::sleep();

// 3. aligned document opens
    GTGlobals::sleep(5000);
    GTUtilsMdi::activeWindow(os);

// CHANGES: close MDI window
    GTUtilsMdi::click(os, GTGlobals::Close);
    GTGlobals::sleep();

// 4. select document in project and press del
    GTMouseDriver::moveTo(GTUtilsProjectTreeView::getItemCenter(os, "COI.aln"));
    GTMouseDriver::click();
    GTKeyboardDriver::keyClick( Qt::Key_Delete);
    GTGlobals::sleep();

// Expected state: UGENE not crash
    GTGlobals::sleep(5000);
}

GUI_TEST_CLASS_DEFINITION(test_0016) {

// 1. Run Ugene. Open file _common_data\scenarios\msa\ma2_gapped.aln
    GTFile::copy(os, testDir + "_common_data/scenarios/msa/ma2_gapped.aln", sandBoxDir + "ma2_gapped.aln");
    GTFile::copy(os, testDir + "_common_data/scenarios/msa/ma2_gapped_edited.aln", sandBoxDir + "ma2_gapped_edited.aln");
    GTFileDialog::openFile(os, sandBoxDir, "ma2_gapped.aln");
    GTUtilsTaskTreeView::waitTaskFinished(os);
    GTGlobals::sleep();

// 2. Open same file in text editor. Change first 3 bases of 'Phaneroptera_falcata'
//    from 'AAG' to 'CTT' and save file.
//CHANGES: backup old file, copy changed file
//    GTFile::backup(os, testDir + "_common_data/scenarios/msa/ma2_gapped.aln");
    GTUtilsDialog::waitForDialog(os, new MessageBoxDialogFiller(os, QMessageBox::Yes));
    GTFile::copy(os, sandBoxDir + "ma2_gapped.aln", sandBoxDir + "ma2_gapped_old.aln");
    GTFile::copy(os, sandBoxDir + "ma2_gapped_edited.aln", sandBoxDir + "ma2_gapped.aln");

//    Expected state: Dialog suggesting to reload modified document has appeared.
// 3. Press 'Yes'.
    GTGlobals::sleep(10000);

//    Expected state: document was reloaded, view activated.
//    'Phaneroptera_falcata' starts with CTT.
    GTGlobals::sleep();
    GTUtilsMdi::activeWindow(os);

    GTUtilsMSAEditorSequenceArea::selectArea(os, QPoint(0, 0), QPoint(2, 0));
// copy to clipboard
//    GTKeyboardDriver::keyClick( 'c', Qt::ControlModifier);
    GTUtilsDialog::waitForDialog(os,new PopupChooser(os,QStringList()<<MSAE_MENU_COPY<<"copy_selection"));
    GTMouseDriver::click(Qt::RightButton);
    GTGlobals::sleep();

    QString clipboardText = GTClipboard::text(os);
    CHECK_SET_ERR(clipboardText == "CTT", "MSA part differs from expected");
    GTGlobals::sleep(3000);
}

GUI_TEST_CLASS_DEFINITION(test_0016_1) {
// 1. Run Ugene. Open file _common_data\scenarios\msa\ma2_gapped.aln
    GTFile::copy(os, testDir + "_common_data/scenarios/msa/ma2_gapped.aln", sandBoxDir + "ma2_gapped.aln");
    GTFile::copy(os, testDir + "_common_data/scenarios/msa/ma2_gapped_edited.aln", sandBoxDir + "ma2_gapped_edited.aln");
    GTFileDialog::openFile(os, sandBoxDir, "ma2_gapped.aln");
    GTUtilsTaskTreeView::waitTaskFinished(os);
    GTGlobals::sleep();

// CHANGES: insert gaps in the beginning
    GTUtilsMSAEditorSequenceArea::click(os, QPoint(0, 0));
    GTKeyboardDriver::keyClick( Qt::Key_Space);
    GTGlobals::sleep(200);
    GTKeyboardDriver::keyClick( Qt::Key_Space);
    GTGlobals::sleep(200);
    GTKeyboardDriver::keyClick( Qt::Key_Space);
    GTGlobals::sleep();

// 2. Open same file in text editor. Change first 3 bases of 'Phaneroptera_falcata'
//    from 'AAG' to 'CTT' and save file.
//CHANGES: backup old file, copy changed file
    //GTFile::backup(os, testDir + "_common_data/scenarios/msa/ma2_gapped.aln");
    GTUtilsDialog::waitForDialog(os, new MessageBoxDialogFiller(os, QMessageBox::Yes));
    GTFile::copy(os, sandBoxDir + "ma2_gapped.aln", sandBoxDir + "ma2_gapped_old.aln");
    GTFile::copy(os, sandBoxDir + "ma2_gapped_edited.aln", sandBoxDir + "ma2_gapped.aln");
//    Expected state: Dialog suggesting to reload modified document has appeared.
// 3. Press 'Yes'.
    GTGlobals::sleep(10000);

//    Expected state: document was reloaded, view activated.
//    'Phaneroptera_falcata' starts with CTT.
    GTUtilsMdi::activeWindow(os);

    GTGlobals::sleep();
    GTUtilsMSAEditorSequenceArea::selectArea(os, QPoint(0, 0), QPoint(2, 0));
    GTGlobals::sleep();
// copy to clipboard
    GTKeyboardDriver::keyClick( 'c', Qt::ControlModifier);
    GTGlobals::sleep();

    QString clipboardText = GTClipboard::text(os);

    CHECK_SET_ERR(clipboardText == "CTT", "MSA part differs from expected. Expected: CTT, actual: " + clipboardText);
    GTGlobals::sleep(3000);
}

GUI_TEST_CLASS_DEFINITION(test_0016_2) {
// 1. Run Ugene. Open file _common_data\scenarios\msa\ma2_gapped.aln
    GTFile::copy(os, testDir + "_common_data/scenarios/msa/ma2_gapped.aln", sandBoxDir + "ma2_gapped.aln");
    GTFile::copy(os, testDir + "_common_data/scenarios/msa/ma2_gapped_edited.aln", sandBoxDir + "ma2_gapped_edited.aln");
    GTFileDialog::openFile(os, sandBoxDir, "ma2_gapped.aln");
    GTUtilsTaskTreeView::waitTaskFinished(os);
    GTGlobals::sleep();

// 2. Open same file in text editor. Change first 3 bases of 'Phaneroptera_falcata'
//    from 'AAG' to 'CTT' and save file.
//CHANGES: backup old file, copy changed file
    GTUtilsDialog::waitForDialog(os, new MessageBoxDialogFiller(os, QMessageBox::Yes));
    GTFile::copy(os, sandBoxDir + "ma2_gapped.aln", sandBoxDir + "ma2_gapped_old.aln");
    GTFile::copy(os, sandBoxDir + "ma2_gapped_edited.aln", sandBoxDir + "ma2_gapped.aln");

//    Expected state: Dialog suggesting to reload modified document has appeared.
// 3. Press 'Yes'.
    GTGlobals::sleep(10000);

//    Expected state: document was reloaded, view activated.
//    'Phaneroptera_falcata' starts with CTT.
    GTUtilsMdi::activeWindow(os);

    GTUtilsMSAEditorSequenceArea::selectArea(os, QPoint(0, 0), QPoint(2, 0));
// copy to clipboard
    GTKeyboardDriver::keyClick( 'c', Qt::ControlModifier);
    GTGlobals::sleep();

    QString clipboardText = GTClipboard::text(os);
    CHECK_SET_ERR(clipboardText == "CTT", "MSA part differs from expected");

// CHANGES: select item in project tree view and press delete
    GTMouseDriver::moveTo(GTUtilsProjectTreeView::getItemCenter(os, "ma2_gapped.aln"));
    GTMouseDriver::click();
    GTKeyboardDriver::keyClick( Qt::Key_Delete);
    GTGlobals::sleep(5000);
}

GUI_TEST_CLASS_DEFINITION(test_0017) {
// Add a molecule from project  (UGENE-288)
//
// 1. Open file data/samples/Genbank/murine.gb
    GTFileDialog::openFile(os, dataDir + "samples/Genbank/", "murine.gb");
    GTUtilsTaskTreeView::waitTaskFinished(os);
    GTGlobals::sleep();

// 2. Open file data/samples/MSF/HMA.msf
    GTFileDialog::openFile(os, dataDir + "samples/MSF/", "HMA.msf");
    GTUtilsTaskTreeView::waitTaskFinished(os);
    GTGlobals::sleep();

// 3. On MSA editor {Context Menu->Add->Sequence from current project}
    GTUtilsDialog::waitForDialog(os, new PopupChooser(os, QStringList() << MSAE_MENU_LOAD << "Sequence from current project"));

// 4. Select item dialog appeared
// Expected state: loaded sequences present in list
    GTUtilsDialog::waitForDialog(os, new ProjectTreeItemSelectorDialogFiller(os, "murine.gb", "NC_001363"));

    GTMenu::showContextMenu(os, GTUtilsMdi::activeWindow(os));
    GTGlobals::sleep();
}

GUI_TEST_CLASS_DEFINITION(test_0017_1) {
// Add a molecule from project  (UGENE-288)
//
// 1. Open file data/samples/Genbank/murine.gb
    GTFileDialog::openFile(os, dataDir + "samples/Genbank/", "murine.gb");
    GTUtilsTaskTreeView::waitTaskFinished(os);
    GTGlobals::sleep();

// 2. Open file data/samples/MSF/HMA.msf
    GTFileDialog::openFile(os, dataDir + "samples/MSF/", "HMA.msf");
    GTUtilsTaskTreeView::waitTaskFinished(os);
    GTGlobals::sleep();

// 3. On MSA editor {Context Menu->Add->Sequence from current project}
// 4. Select item dialog appeared
// Expected state: loaded sequences present in list
    GTUtilsDialog::waitForDialog(os, new ProjectTreeItemSelectorDialogFiller(os, "murine.gb", "NC_001363"));

// CHANGES: using main menu instead of popup
    GTMenu::clickMainMenuItem(os, QStringList() << "Actions" << "Add" << "Sequence from current project...");
    GTGlobals::sleep();
}

GUI_TEST_CLASS_DEFINITION(test_0017_2) {
// Add a molecule from project  (UGENE-288)
//
// 1. Open file data/samples/Genbank/murine.gb
    GTFileDialog::openFile(os, dataDir + "samples/Genbank/", "murine.gb");
    GTUtilsTaskTreeView::waitTaskFinished(os);
    GTGlobals::sleep();

// CHANGES: close MDI window of murine.gb
    GTUtilsMdi::click(os, GTGlobals::Close);
    GTGlobals::sleep();

// 2. Open file data/samples/MSF/HMA.msf
    GTFileDialog::openFile(os, dataDir + "samples/MSF/", "HMA.msf");
    GTUtilsTaskTreeView::waitTaskFinished(os);
    GTGlobals::sleep();

// 3. On MSA editor {Context Menu->Add->Sequence from current project}
// 4. Select item dialog appeared
// Expected state: loaded sequences present in list
    GTUtilsDialog::waitForDialog(os, new ProjectTreeItemSelectorDialogFiller(os, "murine.gb", "NC_001363"));

// CHANGES: using main menu instead of popup
    GTMenu::clickMainMenuItem(os, QStringList() << "Actions" << "Add" << "Sequence from current project...");
    GTGlobals::sleep();
}

GUI_TEST_CLASS_DEFINITION(test_0018) {
// Shifting sequences in the Alignment Editor (UGENE-238)
//
// 1. Open file data/samples/CLUSTALW/COI.aln
    GTFileDialog::openFile(os, dataDir + "samples/CLUSTALW/COI.aln");
    GTUtilsTaskTreeView::waitTaskFinished(os);

// 2. Click on some row in sequence names area
    GTUtilsMsaEditor::clickSequence(os, 2);

// Expected state: row became selected
    GTUtilsMSAEditorSequenceArea::checkSelectedRect(os, QRect(0, 2, 604, 1));

// 3. Click & drag selected row in sequence names area
    QStringList list1 = GTUtilsMSAEditorSequenceArea::getNameList(os);

    QRect rowNameRect = GTUtilsMsaEditor::getSequenceNameRect(os, 2);
    QRect destinationRowNameRect = GTUtilsMsaEditor::getSequenceNameRect(os, 3);
    GTMouseDriver::dragAndDrop(rowNameRect.center(), destinationRowNameRect.center());

// Expected state: row order changes respectively
    QStringList list2 = GTUtilsMSAEditorSequenceArea::getNameList(os);
    CHECK_SET_ERR(list1 != list2, "Name list wasn't changed");

// 4. Click & drag on unselected area
    rowNameRect = GTUtilsMsaEditor::getSequenceNameRect(os, 0);
    destinationRowNameRect = GTUtilsMsaEditor::getSequenceNameRect(os, 1);
    GTMouseDriver::dragAndDrop(rowNameRect.center(), destinationRowNameRect.center());

// Expected state: multiple rows selected
    GTUtilsMSAEditorSequenceArea::checkSelectedRect(os, QRect(0, 0, 604, 2));

// 5. Click & drag selected block
    rowNameRect = GTUtilsMsaEditor::getSequenceNameRect(os, 0);
    destinationRowNameRect = GTUtilsMsaEditor::getSequenceNameRect(os, 1);
    GTMouseDriver::dragAndDrop(rowNameRect.center(), destinationRowNameRect.center());

// Expected state: whole selected block shifted
    QStringList list3 = GTUtilsMSAEditorSequenceArea::getNameList(os);
    CHECK_SET_ERR(list2 != list3, "Name list wasn't changed");

// 6. Click on some row in selected block
    GTUtilsMsaEditor::clickSequence(os, 1);

// Expected state: selection falls back to one row
    GTUtilsMSAEditorSequenceArea::checkSelectedRect(os, QRect(0, 1, 604, 1));
}

GUI_TEST_CLASS_DEFINITION(test_0019) {
// UGENE-79 In MSA editor support rows collapsing mode
//
// 1. open document samples/CLUSTALW/COI.aln
    GTFileDialog::openFile(os, dataDir + "samples/CLUSTALW/", "COI.aln");
    GTUtilsTaskTreeView::waitTaskFinished(os);

    QStringList preList = GTUtilsMSAEditorSequenceArea::getVisibleNames(os);
// 2. Press button Enable collapsing
    GTWidget::click(os, GTToolbar::getWidgetForActionName(os, GTToolbar::getToolbar(os, "mwtoolbar_activemdi"), "Enable collapsing"));

// Expected state: Mecopoda_elongata__Ishigaki__J and Mecopoda_elongata__Sumatra_ folded together
    QStringList postList = GTUtilsMSAEditorSequenceArea::getVisibleNames(os);
    CHECK_SET_ERR(preList.size() == postList.size() + 1, "Name lists differs not by 1");
}

GUI_TEST_CLASS_DEFINITION(test_0019_1) {
// UGENE-79 In MSA editor support rows collapsing mode
//
// 1. open document samples/CLUSTALW/COI.aln
    GTFileDialog::openFile(os, dataDir + "samples/CLUSTALW/", "COI.aln");
    GTUtilsTaskTreeView::waitTaskFinished(os);

    QStringList preList = GTUtilsMSAEditorSequenceArea::getVisibleNames(os);
// 2. Press button Enable collapsing
    GTWidget::click(os, GTToolbar::getWidgetForActionName(os, GTToolbar::getToolbar(os, "mwtoolbar_activemdi"), "Enable collapsing"));

// Expected state: Mecopoda_elongata__Ishigaki__J and Mecopoda_elongata__Sumatra_ folded together
    QStringList postList = GTUtilsMSAEditorSequenceArea::getVisibleNames(os);
    CHECK_SET_ERR(preList.size() == postList.size() + 1, "Name lists differs not by 1");
}

GUI_TEST_CLASS_DEFINITION(test_0019_2) {
// UGENE-79 In MSA editor support rows collapsing mode
//
// 1. open document samples/CLUSTALW/COI.aln
    GTFileDialog::openFile(os, dataDir + "samples/CLUSTALW/", "COI.aln");
    GTUtilsTaskTreeView::waitTaskFinished(os);

    QStringList preList = GTUtilsMSAEditorSequenceArea::getVisibleNames(os);
// 2. Press button Enable collapsing
    GTWidget::click(os, GTToolbar::getWidgetForActionName(os, GTToolbar::getToolbar(os, "mwtoolbar_activemdi"), "Enable collapsing"));

// Expected state: Mecopoda_elongata__Ishigaki__J and Mecopoda_elongata__Sumatra_ folded together
    QStringList postList = GTUtilsMSAEditorSequenceArea::getVisibleNames(os);
    CHECK_SET_ERR(preList.size() == postList.size() + 1, "Name lists differs not by 1");
}

GUI_TEST_CLASS_DEFINITION(test_0020) {
// UGENE crashes when all columns in MSAEditor are deleted (UGENE-329)
//
// 1. Open document _common_data\scenarios\msa\ma2_gapped.aln
    GTFileDialog::openFile(os, testDir + "_common_data/scenarios/msa/", "ma2_gapped.aln");
    GTUtilsTaskTreeView::waitTaskFinished(os);
// 2. Select Edit -> remove columns of gaps -> remove columns with number of gaps 1.
// 3. Click OK
    GTUtilsDialog::waitForDialog(os, new DeleteGapsDialogFiller(os));
    GTUtilsDialog::waitForDialog(os, new PopupChooser(os, QStringList() << "MSAE_MENU_EDIT" << "remove_columns_of_gaps"));
    GTMouseDriver::click(Qt::RightButton);

// Expected state: UGENE not crashes, deletion is not performed
    GTGlobals::sleep();
    GTUtilsMSAEditorSequenceArea::selectArea(os, QPoint(0,0),QPoint(0,9));
    GTGlobals::sleep(500);
    GTKeyboardDriver::keyClick('c',Qt::ControlModifier);
    GTGlobals::sleep(500);
    QString text = GTClipboard::text(os);
    QString expected = "A\nA\nT\nA\nT\nT\nT\nA\nA\nA";
    CHECK_SET_ERR(text == expected, "expected: " + expected + "found: " + text);
}

GUI_TEST_CLASS_DEFINITION(test_0020_1) {
// UGENE crashes when all columns in MSAEditor are deleted (UGENE-329)
//
// 1. Open document _common_data\scenarios\msa\ma2_gapped.aln
    GTFileDialog::openFile(os, testDir + "_common_data/scenarios/msa/", "ma2_gapped.aln");
    GTUtilsTaskTreeView::waitTaskFinished(os);

// 2. Insert some gaps to the first column. Ensure, that every column has a gap
    GTUtilsMSAEditorSequenceArea::click(os, QPoint(0, 0));
    GTGlobals::sleep();
    for (int i=0; i<6; i++) {
        GTKeyboardDriver::keyClick( ' ');
        GTGlobals::sleep(100);
    }
// 3. Select Edit -> remove columns of gaps -> remove columns with number of gaps 1.
    GTWidget::click(os,GTWidget::findWidget(os, "msa_editor_sequence_area"));
    GTUtilsMSAEditorSequenceArea::selectArea(os,QPoint(0,0),QPoint(19,9));
    GTKeyboardDriver::keyClick('c',Qt::ControlModifier);
    GTGlobals::sleep(200);
    QString initial = GTClipboard::text(os);
// 4. Click OK
    GTUtilsDialog::waitForDialog(os, new DeleteGapsDialogFiller(os));
    GTUtilsDialog::waitForDialog(os, new PopupChooser(os, QStringList() << "MSAE_MENU_EDIT" << "remove_columns_of_gaps"));
    GTMouseDriver::click(Qt::RightButton);

// Expected state: UGENE not crashes, deletion is not performed
    GTWidget::click(os,GTWidget::findWidget(os, "msa_editor_sequence_area"));
    GTGlobals::sleep(500);

    GTUtilsMSAEditorSequenceArea::selectArea(os,QPoint(0,0),QPoint(19,9));
    GTKeyboardDriver::keyClick('c',Qt::ControlModifier);
    GTGlobals::sleep(200);
    QString final = GTClipboard::text(os);

    CHECK_SET_ERR(initial == final, "msa area was changed");
}

GUI_TEST_CLASS_DEFINITION(test_0021) {
// MSA editor zoom bug (UGENE-520)
//
// 1. open document samples/CLUSTALW/COI.aln
    GTFileDialog::openFile(os, dataDir + "samples/CLUSTALW/", "COI.aln");
    GTUtilsTaskTreeView::waitTaskFinished(os);
    GTGlobals::sleep();

// 2. zoom MSA to maximum
    for (int i=0; i<8; i++) {
        GTWidget::click(os, GTToolbar::getWidgetForActionName(os, GTToolbar::getToolbar(os, "mwtoolbar_activemdi"), "Zoom In"));
    }

// Expected state: top sequence not overlaps with ruler
    GTGlobals::sleep();

    for (int i=0; i<8; i++) {
        GTWidget::click(os, GTToolbar::getWidgetForActionName(os, GTToolbar::getToolbar(os, "mwtoolbar_activemdi"), "Zoom Out"));
    }
}

GUI_TEST_CLASS_DEFINITION(test_0021_1) {
// MSA editor zoom bug (UGENE-520)
//
// 1. open document samples/CLUSTALW/COI.aln
    GTFileDialog::openFile(os, dataDir + "samples/CLUSTALW/", "COI.aln");
    GTUtilsTaskTreeView::waitTaskFinished(os);
    GTGlobals::sleep();

// 2. zoom MSA to maximum
    for (int i=0; i<8; i++) {
        GTWidget::click(os, GTToolbar::getWidgetForActionName(os, GTToolbar::getToolbar(os, "mwtoolbar_activemdi"), "Zoom In"));
    }

// Expected state: top sequence not overlaps with ruler
    GTGlobals::sleep();

    for (int i=0; i<8; i++) {
        GTWidget::click(os, GTToolbar::getWidgetForActionName(os, GTToolbar::getToolbar(os, "mwtoolbar_activemdi"), "Zoom Out"));
    }
}

GUI_TEST_CLASS_DEFINITION(test_0021_2) {
// MSA editor zoom bug (UGENE-520)
//
// 1. open document samples/CLUSTALW/COI.aln
    GTFileDialog::openFile(os, dataDir + "samples/CLUSTALW/", "COI.aln");
    GTUtilsTaskTreeView::waitTaskFinished(os);
    GTGlobals::sleep();

// 2. zoom MSA to maximum
    for (int i=0; i<8; i++) {
        GTWidget::click(os, GTToolbar::getWidgetForActionName(os, GTToolbar::getToolbar(os, "mwtoolbar_activemdi"), "Zoom In"));
    }

// Expected state: top sequence not overlaps with ruler
    GTGlobals::sleep();

    for (int i=0; i<8; i++) {
        GTWidget::click(os, GTToolbar::getWidgetForActionName(os, GTToolbar::getToolbar(os, "mwtoolbar_activemdi"), "Zoom Out"));
    }
}

GUI_TEST_CLASS_DEFINITION(test_0022){
//1. Open document _common_data\scenarios\msa\ma2_gapped.aln
    GTFileDialog::openFile(os, testDir + "_common_data/scenarios/msa/" , "ma2_gapped.aln");
    GTUtilsTaskTreeView::waitTaskFinished(os);
//2. Select character â„–3 in "Phaneroptera_falcata"(G)
    GTUtilsMSAEditorSequenceArea::click(os,QPoint(2,0));
    QLabel* posLabel = qobject_cast<QLabel*>(GTWidget::findWidget(os,"Position"));
    CHECK_SET_ERR(posLabel, "Position label not found");
    CHECK_SET_ERR(posLabel->text()=="Pos 3 / 14", "Expected text: Pos 3/14. Found: " + posLabel->text());
//Expected state: Statistics "Pos" in right bottom is "Pos 3/14"

//3. Insert 3 gaps to first three positoons in "Phaneroptera_falcata"
    GTUtilsMSAEditorSequenceArea::click(os,QPoint(0,0));
    for(int i=0;i<3;i++){
        GTKeyboardDriver::keyClick( Qt::Key_Space);
        GTGlobals::sleep(200);
    }
//4. Select char at 4 position in "Phaneroptera_falcata"(A)
    GTUtilsMSAEditorSequenceArea::click(os,QPoint(3,0));
    CHECK_SET_ERR(posLabel->text()=="Pos 1 / 14", "Expected text: Pos 1/14. Found: " + posLabel->text());
//Expected state: Gaps are inserted, statistics "Pos" in right bottom is "Pos 1/14"
}

GUI_TEST_CLASS_DEFINITION(test_0022_1){//DIFFERENCE: Column label is tested
//1. Open document _common_data\scenarios\msa\ma2_gapped.aln
    GTFileDialog::openFile(os, testDir + "_common_data/scenarios/msa/" , "ma2_gapped.aln");
    GTUtilsTaskTreeView::waitTaskFinished(os);
//2. Select character â„–3 in "Phaneroptera_falcata"(G)
    GTUtilsMSAEditorSequenceArea::click(os,QPoint(2,0));
    QLabel* colLabel = qobject_cast<QLabel*>(GTWidget::findWidget(os,"Column"));
    CHECK_SET_ERR(colLabel, "Column label not found");
    CHECK_SET_ERR(colLabel->text()=="Col 3 / 14", "Expected text: Col 3/14. Found: " + colLabel->text());
//Expected state: Statistics "Pos" in right bottom is "Pos 3/14"

//3. Insert 3 gaps to first three positoons in "Phaneroptera_falcata"
    GTUtilsMSAEditorSequenceArea::click(os,QPoint(0,0));
    for(int i=0;i<3;i++){
        GTKeyboardDriver::keyClick( Qt::Key_Space);
        GTGlobals::sleep(200);
    }
//4. Select char at 4 position in "Phaneroptera_falcata"(A)
    GTUtilsMSAEditorSequenceArea::click(os,QPoint(3,0));
    CHECK_SET_ERR(colLabel->text()=="Col 4 / 17", "Expected text: Col 4 / 17. Found: " + colLabel->text());
//Expected state: Gaps are inserted, statistics "Pos" in right bottom is "Pos 1/14"
}

GUI_TEST_CLASS_DEFINITION(test_0022_2) { //DIFFERENCE: Line label is tested
//1. Open document _common_data\scenarios\msa\ma2_gapped.aln
    GTFileDialog::openFile(os, testDir + "_common_data/scenarios/msa/ma2_gapped.aln");
    GTUtilsTaskTreeView::waitTaskFinished(os);

//2. Select the thirs character in "Phaneroptera_falcata"(G)
    GTUtilsMSAEditorSequenceArea::click(os, QPoint(2, 0));

//Expected state: Statistics "Seq" in right bottom is "Seq 1 / 10"
    QLabel* lineLabel = GTWidget::findExactWidget<QLabel *>(os, "Line");
    CHECK_SET_ERR(lineLabel, "Line label not found");
    CHECK_SET_ERR(lineLabel->text() == "Seq 1 / 10", "Expected text: Seq 1 / 10. Found: " + lineLabel->text());

//3. Select and delete 5 lines
    GTUtilsMsaEditor::selectRows(os, 3, 7);
    GTKeyboardDriver::keyClick(Qt::Key_Delete);

//4. Select char at 4 position in "Phaneroptera_falcata"(A)
    GTUtilsMSAEditorSequenceArea::click(os, QPoint(3, 0));
//Expected state: Gaps are inserted, statistics "Seq" in right bottom is "Seq 1 / 5"
    CHECK_SET_ERR(lineLabel->text() == "Seq 1 / 5", "Expected text: Seq 1 / 5. Found: " + lineLabel->text());
}

GUI_TEST_CLASS_DEFINITION(test_0023){
//    1. Open file data/samples/CLUSTALW/COI.aln
    GTFileDialog::openFile(os, dataDir + "samples/CLUSTALW/", "COI.aln");
    GTUtilsTaskTreeView::waitTaskFinished(os);
    GTGlobals::sleep(500);
//    2. Do context menu->Add->sequence from file
    GTFileDialogUtils *ob = new GTFileDialogUtils(os,dataDir + "samples/Genbank/", "CVU55762.gb");
    GTUtilsDialog::waitForDialog(os, ob);

    GTUtilsDialog::waitForDialog(os, new PopupChooser(os, QStringList()<<MSAE_MENU_LOAD<<"Sequence from file"));
    GTMenu::showContextMenu(os,GTWidget::findWidget(os, "msa_editor_sequence_area"));
//    3. Select data/samples/GENBANK/CVU55762_new.fa
    GTUtilsDialog::waitForDialog(os, new RenameSequenceFiller(os, "CVU55762", "CVU55762"));
    GTUtilsMSAEditorSequenceArea::moveTo(os, QPoint(-10,18));
    GTMouseDriver::doubleClick();
//    Expected state: CVU55762 presents in list
}

GUI_TEST_CLASS_DEFINITION(test_0024){
//1. open document samples/CLUSTALW/COI.aln
    GTFileDialog::openFile(os, dataDir + "samples/CLUSTALW/", "COI.aln");
    GTUtilsTaskTreeView::waitTaskFinished(os);
//2. select first symbol of first sequence
    GTUtilsMSAEditorSequenceArea::moveTo(os, QPoint(0,0));
    GTMouseDriver::click();
//3. press toolbar button "zoom to selection"
    int initOffset  = GTUtilsMSAEditorSequenceArea::getLastVisibleBase(os);
    //offsets are used to check zooming
    QAbstractButton* zoom_to_sel = GTAction::button(os,"Zoom To Selection");
    GTWidget::click(os,zoom_to_sel);

    int finOffset  = GTUtilsMSAEditorSequenceArea::getLastVisibleBase(os);
    CHECK_SET_ERR(initOffset>=(finOffset*2-8), "inital offset: " + QString().setNum(initOffset) + " final offset: " + QString().setNum(finOffset));
//Expected state: MSA is zoomed

//4. press toolbar button "Reset zoom"
    GTGlobals::sleep();
    QAbstractButton* reset_zoom = GTAction::button(os,"Reset Zoom");
    GTWidget::click(os,reset_zoom);
    GTGlobals::sleep(500);
    CHECK_SET_ERR(GTUtilsMSAEditorSequenceArea::getLastVisibleBase(os)==initOffset, "MSA is not zoomed back");
//Expected state: MSA is zoomed back

}

// linux test
GUI_TEST_CLASS_DEFINITION(test_0025){
//    1. open document samples/CLUSTALW/COI.aln
    GTFileDialog::openFile(os, dataDir + "samples/CLUSTALW/", "COI.aln");
    GTUtilsTaskTreeView::waitTaskFinished(os);
//    2. press "change font button" on toolbar
    GTUtilsDialog::waitForDialog(os, new FontDialogFiller(os));

    QAbstractButton* change_font = GTAction::button(os,"Change Font");
    GTWidget::click(os,change_font);
    GTGlobals::sleep(500);

    QWidget* nameListWidget = GTWidget::findWidget(os,"msa_editor_COI");
    MsaEditorWgt* ui = qobject_cast<MsaEditorWgt*>(nameListWidget);

    QFont f = ui->getEditor()->getFont();
    QString expectedFont = "Sans Serif,10,-1,5,50,0,0,0,0,0";

    CHECK_SET_ERR(f.toString() == expectedFont,"Expected: " + expectedFont + " found: " + f.toString())
    ;
//    Expected state: change font dialog appeared

//    3. choose some font, press OK
//    Expected state: font is changed
}

// windows test
GUI_TEST_CLASS_DEFINITION(test_0025_1){
//    1. open document samples/CLUSTALW/COI.aln
    GTFileDialog::openFile(os, dataDir + "samples/CLUSTALW/", "COI.aln");
    GTUtilsTaskTreeView::waitTaskFinished(os);
//    2. press "change font button" on toolbar
    GTUtilsDialog::waitForDialog(os, new FontDialogFiller(os));

    QAbstractButton* change_font = GTAction::button(os,"Change Font");
    GTWidget::click(os,change_font);
    GTGlobals::sleep(500);

    QWidget* nameListWidget = GTWidget::findWidget(os,"msa_editor_COI");
    MsaEditorWgt* ui = qobject_cast<MsaEditorWgt*>(nameListWidget);

    QFont f = ui->getEditor()->getFont();
    QString expectedFont = "Verdana,10,-1,5,50,0,0,0,0,0";

    CHECK_SET_ERR(f.toString() == expectedFont,"Expected: " + expectedFont + "found: " + f.toString())
    ;
//    Expected state: change font dialog appeared

//    3. choose some font, press OK
//    Expected state: font is changed
}

GUI_TEST_CLASS_DEFINITION(test_0026){
//    1. open document samples/CLUSTALW/COI.aln
    GTFileDialog::openFile(os, dataDir + "samples/CLUSTALW/", "COI.aln");
    GTUtilsTaskTreeView::waitTaskFinished(os);
//    2. press "export as image" on toolbar
    GTUtilsDialog::waitForDialog(os, new ExportImage(os,testDir + "_common_data/scenarios/sandbox/image.bmp"));
    GTUtilsDialog::waitForDialog(os, new MessageBoxDialogFiller(os, QMessageBox::Ok));

    QAbstractButton* saveImage = GTAction::button(os,"Export as image");
    CHECK_SET_ERR(saveImage, "Save as image button not found");

    GTWidget::click(os,saveImage);
//    Expected state: export dialog appeared

//    3. fill dialog:
//    file name: test/_common_data/scenarios/sandbox/image.bmp
//    press OK
    GTFileDialog::openFile(os,testDir + "_common_data/scenarios/sandbox/","image.bmp");
    GTUtilsTaskTreeView::waitTaskFinished(os);
//    Expected state: image is exported
}

GUI_TEST_CLASS_DEFINITION(test_0026_1){//DIFFERENCE: context menu is used
//    1. open document samples/CLUSTALW/COI.aln
    GTFileDialog::openFile(os, dataDir + "samples/CLUSTALW/", "COI.aln");
    GTUtilsTaskTreeView::waitTaskFinished(os);
//    2. press "export as image" on toolbar
    GTUtilsDialog::waitForDialog(os, new ExportImage(os,testDir + "_common_data/scenarios/sandbox/image.bmp"));
    GTUtilsDialog::waitForDialog(os, new PopupChooser(os, QStringList()<<MSAE_MENU_EXPORT<<"Export as image"));
    GTMenu::showContextMenu(os, GTUtilsMdi::activeWindow(os));
//    Expected state: export dialog appeared

//    3. fill dialog:
//    file name: test/_common_data/scenarios/sandbox/image.bmp
//    press OK
//    Expected state: image is exported
}

GUI_TEST_CLASS_DEFINITION(test_0026_2_linux){
//    1. open document samples/CLUSTALW/COI.aln
    GTFileDialog::openFile(os, dataDir + "samples/CLUSTALW/", "COI.aln");
    GTUtilsTaskTreeView::waitTaskFinished(os);
//    2. press "export as image" on toolbar
    GTUtilsDialog::waitForDialog(os, new ExportImage(os,testDir + "_common_data/scenarios/sandbox/bigImage.bmp", "JPG" ,100));
    //GTUtilsDialog::waitForDialog(os, new MessageBoxDialogFiller(os, QMessageBox::Ok));

    QAbstractButton* saveImage = GTAction::button(os,"Export as image");
    CHECK_SET_ERR(saveImage, "Save as image button not found");

    GTWidget::click(os,saveImage);
//    Expected state: export dialog appeared
    GTUtilsDialog::waitForDialog(os, new ExportImage(os,testDir + "_common_data/scenarios/sandbox/smallImage.bmp","JPG",50));
    GTWidget::click(os,saveImage);
    GTGlobals::sleep(500);
//    3. fill dialog:
//    file name: test/_common_data/scenarios/sandbox/image.bmp
//    press OK
    qint64 bigSize = GTFile::getSize(os,testDir + "_common_data/scenarios/sandbox/bigImage.jpg");
    qint64 smallSize = GTFile::getSize(os,testDir + "_common_data/scenarios/sandbox/smallImage.jpg");

//    CHECK_SET_ERR(bigSize==4785325 && smallSize>914000, QString().setNum(bigSize) + "  " + QString().setNum(smallSize));
      CHECK_SET_ERR(bigSize == 5098695 && smallSize>996000, QString().setNum(bigSize) + "  " + QString().setNum(smallSize));
//    Expected state: image is exported
}

GUI_TEST_CLASS_DEFINITION(test_0026_2_windows){
//    1. open document samples/CLUSTALW/COI.aln
    GTFileDialog::openFile(os, dataDir + "samples/CLUSTALW/", "COI.aln");
    GTUtilsTaskTreeView::waitTaskFinished(os);
//    2. press "export as image" on toolbar
    GTUtilsDialog::waitForDialog(os, new ExportImage(os,testDir + "_common_data/scenarios/sandbox/bigImage.bmp","JPG",100));
    //GTUtilsDialog::waitForDialog(os, new MessageBoxDialogFiller(os, QMessageBox::Ok));

    QAbstractButton* saveImage = GTAction::button(os,"Export as image");
    CHECK_SET_ERR(saveImage, "Save as image button not found");

    GTWidget::click(os,saveImage);
//    Expected state: export dialog appeared
    GTUtilsDialog::waitForDialog(os, new ExportImage(os,testDir + "_common_data/scenarios/sandbox/smallImage.bmp","JPG",50));
    GTWidget::click(os,saveImage);
//    3. fill dialog:
//    file name: test/_common_data/scenarios/sandbox/image.bmp
//    press OK
    qint64 bigSize = GTFile::getSize(os,testDir + "_common_data/scenarios/sandbox/bigImage.jpg");
    qint64 smallSize = GTFile::getSize(os,testDir + "_common_data/scenarios/sandbox/smallImage.jpg");

    CHECK_SET_ERR(bigSize > 3000000 && bigSize < 5500000  && smallSize > 700000 && smallSize < 1500000, QString().setNum(bigSize) + "  " + QString().setNum(smallSize));
//    Expected state: image is exported
}

GUI_TEST_CLASS_DEFINITION(test_0027) {
//    1. open document samples/CLUSTALW/COI.aln
    GTFileDialog::openFile(os, dataDir + "samples/CLUSTALW/COI.aln");
    GTUtilsTaskTreeView::waitTaskFinished(os);

//    2. select element 4 in sequence 3
    GTUtilsMSAEditorSequenceArea::click(os, QPoint(3, 2));

//    3. Move selected left using mouse by 6
    GTUtilsMSAEditorSequenceArea::dragAndDropSelection(os, QPoint(3, 2), QPoint(9, 2));

//    Expected state: area is moved,position 4-9 filled with gaps
    GTUtilsMSAEditorSequenceArea::selectArea(os, QPoint(3, 2), QPoint(8, 2));
    GTKeyboardUtils::copy(os);
    const QString clipboardText = GTClipboard::text(os);
    CHECK_SET_ERR(clipboardText == "------", "Expected: ------ Found: " + clipboardText);
}

GUI_TEST_CLASS_DEFINITION(test_0027_1) {
//    1. open document samples/CLUSTALW/COI.aln
    GTFileDialog::openFile(os, dataDir + "samples/CLUSTALW/COI.aln");
    GTUtilsTaskTreeView::waitTaskFinished(os);

//    2. select element 4 in sequences 2 and 3
    GTUtilsMSAEditorSequenceArea::selectArea(os, QPoint(3, 2), QPoint(3, 3));

//    3. Move selected left using mouse by 6
    GTUtilsMSAEditorSequenceArea::dragAndDropSelection(os, QPoint(3, 2), QPoint(9, 2));

//    Expected stste: area is moved,position 4-9 filled with gaps
    GTUtilsMSAEditorSequenceArea::selectArea(os, QPoint(3, 2), QPoint(8, 3));
    GTKeyboardUtils::copy(os);
    const QString clipboardText = GTClipboard::text(os);
    CHECK_SET_ERR(clipboardText == "------\n------", "Expected: ------\n------ Found: " + clipboardText);
}

GUI_TEST_CLASS_DEFINITION(test_0028_linux){
//    1. Open document "samples/CLUSTALW/COI.aln"
    GTFileDialog::openFile( os, dataDir + "samples/CLUSTALW/", "COI.aln");
    GTUtilsTaskTreeView::waitTaskFinished(os);

//    2. Context menu -- "Export as image"
    GTUtilsDialog::waitForDialog(os,new ExportMsaImage(os, testDir + "_common_data/scenarios/sandbox/test.svg", QString("SVG")));
    GTUtilsDialog::waitForDialog( os, new PopupChooser(os, QStringList() << MSAE_MENU_EXPORT << "Export as image"));
    GTMenu::showContextMenu(os, GTUtilsMdi::activeWindow(os));

//    3. Fill dialog: svg format, output file
    qint64 fileSize = GTFile::getSize(os,testDir + "_common_data/scenarios/sandbox/test.svg");
    CHECK_SET_ERR(fileSize > 7000000 && fileSize < 8000000, "Current size: " + QString().setNum(fileSize));
//    Expected state:  SVG is exported
}

GUI_TEST_CLASS_DEFINITION(test_0028_windows){
//    1. Open document samples/CLUSTALW/COI.aln
    GTFileDialog::openFile( os, dataDir + "samples/CLUSTALW/", "COI.aln");
    GTUtilsTaskTreeView::waitTaskFinished(os);

//    2. Context menu -- "Export as image"
    GTUtilsDialog::waitForDialog(os,new ExportMsaImage(os, testDir + "_common_data/scenarios/sandbox/test.svg", QString("SVG")));
    GTUtilsDialog::waitForDialog( os, new PopupChooser( os, QStringList() << MSAE_MENU_EXPORT << "Export as image"));
    GTMenu::showContextMenu(os, GTUtilsMdi::activeWindow(os));

//    3. Fill dialog: svg format, output file
    qint64 fileSize = GTFile::getSize(os,testDir + "_common_data/scenarios/sandbox/test.svg");
    CHECK_SET_ERR(fileSize > 6500000 && fileSize < 9800000, "Current size: " + QString().setNum(fileSize));
//    Expected state:  SVG is exported

}

GUI_TEST_CLASS_DEFINITION(test_0029){
    //    1. open document samples/CLUSTALW/COI.aln
        GTUtilsProject::openFiles(os, dataDir + "samples/CLUSTALW/COI.aln");
    //    2. Select first sequence
        GTUtilsMSAEditorSequenceArea::click(os,QPoint(0,0));
        GTUtilsDialog::waitForDialog(os, new PopupChooser(os,QStringList()<<MSAE_MENU_EXPORT<<"Save sequence",GTGlobals::UseKey));
        Runnable* r = new ExportSelectedSequenceFromAlignment(os,testDir + "_common_data/scenarios/sandbox/",ExportSelectedSequenceFromAlignment::FASTA,true);
        GTUtilsDialog::waitForDialog(os, r);

        GTMenu::showContextMenu(os,GTUtilsMdi::activeWindow(os));
        GTGlobals::sleep();
        GTUtilsTaskTreeView::waitTaskFinished(os);

        GTMouseDriver::moveTo(GTUtilsProjectTreeView::getItemCenter(os,"Phaneroptera_falcata.fa"));
        GTMouseDriver::moveTo(GTUtilsProjectTreeView::getItemCenter(os,"Phaneroptera_falcata"));
        GTGlobals::sleep();

        GTUtilsDialog::waitForDialog(os, new SelectSequenceRegionDialogFiller(os,42,44));
        GTUtilsDialog::waitForDialog(os, new PopupChooser(os, QStringList()<<"Select"<< "Sequence region"));
        GTMenu::showContextMenu(os, GTWidget::findWidget(os,"ADV_single_sequence_widget_0"));
        GTGlobals::sleep();


        GTUtilsDialog::waitForDialog(os, new PopupChooser(os, QStringList()<<ADV_MENU_COPY<< "Copy sequence"));
        GTMenu::showContextMenu(os, GTWidget::findWidget(os,"ADV_single_sequence_widget_0"));
        GTGlobals::sleep();

        QString clipboardText = GTClipboard::text(os);
        CHECK_SET_ERR(clipboardText == "---", "Expected: TAGTTTATTAA, Found: " + clipboardText);
    //    3. use MSA area context menu->export->save sequence
    //    Exptcted state: Export sequence dialog appeared

    //    4. fill dialog:
    //    Export to file: test/_common_data/scenarios/sandbox/sequence.fa(use other extensions is branches)
    //    Add to project: checked
    //    Gap characters: keep
    //    Expectes state: sequence added to project
}

GUI_TEST_CLASS_DEFINITION(test_0029_1){//DIFFERENCE:gaps are trimmed, FASTQ format is used
//    1. open document samples/CLUSTALW/COI.aln
    GTFileDialog::openFile(os, testDir + "_common_data/scenarios/msa/" , "ma2_gapped.aln");
    GTUtilsTaskTreeView::waitTaskFinished(os);
//    2. Select first sequence
    GTUtilsMSAEditorSequenceArea::click(os,QPoint(0,2));
    GTUtilsDialog::waitForDialog(os, new PopupChooser(os,QStringList()<<MSAE_MENU_EXPORT<<"Save sequence",GTGlobals::UseKey));
    Runnable* r = new ExportSelectedSequenceFromAlignment(os,testDir + "_common_data/scenarios/sandbox/",ExportSelectedSequenceFromAlignment::FASTQ,false);
    GTUtilsDialog::waitForDialog(os, r);

    GTMouseDriver::click(Qt::RightButton);

    GTMouseDriver::moveTo(GTUtilsProjectTreeView::getItemCenter(os,"Bicolorana_bicolor_EF540830.fastq"));
    GTMouseDriver::moveTo(GTUtilsProjectTreeView::getItemCenter(os,"Bicolorana_bicolor_EF540830"));
    GTMouseDriver::doubleClick();
    GTGlobals::sleep();

    GTUtilsDialog::waitForDialog(os, new SelectSequenceRegionDialogFiller(os));
    GTUtilsDialog::waitForDialog(os, new PopupChooser(os, QStringList()<<"Select"<< "Sequence region",GTGlobals::UseKey));
    GTMenu::showContextMenu(os, GTWidget::findWidget(os,"ADV_single_sequence_widget_0"));

    GTUtilsDialog::waitForDialog(os, new PopupChooser(os, QStringList()<<ADV_MENU_COPY<< "Copy sequence",GTGlobals::UseKey));
    GTMenu::showContextMenu(os, GTWidget::findWidget(os,"ADV_single_sequence_widget_0"));

    QString clipboardText = GTClipboard::text(os);
    CHECK_SET_ERR(clipboardText == "TAGTTTATTAA", "Expected: TAGTTTATTAA, Found: " + clipboardText);
//    3. use MSA area context menu->export->save sequence
//    Exptcted state: Export sequence dialog appeared

//    4. fill dialog:
//    Export to file: test/_common_data/scenarios/sandbox/sequence.fa(use other extensions is branches)
//    Add to project: checked
//    Gap characters: keep
//    Expectes state: sequence added to project
}

GUI_TEST_CLASS_DEFINITION(test_0029_2){
//    1. open document samples/CLUSTALW/COI.aln
    GTFileDialog::openFile(os, testDir + "_common_data/scenarios/msa/" , "ma2_gapped.aln");
    GTUtilsTaskTreeView::waitTaskFinished(os);
//    2. Select first sequence
    GTUtilsMSAEditorSequenceArea::click(os,QPoint(0,2));
    GTUtilsDialog::waitForDialog(os, new PopupChooser(os,QStringList()<<MSAE_MENU_EXPORT<<"Save sequence",GTGlobals::UseKey));
    Runnable* r = new ExportSelectedSequenceFromAlignment(os,testDir + "_common_data/scenarios/sandbox/",ExportSelectedSequenceFromAlignment::Genbank,true,false);
    GTUtilsDialog::waitForDialog(os, r);

    GTMouseDriver::click(Qt::RightButton);

    GTFileDialog::openFile(os,testDir + "_common_data/scenarios/sandbox/","Bicolorana_bicolor_EF540830.gb");
    GTUtilsTaskTreeView::waitTaskFinished(os);
//    3. use MSA area context menu->export->save sequence
//    Exptcted state: Export sequence dialog appeared

//    4. fill dialog:
//    Export to file: test/_common_data/scenarios/sandbox/sequence.fa(use other extensions is branches)
//    Add to project: checked
//    Gap characters: keep
//    Expectes state: sequence added to project
}

GUI_TEST_CLASS_DEFINITION(test_0031){//TODO: check statistic result
//    1. Open document test/_common_data/scenarios/msa/ma2_gapped.aln
    GTFileDialog::openFile(os, testDir + "_common_data/scenarios/msa/" , "ma2_gapped.aln");
    GTUtilsTaskTreeView::waitTaskFinished(os);
//    2. Do MSA area context menu->Statistics->generate grid profile
    GTUtilsDialog::waitForDialog(os, new PopupChooser(os,QStringList()<<MSAE_MENU_STATISTICS<<"Generate grid profile"));
    GTUtilsDialog::waitForDialog(os, new GenerateAlignmentProfileDialogFiller(os));
    GTMenu::showContextMenu(os,GTUtilsMdi::activeWindow(os));
    GTUtilsTaskTreeView::waitTaskFinished(os);
//    Exptcted state: generate alignment profile dialog appeared

//    3. Fill dialog: Profile mode:Counts. Click "Generate"
    QWidget* profile = GTWidget::findWidget(os, "Alignment profile for ma2_gapped");
    CHECK_SET_ERR(profile, "Alignment profile widget not found");
//    Expected state: Alignment profile generated

}

GUI_TEST_CLASS_DEFINITION(test_0031_1){//DIFFERENCE: Percentage is used
//    1. Open document test/_common_data/scenarios/msa/ma2_gapped.aln
    GTFileDialog::openFile(os, testDir + "_common_data/scenarios/msa/" , "ma2_gapped.aln");
    GTUtilsTaskTreeView::waitTaskFinished(os);
//    2. Do MSA area context menu->Statistics->generate grid profile
    GTUtilsDialog::waitForDialog(os, new PopupChooser(os,QStringList()<<MSAE_MENU_STATISTICS<<"Generate grid profile"));
    GTUtilsDialog::waitForDialog(os, new GenerateAlignmentProfileDialogFiller(os,false));
    GTMenu::showContextMenu(os,GTUtilsMdi::activeWindow(os));
    GTGlobals::sleep(1500);
//    Exptcted state: generate alignment profile dialog appeared

//    3. Fill dialog: Profile mode:Counts. Click "Generate"
    QWidget* profile = GTWidget::findWidget(os, "Alignment profile for ma2_gapped");
    CHECK_SET_ERR(profile, "Alignment profile widget not found");
//    Expected state: Alignment profile generated

}

GUI_TEST_CLASS_DEFINITION(test_0031_2){//TODO: check statistic result
//    1. Open document test/_common_data/scenarios/msa/ma2_gapped.aln
    GTFileDialog::openFile(os, testDir + "_common_data/scenarios/msa/" , "ma2_gapped.aln");
    GTUtilsTaskTreeView::waitTaskFinished(os);
//    2. Do MSA area context menu->Statistics->generate grid profile
    GTUtilsDialog::waitForDialog(os, new PopupChooser(os,QStringList()<<MSAE_MENU_STATISTICS<<"Generate grid profile",GTGlobals::UseKey));
    GTUtilsDialog::waitForDialog(os, new GenerateAlignmentProfileDialogFiller(os,true,false,false));
    GTMenu::showContextMenu(os,GTUtilsMdi::activeWindow(os));
    GTGlobals::sleep(1500);
//    Exptcted state: generate alignment profile dialog appeared

//    3. Fill dialog: Profile mode:Counts. Click "Generate"
    QWidget* profile = GTWidget::findWidget(os, "Alignment profile for ma2_gapped");
    CHECK_SET_ERR(profile, "Alignment profile widget not found");
//    Expected state: Alignment profile generated

}

GUI_TEST_CLASS_DEFINITION(test_0031_3){//TODO: check statistic result
//    1. Open document test/_common_data/scenarios/msa/ma2_gapped.aln
    GTFileDialog::openFile(os, testDir + "_common_data/scenarios/msa/" , "ma2_gapped.aln");
    GTUtilsTaskTreeView::waitTaskFinished(os);
//    2. Do MSA area context menu->Statistics->generate grid profile
    GTUtilsDialog::waitForDialog(os, new PopupChooser(os,QStringList()<<MSAE_MENU_STATISTICS<<"Generate grid profile",GTGlobals::UseKey));
    GTUtilsDialog::waitForDialog(os, new GenerateAlignmentProfileDialogFiller(os,false,true,false));
    GTMenu::showContextMenu(os,GTUtilsMdi::activeWindow(os));
    GTGlobals::sleep(1500);
//    Exptcted state: generate alignment profile dialog appeared

//    3. Fill dialog: Profile mode:Counts. Click "Generate"
    QWidget* profile = GTWidget::findWidget(os, "Alignment profile for ma2_gapped");
    CHECK_SET_ERR(profile, "Alignment profile widget not found");
//    Expected state: Alignment profile generated

}

GUI_TEST_CLASS_DEFINITION(test_0031_4){//TODO: check statistic result
//    1. Open document test/_common_data/scenarios/msa/ma2_gapped.aln
    GTFileDialog::openFile(os, testDir + "_common_data/scenarios/msa/" , "ma2_gapped.aln");
    GTUtilsTaskTreeView::waitTaskFinished(os);
//    2. Do MSA area context menu->Statistics->generate grid profile
    GTUtilsDialog::waitForDialog(os, new PopupChooser(os,QStringList()<<MSAE_MENU_STATISTICS<<"Generate grid profile",GTGlobals::UseKey));
    GTUtilsDialog::waitForDialog(os, new GenerateAlignmentProfileDialogFiller(os,false,false,true));
    GTMenu::showContextMenu(os,GTUtilsMdi::activeWindow(os));
    GTGlobals::sleep(1500);
//    Exptcted state: generate alignment profile dialog appeared

//    3. Fill dialog: Profile mode:Counts. Click "Generate"
    QWidget* profile = GTWidget::findWidget(os, "Alignment profile for ma2_gapped");
    CHECK_SET_ERR(profile, "Alignment profile widget not found");
//    Expected state: Alignment profile generated

}

GUI_TEST_CLASS_DEFINITION(test_0032){
//    1. Open document test/_common_data/scenarios/msa/ma2_gapped.aln
    GTFileDialog::openFile(os, testDir + "_common_data/scenarios/msa/" , "ma2_gapped.aln");
    GTUtilsTaskTreeView::waitTaskFinished(os);
//    2. Do MSA area context menu->Statistics->generate grid profile
//    Exptcted state: generata alignment profile dialog appeared
    GTUtilsDialog::waitForDialog(os, new PopupChooser(os,QStringList()<<MSAE_MENU_STATISTICS<<"Generate grid profile",GTGlobals::UseKey));
    GTUtilsDialog::waitForDialog(os, new GenerateAlignmentProfileDialogFiller(os,true,GenerateAlignmentProfileDialogFiller::HTML,
                                                                              testDir + "_common_data/scenarios/sandbox/stat.html"));
    GTMenu::showContextMenu(os,GTUtilsMdi::activeWindow(os));
    GTGlobals::sleep(500);

    qint64 size = 0;
    size = GTFile::getSize(os, testDir + "_common_data/scenarios/sandbox/stat.html");
    CHECK_SET_ERR(size > 0, "file not found");
//    3. Fill dialog: Profile mode:Counts
//            Save profile to file: checked
//            file path: test/_common_data/scenarios/sandbox/stat.html(stat.csv)
//            Click "Generate"
//    Expected state: Alignment profile file created
}

GUI_TEST_CLASS_DEFINITION(test_0032_1){//DIFFERENCE: csv format is used
//    1. Open document test/_common_data/scenarios/msa/ma2_gapped.aln
    GTFileDialog::openFile(os, testDir + "_common_data/scenarios/msa/" , "ma2_gapped.aln");
    GTUtilsTaskTreeView::waitTaskFinished(os);
//    2. Do MSA area context menu->Statistics->generate grid profile
//    Exptcted state: generata alignment profile dialog appeared
    GTUtilsDialog::waitForDialog(os, new PopupChooser(os,QStringList()<<MSAE_MENU_STATISTICS<<"Generate grid profile",GTGlobals::UseKey));
    GTUtilsDialog::waitForDialog(os, new GenerateAlignmentProfileDialogFiller(os,true,GenerateAlignmentProfileDialogFiller::CSV,
                                                                              testDir + "_common_data/scenarios/sandbox/stat.html"));
    GTMenu::showContextMenu(os,GTUtilsMdi::activeWindow(os));
    GTGlobals::sleep(500);

    qint64 size = 0;
    size = GTFile::getSize(os, testDir + "_common_data/scenarios/sandbox/stat.csv");
    CHECK_SET_ERR(size > 0, "file not found");
//    3. Fill dialog:Profile mode:Counts
//            Save profile to file: checked
//            file path: test/_common_data/scenarios/sandbox/stat.html(stat.csv)
//            Click "Generate"
//    Expected state: Alignment profile file created
}

GUI_TEST_CLASS_DEFINITION(test_0033){
//1. Open document test/_common_data/scenarios/msa/ma2_gapped.aln
    GTFileDialog::openFile(os, testDir + "_common_data/scenarios/msa/" , "ma2_gapped.aln");
    GTUtilsTaskTreeView::waitTaskFinished(os);
//2. Do MSA area context menu->Statistics->generate distance matrix
    GTUtilsDialog::waitForDialog(os, new DistanceMatrixDialogFiller(os,true,true,true));
    Runnable* pop = new PopupChooser(os,QStringList()<<MSAE_MENU_STATISTICS<<"Generate distance matrix",GTGlobals::UseKey);
    GTUtilsDialog::waitForDialog(os, pop);
    GTMenu::showContextMenu(os,GTUtilsMdi::activeWindow(os));
    GTGlobals::sleep(500);
//Exptcted state: generata distance matrix dialog appeared

//3. Fill dialog: Distance Algorithm: Hamming dissimilarity(Simple similiraty)
//        Profile mode: Counts
//        Exclude gakls: checked
//        Click "Generate"
    QWidget* profile = GTWidget::findWidget(os, "Distance matrix for ma2_gapped");
    CHECK_SET_ERR(profile, "Alignment profile widget not found");
//Expected state: Alignment profile file created
}

GUI_TEST_CLASS_DEFINITION(test_0033_1){
//1. Open document test/_common_data/scenarios/msa/ma2_gapped.aln
    GTFileDialog::openFile(os, testDir + "_common_data/scenarios/msa/" , "ma2_gapped.aln");
    GTUtilsTaskTreeView::waitTaskFinished(os);
//2. Do MSA area context menu->Statistics->generate distance matrix
    GTUtilsDialog::waitForDialog(os, new DistanceMatrixDialogFiller(os,false,true,true));
    Runnable* pop = new PopupChooser(os,QStringList()<<MSAE_MENU_STATISTICS<<"Generate distance matrix",GTGlobals::UseKey);
    GTUtilsDialog::waitForDialog(os, pop);
    GTMenu::showContextMenu(os,GTUtilsMdi::activeWindow(os));
    GTGlobals::sleep(500);
//Exptcted state: generata distance matrix dialog appeared

//3. Fill dialog: Distance Algorithm: Hamming dissimilarity(Simple similiraty)
//        Profile mode: Counts
//        Exclude gakls: checked
//        Click "Generate"
    QWidget* profile = GTWidget::findWidget(os, "Distance matrix for ma2_gapped");
    CHECK_SET_ERR(profile, "Alignment profile widget not found");
//Expected state: Alignment profile file created
}

GUI_TEST_CLASS_DEFINITION(test_0034){
//1. Open document test/_common_data/scenarios/msa/ma2_gapped.aln
    GTFileDialog::openFile(os, testDir + "_common_data/scenarios/msa/" , "ma2_gapped.aln");
    GTUtilsTaskTreeView::waitTaskFinished(os);
//2. Do MSA area context menu->Statistics->generate distance matrix
    GTUtilsDialog::waitForDialog(os, new DistanceMatrixDialogFiller(os,true,false,true));
    Runnable* pop = new PopupChooser(os,QStringList()<<MSAE_MENU_STATISTICS<<"Generate distance matrix",GTGlobals::UseKey);
    GTUtilsDialog::waitForDialog(os, pop);
    GTMenu::showContextMenu(os,GTUtilsMdi::activeWindow(os));
    GTGlobals::sleep(500);
//Exptcted state: generata distance matrix dialog appeared

//3. Fill dialog: Distance Algorithm: Hamming dissimilarity
//        Profile mode: Counts(Percents)
//        Exclude gakls: checked(unchecked)
//        Click "Generate"
    QWidget* profile = GTWidget::findWidget(os, "Distance matrix for ma2_gapped");
    CHECK_SET_ERR(profile, "Alignment profile widget not found");
//Expected state: Alignment profile file created

}

GUI_TEST_CLASS_DEFINITION(test_0034_1){
//1. Open document test/_common_data/scenarios/msa/ma2_gapped.aln
    GTFileDialog::openFile(os, testDir + "_common_data/scenarios/msa/" , "ma2_gapped.aln");
    GTUtilsTaskTreeView::waitTaskFinished(os);
//2. Do MSA area context menu->Statistics->generate distance matrix
    GTUtilsDialog::waitForDialog(os, new DistanceMatrixDialogFiller(os,true,true,false));
    Runnable* pop = new PopupChooser(os,QStringList()<<MSAE_MENU_STATISTICS<<"Generate distance matrix",GTGlobals::UseKey);
    GTUtilsDialog::waitForDialog(os, pop);
    GTMenu::showContextMenu(os,GTUtilsMdi::activeWindow(os));
    GTGlobals::sleep(500);
//Exptcted state: generata distance matrix dialog appeared

//3. Fill dialog: Distance Algorithm: Hamming dissimilarity
//        Profile mode: Counts(Percents)
//        Exclude gakls: checked(unchecked)
//        Click "Generate"
    QWidget* profile = GTWidget::findWidget(os, "Distance matrix for ma2_gapped");
    CHECK_SET_ERR(profile, "Alignment profile widget not found");
//Expected state: Alignment profile file created

}

GUI_TEST_CLASS_DEFINITION(test_0035){
//1. Open document test/_common_data/scenarios/msa/ma2_gapped.aln
    GTFileDialog::openFile(os, testDir + "_common_data/scenarios/msa/" , "ma2_gapped.aln");
    GTUtilsTaskTreeView::waitTaskFinished(os);
//2. Do MSA area context menu->Statistics->generate distance matrix
    Runnable* dis = new DistanceMatrixDialogFiller(os,DistanceMatrixDialogFiller::HTML,testDir + "_common_data/scenarios/sandbox/matrix.html");
    GTUtilsDialog::waitForDialog(os, dis);
    Runnable* pop = new PopupChooser(os,QStringList()<<MSAE_MENU_STATISTICS<<"Generate distance matrix",GTGlobals::UseKey);
    GTUtilsDialog::waitForDialog(os, pop);
    GTMenu::showContextMenu(os,GTUtilsMdi::activeWindow(os));
    GTGlobals::sleep(500);
//Exptcted state: generata distance matrix dialog appeared

//3. Fill dialog: Distance Algorithm: Hamming dissimilarity
//        Profile mode: Counts
//        Exclude gakls: checked
//        Save profile to file: checked
//        File path: test/_common_data/scenarios/sandbox/matrix.html(matrix.csv)
//        Click "Generate"
    qint64 size = GTFile::getSize(os,testDir + "_common_data/scenarios/sandbox/matrix.html");
    CHECK_SET_ERR(size!=0,"file not created");
//Expected state: Alignment profile file created
}

GUI_TEST_CLASS_DEFINITION(test_0035_1){
//1. Open document test/_common_data/scenarios/msa/ma2_gapped.aln
    GTFileDialog::openFile(os, testDir + "_common_data/scenarios/msa/","ma2_gapped.aln");
    GTUtilsTaskTreeView::waitTaskFinished(os);
//2. Do MSA area context menu->Statistics->generate distance matrix
    Runnable* dis = new DistanceMatrixDialogFiller(os,DistanceMatrixDialogFiller::CSV,testDir + "_common_data/scenarios/sandbox/matrix.html");
    GTUtilsDialog::waitForDialog(os, dis);
    Runnable* pop = new PopupChooser(os,QStringList()<<MSAE_MENU_STATISTICS<<"Generate distance matrix",GTGlobals::UseKey);
    GTUtilsDialog::waitForDialog(os, pop);
    GTMenu::showContextMenu(os,GTUtilsMdi::activeWindow(os));
    GTGlobals::sleep(500);
//Exptcted state: generata distance matrix dialog appeared

//3. Fill dialog: Distance Algorithm: Hamming dissimilarity
//        Profile mode: Counts
//        Exclude gakls: checked
//        Save profile to file: checked
//        File path: test/_common_data/scenarios/sandbox/matrix.html(matrix.csv)
//        Click "Generate"
    qint64 size = GTFile::getSize(os,testDir + "_common_data/scenarios/sandbox/matrix.csv");
    CHECK_SET_ERR(size!=0,"file not created");
//Expected state: Alignment profile file created
}

GUI_TEST_CLASS_DEFINITION(test_0036){
//1. open document samples/CLUSTALW/COI.aln
    GTFileDialog::openFile(os, dataDir + "samples/CLUSTALW/", "COI.aln");
    GTUtilsTaskTreeView::waitTaskFinished(os);
    GTGlobals::sleep(500);
//2. Press "build tree" button on toolbar
    GTUtilsDialog::waitForDialog(os, new BuildTreeDialogFiller(os, testDir + "_common_data/scenarios/sandbox/COI.nwk",0));
    QAbstractButton *tree= GTAction::button(os,"Build Tree");
    GTWidget::click(os,tree);
    GTUtilsTaskTreeView::waitTaskFinished(os);
//Expected state: build tree dialog appeared

//3. Fill dialog:
//    Distanse matrix model: F84(Kimura/Jukes-Cantor/LogDet)
//    Press "Build"
    QGraphicsView* treeView = qobject_cast<QGraphicsView*>(GTWidget::findWidget(os, "treeView"));
    CHECK_SET_ERR(treeView!=NULL,"TreeView not found")
//Expected state: tree appeared
}

GUI_TEST_CLASS_DEFINITION(test_0036_1) {
//1. open document samples/CLUSTALW/COI.aln
    GTFileDialog::openFile(os, dataDir + "samples/CLUSTALW/", "COI.aln");
    GTUtilsTaskTreeView::waitTaskFinished(os);

//2. Press "build tree" button on toolbar
//Expected state: build tree dialog appeared
    //3. Fill dialog:
    //    Distanse matrix model: F84(Kimura/Jukes-Cantor/LogDet)
    //    Press "Build"
    GTUtilsDialog::waitForDialog(os, new BuildTreeDialogFiller(os, testDir + "_common_data/scenarios/sandbox/COI.nwk",1));
    GTWidget::click(os, GTAction::button(os,"Build Tree"));
    GTUtilsTaskTreeView::waitTaskFinished(os);

//Expected state: tree appeared
    QGraphicsView* treeView = qobject_cast<QGraphicsView*>(GTWidget::findWidget(os, "treeView"));
    CHECK_SET_ERR(treeView!=NULL,"TreeView not found")
}

GUI_TEST_CLASS_DEFINITION(test_0036_2) {
//1. open document samples/CLUSTALW/COI.aln
    GTFileDialog::openFile(os, dataDir + "samples/CLUSTALW/", "COI.aln");
    GTUtilsTaskTreeView::waitTaskFinished(os);

//2. Press "build tree" button on toolbar
    GTUtilsDialog::waitForDialog(os, new BuildTreeDialogFiller(os, testDir + "_common_data/scenarios/sandbox/COI.nwk",2));
    GTWidget::click(os, GTAction::button(os,"Build Tree"));
    GTUtilsTaskTreeView::waitTaskFinished(os);
//Expected state: build tree dialog appeared

//3. Fill dialog:
//    Distanse matrix model: F84(Kimura/Jukes-Cantor/LogDet)
//    Press "Build"
    QGraphicsView* treeView = qobject_cast<QGraphicsView*>(GTWidget::findWidget(os, "treeView"));
    CHECK_SET_ERR(treeView != NULL,"TreeView not found")
//Expected state: tree appeared
}

GUI_TEST_CLASS_DEFINITION(test_0036_3) {
//1. open document samples/CLUSTALW/COI.aln
    GTFileDialog::openFile(os, dataDir + "samples/CLUSTALW/", "COI.aln");
    GTUtilsTaskTreeView::waitTaskFinished(os);

//2. Press "build tree" button on toolbar
    GTUtilsDialog::waitForDialog(os, new BuildTreeDialogFiller(os, testDir + "_common_data/scenarios/sandbox/COI.nwk",3));
    GTWidget::click(os, GTAction::button(os,"Build Tree"));
    GTUtilsTaskTreeView::waitTaskFinished(os);
//Expected state: build tree dialog appeared

//3. Fill dialog:
//    Distanse matrix model: F84(Kimura/Jukes-Cantor/LogDet)
//    Press "Build"
    QGraphicsView* treeView = qobject_cast<QGraphicsView*>(GTWidget::findWidget(os, "treeView"));
    CHECK_SET_ERR(treeView != NULL,"TreeView not found")
//Expected state: tree appeared
}

GUI_TEST_CLASS_DEFINITION(test_0037) {
//1. open document samples/CLUSTALW/COI.aln
    GTFileDialog::openFile(os, dataDir + "samples/CLUSTALW/", "COI.aln");
    GTUtilsTaskTreeView::waitTaskFinished(os);

//2. Press "build tree" button on toolbar
    GTUtilsDialog::waitForDialog(os, new BuildTreeDialogFiller(os, testDir + "_common_data/scenarios/sandbox/COI.nwk",0,0.5));
    GTWidget::click(os, GTAction::button(os,"Build Tree"));
    GTUtilsTaskTreeView::waitTaskFinished(os);
//Expected state: build tree dialog appeared

//3. Fill dialog:
//    Distanse matrix model: F84
//    Gamma distributed rates across sites: checked
//    Coefficient of variation: 0.50(50.00/99.00)
//    Press "Build"
    QGraphicsView* treeView = qobject_cast<QGraphicsView*>(GTWidget::findWidget(os, "treeView"));
    CHECK_SET_ERR(treeView!=NULL,"TreeView not found")
//Expected state: tree appeared
}

GUI_TEST_CLASS_DEFINITION(test_0037_1) {
//1. open document samples/CLUSTALW/COI.aln
    GTFileDialog::openFile(os, dataDir + "samples/CLUSTALW/", "COI.aln");
    GTUtilsTaskTreeView::waitTaskFinished(os);

//2. Press "build tree" button on toolbar
    GTUtilsDialog::waitForDialog(os, new BuildTreeDialogFiller(os, testDir + "_common_data/scenarios/sandbox/COI.nwk", 0, 50));
    GTWidget::click(os, GTAction::button(os,"Build Tree"));
    GTUtilsTaskTreeView::waitTaskFinished(os);
//Expected state: build tree dialog appeared

//3. Fill dialog:
//    Distanse matrix model: F84
//    Gamma distributed rates across sites: checked
//    Coefficient of variation: 0.50(50.00/99.00)
//    Press "Build"
    QGraphicsView* treeView = qobject_cast<QGraphicsView*>(GTWidget::findWidget(os, "treeView"));
    CHECK_SET_ERR(treeView != NULL,"TreeView not found")
//Expected state: tree appeared
}

GUI_TEST_CLASS_DEFINITION(test_0037_2) {
//1. open document samples/CLUSTALW/COI.aln
    GTFileDialog::openFile(os, dataDir + "samples/CLUSTALW/", "COI.aln");
    GTUtilsTaskTreeView::waitTaskFinished(os);

//2. Press "build tree" button on toolbar
    GTUtilsDialog::waitForDialog(os, new BuildTreeDialogFiller(os, testDir + "_common_data/scenarios/sandbox/COI.nwk",0,99));
    GTWidget::click(os, GTAction::button(os,"Build Tree"));
    GTUtilsTaskTreeView::waitTaskFinished(os);
//Expected state: build tree dialog appeared

//3. Fill dialog:
//    Distanse matrix model: F84
//    Gamma distributed rates across sites: checked
//    Coefficient of variation: 0.50(50.00/99.00)
//    Press "Build"
    QGraphicsView* treeView = qobject_cast<QGraphicsView*>(GTWidget::findWidget(os, "treeView"));
    CHECK_SET_ERR(treeView!=NULL,"TreeView not found")
//Expected state: tree appeared
}

GUI_TEST_CLASS_DEFINITION(test_0038){
//1. open document samples/CLUSTALW/COI.aln
    GTFileDialog::openFile(os, dataDir + "samples/CLUSTALW/", "COI.aln");
    GTUtilsTaskTreeView::waitTaskFinished(os);
//2. Press "build tree" button on toolbar
    GTUtilsDialog::waitForDialog(os, new BuildTreeDialogFiller(os,100,testDir + "_common_data/scenarios/sandbox/COI.nwk",
                                                               5,BuildTreeDialogFiller::MAJORITYEXT));

    QAbstractButton *tree= GTAction::button(os,"Build Tree");
    GTWidget::click(os,tree);
    GTUtilsTaskTreeView::waitTaskFinished(os);//some time is needed to build tree
//Expected state: build tree dialog appeared

//3. Fill dialog:
//    Distanse matrix model: F84
//    Gamma distributed rates across sites: unchecked
//    Bootatraping and consensus tree: checked
//    Number of replications: 100
//    Seed: 5
//    Consensus type: Majority Rule extended(Strict/Majority Rule/M1)
//    Press "Build"
    QGraphicsView* treeView = qobject_cast<QGraphicsView*>(GTWidget::findWidget(os, "treeView"));
    CHECK_SET_ERR(treeView!=NULL,"TreeView not found")
//Expected state: tree appeared
}

GUI_TEST_CLASS_DEFINITION(test_0038_1){
//1. open document samples/CLUSTALW/COI.aln
    GTFileDialog::openFile(os, dataDir + "samples/CLUSTALW/", "COI.aln");
    GTUtilsTaskTreeView::waitTaskFinished(os);
//2. Press "build tree" button on toolbar
    GTUtilsDialog::waitForDialog(os, new BuildTreeDialogFiller(os,100,testDir + "_common_data/scenarios/sandbox/COI.nwk",
                                                               5,BuildTreeDialogFiller::STRICTCONSENSUS));

    QAbstractButton *tree= GTAction::button(os,"Build Tree");
    GTWidget::click(os,tree);
    GTUtilsTaskTreeView::waitTaskFinished(os);//some time is needed to build tree
//Expected state: build tree dialog appeared

//3. Fill dialog:
//    Distanse matrix model: F84
//    Gamma distributed rates across sites: unchecked
//    Bootatraping and consensus tree: checked
//    Number of replications: 100
//    Seed: 5
//    Consensus type: Majority Rule extended(Strict/Majority Rule/M1)
//    Press "Build"
    QGraphicsView* treeView = qobject_cast<QGraphicsView*>(GTWidget::findWidget(os, "treeView"));
    CHECK_SET_ERR(treeView!=NULL,"TreeView not found")
//Expected state: tree appeared
}

GUI_TEST_CLASS_DEFINITION(test_0038_2){
//1. open document samples/CLUSTALW/COI.aln
    GTFileDialog::openFile(os, dataDir + "samples/CLUSTALW/", "COI.aln");
    GTUtilsTaskTreeView::waitTaskFinished(os);
//2. Press "build tree" button on toolbar
    GTUtilsDialog::waitForDialog(os, new BuildTreeDialogFiller(os,100,testDir + "_common_data/scenarios/sandbox/COI.nwk",
                                                               5,BuildTreeDialogFiller::MAJORITY));

    QAbstractButton *tree= GTAction::button(os,"Build Tree");
    GTWidget::click(os,tree);
//Expected state: build tree dialog appeared

//3. Fill dialog:
//    Distanse matrix model: F84
//    Gamma distributed rates across sites: unchecked
//    Bootatraping and consensus tree: checked
//    Number of replications: 100
//    Seed: 5
//    Consensus type: Majority Rule extended(Strict/Majority Rule/M1)
//    Press "Build"

    GTUtilsTaskTreeView::waitTaskFinished(os);

    QGraphicsView* treeView = qobject_cast<QGraphicsView*>(GTWidget::findWidget(os, "treeView"));
    CHECK_SET_ERR(treeView!=NULL,"TreeView not found")
//Expected state: tree appeared
}

GUI_TEST_CLASS_DEFINITION(test_0038_3){
//1. open document samples/CLUSTALW/COI.aln
    GTFileDialog::openFile(os, dataDir + "samples/CLUSTALW/", "COI.aln");
    GTUtilsTaskTreeView::waitTaskFinished(os);
//2. Press "build tree" button on toolbar
    GTUtilsDialog::waitForDialog(os, new BuildTreeDialogFiller(os,100,testDir + "_common_data/scenarios/sandbox/COI.nwk",
                                                               5,BuildTreeDialogFiller::M1));
    QAbstractButton *tree= GTAction::button(os,"Build Tree");
    GTWidget::click(os,tree);
//Expected state: build tree dialog appeared

//3. Fill dialog:
//    Distanse matrix model: F84
//    Gamma distributed rates across sites: unchecked
//    Bootatraping and consensus tree: checked
//    Number of replications: 100
//    Seed: 5
//    Consensus type: Majority Rule extended(Strict/Majority Rule/M1)
//    Press "Build"
    GTUtilsTaskTreeView::waitTaskFinished(os);

    QGraphicsView* treeView = qobject_cast<QGraphicsView*>(GTWidget::findWidget(os, "treeView"));
    CHECK_SET_ERR(treeView!=NULL,"TreeView not found")
//Expected state: tree appeared
}

GUI_TEST_CLASS_DEFINITION(test_0038_4){
//1. open document samples/CLUSTALW/COI.aln
    GTFileDialog::openFile(os, dataDir + "samples/CLUSTALW/", "COI.aln");
    GTUtilsTaskTreeView::waitTaskFinished(os);
//2. Press "build tree" button on toolbar
    GTUtilsDialog::waitForDialog(os, new BuildTreeDialogFiller(os,100,testDir + "_common_data/scenarios/sandbox/COI.nwk",
                                                               5,BuildTreeDialogFiller::M1,1));
    QAbstractButton *tree= GTAction::button(os,"Build Tree");
    GTWidget::click(os,tree);
//Expected state: build tree dialog appeared

//3. Fill dialog:
//    Distanse matrix model: F84
//    Gamma distributed rates across sites: unchecked
//    Bootatraping and consensus tree: checked
//    Number of replications: 100
//    Seed: 5
//    Consensus type: Majority Rule extended(Strict/Majority Rule/M1)
//    Press "Build"

    GTUtilsTaskTreeView::waitTaskFinished(os);

    QGraphicsView* treeView = qobject_cast<QGraphicsView*>(GTWidget::findWidget(os, "treeView"));
    CHECK_SET_ERR(treeView!=NULL,"TreeView not found")
//Expected state: tree appeared
}

void test_0039_function(HI::GUITestOpStatus &os, int comboNum, QString extention){
    //1. open document samples/CLUSTALW/COI.aln
    GTFileDialog::openFile(os, UGUITest::dataDir + "samples/CLUSTALW/", "COI.aln");
    GTUtilsTaskTreeView::waitTaskFinished(os);

    //2. Use project tree context menu->Export/Import->Export Nucleic Alignment to Amino Translation
    //Expected state: Export Nucleic Alignment to Amino Translation dialog appeared
    //3.Fill dialog:
    //    File name: test/_common_data/scenarios/sandbox/transl.aln
    //    File format: CLUSTALW(use other formats too, check extension change)
    //    Amino translation: Standart genetic code
    //    Add document to project: checked
    GTUtilsDialog::waitForDialog(os, new PopupChooser(os, QStringList() << "action_project__export_import_menu_action"
        << "action_project__export_to_amino_action"));
    GTUtilsDialog::waitForDialog(os, new ExportMSA2MSADialogFiller(os, comboNum, UGUITest::testDir + "_common_data/scenarios/sandbox/COI_transl.aln"));
    GTUtilsProjectTreeView::click(os, "COI.aln", Qt::RightButton);
    GTUtilsTaskTreeView::waitTaskFinished(os);

    //Expected state: transl.aln appeared in project
    GTMouseDriver::moveTo(GTUtilsProjectTreeView::getItemCenter(os,"COI_transl." + extention));

}

GUI_TEST_CLASS_DEFINITION(test_0039){
//    QMap<int,QString> extMap;
//    extMap[0] = "aln";
//    extMap[1] = "fa";
//    extMap[2] = "msf";
//    extMap[3] = "meg";
//    extMap[4] = "nex";
//    extMap[5] = "phy";
//    extMap[6] = "phy";
//    extMap[7] = "sto";
    test_0039_function(os, 0, "aln");
}

GUI_TEST_CLASS_DEFINITION(test_0039_1){
    test_0039_function(os, 1, "fa");
}

GUI_TEST_CLASS_DEFINITION(test_0039_2){
    test_0039_function(os, 2, "meg");
}

GUI_TEST_CLASS_DEFINITION(test_0039_3){
    test_0039_function(os, 3, "msf");
}

GUI_TEST_CLASS_DEFINITION(test_0039_4){
    test_0039_function(os, 4, "nex");
}

GUI_TEST_CLASS_DEFINITION(test_0039_5){
    test_0039_function(os, 5, "phy");
}

GUI_TEST_CLASS_DEFINITION(test_0039_6){
    test_0039_function(os, 6, "phy");
}

GUI_TEST_CLASS_DEFINITION(test_0039_7){
    test_0039_function(os, 7, "sto");
}

GUI_TEST_CLASS_DEFINITION(test_0040){//UGENE crashes when opening several files
    QFile human_T1(dataDir + "/samples/FASTA/human_T1.fa");
    human_T1.copy(dataDir + "/samples/CLUSTALW/human_T1.fa");
    GTFileDialog::openFileList(os,dataDir + "samples/CLUSTALW/",QStringList()<<"COI.aln"<<"human_T1.fa");

    //GTUtilsDialog::waitForDialog(os, new MessageBoxDialogFiller(os,QMessageBox::No));
    GTUtilsProjectTreeView::findIndex(os,"human_T1.fa");//checks inside
    GTUtilsProjectTreeView::findIndex(os,"COI.aln");

    GTUtilsDialog::waitForDialog(os, new MessageBoxDialogFiller(os, QMessageBox::No));
    GTGlobals::sleep(500);
    QFile(dataDir + "/samples/CLUSTALW/human_T1.fa").remove();
    GTGlobals::sleep(5000);

}

GUI_TEST_CLASS_DEFINITION(test_0041) {
    // Shifting region in the Alignment Editor (UGENE-2127)
    //
    // 1. Open file data/samples/CLUSTALW/COI.aln
    GTFileDialog::openFile(os, dataDir + "samples/CLUSTALW/", "COI.aln");
    GTUtilsTaskTreeView::waitTaskFinished(os);
    int oldLength = GTUtilsMSAEditorSequenceArea::getLength(os);
    // 2. Select the first column.
    GTUtilsMSAEditorSequenceArea::selectColumnInConsensus(os, 0);
    // Expected state: column became selected
    GTUtilsMSAEditorSequenceArea::checkSelectedRect(os, QRect(0, 0, 1, 18));

    // 3. Drag the selection with mouse to 5 bases to the right.
    GTUtilsMSAEditorSequenceArea::moveTo(os, QPoint(0,0));
    GTMouseDriver::press();
    GTUtilsMSAEditorSequenceArea::moveTo(os, QPoint(5,0));
    GTMouseDriver::release();
    GTThread::waitForMainThread();
    // Expected state: alignment moved to 5 bases to the right.

    // 4. Drag the selection with mouse to one base to the left.
    GTMouseDriver::press();
    GTUtilsMSAEditorSequenceArea::moveTo(os, QPoint(4,0));
    GTMouseDriver::release();
    GTThread::waitForMainThread();
    // Expected state: alignment  moved to one bases to the left.

    // Check results
    int newLength = GTUtilsMSAEditorSequenceArea::getLength(os);
    CHECK_SET_ERR(4 == newLength - oldLength, QString("Wrong length of changed alignment"));
}

GUI_TEST_CLASS_DEFINITION(test_0042) {
    // default msa export
    GTFileDialog::openFile(os, dataDir + "samples/CLUSTALW", "COI.aln");
    GTUtilsTaskTreeView::waitTaskFinished(os);

    GTUtilsDialog::waitForDialog(os, new PopupChooser(os, QStringList()<< MSAE_MENU_EXPORT << "Export as image"));
    GTUtilsDialog::waitForDialog(os, new ExportMsaImage(os, testDir + "_common_data/scenarios/sandbox/test_0042.png"));

    GTMenu::showContextMenu(os, GTWidget::findWidget(os,"msa_editor_sequence_area"));
}

GUI_TEST_CLASS_DEFINITION(test_0042_1) {
    // "all included" export
    GTFileDialog::openFile(os, dataDir + "samples/CLUSTALW", "COI.aln");
    GTUtilsTaskTreeView::waitTaskFinished(os);

    GTUtilsDialog::waitForDialog(os, new PopupChooser(os, QStringList() << MSAE_MENU_EXPORT << "Export as image"));
    GTUtilsDialog::waitForDialog(os, new ExportMsaImage(os,
                                                        testDir + "_common_data/scenarios/sandbox/test_0042_1.png",
                                                        ExportMsaImage::Settings(true, true, true)/*include all*/));
    GTMenu::showContextMenu(os, GTWidget::findWidget(os, "msa_editor_sequence_area"));
}

GUI_TEST_CLASS_DEFINITION(test_0042_2) {
    // slightly modified export
    GTFileDialog::openFile(os, dataDir + "samples/CLUSTALW", "COI.aln");
    GTUtilsTaskTreeView::waitTaskFinished(os);

    GTUtilsDialog::waitForDialog(os, new PopupChooser(os, QStringList() << MSAE_MENU_EXPORT << "Export as image"));
    GTUtilsDialog::waitForDialog(os, new ExportMsaImage(os,
                                                        testDir + "_common_data/scenarios/sandbox/test_0042_1",
                                                        ExportMsaImage::Settings(true, false, true)/*include all*/,
                                                        true,
                                                        false, RegionMsa(),
                                                        "BMP"));
    GTMenu::showContextMenu(os, GTWidget::findWidget(os, "msa_editor_sequence_area"));
}

GUI_TEST_CLASS_DEFINITION(test_0043) {
    // select a few sequences
    GTFileDialog::openFile(os, dataDir + "samples/CLUSTALW", "COI.aln");
    GTUtilsTaskTreeView::waitTaskFinished(os);

    QStringList sequences;
    sequences << "Montana_montana"
              << "Conocephalus_percaudata"
              << "Podisma_sapporensis";

    GTUtilsDialog::waitForDialog(os, new PopupChooser(os, QStringList()<< MSAE_MENU_EXPORT << "Export as image"));
    GTUtilsDialog::waitForDialog(os, new ExportMsaImage(os, testDir + "_common_data/scenarios/sandbox/test_0043.png",
                                                        ExportMsaImage::Settings(), false, false,
                                                        RegionMsa(U2Region(1, 594), sequences)));

    GTMenu::showContextMenu(os, GTWidget::findWidget(os,"msa_editor_sequence_area"));
}

GUI_TEST_CLASS_DEFINITION(test_0044) {
    // export selected region
    GTFileDialog::openFile(os, dataDir + "samples/CLUSTALW", "COI.aln");
    GTUtilsTaskTreeView::waitTaskFinished(os);

    GTUtilsMSAEditorSequenceArea::selectArea(os, QPoint(5, 2), QPoint(25, 8));

    GTUtilsDialog::waitForDialog(os, new PopupChooser(os, QStringList()<< MSAE_MENU_EXPORT << "Export as image"));
    GTUtilsDialog::waitForDialog(os, new ExportMsaImage(os, testDir + "_common_data/scenarios/sandbox/test_0044.png",
                                                        ExportMsaImage::Settings(true, true, true),
                                                        false, true));

    GTMenu::showContextMenu(os, GTWidget::findWidget(os,"msa_editor_sequence_area"));
}

GUI_TEST_CLASS_DEFINITION(test_0045) {
    // check the connection between export comboBox and selectRegion dialog
    // there should be no selection
    class ExportDialogChecker : public Filler {
    public:
        ExportDialogChecker(HI::GUITestOpStatus &os)
            : Filler(os, "ImageExportForm") {}
        virtual void run() {
            QWidget* dialog = QApplication::activeModalWidget();
            CHECK_SET_ERR(dialog != NULL, "activeModalWidget is NULL");

            GTUtilsDialog::waitForDialog(os, new DefaultDialogFiller(os, "SelectSubalignmentDialog", QDialogButtonBox::Cancel));
            QComboBox* exportType = dialog->findChild<QComboBox*>("comboBox");
            GTComboBox::setIndexWithText(os, exportType, "Custom region", false, GTGlobals::UseKey);

            GTGlobals::sleep();
            CHECK_SET_ERR(exportType->currentText() == "Whole alignment", "Wrong combo box text!");
            GTUtilsDialog::clickButtonBox(os, dialog, QDialogButtonBox::Cancel);
        }
    };

    GTFileDialog::openFile(os, dataDir + "samples/CLUSTALW", "COI.aln");
    GTUtilsTaskTreeView::waitTaskFinished(os);

    GTUtilsDialog::waitForDialog(os, new PopupChooser(os, QStringList() << MSAE_MENU_EXPORT << "Export as image"));
    GTUtilsDialog::waitForDialog(os, new ExportDialogChecker(os));

    GTMenu::showContextMenu(os, GTWidget::findWidget(os,"msa_editor_sequence_area"));
}

GUI_TEST_CLASS_DEFINITION(test_0045_1) {
    // check the connection between export comboBox and selectRegion dialog
    // there should be no selection

    class ExportChecker : public Filler {
    public:
        ExportChecker(HI::GUITestOpStatus &os)
            : Filler(os, "ImageExportForm") {}
        virtual void run() {
            QWidget* dialog = QApplication::activeModalWidget();
            CHECK_SET_ERR(dialog != NULL, "activeModalWidget is NULL");

            QComboBox* exportType = dialog->findChild<QComboBox*>("comboBox");
            CHECK_SET_ERR(exportType->currentText() == "Whole alignment", "Wrong combo box text!");

            GTUtilsDialog::waitForDialog(os,
                                         new SelectSubalignmentFiller(os,
                                                                      RegionMsa(U2Region(1, 593),
                                                                                QStringList() << "Montana_montana"
                                                                                << "Conocephalus_percaudata")));
            QPushButton* select = dialog->findChild<QPushButton*>("selectRegionButton");
            GTWidget::click(os, select);

            GTGlobals::sleep();
            CHECK_SET_ERR(exportType->currentText() == "Custom region", "Wrong combo box text!");

            GTUtilsDialog::clickButtonBox(os, dialog, QDialogButtonBox::Cancel);
        }
    };

    GTFileDialog::openFile(os, dataDir + "samples/CLUSTALW", "COI.aln");
    GTUtilsTaskTreeView::waitTaskFinished(os);

    GTUtilsDialog::waitForDialog(os, new PopupChooser(os, QStringList() << MSAE_MENU_EXPORT << "Export as image"));
    GTUtilsDialog::waitForDialog(os, new ExportChecker(os));

    GTMenu::showContextMenu(os, GTWidget::findWidget(os,"msa_editor_sequence_area"));
}

GUI_TEST_CLASS_DEFINITION(test_0046) {
    // check quality
    GTFileDialog::openFile(os, dataDir + "samples/CLUSTALW", "COI.aln");
    GTUtilsTaskTreeView::waitTaskFinished(os);
    GTWidget::click(os, GTWidget::findWidget(os, "msa_editor_sequence_area"));

    GTUtilsDialog::waitForDialog(os, new PopupChooser(os, QStringList() << MSAE_MENU_EXPORT << "Export as image"));
    GTUtilsDialog::waitForDialog(os, new ExportMsaImage(os,
                                                        testDir + "_common_data/scenarios/sandbox/test_0046",
                                                        "JPG",50));
    GTMenu::showContextMenu(os, GTWidget::findWidget(os, "msa_editor_sequence_area"));
}

GUI_TEST_CLASS_DEFINITION(test_0047) {
    // check select subalignment dialog

    class SelectSubalignmentChecker : public Filler {
    public:
        SelectSubalignmentChecker(HI::GUITestOpStatus &os)
            : Filler(os, "SelectSubalignmentDialog") {}

        virtual void run() {
            QWidget* dialog = QApplication::activeModalWidget();
            CHECK_SET_ERR(dialog != NULL, "activeModalWidget is NULL");
            QDialogButtonBox* box = dialog->findChild<QDialogButtonBox*>("buttonBox");
            CHECK_SET_ERR(box != NULL, "buttonBox is NULL");
            QPushButton* ok = box->button(QDialogButtonBox::Ok);
            CHECK_SET_ERR(ok !=NULL, "ok button is NULL");

            QSpinBox* startLineEdit = dialog->findChild<QSpinBox*>("startLineEdit");
            CHECK_SET_ERR(startLineEdit != NULL, "startLineEdit is NULL");
            GTSpinBox::setValue(os, startLineEdit, 10);

            QSpinBox* endLineEdit = dialog->findChild<QSpinBox*>("endLineEdit");
            CHECK_SET_ERR(endLineEdit != NULL, "endLineEdit is NULL");
            GTSpinBox::setValue(os, endLineEdit, 5);

            GTUtilsDialog::waitForDialog(os, new MessageBoxDialogFiller(os, QMessageBox::Ok));
            GTWidget::click(os, ok);

            GTSpinBox::setValue(os, endLineEdit, 15);
            QWidget *noneButton = dialog->findChild<QWidget*>("noneButton");
            CHECK_SET_ERR(noneButton != NULL, "noneButton is NULL");
            GTWidget::click(os, noneButton);

            GTUtilsDialog::waitForDialog(os, new MessageBoxDialogFiller(os, QMessageBox::Ok));
            GTWidget::click(os, ok);

            GTGlobals::sleep();
            GTUtilsDialog::clickButtonBox(os, dialog, QDialogButtonBox::Cancel);
        }
    };

    class ExportChecker : public Filler {
    public:
        ExportChecker(HI::GUITestOpStatus &os)
            : Filler(os, "ImageExportForm") {}
        virtual void run() {
            QWidget* dialog = QApplication::activeModalWidget();
            CHECK_SET_ERR(dialog != NULL, "activeModalWidget is NULL");

            GTUtilsDialog::waitForDialog(os, new SelectSubalignmentChecker(os));
            QPushButton* select = dialog->findChild<QPushButton*>("selectRegionButton");
            GTWidget::click(os, select);

            GTGlobals::sleep();
            GTUtilsDialog::clickButtonBox(os, dialog, QDialogButtonBox::Cancel);
        }
    };

    GTFileDialog::openFile(os, testDir + "_common_data/clustal", "align.aln");
    GTUtilsTaskTreeView::waitTaskFinished(os);
    GTUtilsMSAEditorSequenceArea::selectArea(os, QPoint(1,1), QPoint(1,1));

    GTUtilsDialog::waitForDialog(os, new PopupChooser(os, QStringList() << MSAE_MENU_EXPORT << "Export as image"));
    GTUtilsDialog::waitForDialog(os, new ExportChecker(os));
    GTMenu::showContextMenu(os, GTWidget::findWidget(os, "msa_editor_sequence_area"));
}

GUI_TEST_CLASS_DEFINITION(test_0048) {
    // fail to export big alignment
    GTFileDialog::openFile(os, testDir + "_common_data/scenarios/msa", "big.aln");
    GTUtilsTaskTreeView::waitTaskFinished(os);
    GTUtilsTaskTreeView::waitTaskFinished(os);

    class CustomFiller_0048 : public Filler {
    public:
        CustomFiller_0048(HI::GUITestOpStatus &os)
            : Filler(os, "ImageExportForm") {}
        virtual void run() {
            QWidget* dialog = QApplication::activeModalWidget();
            CHECK_SET_ERR(dialog != NULL, "activeModalWidget is NULL");

            QComboBox* exportType = dialog->findChild<QComboBox*>("comboBox");
            CHECK_SET_ERR( exportType != NULL, "Cannot find comboBox");
            CHECK_SET_ERR( exportType->currentText() == "Whole alignment", "Wrong combo box text!");

            QLabel* hintLabel = dialog->findChild<QLabel*>("hintLabel");
            CHECK_SET_ERR( hintLabel != NULL, "Cannot find hintLabel");
            CHECK_SET_ERR( hintLabel->isVisible(), "Warning message is hidden!");

            QDialogButtonBox* buttonBox = dialog->findChild<QDialogButtonBox*>("buttonBox");
            CHECK_SET_ERR(buttonBox != NULL, "Cannot find buttonBox");
            QPushButton* exportButton = buttonBox->button(QDialogButtonBox::Ok);
            CHECK_SET_ERR( exportButton != NULL, "Cannot find Export button");
            CHECK_SET_ERR( !exportButton->isEnabled(), "Export button is enabled");

            GTUtilsDialog::clickButtonBox(os, dialog, QDialogButtonBox::Cancel);
        }
    };


    GTUtilsDialog::waitForDialog(os, new PopupChooser(os, QStringList()<< MSAE_MENU_EXPORT << "Export as image"));
    GTUtilsDialog::waitForDialog(os, new CustomFiller_0048(os));

    GTMenu::showContextMenu(os, GTWidget::findWidget(os,"msa_editor_sequence_area"));
}

GUI_TEST_CLASS_DEFINITION(test_0049){
    //save alignment buttons test
    GTFileDialog::openFile(os, dataDir + "samples/CLUSTALW/", "COI.aln");
    GTUtilsTaskTreeView::waitTaskFinished(os);
    GTUtilsDialog::waitForDialog(os, new ExportDocumentDialogFiller(os, sandBoxDir, "COI_test_0049.aln",
                                                                    ExportDocumentDialogFiller::CLUSTALW));\
    GTWidget::click(os, GTAction::button(os, "Save alignment as"));
    GTUtilsProjectTreeView::click(os, "COI.aln");
    GTKeyboardDriver::keyClick( Qt::Key_Delete);

    GTFileDialog::openFile(os, sandBoxDir, "COI_test_0049.aln");
    GTUtilsTaskTreeView::waitTaskFinished(os);
    GTUtilsMSAEditorSequenceArea::selectArea(os, QPoint(0,0), QPoint(10,10));
    GTKeyboardDriver::keyClick( Qt::Key_Delete);

    GTWidget::click(os, GTAction::button(os, "Save alignment"));
    GTUtilsProjectTreeView::click(os, "COI_test_0049.aln");
    GTKeyboardDriver::keyClick( Qt::Key_Delete);

    GTFileDialog::openFile(os, sandBoxDir, "COI_test_0049.aln");
    GTUtilsTaskTreeView::waitTaskFinished(os);
    GTUtilsMSAEditorSequenceArea::checkSelection(os, QPoint(0,0), QPoint(10,0), "ATTCGAGCCGA");
}

GUI_TEST_CLASS_DEFINITION(test_0050){
    //    1. Open "COI.aln"
    //    2. Set any reference sequence
    //    3. Open context menu, open the "Highlighting" submenu, set the "Agreements" type
    //    4. Open context menu again, open the "Export" submenu, choose the "Export highlighted" menu item
    //    Expected state: the "Export highlighted to file" dialog appears - there is a checkbox 'transpose output'
    //    5. Click "Export"
    //    Expected state: result file contain columns of sequences
    //    6. Repeat 3-4
    //    7. Deselect 'Transpose output' and click 'Export'
    //    Expected state: result file contain rowa of sequences

        GTFileDialog::openFile(os, dataDir + "samples/CLUSTALW", "COI.aln");
    GTUtilsTaskTreeView::waitTaskFinished(os);
        GTUtilsDialog::waitForDialog(os, new PopupChooserByText(os, QStringList() << "Set this sequence as reference"));
        GTWidget::click(os, GTUtilsMSAEditorSequenceArea::getSequenceArea(os), Qt::RightButton, QPoint(10, 10));

        GTUtilsDialog::waitForDialog(os, new PopupChooserByText(os, QStringList() << "Highlighting" << "Agreements"));
        GTWidget::click(os, GTUtilsMSAEditorSequenceArea::getSequenceArea(os), Qt::RightButton);

        GTUtilsDialog::waitForDialog(os, new PopupChooserByText(os, QStringList() << "Export" << "Export highlighted"));
        GTUtilsDialog::waitForDialog(os, new ExportHighlightedDialogFiller(os, sandBoxDir + "common_msa_test_0050_1.txt"));
        GTWidget::click(os, GTUtilsMSAEditorSequenceArea::getSequenceArea(os), Qt::RightButton);
        GTGlobals::sleep();

        CHECK_SET_ERR( GTFile::equals(os, sandBoxDir + "common_msa_test_0050_1.txt",
                                      testDir + "_common_data/clustal/COI_highlighted_1"),
                       "Transposed export is incorrect");

        GTUtilsDialog::waitForDialog(os, new PopupChooserByText(os, QStringList() << "Export" << "Export highlighted"));
        GTUtilsDialog::waitForDialog(os, new ExportHighlightedDialogFiller(os, sandBoxDir + "common_msa_test_0050_2.txt", false));
        GTWidget::click(os, GTUtilsMSAEditorSequenceArea::getSequenceArea(os), Qt::RightButton);
        GTGlobals::sleep();

        CHECK_SET_ERR( GTFile::equals(os, sandBoxDir + "common_msa_test_0050_2.txt",
                                      testDir + "_common_data/clustal/COI_highlighted_2"),
                       "Export is incorrect");
}

GUI_TEST_CLASS_DEFINITION(test_0051){
/* 1. Open samples/CLUSTALW/ty3.aln.gz
 * 2. Open context menu, open "View" and choose "Sort sequences by name"
 *   Expected state: Sequences sorted case insensitive by name
*/
    GTFileDialog::openFile(os, testDir + "_common_data/scenarios/msa", "ma_unsorted.aln");
    GTUtilsTaskTreeView::waitTaskFinished(os);
    GTUtilsTaskTreeView::waitTaskFinished(os);

    GTUtilsDialog::waitForDialog(os, new PopupChooser(os, QStringList() << MSAE_MENU_VIEW << "action_sort_by_name"));
    GTMenu::showContextMenu(os, GTUtilsMdi::activeWindow(os));
    GTGlobals::sleep(200);

    QStringList names = GTUtilsMSAEditorSequenceArea::getNameList(os);

    CHECK_SET_ERR( names.length() == 4, "Count of sequences in MSA incorrect");
    CHECK_SET_ERR( names.at(0) == "a", "At positoin 0 not showed 'a' name");
    CHECK_SET_ERR( names.at(1) == "C", "At positoin 1 not showed 'C' name");
    CHECK_SET_ERR( names.at(2) == "D", "At positoin 2 not showed 'D' name");
    CHECK_SET_ERR( names.at(3) == "d", "At positoin 3 not showed 'd' name");
}

GUI_TEST_CLASS_DEFINITION(test_0052){
//    1. Open "_common_data/clustal/3000_sequences.aln"
//    2. Context menu -- Export as ImageExport
//    Expected state: export dialog appeared, there is a warning message and Export button is disabled
//    3. Select smalle region
//    Expected state: warning is gone, export is enabled
    GTFileDialog::openFile(os, testDir + "_common_data/clustal/3000_sequences.aln");
    GTUtilsTaskTreeView::waitTaskFinished(os);
    GTUtilsTaskTreeView::waitTaskFinished(os);

    class CustomFiller_0052 : public Filler {
    public:
        CustomFiller_0052(HI::GUITestOpStatus &os)
            : Filler(os, "ImageExportForm") {}
        virtual void run() {
            QWidget* dialog = QApplication::activeModalWidget();
            CHECK_SET_ERR(dialog != NULL, "activeModalWidget is NULL");

            QComboBox* exportType = dialog->findChild<QComboBox*>("comboBox");
            CHECK_SET_ERR( exportType != NULL, "Cannot find comboBox");
            CHECK_SET_ERR( exportType->currentText() == "Whole alignment", "Wrong combo box text!");

            QLabel* hintLabel = dialog->findChild<QLabel*>("hintLabel");
            CHECK_SET_ERR( hintLabel != NULL, "Cannot find hintLabel");
            CHECK_SET_ERR( hintLabel->isVisible(), "Warning message is hidden!");

            QDialogButtonBox* buttonBox = dialog->findChild<QDialogButtonBox*>("buttonBox");
            CHECK_SET_ERR(buttonBox != NULL, "Cannot find buttonBox");
            QPushButton* exportButton = buttonBox->button(QDialogButtonBox::Ok);
            CHECK_SET_ERR( exportButton != NULL, "Cannot find Export button");
            CHECK_SET_ERR( !exportButton->isEnabled(), "Export button is enabled");

            GTUtilsDialog::waitForDialog(os,
                                         new SelectSubalignmentFiller(os,
                                                                      RegionMsa(U2Region(1, 593),
                                                                                QStringList() << "Sequence__1"
                                                                                << "Sequence__2" << "Sequnce__3" << "Sequence__4")));

            QPushButton* select = dialog->findChild<QPushButton*>("selectRegionButton");
            GTWidget::click(os, select);

            GTGlobals::sleep();
            CHECK_SET_ERR(exportType->currentText() == "Custom region", "Wrong combo box text!");

            CHECK_SET_ERR( !hintLabel->isVisible(), "Warning is visible");
            CHECK_SET_ERR( exportButton->isEnabled(), "Export button is disabled");

            GTUtilsDialog::clickButtonBox(os, dialog, QDialogButtonBox::Cancel);
        }
    };

    GTUtilsDialog::waitForDialog(os, new CustomFiller_0052(os));
    GTUtilsDialog::waitForDialog( os, new PopupChooser(os, QStringList() << MSAE_MENU_EXPORT << "Export as image"));
    GTMenu::showContextMenu(os, GTUtilsMdi::activeWindow(os));
}

GUI_TEST_CLASS_DEFINITION(test_0053){
        //Copied formatted (context menu)
        //1. Open amples\CLUSTALW\COI.aln
        //2. Select the first three letters TAA
        //3. Context menue {Copy-><<Copy formatted}
        //Expected state: the buffer contatin the sequence in CLUSTALW format
        GTFileDialog::openFile(os, dataDir + "samples/CLUSTALW", "COI.aln");
    GTUtilsTaskTreeView::waitTaskFinished(os);
        GTGlobals::sleep();

        GTUtilsMSAEditorSequenceArea::selectArea(os, QPoint(0, 0), QPoint(2, 0));

        GTUtilsDialog::waitForDialog(os,new PopupChooser(os,QStringList()<<MSAE_MENU_COPY<<"copy_formatted"));
        GTMouseDriver::click(Qt::RightButton);
        GTGlobals::sleep(3000);

        QString clipboardText = GTClipboard::text(os);

        CHECK_SET_ERR(clipboardText.contains("TAA"), clipboardText);
        GTGlobals::sleep(3000);
}

GUI_TEST_CLASS_DEFINITION(test_0053_1){
    //Copied formatted (context menu), the format is changable
    //1. Open samples\CLUSTALW\COI.aln
    //2. Select the first three letters TAA
    //3. In the general tab of the options panel find the Copy Type combobox and select the Mega format
    //4. Context menu {Copy->Copy formatted}
    //Expected state: the buffer contatin the sequence in Mega format
    GTFileDialog::openFile(os, dataDir + "samples/CLUSTALW", "COI.aln");
    GTUtilsTaskTreeView::waitTaskFinished(os);
    GTGlobals::sleep();

    GTUtilsOptionPanelMsa::openTab(os, GTUtilsOptionPanelMsa::General);
    GTGlobals::sleep(200);

    QComboBox* copyType = qobject_cast<QComboBox*>(GTWidget::findWidget(os, "copyType"));
    CHECK_SET_ERR(copyType != NULL, "copy combobox not found");

    GTComboBox::setIndexWithText(os, copyType, "Mega");

    GTUtilsMSAEditorSequenceArea::selectArea(os, QPoint(0, 0), QPoint(2, 0));

    GTUtilsDialog::waitForDialog(os,new PopupChooser(os,QStringList()<<MSAE_MENU_COPY<<"copy_formatted"));
    GTMouseDriver::click(Qt::RightButton);
    GTGlobals::sleep(3000);

    QString clipboardText = GTClipboard::text(os);

    CHECK_SET_ERR(clipboardText.contains("mega"), clipboardText);
    CHECK_SET_ERR(clipboardText.contains("TAA"), clipboardText);

    GTGlobals::sleep(3000);
}

GUI_TEST_CLASS_DEFINITION(test_0053_2){
    //Copied formatted (toolbar), the format is changable
    //1. Open samples\CLUSTALW\COI.aln
    //2. Select the first three letters TAA
    //3. In the general tab of the options panel find the Copy Type combobox and select the CLUSTALW format
    //4. Toolbar {Copy->Copy formatted}
    //Expected state: the buffer contatin the sequence in CLUSTALW format
    GTFileDialog::openFile(os, dataDir + "samples/CLUSTALW", "COI.aln");
    GTUtilsTaskTreeView::waitTaskFinished(os);
    GTGlobals::sleep();

    GTUtilsOptionPanelMsa::openTab(os, GTUtilsOptionPanelMsa::General);
    GTGlobals::sleep(200);

    QComboBox* copyType = qobject_cast<QComboBox*>(GTWidget::findWidget(os, "copyType"));
    CHECK_SET_ERR(copyType != NULL, "copy combobox not found");

    GTComboBox::setIndexWithText(os, copyType, "CLUSTALW");

    GTUtilsMSAEditorSequenceArea::selectArea(os, QPoint(0, 0), QPoint(2, 0));

    GTWidget::click(os, GTToolbar::getWidgetForActionName(os, GTToolbar::getToolbar(os, MWTOOLBAR_ACTIVEMDI), "copy_formatted"));
    GTGlobals::sleep(3000);

    QString clipboardText = GTClipboard::text(os);

    CHECK_SET_ERR(clipboardText.contains("CLUSTAL W 2.0 multiple sequence alignment"), clipboardText);
    CHECK_SET_ERR(clipboardText.contains("TAA"), clipboardText);

    GTGlobals::sleep(3000);
}

GUI_TEST_CLASS_DEFINITION(test_0053_3){
        //Copied formatted (context menu) for a big alignment
        //1. Open _common_data/clustal/100_sequences.aln
        //2. Select the whole alignment
        //3. Context menue {Copy->Copy formatted}
        //Expected state: the buffer contatin the sequences in CLUSTALW format
        GTFileDialog::openFile(os, testDir + "_common_data/clustal/100_sequences.aln");
    GTUtilsTaskTreeView::waitTaskFinished(os);
        GTGlobals::sleep();

        QStringList names = GTUtilsMSAEditorSequenceArea::getNameList(os);
        CHECK_SET_ERR(!names.isEmpty(), "the alignment is empty");
        GTUtilsMSAEditorSequenceArea::selectSequence(os, names.first());

        GTUtilsDialog::waitForDialog(os,new PopupChooser(os,QStringList()<<MSAE_MENU_COPY<<"copy_formatted"));
        GTMouseDriver::click(Qt::RightButton);
        GTGlobals::sleep(3000);

        QString clipboardText = GTClipboard::text(os);

        CHECK_SET_ERR(clipboardText.contains("ACCAGGCTTGGCAATGCGTATC"), clipboardText);
        GTGlobals::sleep(3000);
}

GUI_TEST_CLASS_DEFINITION(test_0053_4){
        //Copied formatted (action is disabled when no selection
        //1. Open samples\CLUSTALW\COI.aln
        //2. Try context menue {Copy->Copy formatted}
        //Expected state: the action is disabled
        GTFileDialog::openFile(os, dataDir + "samples/CLUSTALW", "COI.aln");
    GTUtilsTaskTreeView::waitTaskFinished(os);
        GTGlobals::sleep();

        QWidget* w = GTToolbar::getWidgetForActionName(os, GTToolbar::getToolbar(os, MWTOOLBAR_ACTIVEMDI), "copy_formatted");
        CHECK_SET_ERR(w!=NULL, "no copy action on the toolbar");
        CHECK_SET_ERR(w->isEnabled() == false, "selection is empty but the action is enabled");
}

GUI_TEST_CLASS_DEFINITION(test_0053_5){
    //Copied formatted (toolbar), the format is changable to RTF
    //1. Open samples\CLUSTALW\COI.aln
    //2. Select the first three letters TAA
    //3. In the general tab of the options panel find the Copy Type combobox and select the RTF format
    //4. Toolbar {Copy->Copy formatted}
    //Expected state: the buffer contatin the sequence in RTF format
    GTFileDialog::openFile(os, dataDir + "samples/CLUSTALW", "COI.aln");
    GTUtilsTaskTreeView::waitTaskFinished(os);
    GTGlobals::sleep();

    GTUtilsOptionPanelMsa::openTab(os, GTUtilsOptionPanelMsa::General);
    GTGlobals::sleep(200);

    QComboBox* copyType = qobject_cast<QComboBox*>(GTWidget::findWidget(os, "copyType"));
    CHECK_SET_ERR(copyType != NULL, "copy combobox not found");

    GTComboBox::setIndexWithText(os, copyType, "Rich text (HTML)");

    GTUtilsMSAEditorSequenceArea::selectArea(os, QPoint(0, 0), QPoint(2, 0));

    GTWidget::click(os, GTToolbar::getWidgetForActionName(os, GTToolbar::getToolbar(os, MWTOOLBAR_ACTIVEMDI), "copy_formatted"));
    GTGlobals::sleep(3000);

    QString clipboardText = GTClipboard::text(os);

    CHECK_SET_ERR(clipboardText.contains("<span style=\"font-size:10pt; font-family:Verdana;\">"), clipboardText);
    CHECK_SET_ERR(clipboardText.contains("<p><span style=\"background-color:#ff99b1;\">T</span><span style=\"background-color:#fcff92;\">A</span><span style=\"background-color:#fcff92;\">A</span></p>"), clipboardText);



    GTGlobals::sleep(3000);
}

/** These tests are created according to test plan: https://ugene.net/wiki/display/PD/MSA**/

GUI_TEST_CLASS_DEFINITION(test_0054){
//    Open COI.aln
    GTFileDialog::openFile(os, dataDir + "samples/CLUSTALW", "COI.aln");
    GTUtilsTaskTreeView::waitTaskFinished(os);
//    Use context menu:
    GTUtilsDialog::waitForDialog(os, new PopupChooser(os, QStringList() << MSAE_MENU_ALIGN << "Align with muscle"));
    GTUtilsDialog::waitForDialog(os, new MuscleDialogFiller(os, MuscleDialogFiller::Default, true, true));
    GTMenu::showContextMenu(os, GTUtilsMSAEditorSequenceArea::getSequenceArea(os));
    GTUtilsTaskTreeView::waitTaskFinished(os);
    QString actual = GTUtilsMSAEditorSequenceArea::getSequenceData(os, "Phaneroptera_falcata");
    CHECK_SET_ERR(actual.startsWith("TAAGACTTCTAATTCGAGCCGAATTAGGTCAACCAGGATACC---TAATTGGAGATGATCAAATTTATAATGTAATTGT"), "unexpected sequence: " + actual);

//    {Align->Align with MUSCLE}
//    Check "Translate to amino when aligning" checkbox
//    Align
}

GUI_TEST_CLASS_DEFINITION(test_0054_1){
//    Open COI.aln
    GTFileDialog::openFile(os, dataDir + "samples/CLUSTALW", "COI.aln");
    GTUtilsTaskTreeView::waitTaskFinished(os);
//    Use context menu:
    GTUtilsDialog::waitForDialog(os, new PopupChooser(os, QStringList() << MSAE_MENU_ALIGN << "align_with_kalign"));
    GTUtilsDialog::waitForDialog(os, new KalignDialogFiller(os, 0, true));
    GTMenu::showContextMenu(os, GTUtilsMSAEditorSequenceArea::getSequenceArea(os));
    GTUtilsTaskTreeView::waitTaskFinished(os);
    QString actual = GTUtilsMSAEditorSequenceArea::getSequenceData(os, "Phaneroptera_falcata");
    CHECK_SET_ERR(actual.startsWith("TAAGACTTCTAATTCGAGCCGAATTAGGTCAAC---CAGGATACCTAATTGGAGATGATCAAATTTATAATG"), "unexpected sequence: " + actual);

//    {Align->Align with MUSCLE}
//    Check "Translate to amino when aligning" checkbox
//    Align
}

GUI_TEST_CLASS_DEFINITION(test_0055){
//    Open data/samples/CLUSTALW/COI.aln
    GTFileDialog::openFile(os, dataDir + "samples/CLUSTALW", "COI.aln");
    GTUtilsTaskTreeView::waitTaskFinished(os);
//    Select some area
    GTUtilsMSAEditorSequenceArea::selectArea(os, QPoint(2, 2), QPoint(8, 8));
//    Use context menu:
//    {Export->Export subalignment}
    class custom: public CustomScenario{
    public:
        virtual void run(HI::GUITestOpStatus &os){
            QWidget *dialog = QApplication::activeModalWidget();

            QLineEdit* filepathEdit = GTWidget::findExactWidget<QLineEdit*>(os, "filepathEdit", dialog);
            GTLineEdit::setText(os, filepathEdit, dataDir + "samples/CLUSTALW/COI.aln");

            GTUtilsDialog::clickButtonBox(os, dialog, QDialogButtonBox::Ok);
        }
    };

    GTUtilsDialog::waitForDialog(os, new PopupChooser(os, QStringList() << MSAE_MENU_EXPORT << "Save subalignment"));

    GTUtilsDialog::waitForDialog(os, new ExtractSelectedAsMSADialogFiller(os, new custom()));
    GTUtilsNotifications::waitForNotification(os, true, "Document is locked:");
    GTMenu::showContextMenu(os, GTUtilsMSAEditorSequenceArea::getSequenceArea(os));
//    In export dialog set output file to
//    "data/samples/CLUSTALW/COI.aln"
    GTGlobals::sleep();
}

GUI_TEST_CLASS_DEFINITION(test_0056){
//    Open murine.gb
    GTFileDialog::openFile(os, dataDir + "samples/Genbank", "murine.gb");
    GTUtilsTaskTreeView::waitTaskFinished(os);
//    Export sequence as alignment. In export dialog check

    class custom: public CustomScenario{
    public:
        virtual void run(HI::GUITestOpStatus &os){
            QWidget *dialog = QApplication::activeModalWidget();

            QLineEdit* fileNameEdit = GTWidget::findExactWidget<QLineEdit*>(os, "fileNameEdit", dialog);
            GTLineEdit::setText(os, fileNameEdit, sandBoxDir + "murine.aln");

            QCheckBox* genbankBox = GTWidget::findExactWidget<QCheckBox*>(os, "genbankBox", dialog);
            GTCheckBox::setChecked(os, genbankBox, true);

            GTUtilsDialog::clickButtonBox(os, dialog, QDialogButtonBox::Ok);
        }
    };

    GTUtilsDialog::waitForDialog(os, new ExportSequenceAsAlignmentFiller(os, new custom()));
    GTUtilsDialog::waitForDialog(os, new PopupChooser(os, QStringList() << "action_project__export_import_menu_action"
                                                  << "export sequences as alignment"));
    GTUtilsProjectTreeView::click(os, "murine.gb", Qt::RightButton);
<<<<<<< HEAD
	GTUtilsTaskTreeView::waitTaskFinished(os);
=======
    GTUtilsTaskTreeView::waitTaskFinished(os);
>>>>>>> 10d02558

//    "Use Genbank "SOURCE" tags..." checkbox
    QStringList nameList = GTUtilsMSAEditorSequenceArea::getNameList(os);
    CHECK_SET_ERR(nameList.size() == 1, QString("unexpected number of names: %1").arg(nameList.size()));
    CHECK_SET_ERR(nameList.first() == "Murine_sarcoma_virus.", "unexpected sequence name: " + nameList.first());
}

GUI_TEST_CLASS_DEFINITION(test_0057){


    class custom: public CustomScenario{
    public:
        virtual void run(HI::GUITestOpStatus &os){
            QWidget *dialog = QApplication::activeModalWidget();
            GTGlobals::sleep();

            QRadioButton* join2alignmentMode = GTWidget::findExactWidget<QRadioButton*>(os, "join2alignmentMode", dialog);
            GTRadioButton::click(os, join2alignmentMode);
            GTGlobals::sleep();

            QLineEdit* newDocUrl = GTWidget::findExactWidget<QLineEdit*>(os, "newDocUrl", dialog);
            GTLineEdit::setText(os, newDocUrl, sandBoxDir + "test_0057.aln");

            GTUtilsDialog::clickButtonBox(os, dialog, QDialogButtonBox::Ok);
        }
    };
    GTUtilsDialog::waitForDialog(os, new GTSequenceReadingModeDialogUtils(os, new custom()));
    GTFileDialog::openFileList(os, dataDir + "samples/Genbank", QStringList() << "murine.gb" << "sars.gb");
    GTUtilsTaskTreeView::waitTaskFinished(os);
    GTGlobals::sleep();

    GTUtilsMSAEditorSequenceArea::checkSelection(os, QPoint(0,0), QPoint(10, 1), "AAATGAAAGAC\nATATTAGGTTT");

}

GUI_TEST_CLASS_DEFINITION(test_0058){

    class custom: public CustomScenario{
    public:
        virtual void run(HI::GUITestOpStatus &os){
            QWidget *dialog = QApplication::activeModalWidget();
            GTGlobals::sleep(500);

            QWidget* logoWidget = GTWidget::findWidget(os, "logoWidget", dialog);
            int initHeight = logoWidget->geometry().height();
            CHECK_SET_ERR(initHeight==0, QString("logoWidget has too big height: %1").arg(initHeight));

            GTUtilsDialog::waitForDialog(os, new GTFileDialogUtils(os, testDir + "_common_data/clustal/test_1393.aln"));
            GTWidget::click(os, GTWidget::findWidget(os, "inputButton", dialog));
            GTGlobals::sleep(500);

            int finalHeight = logoWidget->geometry().height();
            CHECK_SET_ERR(finalHeight==150, QString("logoWidget has wrong height after choosing file: %1").arg(finalHeight));

            GTUtilsDialog::clickButtonBox(os, dialog, QDialogButtonBox::Ok);
        }
    };
    GTUtilsDialog::waitForDialog(os, new PwmBuildDialogFiller(os, new custom()));
    GTUtilsDialog::waitForDialog(os, new PopupChooser(os, QStringList() << "TFBS_MENU" << "TFBS_WEIGHT"));
    GTMenu::showMainMenu(os, MWMENU_TOOLS);
//    Use main menu {Tools->Search for TFBS->Build weigth mantix}
//    In "Weight matrix" dialog set input amino alignment
//    shorter then 50.
//    Expected state: weight matrix logo appeared in dialog
//    Change input file
//    Expected state: logo updated
}

GUI_TEST_CLASS_DEFINITION(test_0059){
//    Open COI.aln
    GTFileDialog::openFile(os, dataDir + "samples/CLUSTALW", "COI.aln");
    GTUtilsTaskTreeView::waitTaskFinished(os);
//    Create new color scheme. Set some new color for some

//    character.
//    Press "Clear" button. check state

    class customColorSelector: public CustomScenario{
    public:
        virtual void run(HI::GUITestOpStatus &os){
            GTGlobals::sleep(500);
            QWidget *dialog = QApplication::activeModalWidget();

            QWidget* alphabetColorsFrame = GTWidget::findWidget(os, "alphabetColorsFrame", dialog);

            int cellWidth = alphabetColorsFrame->geometry().width()/6;
            QStringList initialColors;
            initialColors << "#ffffff" << "#fcff92" << "#70f970" << "#4eade1" << "#fcfcfc" << "#ff99b1";
            QString finalColor =  "#ffffff";

            GTWidget::click(os, GTWidget::findWidget(os, "clearButton", dialog));
            GTGlobals::sleep(200);
            for(double i=0; i<6; i++){
                QPoint p = QPoint((i+0.5)*cellWidth, 10);
                QColor c = GTWidget::getColor(os, dialog, alphabetColorsFrame->mapTo(dialog, p));
                CHECK_SET_ERR(c.name() == finalColor, QString("unexpected color at cell %1 after clearing: %2").arg(i).arg(c.name()));
                uiLog.trace(c.name());
            }

            GTWidget::click(os, GTWidget::findWidget(os, "restoreButton", dialog));
            GTGlobals::sleep(200);
            for(double i=0; i<6; i++){
                QPoint p = QPoint((i+0.5)*cellWidth, 10);
                QColor c = GTWidget::getColor(os, dialog, alphabetColorsFrame->mapTo(dialog, p));
                CHECK_SET_ERR(c.name() == initialColors[i], QString("unexpected color at cell %1 after clearing: %2, expected: %3").
                              arg(i).arg(c.name()).arg(initialColors[i]));
                uiLog.trace(c.name());
            }

            GTUtilsDialog::waitForDialog(os, new ColorDialogFiller(os, 255, 0, 0));
            QPoint cell2 = QPoint(1.5*cellWidth, 10);
            GTMouseDriver::moveTo(alphabetColorsFrame->mapToGlobal(cell2));
            GTMouseDriver::click();
            GTGlobals::sleep(500);
            QColor cell2Color = GTWidget::getColor(os, dialog, alphabetColorsFrame->mapTo(dialog, cell2));
            CHECK_SET_ERR(cell2Color.name() == "#ff0000", "color was chanded wrong: " + cell2Color.name());

            GTUtilsDialog::clickButtonBox(os, dialog, QDialogButtonBox::Cancel);
        }
    };

    class customColorSchemeCreator: public CustomScenario{
    public:
        virtual void run(HI::GUITestOpStatus &os){
            GTGlobals::sleep(500);
            QWidget *dialog = QApplication::activeModalWidget();

            QLineEdit* schemeName = GTWidget::findExactWidget<QLineEdit*>(os, "schemeName",dialog);
            GTLineEdit::setText(os, schemeName, "GUITest_common_scenarios_msa_editor_test_0059_scheme");

            QComboBox *alphabetComboBox = (GTWidget::findExactWidget<QComboBox*>(os,"alphabetComboBox",dialog));
            GTComboBox::setIndexWithText(os, alphabetComboBox, "Nucleotide");

            GTUtilsDialog::waitForDialog(os, new ColorSchemeDialogFiller(os, new customColorSelector()));

            GTUtilsDialog::clickButtonBox(os, dialog, QDialogButtonBox::Ok);
            GTGlobals::sleep(500);
            GTUtilsDialog::clickButtonBox(os, dialog, QDialogButtonBox::Cancel);
        }
    };

    class customAppSettingsFiller: public CustomScenario{
    public:
        virtual void run(HI::GUITestOpStatus &os){
            QWidget *dialog = QApplication::activeModalWidget();
            GTGlobals::sleep(500);

            GTUtilsDialog::waitForDialog(os, new CreateAlignmentColorSchemeDialogFiller(os, new customColorSchemeCreator()));

            GTWidget::click(os, GTWidget::findWidget(os, "addSchemaButton", dialog));
            GTGlobals::sleep(500);

            GTUtilsDialog::clickButtonBox(os, dialog, QDialogButtonBox::Cancel);
        }
    };
    GTUtilsDialog::waitForDialog(os, new AppSettingsDialogFiller(os, new customAppSettingsFiller()));

    GTUtilsDialog::waitForDialog(os, new PopupChooser(os, QStringList() << "Colors" << "Custom schemes" << "Create new color scheme"));
    GTMenu::showContextMenu(os, GTUtilsMSAEditorSequenceArea::getSequenceArea(os));

    GTGlobals::sleep(500);
}

GUI_TEST_CLASS_DEFINITION(test_0060){
//    Open COI.aln
    GTFileDialog::openFile(os, dataDir + "samples/CLUSTALW", "COI.aln");
    GTUtilsTaskTreeView::waitTaskFinished(os);

//    Open "Color schemes" dialog.
    class customAppSettingsFiller: public CustomScenario{
    public:
        virtual void run(HI::GUITestOpStatus &os){
            QWidget *dialog = QApplication::activeModalWidget();
            GTGlobals::sleep(500);

            GTUtilsDialog::waitForDialog(os, new GTFileDialogUtils(os, QFileInfo(sandBoxDir).absoluteFilePath(), "", GTFileDialogUtils::Choose));
            GTWidget::click(os, GTWidget::findWidget(os, "colorsDirButton", dialog));

            GTGlobals::sleep(500);

            GTUtilsDialog::clickButtonBox(os, dialog, QDialogButtonBox::Ok);
        }
    };
    GTUtilsDialog::waitForDialog(os, new AppSettingsDialogFiller(os, new customAppSettingsFiller()));

    GTUtilsDialog::waitForDialog(os, new PopupChooser(os, QStringList() << "Colors" << "Custom schemes" << "Create new color scheme"));
//    Select some color scheme folder. Check state
    GTMenu::showContextMenu(os, GTUtilsMSAEditorSequenceArea::getSequenceArea(os));

    GTUtilsDialog::waitForDialog(os, new NewColorSchemeCreator(os, "GUITest_common_scenarios_msa_editor_test_0060", NewColorSchemeCreator::nucl));
    GTUtilsDialog::waitForDialog(os, new PopupChooser(os, QStringList() << "Colors" << "Custom schemes" << "Create new color scheme"));
    GTMenu::showContextMenu(os, GTUtilsMSAEditorSequenceArea::getSequenceArea(os));

    GTGlobals::sleep(500);

    GTFile::check(os, sandBoxDir + "GUITest_common_scenarios_msa_editor_test_0060.csmsa");



    class customAppSettingsFiller1: public CustomScenario{
    public:
        virtual void run(HI::GUITestOpStatus &os){
            QWidget *dialog = QApplication::activeModalWidget();
            GTGlobals::sleep(500);

            QLineEdit* colorsDirEdit = GTWidget::findExactWidget<QLineEdit*>(os, "colorsDirEdit", dialog);
            QString path = colorsDirEdit->text();
            CHECK_SET_ERR(path.contains("_common_data/scenarios/sandbox"), "unexpected color folder: " + path);

            GTGlobals::sleep(500);

            GTUtilsDialog::clickButtonBox(os, dialog, QDialogButtonBox::Cancel);
        }
    };
    GTUtilsDialog::waitForDialog(os, new AppSettingsDialogFiller(os, new customAppSettingsFiller1()));

    GTUtilsDialog::waitForDialog(os, new PopupChooser(os, QStringList() << "Colors" << "Custom schemes" << "Create new color scheme"));
//    Select some color scheme folder. Check state
    GTMenu::showContextMenu(os, GTUtilsMSAEditorSequenceArea::getSequenceArea(os));
}

GUI_TEST_CLASS_DEFINITION(test_0061){
//    Open COI.aln
    GTFileDialog::openFile(os, dataDir + "samples/CLUSTALW", "COI.aln");
    GTUtilsTaskTreeView::waitTaskFinished(os);
//    Open "Color schemes" dialog.
//    Open "Create color scheme" dialog.
//    Set wrong scheme names: space only, empty, with forbidden
//    characters, duplicating existing scnemes.
//    Check error hint in dialog

    GTUtilsDialog::waitForDialog(os, new NewColorSchemeCreator(os, "GUITest_common_scenarios_msa_editor_test_0061", NewColorSchemeCreator::nucl));

    GTUtilsDialog::waitForDialog(os, new PopupChooser(os, QStringList() << "Colors" << "Custom schemes" << "Create new color scheme"));
    GTMenu::showContextMenu(os, GTUtilsMSAEditorSequenceArea::getSequenceArea(os));


    class customColorSchemeCreator: public CustomScenario{
    public:
        virtual void run(HI::GUITestOpStatus &os){
            GTGlobals::sleep(500);
            QWidget *dialog = QApplication::activeModalWidget();

            QLabel* validLabel = GTWidget::findExactWidget<QLabel*>(os, "validLabel", dialog);
            QLineEdit* schemeName = GTWidget::findExactWidget<QLineEdit*>(os, "schemeName",dialog);

            GTLineEdit::setText(os, schemeName, "   ");
            CHECK_SET_ERR(validLabel->text() == "Warning: Name can't contain only spaces.", "unexpected hint: " + validLabel->text());
            GTLineEdit::setText(os, schemeName, "");
            CHECK_SET_ERR(validLabel->text() == "Warning: Name of scheme is empty.", "unexpected hint: " + validLabel->text());
            GTLineEdit::setText(os, schemeName, "name*");
            CHECK_SET_ERR(validLabel->text() == "Warning: Name has to consist of letters, digits, spaces<br>or underscore symbols only.", "unexpected hint: " + validLabel->text());
            GTLineEdit::setText(os, schemeName, "GUITest_common_scenarios_msa_editor_test_0061");
            CHECK_SET_ERR(validLabel->text() == "Warning: Color scheme with the same name already exists.", "unexpected hint: " + validLabel->text());

            QComboBox *alphabetComboBox = (GTWidget::findExactWidget<QComboBox*>(os,"alphabetComboBox",dialog));
            GTComboBox::setIndexWithText(os, alphabetComboBox, "Nucleotide");

            GTGlobals::sleep(500);
            GTUtilsDialog::clickButtonBox(os, dialog, QDialogButtonBox::Cancel);
        }
    };

    class customAppSettingsFiller: public CustomScenario{
    public:
        virtual void run(HI::GUITestOpStatus &os){
            QWidget *dialog = QApplication::activeModalWidget();
            GTGlobals::sleep(500);

            GTUtilsDialog::waitForDialog(os, new CreateAlignmentColorSchemeDialogFiller(os, new customColorSchemeCreator()));

            GTWidget::click(os, GTWidget::findWidget(os, "addSchemaButton", dialog));
            GTGlobals::sleep(500);

            GTUtilsDialog::clickButtonBox(os, dialog, QDialogButtonBox::Cancel);
        }
    };
    GTUtilsDialog::waitForDialog(os, new AppSettingsDialogFiller(os, new customAppSettingsFiller()));

    GTUtilsDialog::waitForDialog(os, new PopupChooser(os, QStringList() << "Colors" << "Custom schemes" << "Create new color scheme"));
    GTMenu::showContextMenu(os, GTUtilsMSAEditorSequenceArea::getSequenceArea(os));

    GTGlobals::sleep(500);
}

GUI_TEST_CLASS_DEFINITION(test_0062){
//    Open COI.aln
    GTFileDialog::openFile(os, dataDir + "samples/CLUSTALW", "COI.aln");
    GTUtilsTaskTreeView::waitTaskFinished(os);
    QDir().mkpath(sandBoxDir + "read_only_dir");
    GTFile::setReadOnly(os, sandBoxDir + "read_only_dir");
//    Open "Export subalignment" dialog
    class custom: public CustomScenario{
    public:
        virtual void run(HI::GUITestOpStatus &os){
            QWidget *dialog = QApplication::activeModalWidget();
            GTGlobals::sleep(500);
            QLineEdit* filepathEdit = GTWidget::findExactWidget<QLineEdit*>(os, "filepathEdit", dialog);
//    Check wrong parameters:
//    Dir to save does not exists
            GTLineEdit::setText(os, filepathEdit, sandBoxDir + "some_dir/subalignment.aln");
            GTUtilsDialog::waitForDialog(os, new MessageBoxDialogFiller(os, QMessageBox::Ok, "Folder to save does not exist"));
            GTUtilsDialog::clickButtonBox(os, dialog, QDialogButtonBox::Ok);
            GTGlobals::sleep(500);
//    No permission  to write to folder
            GTLineEdit::setText(os, filepathEdit, sandBoxDir + "read_only_dir/subalignment.aln");
            GTUtilsDialog::waitForDialog(os, new MessageBoxDialogFiller(os, QMessageBox::Ok, "No write permission to "));
            GTUtilsDialog::clickButtonBox(os, dialog, QDialogButtonBox::Ok);
            GTGlobals::sleep(500);
//    Empty file path
            GTLineEdit::setText(os, filepathEdit, "");
            GTUtilsDialog::waitForDialog(os, new MessageBoxDialogFiller(os, QMessageBox::Ok, "No path specified"));
            GTUtilsDialog::clickButtonBox(os, dialog, QDialogButtonBox::Ok);
            GTGlobals::sleep(500);
//    Filename is empty
            GTLineEdit::setText(os, filepathEdit, sandBoxDir);
            GTUtilsDialog::waitForDialog(os, new MessageBoxDialogFiller(os, QMessageBox::Ok, "Filename to save is empty"));
            GTUtilsDialog::clickButtonBox(os, dialog, QDialogButtonBox::Ok);
            GTGlobals::sleep(500);
//    Select 0 sequences
            GTLineEdit::setText(os, filepathEdit, sandBoxDir + "subalignment.aln");

            GTWidget::click(os, GTWidget::findWidget(os, "noneButton", dialog));
            GTUtilsDialog::waitForDialog(os, new MessageBoxDialogFiller(os, QMessageBox::Ok, "You must select at least one sequence"));
            GTUtilsDialog::clickButtonBox(os, dialog, QDialogButtonBox::Ok);
//    Start pos > end pos

            QLineEdit* startLineEdit = GTWidget::findExactWidget<QLineEdit*>(os, "startLineEdit", dialog);
            GTLineEdit::setText(os, startLineEdit, "50");
            QLineEdit* endLineEdit = GTWidget::findExactWidget<QLineEdit*>(os, "endLineEdit", dialog);
            GTLineEdit::setText(os, endLineEdit, "40");


            GTUtilsDialog::waitForDialog(os, new MessageBoxDialogFiller(os, QMessageBox::Ok, "Illegal region!"));
            GTUtilsDialog::clickButtonBox(os, dialog, QDialogButtonBox::Ok);
            GTGlobals::sleep(500);


            GTUtilsDialog::clickButtonBox(os, dialog, QDialogButtonBox::Cancel);
        }
    };

    GTUtilsDialog::waitForDialog(os, new ExtractSelectedAsMSADialogFiller(os, new custom()));
    GTUtilsDialog::waitForDialog(os, new PopupChooser(os, QStringList() << MSAE_MENU_EXPORT << "Save subalignment"));

    GTMenu::showContextMenu(os, GTUtilsMSAEditorSequenceArea::getSequenceArea(os));

    GTGlobals::sleep(500);

    GTFile::setReadWrite(os, sandBoxDir + "read_only_dir");
}

GUI_TEST_CLASS_DEFINITION(test_0063){
//    Open COI.aln
    GTFileDialog::openFile(os, dataDir + "samples/CLUSTALW", "COI.aln");
    GTUtilsTaskTreeView::waitTaskFinished(os);
//    Press "align" button on toolbar. Check state

    class custom: public CustomScenario{
    public:
        virtual void run(HI::GUITestOpStatus &os){
            QStringList expectedActions = QStringList() << "Align with muscle"
                                                   << "Align sequences to profile with MUSCLE"
                                                   << "Align profile to profile with MUSCLE"
                                                   << "Align with ClustalW"
                                                   << "Align with ClustalO"
                                                   << "Align with MAFFT"
                                                   << "Align with T-Coffee"
                                                   << "align_with_kalign";
            QMenu* m = qobject_cast<QMenu*>(QApplication::activePopupWidget());
            CHECK_SET_ERR(m != NULL, "menu not found");
            QList<QAction*> menuActions = m->actions();
            CHECK_SET_ERR(menuActions.size() == 8, QString("unexpected number of actions: %1").arg(menuActions.size()));
            foreach (QAction* act, menuActions) {
                CHECK_SET_ERR(expectedActions.contains(act->objectName()), act->objectName() + " unexpectidly found in menu");
            }

            GTKeyboardDriver::keyClick( Qt::Key_Escape);
        }
    };

    GTUtilsDialog::waitForDialog(os, new PopupChecker(os, new custom()));
    GTWidget::click(os, GTAction::button(os, "Align"));

    GTGlobals::sleep(500);

}

GUI_TEST_CLASS_DEFINITION(test_0064){
//    Open COI.aln
    GTFileDialog::openFile(os, dataDir + "samples/CLUSTALW", "COI.aln");
    GTUtilsTaskTreeView::waitTaskFinished(os);
//    Open "Statistics" OP tab
    GTUtilsOptionPanelMsa::openTab(os, GTUtilsOptionPanelMsa::Statistics);
//    Set some reference sequence
    GTUtilsOptionPanelMsa::addReference(os, "Phaneroptera_falcata");

//    Click "Show distance column". Check state
    QCheckBox* showDistancesColumnCheck = GTWidget::findExactWidget<QCheckBox*>(os, "showDistancesColumnCheck");
    GTCheckBox::setChecked(os, showDistancesColumnCheck, true);
    QString val1 = GTUtilsMSAEditorSequenceArea::getSimilarityValue(os, 0);
    QString val2 = GTUtilsMSAEditorSequenceArea::getSimilarityValue(os, 2);
    CHECK_SET_ERR(val1 == "0%", "1: unexpected valeu1: " + val1);
    CHECK_SET_ERR(val2 == "20%", "1: unexpected valeu2: " + val2);
//    Click "Show distance column". Check state
    GTCheckBox::setChecked(os, showDistancesColumnCheck, false);
    QWidget* column = GTWidget::findWidget(os, "msa_editor_similarity_column");
    CHECK_SET_ERR(!column->isVisible(), "similarity column unexpectidly found");
//    Click "Show distance column". Check state
    GTCheckBox::setChecked(os, showDistancesColumnCheck, true);
    val1 = GTUtilsMSAEditorSequenceArea::getSimilarityValue(os, 0);
    val2 = GTUtilsMSAEditorSequenceArea::getSimilarityValue(os, 2);
    CHECK_SET_ERR(val1 == "0%", "2: unexpected valeu1: " + val1);
    CHECK_SET_ERR(val2 == "20%", "2: unexpected valeu2: " + val2);
}

GUI_TEST_CLASS_DEFINITION(test_0065){
//    Open COI.aln
    GTFileDialog::openFile(os, dataDir + "samples/CLUSTALW", "COI.aln");
    GTUtilsTaskTreeView::waitTaskFinished(os);
//    Use context menu: {Copy->Copy consensus with gaps}
    GTUtilsDialog::waitForDialog(os, new PopupChooser(os, QStringList() << MSAE_MENU_COPY << "Copy consensus with gaps"));

    GTMenu::showContextMenu(os, GTUtilsMSAEditorSequenceArea::getSequenceArea(os));
//    Check clipboard
    QString clipboardText = GTClipboard::text(os);
    CHECK_SET_ERR(clipboardText.startsWith("TaAGttTatTaATtCGagCtGAAtTagG+CAaCCaGGtTat---+TaATT"), "unexpected consensus was exported: " + clipboardText);
}

GUI_TEST_CLASS_DEFINITION(test_0066) {
//    Open COI.aln consArea
    GTFileDialog::openFile(os, dataDir + "samples/CLUSTALW/COI.aln");
    GTUtilsTaskTreeView::waitTaskFinished(os);

//    Select some area on consensus with mouse
    GTUtilsMsaEditor::selectColumns(os, 1, 10, GTGlobals::UseMouse);

//    Check selection on consensus and alignment
    GTUtilsMSAEditorSequenceArea::checkSelectedRect(os, QRect(QPoint(1, 0), QPoint(10, 17)));
}

GUI_TEST_CLASS_DEFINITION(test_0067) {
//TODO: write this test when UGENE-4803 is fixed
//    Open COI.aln
//    Build tree displayed with msa
//    Use context menu on tree tab(in tabWidget)
//    Check all actions in popup menu
    CHECK_SET_ERR(false, "The test is not implemented");
}

GUI_TEST_CLASS_DEFINITION(test_0069) {
//    Open COI.aln
    GTFileDialog::openFile(os, testDir + "_common_data/scenarios/msa/Chikungunya_E1.fasta");
    GTUtilsTaskTreeView::waitTaskFinished(os);

//    Press on some sequence in nameList
    GTUtilsMsaEditor::clickSequence(os, 2);
    QScrollBar *hscroll = GTWidget::findExactWidget<QScrollBar *>(os, "horizontal_names_scroll");
    QScrollBar *vscroll = GTWidget::findExactWidget<QScrollBar *>(os, "vertical_sequence_scroll");

//    Check keys:
//    right,
    for (int i = 0; i < 3; i++) {
        GTKeyboardDriver::keyClick(Qt::Key_Right);
        GTGlobals::sleep(500);
        GTThread::waitForMainThread();
    }
    CHECK_SET_ERR(hscroll->value() == 3, QString("right key works wrong. Scrollbar has value: %1").arg(hscroll->value()));

//    left
    for (int i = 0; i < 2; i++) {
        GTKeyboardDriver::keyClick(Qt::Key_Left);
        GTGlobals::sleep(500);
        GTThread::waitForMainThread();
    }
    CHECK_SET_ERR(hscroll->value() == 1, QString("left key works wrong. Scrollbar has value: %1").arg(hscroll->value()));\

//    page down
    GTKeyboardDriver::keyClick(Qt::Key_PageDown);
    GTGlobals::sleep(500);
    GTThread::waitForMainThread();
    CHECK_SET_ERR(vscroll->value() > 20, QString("page down key works wrong: %1").arg(vscroll->value()));

//    page up
    GTKeyboardDriver::keyClick(Qt::Key_PageUp);
    GTGlobals::sleep(500);
    GTThread::waitForMainThread();
    CHECK_SET_ERR(vscroll->value() == 0, QString("page up key works wrong: %1").arg(vscroll->value()));

//    end
    GTKeyboardDriver::keyClick(Qt::Key_End);
    GTGlobals::sleep(500);
    GTThread::waitForMainThread();
    CHECK_SET_ERR(vscroll->value() > 1650, QString("end key works wrong: %1").arg(vscroll->value()));

//    home
    GTKeyboardDriver::keyClick(Qt::Key_Home);
    GTGlobals::sleep(500);
    GTThread::waitForMainThread();
    CHECK_SET_ERR(vscroll->value() == 0, QString("end key works wrong: %1").arg(vscroll->value()));

//    mouse wheel
    for (int i = 0; i < 3; i++) {
        GTMouseDriver::scroll(-1);
        GTGlobals::sleep(100);
        GTThread::waitForMainThread();
    }
    const int scrolledValue = vscroll->value();
    CHECK_SET_ERR(scrolledValue > 0, QString("scroll down works wrong. Scrollbar has value: %1").arg(vscroll->value()));
    GTGlobals::sleep(500);

    for (int i = 0; i < 2; i++) {
        GTMouseDriver::scroll(1);
        GTGlobals::sleep(500);
        GTThread::waitForMainThread();
    }
    CHECK_SET_ERR(0 < vscroll->value() && vscroll->value() < scrolledValue, QString("scroll up works wrong. Scrollbar has value: %1").arg(vscroll->value()));
}

GUI_TEST_CLASS_DEFINITION(test_0070){
//    Open empty alignment
    GTFileDialog::openFile(os, testDir + "_common_data/fasta", "empty.fa");
    GTUtilsTaskTreeView::waitTaskFinished(os);
//    Press on nameList area
    GTWidget::click(os, GTWidget::findWidget(os, "msa_editor_name_list"));
//    Check state
}

GUI_TEST_CLASS_DEFINITION(test_0071){
//    Open COI.aln
    GTFileDialog::openFile(os, dataDir + "samples/CLUSTALW", "COI.aln");
    GTUtilsTaskTreeView::waitTaskFinished(os);
//    Click on some character on sequence area
    GTUtilsMSAEditorSequenceArea::click(os, QPoint(2, 2));
//    Press on other character with shift modifier
    GTKeyboardDriver::keyPress(Qt::Key_Shift);
    GTUtilsMSAEditorSequenceArea::click(os, QPoint(8, 8));
    GTKeyboardDriver::keyRelease(Qt::Key_Shift);
//    Expected state: selection is created on these characters
    GTUtilsMSAEditorSequenceArea::checkSelectedRect(os, QRect(QPoint(2, 2), QPoint(8, 8)));
}

GUI_TEST_CLASS_DEFINITION(test_0072){
//    Open COI.aln
    GTFileDialog::openFile(os, testDir + "_common_data/scenarios/msa", "Chikungunya_E1.fasta");
    GTUtilsTaskTreeView::waitTaskFinished(os);
    GTUtilsTaskTreeView::waitTaskFinished(os);
    GTUtilsMSAEditorSequenceArea::click(os, QPoint(5, 5));
//    Check keys: arrows
    GTKeyboardDriver::keyClick( Qt::Key_Up);
    GTGlobals::sleep(300);
    GTUtilsMSAEditorSequenceArea::checkSelectedRect(os, QRect(QPoint(5,4), QPoint(5,4)));

    GTKeyboardDriver::keyClick( Qt::Key_Left);
    GTGlobals::sleep(300);
    GTUtilsMSAEditorSequenceArea::checkSelectedRect(os, QRect(QPoint(4,4), QPoint(4,4)));

    GTKeyboardDriver::keyClick( Qt::Key_Down);
    GTGlobals::sleep(300);
    GTUtilsMSAEditorSequenceArea::checkSelectedRect(os, QRect(QPoint(4,5), QPoint(4,5)));

    GTKeyboardDriver::keyClick( Qt::Key_Right);
    GTGlobals::sleep(300);
    GTUtilsMSAEditorSequenceArea::checkSelectedRect(os, QRect(QPoint(5,5), QPoint(5,5)));

//    shift + arrows
    GTKeyboardDriver::keyPress(Qt::Key_Shift);
    GTKeyboardDriver::keyClick( Qt::Key_Up);
    GTGlobals::sleep();
    GTUtilsMSAEditorSequenceArea::checkSelectedRect(os, QRect(QPoint(5,4), QPoint(5,5)));

    GTKeyboardDriver::keyClick( Qt::Key_Left);
    GTGlobals::sleep();
    GTUtilsMSAEditorSequenceArea::checkSelectedRect(os, QRect(QPoint(4,4), QPoint(5,5)));

    GTKeyboardDriver::keyClick( Qt::Key_Down);
    GTGlobals::sleep();
    GTUtilsMSAEditorSequenceArea::checkSelectedRect(os, QRect(QPoint(4,5), QPoint(5,5)));

    GTKeyboardDriver::keyClick( Qt::Key_Right);
    GTKeyboardDriver::keyRelease(Qt::Key_Shift);
    GTGlobals::sleep(300);
    GTUtilsMSAEditorSequenceArea::checkSelectedRect(os, QRect(QPoint(5,5), QPoint(5,5)));
//    end
    QScrollBar* hbar = GTWidget::findExactWidget<QScrollBar*>(os, "horizontal_sequence_scroll");
    GTKeyboardDriver::keyClick( Qt::Key_End);
    GTGlobals::sleep(300);
    CHECK_SET_ERR(hbar->value() == hbar->maximum(), QString("end key scrollbar value: %1").arg(hbar->value()))
//    home
    GTKeyboardDriver::keyClick( Qt::Key_Home);
    GTGlobals::sleep(300);
    CHECK_SET_ERR(hbar->value() == 0, QString("home key works wrong. Scrollbar value: %1").arg(hbar->value()))
//    page down
    GTKeyboardDriver::keyClick( Qt::Key_PageDown);
    GTGlobals::sleep(300);
    CHECK_SET_ERR(hbar->value() > 20, QString("page down key works wrong. Scrollbar value: %1").arg(hbar->value()))
//    page up
    GTKeyboardDriver::keyClick( Qt::Key_PageUp);
    GTGlobals::sleep(300);
    CHECK_SET_ERR(hbar->value() == 0, QString("page down key works wrong. Scrollbar value: %1").arg(hbar->value()))
//  end+shift
    QScrollBar* vbar = GTWidget::findExactWidget<QScrollBar*>(os, "vertical_sequence_scroll");
    GTKeyboardDriver::keyClick( Qt::Key_End, Qt::ShiftModifier);
    GTGlobals::sleep(300);
    CHECK_SET_ERR(vbar->value() == vbar->maximum(), QString("shift + end key works wrong. Scrollbar value: %1").arg(vbar->value()))
//  home+shift
    GTKeyboardDriver::keyClick( Qt::Key_Home, Qt::ShiftModifier);
    GTGlobals::sleep(300);
    CHECK_SET_ERR(vbar->value() == 0, QString("shift + home key works wrong. Scrollbar value: %1").arg(vbar->value()))
//  page down+shift
    GTKeyboardDriver::keyClick( Qt::Key_PageDown, Qt::ShiftModifier);
    GTGlobals::sleep(300);
    CHECK_SET_ERR(vbar->value() > 20, QString("shift + page down key works wrong. Scrollbar value: %1").arg(vbar->value()))
//  page up + shift
    GTKeyboardDriver::keyClick( Qt::Key_PageUp, Qt::ShiftModifier);
    GTGlobals::sleep(300);
    CHECK_SET_ERR(vbar->value() == 0, QString("shift + page down key works wrong. Scrollbar value: %1").arg(vbar->value()))
//  wheel event
    for(int i = 0; i<3; i++){
        GTMouseDriver::scroll(-1);
        GTGlobals::sleep(100);
    }

    int scrollBarOffset = hbar->value();
    int minCharWidth = 12;
    int maxCharWidth = 24;
    CHECK_SET_ERR(scrollBarOffset % 3 == 0 && scrollBarOffset >= 3 * minCharWidth && scrollBarOffset <= 3 * maxCharWidth,
                  QString("scroll down works wrong. Scrollbar has value: %1").arg(hbar->value()));
    GTGlobals::sleep(500);

    for(int i = 0; i<2; i++){
        GTMouseDriver::scroll(1);
        GTGlobals::sleep(100);
    }
    scrollBarOffset = hbar->value();
    CHECK_SET_ERR(scrollBarOffset >= minCharWidth && scrollBarOffset <= maxCharWidth, QString("scroll up works wrong. Scrollbar has value: %1").arg(hbar->value()));
}

GUI_TEST_CLASS_DEFINITION(test_0073){
//    Open COI.aln
    GTFileDialog::openFile(os, dataDir + "samples/CLUSTALW", "COI.aln");
    GTUtilsTaskTreeView::waitTaskFinished(os);
//    Unload document
    GTUtilsDialog::waitForDialog(os, new PopupChooser(os, QStringList()<<"action_project__unload_selected_action"));
    GTUtilsDialog::waitForDialog(os, new MessageBoxDialogFiller(os, QMessageBox::Yes));
    GTUtilsProjectTreeView::click(os, "COI.aln", Qt::RightButton);
//    Use context menu on object: {Open view -> Open new view: Alignment editor}
    GTUtilsDialog::waitForDialog(os, new PopupChooser(os, QStringList() << "Open View" << "action_open_view"));
    GTUtilsProjectTreeView::click(os, "COI.aln", Qt::RightButton);
//    Expected: view is opened, document is loaded
    GTUtilsMdi::findWindow(os, "COI [m] COI");
}

GUI_TEST_CLASS_DEFINITION(test_0074){
//    Open COI.aln
    GTFileDialog::openFile(os, dataDir + "samples/CLUSTALW", "COI.aln");
    GTUtilsTaskTreeView::waitTaskFinished(os);
    GTUtilsMSAEditorSequenceArea::selectArea(os, QPoint(0,0), QPoint(0, 5));
//    Open "Export subalignment" dialog
    class custom: public CustomScenario{
    public:
        virtual void run(HI::GUITestOpStatus &os){
            QWidget *dialog = QApplication::activeModalWidget();
            GTGlobals::sleep(500);

            QStringList list = ExtractSelectedAsMSADialogFiller::getSequences(os, true);
            CHECK_SET_ERR(list.first() == "Phaneroptera_falcata", "unexpected first sequence: " + list.first());
            CHECK_SET_ERR(list.last() == "Metrioptera_japonica_EF540831", "unexpected last sequence: " + list.last());
            CHECK_SET_ERR(list.size() == 6, QString("Unexpected initial list size: %1").arg(list.size()));
//    Press "Invert selection" button. Expected: selection is inverted
            GTWidget::click(os, GTWidget::findWidget(os, "invertButton", dialog));
            list = ExtractSelectedAsMSADialogFiller::getSequences(os, true);
            CHECK_SET_ERR(list.first() == "Gampsocleis_sedakovii_EF540828", "unexpected first sequence(inverted): " + list.first());
            CHECK_SET_ERR(list.last() == "Hetrodes_pupus_EF540832", "unexpected last sequence(inverted): " + list.last());
            CHECK_SET_ERR(list.size() == 12, QString("Unexpected initial list size: %1").arg(list.size()));
//    Press "Select all" button. Expected: all sequences selected
            GTWidget::click(os, GTWidget::findWidget(os, "allButton", dialog));
            list = ExtractSelectedAsMSADialogFiller::getSequences(os, true);
            CHECK_SET_ERR(list.first() == "Phaneroptera_falcata", "unexpected first sequence(all): " + list.first());
            CHECK_SET_ERR(list.last() == "Hetrodes_pupus_EF540832", "unexpected last sequence(all): " + list.last());
            CHECK_SET_ERR(list.size() == 18, QString("Unexpected initial list size: %1").arg(list.size()));

            GTWidget::click(os, GTWidget::findWidget(os, "noneButton", dialog));
            list = ExtractSelectedAsMSADialogFiller::getSequences(os, true);
            CHECK_SET_ERR(list.size() == 0, QString("list is not cleared: %1").arg(list.size()));

            GTUtilsDialog::clickButtonBox(os, dialog, QDialogButtonBox::Cancel);
        }
    };

    GTUtilsDialog::waitForDialog(os, new ExtractSelectedAsMSADialogFiller(os, new custom()));
    GTUtilsDialog::waitForDialog(os, new PopupChooser(os, QStringList() << MSAE_MENU_EXPORT << "Save subalignment"));

    GTMenu::showContextMenu(os, GTUtilsMSAEditorSequenceArea::getSequenceArea(os));

    GTGlobals::sleep(500);
}

GUI_TEST_CLASS_DEFINITION(test_0075){
//    Open COI.aln
    GTFileDialog::openFile(os, dataDir + "samples/CLUSTALW", "COI.aln");
    GTUtilsTaskTreeView::waitTaskFinished(os);
    QWidget* overview = GTWidget::findWidget(os, "msa_overview_area_graph");
    QImage init = GTWidget::getImage(os, overview);
//    Use context menu on overview: {Calculation method->Clustal}
    GTUtilsDialog::waitForDialog(os, new PopupChooser(os, QStringList() << "Calculation method" << "Clustal"));
    GTMenu::showContextMenu(os, overview);
//    Check state
    QImage clustal = GTWidget::getImage(os, overview);
    CHECK_SET_ERR(init != clustal, "overview was not changed(clustal)");
//    Use context menu on overview: {Display settings...->Graph type->Histogram}
    GTUtilsDialog::waitForDialog(os, new PopupChooser(os, QStringList() << "Display settings" << "Graph type" << "Histogram"));
    GTMenu::showContextMenu(os, overview);
//    Check state
    QImage histogram = GTWidget::getImage(os, overview);
    CHECK_SET_ERR(histogram != clustal, "overview was not changed(histogram)");

}

GUI_TEST_CLASS_DEFINITION(test_0076){
//    Open COI.aln
    GTFileDialog::openFile(os, dataDir + "samples/CLUSTALW", "COI.aln");
    GTUtilsTaskTreeView::waitTaskFinished(os);
    QWidget* overview = GTWidget::findWidget(os, "msa_overview_area_graph");
//    Show simple overview
    GTUtilsDialog::waitForDialog(os, new PopupChooser(os, QStringList() << "Show simple overview"));
    GTMenu::showContextMenu(os, overview);
    GTGlobals::sleep(200);
    QWidget* simple = GTWidget::findWidget(os, "msa_overview_area_simple");
    QColor initColor = GTWidget::getColor(os, simple, simple->geometry().center());
    QString initColorS = initColor.name();
//    Press on overview with mouse left button

    GTWidget::click(os, overview);
    QColor finalColor = GTWidget::getColor(os, simple, simple->geometry().center());
    QString finalColorS = finalColor.name();
    CHECK_SET_ERR(initColorS != finalColorS, "color was not changed(1)");
//    Expected state: visible range moved
//    Drag visible range with mouse
    QColor initColor1 = GTWidget::getColor(os, simple, simple->geometry().topLeft() + QPoint(5, 5));
    QString initColorS1 = initColor1.name();
    GTMouseDriver::press();
    GTMouseDriver::moveTo(QPoint(10, GTMouseDriver::getMousePosition().y()));
    GTMouseDriver::release();
    GTThread::waitForMainThread();
//    Expected state: visible range dragged
    QColor finalColor1 = GTWidget::getColor(os, simple, simple->geometry().topLeft() + QPoint(5, 5));
    QString finalColorS1 = finalColor1.name();
    CHECK_SET_ERR(initColorS1 != finalColorS1, "color was not changed(2)")

}

GUI_TEST_CLASS_DEFINITION(test_0077){
//    Open COI.aln
    GTFileDialog::openFile(os, dataDir + "samples/CLUSTALW", "COI.aln");
    GTUtilsTaskTreeView::waitTaskFinished(os);

//    Open tree with msa
    GTUtilsDialog::waitForDialog(os, new BuildTreeDialogFiller(os, testDir + "_common_data/scenarios/sandbox/COI.nwk", 0, 0, true));
    GTWidget::click(os, GTAction::button(os, "Build Tree"));
    GTUtilsTaskTreeView::waitTaskFinished(os);

//    Press "refresh tree" button on tree view toolbar
    QWidget* button = GTAction::button(os, "Refresh tree");
    bool vis = button->isVisible();
    if (vis) {
        GTWidget::click(os, button);
    } else {
        QWidget* extButton = GTWidget::findWidget(os, "qt_toolbar_ext_button", GTWidget::findWidget(os, "msa_editor_tree_view_container_widget"));
        GTUtilsDialog::waitForDialog(os, new PopupChooser(os, QStringList()<<"Refresh tree"));
        GTWidget::click(os, extButton);
    }
    GTUtilsTaskTreeView::waitTaskFinished(os);
//    Expected state: tree refreshed
}

GUI_TEST_CLASS_DEFINITION(test_0078){
//    Open COI.aln
    GTFileDialog::openFile(os, dataDir + "samples/CLUSTALW", "COI.aln");
    GTUtilsTaskTreeView::waitTaskFinished(os);
//    Open tree with msa
    GTUtilsDialog::waitForDialog(os, new BuildTreeDialogFiller(os, testDir + "_common_data/scenarios/sandbox/COI.nwk", 0, 0, true));
    QAbstractButton *tree= GTAction::button(os,"Build Tree");
    GTWidget::click(os,tree);
    GTGlobals::sleep();
//    Shrink tree view to show horizontal scrollbar
//    Move wheel
    QWidget* parent = GTWidget::findWidget(os, "qt_scrollarea_hcontainer", GTWidget::findWidget(os, "treeView"));
    QScrollBar* hbar = parent->findChild<QScrollBar*>();
    int val = hbar->value();
    GTGlobals::sleep();

    GTWidget::click(os, GTWidget::findWidget(os, "treeView"));
    for(int i = 0; i<2; i++){
        GTMouseDriver::scroll(1);
        GTGlobals::sleep(100);
    }
    int val1 = hbar->value();
    CHECK_SET_ERR(val1 < val, QString("unexpected scroll value: %1").arg(val1));
    GTGlobals::sleep();
}

GUI_TEST_CLASS_DEFINITION(test_0079) {
    // Open an alignment with some alphabet.
    GTFileDialog::openFile(os, dataDir + "samples/CLUSTALW", "COI.aln");

    // Do the action for a sequence (or sequences) of the same alphabet.
    GTUtilsMSAEditorSequenceArea::selectArea(os, QPoint(7, 3), QPoint(12, 7));

    GTClipboard::setText(os, ">human_T1\r\nACGTACG\r\n");

    GTUtilsDialog::waitForDialog(os, new PopupChooser(os, QStringList() << "MSAE_MENU_COPY" << "paste"));
    GTMouseDriver::click(Qt::RightButton);
    GTGlobals::sleep();
    GTUtilsTaskTreeView::waitTaskFinished(os);
    const QStringList sequencesNameList = GTUtilsMSAEditorSequenceArea::getNameList(os);

    // The sequence was added to the bottom of the alignment.
    CHECK_SET_ERR(sequencesNameList.length() > 0, "No sequences");
    CHECK_SET_ERR(sequencesNameList.last() == "human_T1", "No pasted sequences");
}

GUI_TEST_CLASS_DEFINITION(test_0080) {
    // Open an alignment with some alphabet.
    GTFileDialog::openFile(os, dataDir + "samples/CLUSTALW", "COI.aln");

    // Use a sequence of another alphabet.
    GTUtilsMSAEditorSequenceArea::selectArea(os, QPoint(7, 3), QPoint(12, 7));

    GTClipboard::setText(os, ">human_T1\r\nACGTACS\r\n");

    GTUtilsDialog::waitForDialog(os, new PopupChooser(os, QStringList() << "MSAE_MENU_COPY" << "paste"));

    // A warning notification appears:
    GTUtilsNotifications::waitForNotification(os, true, "from \"Standard DNA\" to \"Extended DNA\"");

    GTMouseDriver::click(Qt::RightButton);
    GTGlobals::sleep();

    const QStringList sequencesNameList = GTUtilsMSAEditorSequenceArea::getNameList(os);

    // The sequence was added to the bottom of the alignment.
    CHECK_SET_ERR(sequencesNameList.length() > 0, "No sequences");
    CHECK_SET_ERR(sequencesNameList.last() == "human_T1", "No pasted sequences");
}

GUI_TEST_CLASS_DEFINITION(test_0081) {
    // Open an alignment with some alphabet.
    GTFileDialog::openFile(os, dataDir + "samples/CLUSTALW", "COI.aln");

    // Use a sequence of another alphabet.
    GTUtilsMSAEditorSequenceArea::selectArea(os, QPoint(7, 3), QPoint(12, 7));

    GTClipboard::setText(os, ">human_T1\r\nACGTACS\r\n>human_T2\r\nACGTAC\r\n");

    GTUtilsDialog::waitForDialog(os, new PopupChooser(os, QStringList() << "MSAE_MENU_COPY" << "paste"));

    // A warning notification appears:
    GTUtilsNotifications::waitForNotification(os, true, "from \"Standard DNA\" to \"Extended DNA\"");

    GTMouseDriver::click(Qt::RightButton);
    GTGlobals::sleep();

    const QStringList sequencesNameList = GTUtilsMSAEditorSequenceArea::getNameList(os);

    // The sequence was added to the bottom of the alignment.
    CHECK_SET_ERR(sequencesNameList.length() > 0, "No sequences");
    CHECK_SET_ERR(sequencesNameList.last() == "human_T2", "No pasted sequences");
}

GUI_TEST_CLASS_DEFINITION(test_0082) {
    // Open an alignment with some alphabet.
    GTFileDialog::openFile(os, dataDir + "samples/CLUSTALW", "COI.aln");

    // Use a sequence of another alphabet.
    GTUtilsMSAEditorSequenceArea::selectArea(os, QPoint(7, 3), QPoint(12, 7));

    GTClipboard::setText(os, ">human_T1\r\nACGTAC\r\n>human_T2\r\nACGTACS\r\n>human_T3\r\nACGTAC\r\n");

    GTUtilsDialog::waitForDialog(os, new PopupChooser(os, QStringList() << "MSAE_MENU_COPY" << "paste"));

    // A warning notification appears:
    GTUtilsNotifications::waitForNotification(os, true, "from \"Standard DNA\" to \"Extended DNA\"");

    GTMouseDriver::click(Qt::RightButton);
    GTGlobals::sleep();

    const QStringList sequencesNameList = GTUtilsMSAEditorSequenceArea::getNameList(os);

    // The sequence was added to the bottom of the alignment.
    CHECK_SET_ERR(sequencesNameList.length() > 0, "No sequences");
    CHECK_SET_ERR(sequencesNameList.last() == "human_T3", "No pasted sequences");
}

GUI_TEST_CLASS_DEFINITION(test_0083) {
    // Open an alignment with some alphabet.
    GTFileDialog::openFile(os, dataDir + "samples/CLUSTALW", "COI.aln");

    // Use a sequence of another alphabet.
    GTUtilsMSAEditorSequenceArea::selectArea(os, QPoint(7, 3), QPoint(12, 7));

    GTClipboard::setText(os, ">human_T1\r\nACGTAC\r\n>human_T2\r\nACGTACS\r\n>human_T3\r\nQQ\r\n");

    GTUtilsDialog::waitForDialog(os, new PopupChooser(os, QStringList() << "MSAE_MENU_COPY" << "paste"));

    // A warning notification appears:
    GTUtilsNotifications::waitForNotification(os, true, "from \"Standard DNA\" to \"Raw\"");

    GTMouseDriver::click(Qt::RightButton);
    GTGlobals::sleep();

    const QStringList sequencesNameList = GTUtilsMSAEditorSequenceArea::getNameList(os);

    // The sequence was added to the bottom of the alignment.
    CHECK_SET_ERR(sequencesNameList.length() > 0, "No sequences");
    CHECK_SET_ERR(sequencesNameList.last() == "human_T3", "No pasted sequences");
}


GUI_TEST_CLASS_DEFINITION(test_fake) {
    Q_UNUSED(os);
}

} // namespace GUITest_common_scenarios_msa_editor
} // namespace U2<|MERGE_RESOLUTION|>--- conflicted
+++ resolved
@@ -3983,11 +3983,7 @@
     GTUtilsDialog::waitForDialog(os, new PopupChooser(os, QStringList() << "action_project__export_import_menu_action"
                                                   << "export sequences as alignment"));
     GTUtilsProjectTreeView::click(os, "murine.gb", Qt::RightButton);
-<<<<<<< HEAD
-	GTUtilsTaskTreeView::waitTaskFinished(os);
-=======
-    GTUtilsTaskTreeView::waitTaskFinished(os);
->>>>>>> 10d02558
+    GTUtilsTaskTreeView::waitTaskFinished(os);
 
 //    "Use Genbank "SOURCE" tags..." checkbox
     QStringList nameList = GTUtilsMSAEditorSequenceArea::getNameList(os);
