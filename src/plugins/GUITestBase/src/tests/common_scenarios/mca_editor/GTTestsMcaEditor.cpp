﻿/**
* UGENE - Integrated Bioinformatics Tools.
* Copyright (C) 2008-2020 UniPro <ugene@unipro.ru>
* http://ugene.net
*
* This program is free software; you can redistribute it and/or
* modify it under the terms of the GNU General Public License
* as published by the Free Software Foundation; either version 2
* of the License, or (at your option) any later version.
*
* This program is distributed in the hope that it will be useful,
* but WITHOUT ANY WARRANTY; without even the implied warranty of
* MERCHANTABILITY or FITNESS FOR A PARTICULAR PURPOSE. See the
* GNU General Public License for more details.
*
* You should have received a copy of the GNU General Public License
* along with this program; if not, write to the Free Software
* Foundation, Inc., 51 Franklin Street, Fifth Floor, Boston,
* MA 02110-1301, USA.
*/

#include <GTUtilsMsaEditor.h>
#include <base_dialogs/FontDialogFiller.h>
#include <base_dialogs/GTFileDialog.h>
#include <drivers/GTKeyboardDriver.h>
#include <drivers/GTMouseDriver.h>
#include <primitives/GTAction.h>
#include <primitives/GTCheckBox.h>
#include <primitives/GTComboBox.h>
#include <primitives/GTLineEdit.h>
#include <primitives/GTMenu.h>
#include <primitives/GTSpinBox.h>
#include <primitives/GTToolbar.h>
#include <primitives/GTWidget.h>
#include <primitives/PopupChooser.h>
#include <system/GTFile.h>

#include <QApplication>
#include <QList>

#include <U2View/MaEditorNameList.h>
#include <U2View/McaEditorReferenceArea.h>

#include "GTTestsMcaEditor.h"
#include "GTUtilsDashboard.h"
#include "GTUtilsLog.h"
#include "GTUtilsMcaEditor.h"
#include "GTUtilsMcaEditorReference.h"
#include "GTUtilsMcaEditorSequenceArea.h"
#include "GTUtilsMcaEditorStatusWidget.h"
#include "GTUtilsMdi.h"
#include "GTUtilsNotifications.h"
#include "GTUtilsOptionPanelMSA.h"
#include "GTUtilsOptionPanelMca.h"
#include "GTUtilsProject.h"
#include "GTUtilsProjectTreeView.h"
#include "GTUtilsTaskTreeView.h"
#include "GTUtilsWizard.h"
#include "GTUtilsWorkflowDesigner.h"
#include "runnables/ugene/plugins/external_tools/AlignToReferenceBlastDialogFiller.h"
#include "runnables/ugene/plugins/workflow_designer/WizardFiller.h"

namespace U2 {

namespace GUITest_common_scenarios_mca_editor {
//using namespace HI

const QString namesOfRow[16] = {"SZYD_Cas9_CR50",
                                "SZYD_Cas9_CR51",
                                "SZYD_Cas9_CR52",
                                "SZYD_Cas9_CR53",
                                "SZYD_Cas9_CR54",
                                "SZYD_Cas9_CR55",
                                "SZYD_Cas9_CR56",
                                "SZYD_Cas9_CR60",
                                "SZYD_Cas9_CR61",
                                "SZYD_Cas9_CR62",
                                "SZYD_Cas9_CR63",
                                "SZYD_Cas9_CR64",
                                "SZYD_Cas9_CR65",
                                "SZYD_Cas9_CR66",
                                "SZYD_Cas9_5B70",
                                "SZYD_Cas9_5B71"};

GUI_TEST_CLASS_DEFINITION(test_0001) {
    class Scenario : public CustomScenario {
        void run(HI::GUITestOpStatus &os) {
            //Expected state : "Min read identity" option by default = 80 %
            int minReadIdentity = GTSpinBox::getValue(os, "minIdentitySpinBox");
            CHECK_SET_ERR(minReadIdentity == 80, QString("incorrect Read Identity value: expected 80%, got %1").arg(minReadIdentity));

            //Expected state : "Quality threshold" option by default = 30
            int quality = GTSpinBox::getValue(os, "qualitySpinBox");
            CHECK_SET_ERR(quality == 30, QString("incorrect quality value: expected 30, got %1").arg(quality));

            //Expected state : "Add to project" option is checked by default
            bool addToProject = GTCheckBox::getState(os, "addToProjectCheckbox");
            CHECK_SET_ERR(addToProject, QString("incorrect addToProject state: expected true, got false"));

            //Expected state : "Result aligment" field is filled by default
            QString output = GTLineEdit::getText(os, "outputLineEdit");
            CHECK_SET_ERR(output.contains("UGENE_Data"), QString("incorrect output line: do not contain default path: UGENE_Data"));
            CHECK_SET_ERR(output.contains("sanger_reads_alignment"), QString("incorrect output line: do not contain default path: sanger_reads_alignment"));
            CHECK_SET_ERR(output.contains(".ugenedb", Qt::CaseInsensitive), QString("incorrect output line: do not contain default path: .ugenedb"));

            //2. Select reference  .../test/general/_common_data/sanger/reference.gb
            GTLineEdit::setText(os, GTWidget::findExactWidget<QLineEdit *>(os, "referenceLineEdit"), testDir + "_common_data/sanger/reference.gb");

            //3. Select Reads: .../test/general/_common_data/sanger/sanger_01.ab1-/sanger_20.ab1(20 files)]
            QStringList reads;
            for (int i = 1; i < 21; i++) {
                QString num = QString::number(i);
                if (num.size() == 1) {
                    num = "0" + QString::number(i);
                }
                reads << ("sanger_" + num + ".ab1");
            }
            GTUtilsDialog::waitForDialog(os, new GTFileDialogUtils_list(os, testDir + "_common_data/sanger/", reads));
            GTWidget::click(os, GTWidget::findExactWidget<QPushButton *>(os, "addReadButton"));

            //4. Push "Align" button
            GTUtilsDialog::clickButtonBox(os, QDialogButtonBox::Ok);
        }
    };

    //1. Select "Tools>Sanger data analysis>Reads quality control and alignment"
    GTUtilsDialog::waitForDialog(os, new AlignToReferenceBlastDialogFiller(os, new Scenario));
    GTMenu::clickMainMenuItem(os, QStringList() << "Tools"
                                                << "Sanger data analysis"
                                                << "Map reads to reference...");
    GTUtilsTaskTreeView::waitTaskFinished(os);
    GTUtilsMcaEditor::checkMcaEditorWindowIsActive(os);

    //Expected state :
    //"reference_sanger_reads_alignment.ugenedb" in the Project View with object :
    //-{'mc' Mapped reads} for multiple chromatogram alignment object in Project View
    GTUtilsProjectTreeView::openView(os);
    bool check = GTUtilsProjectTreeView::checkItem(os, "Mapped reads");
    CHECK_SET_ERR(check, "'Mapped reads' is not present in the project view");

    //    Expected state : Reference name is  "KM099231" at the editor left corner
    //    Expected state : 16 reads are present
    int rows = GTUtilsMcaEditor::getReadsCount(os);
    CHECK_SET_ERR(rows == 16, QString("Incorrect rows quantity, expected: 16, current: %1").arg(rows));
    //    16 reads with names "SZYD_Cas9_CR50"..."SZYD_Cas9_CR56", "SZYD_Cas9_CR60"..."SZYD_Cas9_CR66", "SZYD_Cas9_CR70" and "SZYD_Cas9_CR71"
    QList<QString> rowNames = GTUtilsMcaEditor::getReadsNames(os);
    for (const QString &rowName : qAsConst(rowNames)) {
        bool isNameFound = false;
        for (int i = 0; i < 16; i++) {
            QString currentName = namesOfRow[i];
            if (rowName == currentName) {
                isNameFound = true;
                break;
            }
        }
        CHECK_SET_ERR(isNameFound, QString("Name %1 is missing").arg(rowName));
    }

    //5. Report with info
    GTUtilsNotifications::checkNotificationReportText(os, QStringList() << "Mapped reads (16)"
                                                                        << "Filtered by low similarity (4)");

    // No Еrrors in the Log
    QStringList errors = GTUtilsLog::getErrors(os, GTLogTracer("error"));
    CHECK_SET_ERR(errors.isEmpty(), QString("Some errors found"));
}

GUI_TEST_CLASS_DEFINITION(test_0002) {
    class Scenario : public CustomScenario {
        void run(HI::GUITestOpStatus &os) {
            //Expected state : "Min read identity" option by default = 80 %
            int minReadIdentity = GTSpinBox::getValue(os, "minIdentitySpinBox");
            QString expected = "80";
            CHECK_SET_ERR(QString::number(minReadIdentity) == expected, QString("incorrect Read Identity value: expected 80%, got %1").arg(minReadIdentity));

            //Expected state : "Quality threshold" option by default = 30
            int quality = GTSpinBox::getValue(os, "qualitySpinBox");
            expected = "30";
            CHECK_SET_ERR(QString::number(quality) == expected, QString("incorrect quality value: expected 30, got %1").arg(quality));

            //Expected state : "Add to project" option is checked by default
            bool addToProject = GTCheckBox::getState(os, "addToProjectCheckbox");
            CHECK_SET_ERR(addToProject, QString("incorrect addToProject state: expected true, got false"));

            //Expected state : "Result aligment" field is filled by default
            QString output = GTLineEdit::getText(os, "outputLineEdit");
            CHECK_SET_ERR(!output.isEmpty(), QString("incorrect output line: is empty"));

            //2. Select reference  .../test/general/_common_data/sanger/reference.gb
            GTLineEdit::setText(os, GTWidget::findExactWidget<QLineEdit *>(os, "referenceLineEdit"), testDir + "_common_data/sanger/reference.gb");

            //3. Select Reads: .../test/general/_common_data/sanger/sanger_01.ab1-/sanger_20.ab1(20 files)
            QStringList reads;
            for (int i = 1; i < 21; i++) {
                QString name = "sanger_";
                QString num = QString::number(i);
                if (num.size() == 1) {
                    num = "0" + QString::number(i);
                }
                name += num;
                name += ".ab1";
                reads << name;
            }
            QString readDir = testDir + "_common_data/sanger/";
            GTUtilsTaskTreeView::waitTaskFinished(os);
            GTFileDialogUtils_list *ob = new GTFileDialogUtils_list(os, readDir, reads);
            GTUtilsDialog::waitForDialog(os, ob);

            GTWidget::click(os, GTWidget::findExactWidget<QPushButton *>(os, "addReadButton"));

            //4. Uncheck "Add to project" option
            GTCheckBox::setChecked(os, "addToProjectCheckbox", false);

            //5. Push "..." in "Result aligment"
            GTLineEdit::setText(os, "outputLineEdit", "...", QApplication::activeModalWidget());

            //6. In "Select output file" dialog set file name "Sanger" in test directory without  extension.ugenedb
            GTUtilsTaskTreeView::waitTaskFinished(os);
            QStringList path;
            path << sandBoxDir + "Sanger";
            GTUtilsDialog::waitForDialog(os, new GTFileDialogUtils_list(os, path));

            //7.Push Save
            GTWidget::click(os, GTWidget::findExactWidget<QToolButton *>(os, "setOutputButton"));

            //Expected state : "Result alignment" is filled <path> / Sanger.ugenedb
            output = GTLineEdit::getText(os, "outputLineEdit");
            bool checkOutputContains = output.contains("Sanger.ugenedb");
            CHECK_SET_ERR(checkOutputContains, QString("incorrect output line"));

            //8. Push "Align" button
            GTUtilsDialog::clickButtonBox(os, QDialogButtonBox::Ok);
        }
    };

    //1. Select "Tools>Sanger data analysis>Reads quality control and alignment"
    GTUtilsDialog::waitForDialog(os, new AlignToReferenceBlastDialogFiller(os, new Scenario));
    GTMenu::clickMainMenuItem(os, QStringList() << "Tools"
                                                << "Sanger data analysis"
                                                << "Map reads to reference...");
    GTUtilsTaskTreeView::waitTaskFinished(os);

    //Expected state : No Еrrors in the Log
    //Be sure that file <path>/Sanger.ugenedb is created on the disk
    QStringList errors = GTUtilsLog::getErrors(os, GTLogTracer("error"));
    CHECK_SET_ERR(errors.isEmpty(), QString("Some errors found"));

    //9. Open <path> / "Sanger.ugenedb" in the project
    GTFileDialog::openFile(os, sandBoxDir + "Sanger.ugenedb");

    //    Expected state :
    //"reference_sanger_reads_alignment.ugenedb" in the Project View with object :
    //-{'mc' Aligned reads} for multiple chromatogram alignment object in Project View
    //    Expected state : Aligment editor has been opened
    GTUtilsProject::checkProject(os);
    GTUtilsProjectTreeView::openView(os);
    //Expected state : Reference name is  "KM099231" at the editor left corner

    //    Expected state : 16 reads are present
    int rows = GTUtilsMcaEditor::getReadsCount(os);
    CHECK_SET_ERR(rows == 16, QString("Incorrect rows quantity, expected: 16, current: %1").arg(rows));

    //16 reads with names "SZYD_Cas9_CR50"..."SZYD_Cas9_CR56", "SZYD_Cas9_CR60"..."SZYD_Cas9_CR66", "SZYD_Cas9_5B70" and "SZYD_Cas9_5B71"
    QList<QString> rowNames = GTUtilsMcaEditor::getReadsNames(os);
    foreach (QString rowName, rowNames) {
        bool checkCurrentName = false;
        for (int i = 0; i < 16; i++) {
            QString currentName = namesOfRow[i];
            if (rowName == currentName) {
                checkCurrentName = true;
                break;
            }
        }
        CHECK_SET_ERR(checkCurrentName, QString("Name %1 is missing").arg(rowName));
    }

    //No Еrrors in the Log
    errors = GTUtilsLog::getErrors(os, GTLogTracer("error"));
    CHECK_SET_ERR(errors.isEmpty(), QString("Some errors found"));
}

GUI_TEST_CLASS_DEFINITION(test_0003) {
    GTLogTracer logTracer;

    //    1. Select "Tools>Workflow Designer"
    GTUtilsWorkflowDesigner::openWorkflowDesigner(os);

    //    2. Open "Trim and аlign Sanger reads" sample

    class Scenario : public CustomScenario {
    public:
        void run(HI::GUITestOpStatus &os) {
            //    Expected state: "Trim and Align Sanger Reads" dialog has appered
            QWidget *wizard = GTWidget::getActiveModalWidget(os);
            const QString expectedTitle = "Map Sanger Reads to Reference";
            const QString actualTitle = wizard->windowTitle();
            CHECK_SET_ERR(expectedTitle == actualTitle, QString("Wizard title is incorrect: expected '%1', got '%2'").arg(expectedTitle).arg(actualTitle));

            GTWidget::click(os, wizard);

            //    3. Select Reference .../test/general/_common_data/sanger/reference.gb
            GTUtilsWizard::setParameter(os, "Reference", testDir + "_common_data/sanger/reference.gb");

            //    4. Push Next
            GTUtilsWizard::clickButton(os, GTUtilsWizard::Next);

            //    5. On page "Input Sanger reads" add: .../test/general/_common_data/sanger/sanger_01.ab1-/sanger_20.ab1(20 files) and click "Next" button
            QStringList readsList;
            for (int i = 1; i <= 20; i++) {
                readsList << testDir + QString("_common_data/sanger/sanger_%1.ab1").arg(i, 2, 10, QChar('0'));
            }
            GTUtilsWizard::setInputFiles(os, QList<QStringList>() << readsList);

            GTUtilsWizard::clickButton(os, GTUtilsWizard::Next);

            //    6. Push Next on "Trim and Filtering" page
            GTUtilsWizard::clickButton(os, GTUtilsWizard::Next);

            //    7. Push Run on Results page where "alignment.ugenedb" is result database by default
            const QString expectedResultFileName = "alignment.ugenedb";
            QString actualResultFileName = GTUtilsWizard::getParameter(os, "Mapped reads file").toString();
            CHECK_SET_ERR(expectedResultFileName == actualResultFileName, QString("An incorrect result file name: expected '%1', got '%2'").arg(expectedResultFileName).arg(actualResultFileName));

            GTUtilsWizard::clickButton(os, GTUtilsWizard::Run);
        }
    };

    GTUtilsDialog::waitForDialog(os, new WizardFiller(os, "Map Sanger Reads to Reference", new Scenario()));

    GTUtilsWorkflowDesigner::addSample(os, "Trim and Map Sanger reads");

    //    Expected state: The workflow task has been finished successfully; "alignment.ugenedb" has created
    GTUtilsTaskTreeView::waitTaskFinished(os);

    const QStringList outputFiles = GTUtilsDashboard::getOutputFiles(os);
    CHECK_SET_ERR(1 == outputFiles.size(), QString("Too many output files, exptected 1, got %1").arg(outputFiles.size()));

    const QString expectedResultFileName = "alignment.ugenedb";
    const QString actualResultFileName = outputFiles.first();
    CHECK_SET_ERR(expectedResultFileName == actualResultFileName, QString("An incorrect output file name, exptected '%1', got '%2'").arg(expectedResultFileName).arg(actualResultFileName));

    //    8. Click to "alignment.ugenedb" on the dashboard.
    GTUtilsDashboard::clickOutputFile(os, actualResultFileName);

    GTUtilsTaskTreeView::waitTaskFinished(os);

    //    Expected state:
    //        "alignment.ugenedb" in the Project View with object:
    //        -{[mc] Aligned reads} for multiple chromatogram alignment object in Project View
    QMap<QString, QStringList> documents = GTUtilsProjectTreeView::getDocuments(os);
    CHECK_SET_ERR(1 == documents.count(), QString("An incorrect documents count: expected 1, got %1").arg(documents.count()));

    const QString actualDocumentName = documents.keys().first();
    CHECK_SET_ERR(expectedResultFileName == actualDocumentName, QString("An unexpected document name: expected '%1', got '%2'").arg(expectedResultFileName).arg(actualDocumentName));

    CHECK_SET_ERR(1 == documents.first().count(), QString("An incorrect objects count in '%1' document: expected 1, got %2").arg(documents.keys().first()).arg(documents.first().count()));

    const QString expectedObjectName = "[mc] Mapped reads";
    const QString actualObjectName = documents.first().first();
    CHECK_SET_ERR(expectedObjectName == actualObjectName, QString("An inexpected object name: expected '%1', got '%2'").arg(expectedObjectName).arg(actualObjectName));

    //    Expected state: Aligment editor has been opened
    GTUtilsMcaEditor::getEditorUi(os);

    //    Expected state: Reference name is  "Reference KM099231:" at the editor left corner
    const QString expectedReferenceLabelText = "Reference KM099231:";
    const QString actualReferenceLabelText = GTUtilsMcaEditor::getReferenceLabelText(os);
    CHECK_SET_ERR(expectedReferenceLabelText == actualReferenceLabelText, QString("An unexpected reference label text: expected '%1', got '%2'").arg(expectedReferenceLabelText).arg(actualReferenceLabelText));

    //    Expected state: "Consensus" is placed under reference name
    // untestable

    //    Expected state: 16 reads are present
    const int readsCount = GTUtilsMcaEditor::getReadsCount(os);
    CHECK_SET_ERR(16 == readsCount, QString("Unexpected count of reads: expected 16, got %1").arg(readsCount));

    //                    8 reads with names "SZYD_Cas9_CR60"..."SZYD_Cas9_CR66" and "SZYD_Cas9_5B71"
    const QSet<QString> expectedDirectReadsNames = QSet<QString>() << "SZYD_Cas9_5B71"
                                                                   << "SZYD_Cas9_CR60"
                                                                   << "SZYD_Cas9_CR61"
                                                                   << "SZYD_Cas9_CR62"
                                                                   << "SZYD_Cas9_CR63"
                                                                   << "SZYD_Cas9_CR64"
                                                                   << "SZYD_Cas9_CR65"
                                                                   << "SZYD_Cas9_CR66";
    const QStringList actualDirectReadsNames = GTUtilsMcaEditor::getDirectReadsNames(os);
    CHECK_SET_ERR(expectedDirectReadsNames == actualDirectReadsNames.toSet(), "Direct reads names are incorrect");

    //                    8 reverse reads with names "SZYD_Cas9_CR50"... "SZYD_Cas9_CR56" and "SZYD_Cas9_5B70"
    const QSet<QString> expectedReverseComplementReadsNames = QSet<QString>() << "SZYD_Cas9_CR50"
                                                                              << "SZYD_Cas9_CR51"
                                                                              << "SZYD_Cas9_CR52"
                                                                              << "SZYD_Cas9_CR53"
                                                                              << "SZYD_Cas9_CR54"
                                                                              << "SZYD_Cas9_CR55"
                                                                              << "SZYD_Cas9_CR56"
                                                                              << "SZYD_Cas9_5B70";
    const QStringList actualReverseComplementReadsNames = GTUtilsMcaEditor::getReverseComplementReadsNames(os);
    CHECK_SET_ERR(expectedReverseComplementReadsNames == actualReverseComplementReadsNames.toSet(), "Reverse complement reads names are incorrect");

    //                    No Еrrors in the Log
    GTUtilsLog::check(os, logTracer);

    //    9. Close active view
    GTUtilsMdi::closeActiveWindow(os);

    //    10. Select "Open view" from context menu and select "Open new view: "Sanger Reads Editor" from context view
    GTUtilsDialog::waitForDialog(os, new PopupChooserByText(os, QStringList() << "Open view"
                                                                              << "Open new view: Sanger Reads Editor",
                                                            GTGlobals::UseMouse));
    GTUtilsProjectTreeView::callContextMenu(os, "Mapped reads");

    //    Expected state:  Chromatogram sanger view is opened
    GTUtilsTaskTreeView::waitTaskFinished(os);
    GTUtilsMcaEditor::getEditorUi(os);
}

GUI_TEST_CLASS_DEFINITION(test_0004) {
    //    1. Select "Tools>Workflow Designer"
    GTUtilsWorkflowDesigner::openWorkflowDesigner(os);

    //    2. Open "Trim and аlign Sanger reads" sample

    class Scenario : public CustomScenario {
    public:
        void run(HI::GUITestOpStatus &os) {
            //    Expected state: "Trim and Align Sanger Reads" dialog has appered
            QWidget *wizard = GTWidget::getActiveModalWidget(os);
            const QString expectedTitle = "Map Sanger Reads to Reference";
            const QString actualTitle = wizard->windowTitle();
            CHECK_SET_ERR(expectedTitle == actualTitle, QString("Wizard title is incorrect: expected '%1', got '%2'").arg(expectedTitle).arg(actualTitle));

            GTWidget::click(os, wizard);

            //    3. Select Reference .../test/general/_common_data/alphabets/extended_amino_1000.fa
            GTUtilsWizard::setParameter(os, "Reference", testDir + "_common_data/alphabets/extended_amino_1000.fa");

            //    4. Push Next
            GTUtilsWizard::clickButton(os, GTUtilsWizard::Next);

            //    5. On page "Input Sanger reads" add: .../test/general/_common_data/sanger/sanger_01.ab1-/sanger_20.ab1(20 files) and click "Next" button
            QStringList readsList;
            for (int i = 1; i <= 20; i++) {
                readsList << testDir + QString("_common_data/sanger/sanger_%1.ab1").arg(i, 2, 10, QChar('0'));
            }
            GTUtilsWizard::setInputFiles(os, QList<QStringList>() << readsList);

            GTUtilsWizard::clickButton(os, GTUtilsWizard::Next);

            //    6. Push Next on "Trim and Filtering" page
            GTUtilsWizard::clickButton(os, GTUtilsWizard::Next);

            //    7. Push Run on Results page where "alignment.ugenedb" is result database by default
            const QString expectedResultFileName = "alignment.ugenedb";
            QString actualResultFileName = GTUtilsWizard::getParameter(os, "Mapped reads file").toString();
            CHECK_SET_ERR(expectedResultFileName == actualResultFileName, QString("An incorrect result file name: expected '%1', got '%2'").arg(expectedResultFileName).arg(actualResultFileName));

            GTUtilsWizard::clickButton(os, GTUtilsWizard::Run);
        }
    };

    GTLogTracer trace;
    GTUtilsDialog::waitForDialog(os, new WizardFiller(os, "Map Sanger Reads to Reference", new Scenario()));
    GTUtilsWorkflowDesigner::addSample(os, "Trim and Map Sanger reads");
    GTUtilsTaskTreeView::waitTaskFinished(os);

    //Expected state: Error:The input reference sequence 'seq6' contains characters that don't belong to DNA alphabet.
    GTUtilsLog::checkContainsError(os, trace, QString("The input reference sequence 'seq6' contains characters that don't belong to DNA alphabet."));
}

GUI_TEST_CLASS_DEFINITION(test_0005) {
    class Scenario : public CustomScenario {
        void run(HI::GUITestOpStatus &os) {
            //Expected state : "Min read identity" option by default = 80 %
            int minReadIdentity = GTSpinBox::getValue(os, "minIdentitySpinBox");
            QString expected = "80";
            CHECK_SET_ERR(QString::number(minReadIdentity) == expected, QString("incorrect Read Identity value: expected 80%, got %1").arg(minReadIdentity));

            //Expected state : "Quality threshold" option by default = 30
            int quality = GTSpinBox::getValue(os, "qualitySpinBox");
            expected = "30";
            CHECK_SET_ERR(QString::number(quality) == expected, QString("incorrect quality value: expected 30, got %1").arg(quality));

            //Expected state : "Add to project" option is checked by default
            bool addToProject = GTCheckBox::getState(os, "addToProjectCheckbox");
            CHECK_SET_ERR(addToProject, QString("incorrect addToProject state: expected true, got false"));

            //Expected state : "Result aligment" field is filled by default
            QString output = GTLineEdit::getText(os, "outputLineEdit");
            CHECK_SET_ERR(!output.isEmpty(), QString("incorrect output line: is empty"));

            //2. Select reference  /test/general/_common_data/alphabets/extended_amino_1000.fa
            GTLineEdit::setText(os, GTWidget::findExactWidget<QLineEdit *>(os, "referenceLineEdit"), testDir + "_common_data/alphabets/extended_amino_1000.fa");

            //3. Select Reads: .../test/general/_common_data/sanger/sanger_01.ab1-/sanger_20.ab1(20 files)
            QStringList reads;
            for (int i = 1; i < 21; i++) {
                QString name = "sanger_";
                QString num = QString::number(i);
                if (num.size() == 1) {
                    num = "0" + QString::number(i);
                }
                name += num;
                name += ".ab1";
                reads << name;
            }
            QString readDir = testDir + "_common_data/sanger/";
            GTUtilsTaskTreeView::waitTaskFinished(os);
            GTFileDialogUtils_list *ob = new GTFileDialogUtils_list(os, readDir, reads);
            GTUtilsDialog::waitForDialog(os, ob);

            GTWidget::click(os, GTWidget::findExactWidget<QPushButton *>(os, "addReadButton"));

            //4. Uncheck "Add to project" option
            GTCheckBox::setChecked(os, "addToProjectCheckbox", false);

            //5. Push "..." in "Result aligment"
            GTLineEdit::setText(os, "outputLineEdit", "...", QApplication::activeModalWidget());

            //6. In "Select output file" dialog set file name "Sanger" in test directory without  extension.ugenedb
            GTUtilsTaskTreeView::waitTaskFinished(os);
            QStringList path;
            path << sandBoxDir + "Sanger";
            GTUtilsDialog::waitForDialog(os, new GTFileDialogUtils_list(os, path));

            //7.Push Save
            GTWidget::click(os, GTWidget::findExactWidget<QToolButton *>(os, "setOutputButton"));

            //Expected state : "Result alignment" is filled <path> / Sanger.ugenedb
            output = GTLineEdit::getText(os, "outputLineEdit");
            bool checkOutputContains = output.contains("Sanger.ugenedb");
            CHECK_SET_ERR(checkOutputContains, QString("incorrect output line"));

            //8. Push "Align" button
            GTUtilsDialog::clickButtonBox(os, QDialogButtonBox::Ok);
        }
    };

    //1. Select "Tools>Sanger data analysis>Reads quality control and alignment"
    GTLogTracer trace;
    GTUtilsDialog::waitForDialog(os, new AlignToReferenceBlastDialogFiller(os, new Scenario));
    GTMenu::clickMainMenuItem(os, QStringList() << "Tools"
                                                << "Sanger data analysis"
                                                << "Map reads to reference...");
    GTUtilsTaskTreeView::waitTaskFinished(os);

    //Expected state: Error: The input reference sequence 'seq3' contains characters that don't belong to DNA alphabet.
    GTUtilsLog::checkContainsError(os, trace, QString("Task {Map Sanger reads to reference} finished with error: The input reference sequence 'seq6' contains characters that don't belong to DNA alphabet."));
}

GUI_TEST_CLASS_DEFINITION(test_0006) {
    class Scenario : public CustomScenario {
        void run(HI::GUITestOpStatus &os) {
            //Expected state : "Min read identity" option by default = 80 %
            int minReadIdentity = GTSpinBox::getValue(os, "minIdentitySpinBox");
            QString expected = "80";
            CHECK_SET_ERR(QString::number(minReadIdentity) == expected, QString("incorrect Read Identity value: expected 80%, got %1").arg(minReadIdentity));

            //Expected state : "Quality threshold" option by default = 30
            int quality = GTSpinBox::getValue(os, "qualitySpinBox");
            expected = "30";
            CHECK_SET_ERR(QString::number(quality) == expected, QString("incorrect quality value: expected 30, got %1").arg(quality));

            //Expected state : "Add to project" option is checked by default
            bool addToProject = GTCheckBox::getState(os, "addToProjectCheckbox");
            CHECK_SET_ERR(addToProject, QString("incorrect addToProject state: expected true, got false"));

            //Expected state : "Result aligment" field is filled by default
            QString output = GTLineEdit::getText(os, "outputLineEdit");
            CHECK_SET_ERR(!output.isEmpty(), QString("incorrect output line: is empty"));

            //2. Select reference  /test/general/_common_data/alphabets/standard_dna_rna_amino_1000.fa
            GTLineEdit::setText(os, GTWidget::findExactWidget<QLineEdit *>(os, "referenceLineEdit"), testDir + "_common_data/alphabets/standard_dna_rna_amino_1000.fa");

            //3. Select Reads: .../test/general/_common_data/sanger/sanger_01.ab1-/sanger_20.ab1(20 files)
            QStringList reads;
            for (int i = 1; i < 21; i++) {
                QString name = "sanger_";
                QString num = QString::number(i);
                if (num.size() == 1) {
                    num = "0" + QString::number(i);
                }
                name += num;
                name += ".ab1";
                reads << name;
            }
            QString readDir = testDir + "_common_data/sanger/";
            GTUtilsTaskTreeView::waitTaskFinished(os);
            GTFileDialogUtils_list *ob = new GTFileDialogUtils_list(os, readDir, reads);
            GTUtilsDialog::waitForDialog(os, ob);

            GTWidget::click(os, GTWidget::findExactWidget<QPushButton *>(os, "addReadButton"));

            //4. Uncheck "Add to project" option
            GTCheckBox::setChecked(os, "addToProjectCheckbox", false);

            //5. Push "..." in "Result aligment"
            GTLineEdit::setText(os, "outputLineEdit", "...", QApplication::activeModalWidget());

            //6. In "Select output file" dialog set file name "Sanger" in test directory without  extension.ugenedb
            GTUtilsTaskTreeView::waitTaskFinished(os);
            QStringList path;
            path << sandBoxDir + "Sanger";
            GTUtilsDialog::waitForDialog(os, new GTFileDialogUtils_list(os, path));

            //7.Push Save
            GTWidget::click(os, GTWidget::findExactWidget<QToolButton *>(os, "setOutputButton"));

            //Expected state : "Result alignment" is filled <path> / Sanger.ugenedb
            output = GTLineEdit::getText(os, "outputLineEdit");
            bool checkOutputContains = output.contains("Sanger.ugenedb");
            CHECK_SET_ERR(checkOutputContains, QString("incorrect output line"));

            //8. Push "Align" button
            GTUtilsDialog::clickButtonBox(os, QDialogButtonBox::Ok);
        }
    };

    //1. Select "Tools>Sanger data analysis>Reads quality control and alignment"
    GTLogTracer trace;
    GTUtilsDialog::waitForDialog(os, new AlignToReferenceBlastDialogFiller(os, new Scenario));
    GTMenu::clickMainMenuItem(os, QStringList() << "Tools"
                                                << "Sanger data analysis"
                                                << "Map reads to reference...");
    GTUtilsTaskTreeView::waitTaskFinished(os);

    //Expected state: Error: More than one sequence in the reference file:  <path>/alphabets/standard_dna_rna_amino_1000.fa
    GTUtilsLog::checkContainsError(os, trace, QString("Task {Map Sanger reads to reference} finished with error: More than one sequence in the reference file:"));
}

GUI_TEST_CLASS_DEFINITION(test_0007) {
    //    1. Select "Tools>Workflow Designer"
    GTUtilsWorkflowDesigner::openWorkflowDesigner(os);

    //    2. Open "Trim and аlign Sanger reads" sample

    class Scenario : public CustomScenario {
    public:
        void run(HI::GUITestOpStatus &os) {
            //    Expected state: "Trim and Align Sanger Reads" dialog has appered
            QWidget *wizard = GTWidget::getActiveModalWidget(os);
            const QString expectedTitle = "Map Sanger Reads to Reference";
            const QString actualTitle = wizard->windowTitle();
            CHECK_SET_ERR(expectedTitle == actualTitle, QString("Wizard title is incorrect: expected '%1', got '%2'").arg(expectedTitle).arg(actualTitle));

            GTWidget::click(os, wizard);

            //    3. Select Reference .../test/general/_common_data/alphabets/standard_dna_rna_amino_1000.fa
            GTUtilsWizard::setParameter(os, "Reference", testDir + "_common_data/alphabets/standard_dna_rna_amino_1000.fa");

            //    4. Push Next
            GTUtilsWizard::clickButton(os, GTUtilsWizard::Next);

            //    5. On page "Input Sanger reads" add: .../test/general/_common_data/sanger/sanger_01.ab1-/sanger_20.ab1(20 files) and click "Next" button
            QStringList readsList;
            for (int i = 1; i <= 20; i++) {
                readsList << testDir + QString("_common_data/sanger/sanger_%1.ab1").arg(i, 2, 10, QChar('0'));
            }
            GTUtilsWizard::setInputFiles(os, QList<QStringList>() << readsList);

            GTUtilsWizard::clickButton(os, GTUtilsWizard::Next);

            //    6. Push Next on "Trim and Filtering" page
            GTUtilsWizard::clickButton(os, GTUtilsWizard::Next);

            //    7. Push Run on Results page where "alignment.ugenedb" is result database by default
            const QString expectedResultFileName = "alignment.ugenedb";
            QString actualResultFileName = GTUtilsWizard::getParameter(os, "Mapped reads file").toString();
            CHECK_SET_ERR(expectedResultFileName == actualResultFileName, QString("An incorrect result file name: expected '%1', got '%2'").arg(expectedResultFileName).arg(actualResultFileName));

            GTUtilsWizard::clickButton(os, GTUtilsWizard::Run);
        }
    };

    GTLogTracer trace;
    GTUtilsDialog::waitForDialog(os, new WizardFiller(os, "Map Sanger Reads to Reference", new Scenario()));
    GTUtilsWorkflowDesigner::addSample(os, "Trim and Map Sanger reads");
    GTUtilsTaskTreeView::waitTaskFinished(os);

    //Expected state: Error: More than one sequence in the reference file:  <path>/alphabets/standard_dna_rna_amino_1000.fa
    GTUtilsLog::checkContainsError(os, trace, QString("More than one sequence in the reference file:"));
}

GUI_TEST_CLASS_DEFINITION(test_0008) {
    class Scenario : public CustomScenario {
        void run(HI::GUITestOpStatus &os) {
            //Expected state : "Min read identity" option by default = 80 %
            int minReadIdentity = GTSpinBox::getValue(os, "minIdentitySpinBox");
            QString expected = "80";
            CHECK_SET_ERR(QString::number(minReadIdentity) == expected, QString("incorrect Read Identity value: expected 80%, got %1").arg(minReadIdentity));

            //Expected state : "Quality threshold" option by default = 30
            int quality = GTSpinBox::getValue(os, "qualitySpinBox");
            expected = "30";
            CHECK_SET_ERR(QString::number(quality) == expected, QString("incorrect quality value: expected 30, got %1").arg(quality));

            //Expected state : "Add to project" option is checked by default
            bool addToProject = GTCheckBox::getState(os, "addToProjectCheckbox");
            CHECK_SET_ERR(addToProject, QString("incorrect addToProject state: expected true, got false"));

            //Expected state : "Result aligment" field is filled by default
            QString output = GTLineEdit::getText(os, "outputLineEdit");
            CHECK_SET_ERR(!output.isEmpty(), QString("incorrect output line: is empty"));

            //2. Select reference  /test/general/_common_data/alphabets/standard_dna_rna_1000.fa
            GTLineEdit::setText(os, GTWidget::findExactWidget<QLineEdit *>(os, "referenceLineEdit"), testDir + "_common_data/alphabets/standard_rna_1000.fa");

            //3. Select Reads: .../test/general/_common_data/sanger/sanger_01.ab1-/sanger_20.ab1(20 files)
            QStringList reads;
            for (int i = 1; i < 21; i++) {
                QString name = "sanger_";
                QString num = QString::number(i);
                if (num.size() == 1) {
                    num = "0" + QString::number(i);
                }
                name += num;
                name += ".ab1";
                reads << name;
            }
            QString readDir = testDir + "_common_data/sanger/";
            GTUtilsTaskTreeView::waitTaskFinished(os);
            GTFileDialogUtils_list *ob = new GTFileDialogUtils_list(os, readDir, reads);
            GTUtilsDialog::waitForDialog(os, ob);

            GTWidget::click(os, GTWidget::findExactWidget<QPushButton *>(os, "addReadButton"));

            //4. Uncheck "Add to project" option
            GTCheckBox::setChecked(os, "addToProjectCheckbox", false);

            //5. Push "..." in "Result aligment"
            GTLineEdit::setText(os, "outputLineEdit", "...", QApplication::activeModalWidget());

            //6. In "Select output file" dialog set file name "Sanger" in test directory without  extension.ugenedb
            GTUtilsTaskTreeView::waitTaskFinished(os);
            QStringList path;
            path << sandBoxDir + "Sanger";
            GTUtilsDialog::waitForDialog(os, new GTFileDialogUtils_list(os, path));

            //7.Push Save
            GTWidget::click(os, GTWidget::findExactWidget<QToolButton *>(os, "setOutputButton"));

            //Expected state : "Result alignment" is filled <path> / Sanger.ugenedb
            output = GTLineEdit::getText(os, "outputLineEdit");
            bool checkOutputContains = output.contains("Sanger.ugenedb");
            CHECK_SET_ERR(checkOutputContains, QString("incorrect output line"));

            //8. Push "Align" button
            GTUtilsDialog::clickButtonBox(os, QDialogButtonBox::Ok);
        }
    };

    //1. Select "Tools>Sanger data analysis>Reads quality control and alignment"
    GTLogTracer trace;
    GTUtilsDialog::waitForDialog(os, new AlignToReferenceBlastDialogFiller(os, new Scenario));
    GTMenu::clickMainMenuItem(os, QStringList() << "Tools"
                                                << "Sanger data analysis"
                                                << "Map reads to reference...");
    GTUtilsTaskTreeView::waitTaskFinished(os);

    //Expected state: Error: The input reference sequence 'seq3' contains characters that don't belong to DNA alphabet.
    GTUtilsLog::checkContainsError(os, trace, QString("Task {Map Sanger reads to reference} finished with error: The input reference sequence 'seq3' contains characters that don't belong to DNA alphabet."));
}

GUI_TEST_CLASS_DEFINITION(test_0009) {
    //    1. Select "Tools>Workflow Designer"
    GTUtilsWorkflowDesigner::openWorkflowDesigner(os);

    //    2. Open "Trim and аlign Sanger reads" sample

    class Scenario : public CustomScenario {
    public:
        void run(HI::GUITestOpStatus &os) {
            //    Expected state: "Trim and Align Sanger Reads" dialog has appered
            QWidget *wizard = GTWidget::getActiveModalWidget(os);
            const QString expectedTitle = "Map Sanger Reads to Reference";
            const QString actualTitle = wizard->windowTitle();
            CHECK_SET_ERR(expectedTitle == actualTitle, QString("Wizard title is incorrect: expected '%1', got '%2'").arg(expectedTitle).arg(actualTitle));

            GTWidget::click(os, wizard);

            //    3. Select Reference .../test/general/_common_data/alphabets/standard_rna_1000.fa
            GTUtilsWizard::setParameter(os, "Reference", testDir + "_common_data/alphabets/standard_rna_1000.fa");

            //    4. Push Next
            GTUtilsWizard::clickButton(os, GTUtilsWizard::Next);

            //    5. On page "Input Sanger reads" add: .../test/general/_common_data/sanger/sanger_01.ab1-/sanger_20.ab1(20 files) and click "Next" button
            QStringList readsList;
            for (int i = 1; i <= 20; i++) {
                readsList << testDir + QString("_common_data/sanger/sanger_%1.ab1").arg(i, 2, 10, QChar('0'));
            }
            GTUtilsWizard::setInputFiles(os, QList<QStringList>() << readsList);

            GTUtilsWizard::clickButton(os, GTUtilsWizard::Next);

            //    6. Push Next on "Trim and Filtering" page
            GTUtilsWizard::clickButton(os, GTUtilsWizard::Next);

            //    7. Push Run on Results page where "alignment.ugenedb" is result database by default
            const QString expectedResultFileName = "alignment.ugenedb";
            QString actualResultFileName = GTUtilsWizard::getParameter(os, "Mapped reads file").toString();
            CHECK_SET_ERR(expectedResultFileName == actualResultFileName, QString("An incorrect result file name: expected '%1', got '%2'").arg(expectedResultFileName).arg(actualResultFileName));

            GTUtilsWizard::clickButton(os, GTUtilsWizard::Run);
        }
    };

    GTLogTracer trace;
    GTUtilsDialog::waitForDialog(os, new WizardFiller(os, "Map Sanger Reads to Reference", new Scenario()));
    GTUtilsWorkflowDesigner::addSample(os, "Trim and Map Sanger reads");
    GTUtilsTaskTreeView::waitTaskFinished(os);

    //Error: The input reference sequence 'seq3' contains characters that don't belong to DNA alphabet.
    GTUtilsLog::checkContainsError(os, trace, QString("The input reference sequence 'seq3' contains characters that don't belong to DNA alphabet."));
}

GUI_TEST_CLASS_DEFINITION(test_0010) {
    class Scenario : public CustomScenario {
        void run(HI::GUITestOpStatus &os) {
            //Expected state : "Min read identity" option by default = 80 %
            int minReadIdentity = GTSpinBox::getValue(os, "minIdentitySpinBox");
            QString expected = "80";
            CHECK_SET_ERR(QString::number(minReadIdentity) == expected, QString("incorrect Read Identity value: expected 80%, got %1").arg(minReadIdentity));

            //Expected state : "Quality threshold" option by default = 30
            int quality = GTSpinBox::getValue(os, "qualitySpinBox");
            expected = "30";
            CHECK_SET_ERR(QString::number(quality) == expected, QString("incorrect quality value: expected 30, got %1").arg(quality));

            //Expected state : "Add to project" option is checked by default
            bool addToProject = GTCheckBox::getState(os, "addToProjectCheckbox");
            CHECK_SET_ERR(addToProject, QString("incorrect addToProject state: expected true, got false"));

            //Expected state : "Result aligment" field is filled by default
            QString output = GTLineEdit::getText(os, "outputLineEdit");
            CHECK_SET_ERR(!output.isEmpty(), QString("incorrect output line: is empty"));

            //2. Select reference  .../test/general/_common_data/sanger/reference.gb
            GTLineEdit::setText(os, GTWidget::findExactWidget<QLineEdit *>(os, "referenceLineEdit"), testDir + "_common_data/sanger/reference.gb");

            //3. Select Reads: .../test/general/_common_data/sanger/sanger_01.ab1-/sanger_20.ab1(20 files)]
            QStringList reads;
            for (int i = 1; i < 21; i++) {
                QString name = "sanger_";
                QString num = QString::number(i);
                if (num.size() == 1) {
                    num = "0" + QString::number(i);
                }
                name += num;
                name += ".ab1";
                reads << name;
            }
            QString readDir = testDir + "_common_data/sanger/";
            GTUtilsTaskTreeView::waitTaskFinished(os);
            GTFileDialogUtils_list *ob = new GTFileDialogUtils_list(os, readDir, reads);
            GTUtilsDialog::waitForDialog(os, ob);

            GTWidget::click(os, GTWidget::findExactWidget<QPushButton *>(os, "addReadButton"));

            //4. Push "Align" button
            GTUtilsDialog::clickButtonBox(os, QDialogButtonBox::Ok);
        }
    };

    //1. Select "Tools>Sanger data analysis>Reads quality control and alignment"
    GTUtilsDialog::waitForDialog(os, new AlignToReferenceBlastDialogFiller(os, new Scenario));
    GTMenu::clickMainMenuItem(os, QStringList() << "Tools"
                                                << "Sanger data analysis"
                                                << "Map reads to reference...");
    GTUtilsDialog::waitAllFinished(os);

    //5. Select "SZYD_Cas9_5B71" read
    GTUtilsMcaEditor::clickReadName(os, "SZYD_Cas9_5B71");

    //6. Select position 2120
    GTUtilsMcaEditorSequenceArea::clickToPosition(os, QPoint(2120, 1));

    //Expected state : aligned read sequence with chromatogram, black triangle, directed down and right before read name
    bool isChromatogramShown = GTUtilsMcaEditorSequenceArea::isChromatogramShown(os, "SZYD_Cas9_5B71");
    CHECK_SET_ERR(isChromatogramShown, "Error: aligned read sequence should be displayed with a chromatogram")

    //7. Push black triangle
    GTUtilsMcaEditorSequenceArea::clickCollapseTriangle(os, "SZYD_Cas9_5B71", true);

    //Expected state : now it is white triangle, directed to the right
    //Aligned read sequence has been displayed without chromatogram
    isChromatogramShown = GTUtilsMcaEditorSequenceArea::isChromatogramShown(os, "SZYD_Cas9_5B71");
    CHECK_SET_ERR(!isChromatogramShown, "Error: aligned read sequence should be displayed without chromatogram")

    //8. Push white triangle
    GTUtilsMcaEditorSequenceArea::clickCollapseTriangle(os, "SZYD_Cas9_5B71", false);

    //Expected state : now it is black triangle again
    //Aligned read sequence has been displayed with chromatogram
    isChromatogramShown = GTUtilsMcaEditorSequenceArea::isChromatogramShown(os, "SZYD_Cas9_5B71");
    CHECK_SET_ERR(isChromatogramShown, "Error: aligned read sequence should be displayed with chromatogram")
}

GUI_TEST_CLASS_DEFINITION(test_0011) {
    QString filePath = testDir + "_common_data/sanger/alignment_short.ugenedb";
    QString fileName = "sanger_alignment.ugenedb";

    //1. Copy to 'sandbox' and open alignment_short.ugenedb
    GTFile::copy(os, filePath, sandBoxDir + "/" + fileName);
    GTFileDialog::openFile(os, sandBoxDir, fileName);
    GTUtilsMcaEditor::checkMcaEditorWindowIsActive(os);

    //Expected state : "Show/Hide Chromatograms" button is in pressed state
    //All reads are expanded, chromatograms if any are displayed for each reads
    QList<QString> rows = GTUtilsMcaEditor::getReadsNames(os);
    foreach (QString row, rows) {
        bool isChromatogramShown = GTUtilsMcaEditorSequenceArea::isChromatogramShown(os, row);
        CHECK_SET_ERR(isChromatogramShown, QString("Error: read %1 should be displayed with chromatogram").arg(row));
    }

    //2. Push "Show/Hide Chromatograms" button in the main menu
    GTWidget::click(os, GTToolbar::getWidgetForActionObjectName(os, GTToolbar::getToolbar(os, "mwtoolbar_activemdi"), "chromatograms"));

    //Expected state : "Show/Hide Chromatograms" button is in normal state
    //All reads are collapsed
    foreach (QString row, rows) {
        bool isChromatogramShown = GTUtilsMcaEditorSequenceArea::isChromatogramShown(os, row);
        CHECK_SET_ERR(!isChromatogramShown, QString("Error: read %1 should be displayed without chromatogram").arg(row));
    }

    //3. Push "Show/Hide Chromatograms" button again
    GTWidget::click(os, GTToolbar::getWidgetForActionObjectName(os, GTToolbar::getToolbar(os, "mwtoolbar_activemdi"), "chromatograms"));

    //All reads are expanded, chromatograms if any are displayed for each reads
    //Expected state : All reads are expanded, chromatograms(if any) are displayed for each reads
    foreach (QString row, rows) {
        bool isChromatogramShown = GTUtilsMcaEditorSequenceArea::isChromatogramShown(os, row);
        CHECK_SET_ERR(isChromatogramShown, QString("Error: read %1 should be displayed with chromatogram").arg(row));
    }
}

GUI_TEST_CLASS_DEFINITION(test_0012_1) {
    QString filePath = testDir + "_common_data/sanger/alignment_short.ugenedb";
    QString fileName = "sanger_alignment.ugenedb";

    //1. Copy to 'sandbox' and open alignment_short.ugenedb
    GTFile::copy(os, filePath, sandBoxDir + "/" + fileName);
    GTFileDialog::openFile(os, sandBoxDir, fileName);
    GTUtilsMcaEditor::checkMcaEditorWindowIsActive(os);

    //2. Select "SZYD_Cas9_5B71" read
    GTUtilsMcaEditor::clickReadName(os, "SZYD_Cas9_5B71");

    //3. Select position 2120
    GTUtilsMcaEditorSequenceArea::clickToPosition(os, QPoint(2120, 1));

    //4. Push "Show/Hide Trace"combo from context menu
    //Expected state : Combo with selected "A", "C", "G", "T" items and "Show all" item appeared
    QList<QStringList> paths;
    QList<QStringList> onlyLetterPaths;
    paths.append(QStringList() << "Appearance"
                               << "Show/hide trace"
                               << "A");
    onlyLetterPaths.append(QStringList() << "Appearance"
                                         << "Show/hide trace"
                                         << "A");
    paths.append(QStringList() << "Appearance"
                               << "Show/hide trace"
                               << "C");
    onlyLetterPaths.append(QStringList() << "Appearance"
                                         << "Show/hide trace"
                                         << "C");
    paths.append(QStringList() << "Appearance"
                               << "Show/hide trace"
                               << "G");
    onlyLetterPaths.append(QStringList() << "Appearance"
                                         << "Show/hide trace"
                                         << "G");
    paths.append(QStringList() << "Appearance"
                               << "Show/hide trace"
                               << "T");
    onlyLetterPaths.append(QStringList() << "Appearance"
                                         << "Show/hide trace"
                                         << "T");
    paths.append(QStringList() << "Appearance"
                               << "Show/hide trace"
                               << "Show all");
    //GTUtilsDialog::waitForDialog(os, new PopupCheckerByText(os, paths, PopupChecker::CheckOptions(PopupChecker::Exists)));
    QStringList menuPath;
    menuPath << "Appearance"
             << "Show/hide trace";
    QStringList itemsNames;
    itemsNames << "A"
               << "C"
               << "G"
               << "T"
               << "Show all";
    GTUtilsDialog::waitForDialog(os, new PopupCheckerByText(os, menuPath, itemsNames, PopupChecker::CheckOptions(PopupChecker::Exists)));
    GTUtilsMcaEditorSequenceArea::callContextMenu(os);
    GTUtilsTaskTreeView::waitTaskFinished(os);

    //5. Select "A"
    GTUtilsMcaEditorSequenceArea::clickToPosition(os, QPoint(2120, 1));
    GTUtilsDialog::waitForDialog(os, new PopupChooserByText(os, QStringList() << "Appearance"
                                                                              << "Show/hide trace"
                                                                              << "A"));
    GTUtilsMcaEditorSequenceArea::callContextMenu(os);
    GTUtilsTaskTreeView::waitTaskFinished(os);

    //Expected state : Green trace vanished from all chromatograms

    //6. Select "C"
    //Expected state : "A" is unchecked
    GTUtilsMcaEditorSequenceArea::clickToPosition(os, QPoint(2120, 1));
    QStringList intermediateCheck;
    intermediateCheck << "A";
    GTUtilsDialog::waitForDialog(os, new PopupCheckerByText(os, menuPath, intermediateCheck, PopupChecker::CheckOptions(PopupChecker::IsUnchecked)));
    GTUtilsMcaEditorSequenceArea::callContextMenu(os);
    GTUtilsTaskTreeView::waitTaskFinished(os);

    GTUtilsMcaEditorSequenceArea::clickToPosition(os, QPoint(2120, 1));
    GTUtilsDialog::waitForDialog(os, new PopupChooserByText(os, QStringList() << "Appearance"
                                                                              << "Show/hide trace"
                                                                              << "C"));
    GTUtilsMcaEditorSequenceArea::callContextMenu(os);
    GTUtilsTaskTreeView::waitTaskFinished(os);

    //Expected state : Blue trace vanished from all chromatograms

    //7. Select "G"
    //Expected state : "A" and "C"  are unchecked
    GTUtilsMcaEditorSequenceArea::clickToPosition(os, QPoint(2120, 1));
    intermediateCheck << "C";
    GTUtilsDialog::waitForDialog(os, new PopupCheckerByText(os, menuPath, intermediateCheck, PopupChecker::CheckOptions(PopupChecker::IsUnchecked)));
    GTUtilsMcaEditorSequenceArea::callContextMenu(os);
    GTUtilsTaskTreeView::waitTaskFinished(os);

    GTUtilsMcaEditorSequenceArea::clickToPosition(os, QPoint(2120, 1));
    GTUtilsDialog::waitForDialog(os, new PopupChooserByText(os, QStringList() << "Appearance"
                                                                              << "Show/hide trace"
                                                                              << "G"));
    GTUtilsMcaEditorSequenceArea::callContextMenu(os);
    GTUtilsTaskTreeView::waitTaskFinished(os);

    //Expected state : Grey trace vanished from all chromatograms

    //8. Select "T"
    //Expected state : "A", "C", "G"  are unchecked
    GTUtilsMcaEditorSequenceArea::clickToPosition(os, QPoint(2120, 1));
    intermediateCheck << "G";
    GTUtilsDialog::waitForDialog(os, new PopupCheckerByText(os, menuPath, intermediateCheck, PopupChecker::CheckOptions(PopupChecker::IsUnchecked)));
    GTUtilsMcaEditorSequenceArea::callContextMenu(os);
    GTUtilsTaskTreeView::waitTaskFinished(os);

    GTUtilsMcaEditorSequenceArea::clickToPosition(os, QPoint(2120, 1));
    GTUtilsDialog::waitForDialog(os, new PopupChooserByText(os, QStringList() << "Appearance"
                                                                              << "Show/hide trace"
                                                                              << "T"));
    GTUtilsMcaEditorSequenceArea::callContextMenu(os);
    GTUtilsTaskTreeView::waitTaskFinished(os);

    //Expected state : Red trace vanished from all chromatograms; there are no any traces on the screen

    //9. Select "All"
    //Expected state : All four traces are restored for all chromatograms
    GTUtilsMcaEditorSequenceArea::clickToPosition(os, QPoint(2120, 1));
    intermediateCheck << "T";
    GTUtilsDialog::waitForDialog(os, new PopupCheckerByText(os, menuPath, intermediateCheck, PopupChecker::CheckOptions(PopupChecker::IsUnchecked)));
    GTUtilsMcaEditorSequenceArea::callContextMenu(os);
    GTUtilsTaskTreeView::waitTaskFinished(os);

    GTUtilsMcaEditorSequenceArea::clickToPosition(os, QPoint(2120, 1));
    GTUtilsDialog::waitForDialog(os, new PopupChooserByText(os, QStringList() << "Appearance"
                                                                              << "Show/hide trace"
                                                                              << "Show all"));
    GTUtilsMcaEditorSequenceArea::callContextMenu(os);
    GTUtilsTaskTreeView::waitTaskFinished(os);

    //10. Expand combo once more
    //Expected state : All four letters are checked
    GTUtilsMcaEditorSequenceArea::clickToPosition(os, QPoint(2120, 1));
    GTUtilsDialog::waitForDialog(os, new PopupCheckerByText(os, menuPath, intermediateCheck, PopupChecker::CheckOptions(PopupChecker::IsChecked)));
    GTUtilsMcaEditorSequenceArea::callContextMenu(os);
    GTUtilsTaskTreeView::waitTaskFinished(os);

    GTUtilsMcaEditorSequenceArea::clickToPosition(os, QPoint(2120, 1));
}

GUI_TEST_CLASS_DEFINITION(test_0012_2) {
    QString filePath = testDir + "_common_data/sanger/alignment_short.ugenedb";
    QString fileName = "sanger_alignment.ugenedb";

    //1. Copy to 'sandbox' and open alignment_short.ugenedb
    GTFile::copy(os, filePath, sandBoxDir + "/" + fileName);
    GTFileDialog::openFile(os, sandBoxDir, fileName);
    GTUtilsMcaEditor::checkMcaEditorWindowIsActive(os);

    //2. Select "SZYD_Cas9_5B71" read
    GTUtilsMcaEditor::clickReadName(os, "SZYD_Cas9_5B71");

    //3. Select position 2120
    GTUtilsMcaEditorSequenceArea::clickToPosition(os, QPoint(2120, 1));

    //4. Push "Show/Hide Trace"combo from main menu
    //Expected state : Combo with selected "A", "C", "G", "T" items and "Show all" item appeared
    const QStringList menuPath = QStringList() << "Actions"
                                               << "Appearance"
                                               << "Show/hide trace";
    const QStringList itemsNames = QStringList() << "A"
                                                 << "C"
                                                 << "G"
                                                 << "T"
                                                 << "Show all";
    GTMenu::checkMainMenuItemsState(os, menuPath, itemsNames, PopupChecker::CheckOption(PopupChecker::Exists));

    //5. Select "A"
    GTUtilsMcaEditorSequenceArea::clickToPosition(os, QPoint(2120, 1));
    GTMenu::clickMainMenuItem(os, QStringList() << "Actions"
                                                << "Appearance"
                                                << "Show/hide trace"
                                                << "A");
    ;

    //Expected state : Green trace vanished from all chromatograms

    //6. Select "C"
    //Expected state : "A" is unchecked
    QStringList intermediateCheck = QStringList() << "A";
    GTMenu::checkMainMenuItemsState(os, menuPath, intermediateCheck, PopupChecker::CheckOption(PopupChecker::IsUnchecked));

    GTUtilsMcaEditorSequenceArea::clickToPosition(os, QPoint(2120, 1));
    GTMenu::clickMainMenuItem(os, QStringList() << "Actions"
                                                << "Appearance"
                                                << "Show/hide trace"
                                                << "C");
    ;

    //Expected state : Blue trace vanished from all chromatograms

    //7. Select "G"
    //Expected state : "A" and "C"  are unchecked
    intermediateCheck << "C";
    GTMenu::checkMainMenuItemsState(os, menuPath, intermediateCheck, PopupChecker::CheckOption(PopupChecker::IsUnchecked));

    GTUtilsMcaEditorSequenceArea::clickToPosition(os, QPoint(2120, 1));
    GTMenu::clickMainMenuItem(os, QStringList() << "Actions"
                                                << "Appearance"
                                                << "Show/hide trace"
                                                << "G");
    ;

    //Expected state : Grey trace vanished from all chromatograms

    //8. Select "T"
    //Expected state : "A", "C", "G"  are unchecked
    GTUtilsMcaEditorSequenceArea::clickToPosition(os, QPoint(2120, 1));
    intermediateCheck << "G";
    GTMenu::checkMainMenuItemsState(os, menuPath, intermediateCheck, PopupChecker::CheckOption(PopupChecker::IsUnchecked));

    GTUtilsMcaEditorSequenceArea::clickToPosition(os, QPoint(2120, 1));
    GTMenu::clickMainMenuItem(os, QStringList() << "Actions"
                                                << "Appearance"
                                                << "Show/hide trace"
                                                << "T");
    ;

    //Expected state : Red trace vanished from all chromatograms; there are no any traces on the screen

    //9. Select "All"
    //Expected state : All four traces are restored for all chromatograms
    intermediateCheck << "T";
    GTMenu::checkMainMenuItemsState(os, menuPath, intermediateCheck, PopupChecker::CheckOption(PopupChecker::IsUnchecked));

    GTUtilsMcaEditorSequenceArea::clickToPosition(os, QPoint(2120, 1));
    GTMenu::clickMainMenuItem(os, QStringList() << "Actions"
                                                << "Appearance"
                                                << "Show/hide trace"
                                                << "Show all");
    ;

    //10. Expand combo once more
    //Expected state : All four letters are checked
    GTMenu::checkMainMenuItemsState(os, menuPath, intermediateCheck, PopupChecker::CheckOption(PopupChecker::IsChecked));

    GTUtilsMcaEditorSequenceArea::clickToPosition(os, QPoint(2120, 1));
}

GUI_TEST_CLASS_DEFINITION(test_0013_1) {
    QString filePath = testDir + "_common_data/sanger/alignment_short.ugenedb";
    QString fileName = "sanger_alignment.ugenedb";

    //1. Copy to 'sandbox' and open alignment_short.ugenedb
    GTFile::copy(os, filePath, sandBoxDir + "/" + fileName);
    GTFileDialog::openFile(os, sandBoxDir, fileName);
    GTUtilsMcaEditor::checkMcaEditorWindowIsActive(os);

    //2. Select "SZYD_Cas9_CR50" read
    GTUtilsMcaEditor::clickReadName(os, "SZYD_Cas9_CR50");

    //3. Push Remove seuence(s) button on main menu
    GTUtilsDialog::waitForDialog(os, new PopupChooserByText(os, QStringList() << "Edit"
                                                                              << "Remove read"));
    GTUtilsMcaEditorSequenceArea::callContextMenu(os);
    GTUtilsTaskTreeView::waitTaskFinished(os);

    //Expected state : the read is deleted
    QStringList reads = GTUtilsMcaEditor::getReadsNames(os);
    bool isReadWasDelete = true;
    foreach (QString read, reads) {
        if (read == "SZYD_Cas9_CR50") {
            isReadWasDelete = false;
        }
    }
    CHECK_SET_ERR(isReadWasDelete, "Error: read SZYD_Cas9_CR50 was not delete");

    //4. Select 3 reads using Shift modifier
    GTUtilsMcaEditor::clickReadName(os, "SZYD_Cas9_5B70");
    GTKeyboardDriver::keyPress(Qt::Key_Shift);
    GTUtilsMcaEditor::clickReadName(os, "SZYD_Cas9_5B71");
    GTUtilsMcaEditor::clickReadName(os, "SZYD_Cas9_CR51");
    GTKeyboardDriver::keyRelease(Qt::Key_Shift);

    //5 Push Remove seuence(s) button
    GTUtilsDialog::waitForDialog(os, new PopupChooserByText(os, QStringList() << "Edit"
                                                                              << "Remove read"));
    GTUtilsMcaEditorSequenceArea::callContextMenu(os);
    GTUtilsTaskTreeView::waitTaskFinished(os);

    //Expected state : 3 reads are deleted
    //Expected state : No corresponding reads in the map
    reads = GTUtilsMcaEditor::getReadsNames(os);
    isReadWasDelete = true;
    foreach (QString read, reads) {
        if (read == "SZYD_Cas9_5B70" || read == "SZYD_Cas9_5B71" || read == "SZYD_Cas9_CR51") {
            isReadWasDelete = false;
        }
    }
    CHECK_SET_ERR(isReadWasDelete, "Error: read SZYD_Cas9_CR50 was not delete");

    //6. Push undo
    GTUtilsMcaEditor::undo(os);

    //Expected state : 3 reads are restored in the same place
    //Expected state : Map is restored too
    reads = GTUtilsMcaEditor::getReadsNames(os);
    int restoreReadsCount = 0;
    QStringList removedReads;
    removedReads << "SZYD_Cas9_5B70"
                 << "SZYD_Cas9_5B71"
                 << "SZYD_Cas9_5B70";
    foreach (QString read, reads) {
        if (read == "SZYD_Cas9_5B70") {
            restoreReadsCount++;
            removedReads.removeOne("SZYD_Cas9_5B70");
        }
        if (read == "SZYD_Cas9_5B71") {
            restoreReadsCount++;
            removedReads.removeOne("SZYD_Cas9_5B71");
        }
        if (read == "SZYD_Cas9_CR51") {
            restoreReadsCount++;
            removedReads.removeOne("SZYD_Cas9_CR51");
        }
    }
    CHECK_SET_ERR(restoreReadsCount == 3, QString("Error: read %1 was not restore").arg(removedReads.first()));
}

GUI_TEST_CLASS_DEFINITION(test_0013_2) {
    QString filePath = testDir + "_common_data/sanger/alignment_short.ugenedb";
    QString fileName = "sanger_alignment.ugenedb";

    //1. Copy to 'sandbox' and open alignment_short.ugenedb
    GTFile::copy(os, filePath, sandBoxDir + "/" + fileName);
    GTFileDialog::openFile(os, sandBoxDir, fileName);
    GTUtilsMcaEditor::checkMcaEditorWindowIsActive(os);

    //2. Select "SZYD_Cas9_CR50" read
    GTUtilsMcaEditor::clickReadName(os, "SZYD_Cas9_CR50");

    //3. Push Remove seuence(s) button on context menu
    GTMenu::clickMainMenuItem(os, QStringList() << "Actions"
                                                << "Edit"
                                                << "Remove read");
    ;

    //Expected state : the read is deleted
    QStringList reads = GTUtilsMcaEditor::getReadsNames(os);
    bool isReadWasDelete = true;
    foreach (QString read, reads) {
        if (read == "SZYD_Cas9_CR50") {
            isReadWasDelete = false;
        }
    }
    CHECK_SET_ERR(isReadWasDelete, "Error: read SZYD_Cas9_CR50 was not delete");

    //4. Select 3 reads using Shift modifier
    GTUtilsMcaEditor::clickReadName(os, "SZYD_Cas9_5B70");
    GTKeyboardDriver::keyPress(Qt::Key_Shift);
    GTUtilsMcaEditor::clickReadName(os, "SZYD_Cas9_5B71");
    GTUtilsMcaEditor::clickReadName(os, "SZYD_Cas9_CR51");
    GTKeyboardDriver::keyRelease(Qt::Key_Shift);

    //5. Push Remove seuence(s) button
    GTMenu::clickMainMenuItem(os, QStringList() << "Actions"
                                                << "Edit"
                                                << "Remove read");
    ;

    //Expected state : 3 reads are deleted
    //Expected state : No corresponding reads in the map
    reads = GTUtilsMcaEditor::getReadsNames(os);
    isReadWasDelete = true;
    foreach (QString read, reads) {
        if (read == "SZYD_Cas9_5B70" || read == "SZYD_Cas9_5B71" || read == "SZYD_Cas9_CR51") {
            isReadWasDelete = false;
        }
    }
    CHECK_SET_ERR(isReadWasDelete, "Error: read SZYD_Cas9_CR50 was not delete");

    //6. Push undo
    GTUtilsMcaEditor::undo(os);

    //Expected state : 3 reads are restored in the same place
    //Expected state : Map is restored too
    reads = GTUtilsMcaEditor::getReadsNames(os);
    int restoreReadsCount = 0;
    QStringList removedReads;
    removedReads << "SZYD_Cas9_5B70"
                 << "SZYD_Cas9_5B71"
                 << "SZYD_Cas9_5B70";
    foreach (QString read, reads) {
        if (read == "SZYD_Cas9_5B70") {
            restoreReadsCount++;
            removedReads.removeOne("SZYD_Cas9_5B70");
        }
        if (read == "SZYD_Cas9_5B71") {
            restoreReadsCount++;
            removedReads.removeOne("SZYD_Cas9_5B71");
        }
        if (read == "SZYD_Cas9_CR51") {
            restoreReadsCount++;
            removedReads.removeOne("SZYD_Cas9_CR51");
        }
    }
    CHECK_SET_ERR(restoreReadsCount == 3, QString("Error: read %1 was not restore").arg(removedReads.first()));
}

GUI_TEST_CLASS_DEFINITION(test_0013_3) {
    QString filePath = testDir + "_common_data/sanger/alignment_short.ugenedb";
    QString fileName = "sanger_alignment.ugenedb";

    //1. Copy to 'sandbox' and open alignment_short.ugenedb
    GTFile::copy(os, filePath, sandBoxDir + "/" + fileName);
    GTFileDialog::openFile(os, sandBoxDir, fileName);
    GTUtilsMcaEditor::checkMcaEditorWindowIsActive(os);

    //2. Select any symbol  in the "SZYD_Cas9_CR50" read
    GTUtilsMcaEditorSequenceArea::clickToPosition(os, QPoint(5500, 2));

    //6. Push Remove seuence(s) from main or context menu
    GTMenu::clickMainMenuItem(os, QStringList() << "Actions"
                                                << "Edit"
                                                << "Remove read");

    //Expected state: the read is deleted
    QStringList reads = GTUtilsMcaEditor::getReadsNames(os);
    bool isReadWasDelete = true;
    foreach (QString read, reads) {
        if (read == "SZYD_Cas9_CR50") {
            isReadWasDelete = false;
        }
    }
    CHECK_SET_ERR(isReadWasDelete, "Error: read SZYD_Cas9_CR50 was not delete");
}

GUI_TEST_CLASS_DEFINITION(test_0014) {
    QString filePath = testDir + "_common_data/sanger/alignment_mca_0014.ugenedb";
    QString fileName = "alignment_mca_0014.ugenedb";

    //1. Copy to 'sandbox' and open alignment_short.ugenedb
    GTFile::copy(os, filePath, sandBoxDir + "/" + fileName);
    GTFileDialog::openFile(os, sandBoxDir, fileName);
    GTUtilsMcaEditor::checkMcaEditorWindowIsActive(os);

    QScrollBar *hscroll = GTWidget::findExactWidget<QScrollBar *>(os, "horizontal_names_scroll");
    bool isHidden = hscroll->isHidden();

    //2. Select vertical slider between reads named and read area
    //3. Move the slider to the left until part of the name becomes invisible
    while (isHidden) {
        GTUtilsMcaEditorSequenceArea::moveTheBorderBetweenAlignmentAndRead(os, -20);
        isHidden = hscroll->isHidden();
    }

    //Expected state : Horizontal scrolls bar appears
    CHECK_SET_ERR(!isHidden, "Horizontal scrolls bar not found");

    hscroll = GTWidget::findExactWidget<QScrollBar *>(os, "horizontal_names_scroll");
    isHidden = hscroll->isHidden();

    //4. Move the slider to the right until all names become visible
    while (!isHidden) {
        GTUtilsMcaEditorSequenceArea::moveTheBorderBetweenAlignmentAndRead(os, 20);
        isHidden = hscroll->isHidden();
    }

    //Expected state : Horizontal scrolls bar disappears
    CHECK_SET_ERR(isHidden, "Horizontal scrolls bar is found");
}

GUI_TEST_CLASS_DEFINITION(test_0015_1) {
    QString filePath = testDir + "_common_data/sanger/alignment_short.ugenedb";
    QString fileName = "sanger_alignment.ugenedb";

    //1. Copy to 'sandbox' and open alignment_short.ugenedb
    GTFile::copy(os, filePath, sandBoxDir + "/" + fileName);
    GTFileDialog::openFile(os, sandBoxDir, fileName);
    GTUtilsMcaEditor::checkMcaEditorWindowIsActive(os);

    //2. In Option panelSelect consensuns mode = Strict
    GTUtilsOptionPanelMca::setConsensusType(os, "Strict");
    GTGlobals::sleep();

    //3. Push "Ctrl+Alt+v"
    GTKeyboardDriver::keyPress(Qt::Key_Control);
    GTKeyboardDriver::keyClick('v', Qt::AltModifier);
    GTKeyboardDriver::keyRelease(Qt::Key_Control);
    GTGlobals::sleep();

    //Expected state : first difference between reference "T" and consensus "G"
    QString referenceChar = GTUtilsMcaEditorSequenceArea::getSelectedReferenceReg(os);
    QString consensusChar = GTUtilsMcaEditorSequenceArea::getSelectedConsensusReg(os);
    CHECK_SET_ERR(referenceChar.size() == 1 && consensusChar.size() == 1, QString("Incorrect selection size, Expected ref = 1, cons = 1, Curren ref = %1, cons = %2").arg(QString::number(referenceChar.size())).arg(QString::number(consensusChar.size())));
    CHECK_SET_ERR(referenceChar[0] == 'T' && consensusChar[0] == 'G', QString("Incorrect symbols, Expected ref = T, con = G, current ref = %1, cons = %2").arg(referenceChar[0]).arg(referenceChar[0]));

    //4. Push "Jump to next variation" button twice
    GTWidget::click(os, GTToolbar::getWidgetForActionObjectName(os, GTToolbar::getToolbar(os, "mwtoolbar_activemdi"), "next_mismatch"));
    GTGlobals::sleep();
    GTWidget::click(os, GTToolbar::getWidgetForActionObjectName(os, GTToolbar::getToolbar(os, "mwtoolbar_activemdi"), "next_mismatch"));

    //Expected state : difference between reference "T" and consensus "G"
    referenceChar = GTUtilsMcaEditorSequenceArea::getSelectedReferenceReg(os);
    consensusChar = GTUtilsMcaEditorSequenceArea::getSelectedConsensusReg(os);
    CHECK_SET_ERR(referenceChar.size() == 1 && consensusChar.size() == 1, QString("Incorrect selection size, Expected ref = 1, cons = 1, Curren ref = %1, cons = %2").arg(QString::number(referenceChar.size())).arg(QString::number(consensusChar.size())));
    CHECK_SET_ERR(referenceChar[0] == 'T' && consensusChar[0] == 'G', QString("Incorrect symbols, Expected ref = T, con = G, current ref = %1, cons = %2").arg(referenceChar[0]).arg(referenceChar[0]));

    //5. Push "Jump to next variation" from context menu
    GTUtilsDialog::waitForDialog(os, new PopupChooserByText(os, QStringList() << "Navigation"
                                                                              << "Jump to next variation"));
    GTUtilsMcaEditorSequenceArea::callContextMenu(os);
    GTUtilsTaskTreeView::waitTaskFinished(os);

    //Expected state : difference between reference "T" and consensus "C"
    referenceChar = GTUtilsMcaEditorSequenceArea::getSelectedReferenceReg(os);
    consensusChar = GTUtilsMcaEditorSequenceArea::getSelectedConsensusReg(os);
    CHECK_SET_ERR(referenceChar.size() == 1 && consensusChar.size() == 1, QString("Incorrect selection size, Expected ref = 1, cons = 1, Curren ref = %1, cons = %2").arg(QString::number(referenceChar.size())).arg(QString::number(consensusChar.size())));
    CHECK_SET_ERR(referenceChar[0] == 'T' && consensusChar[0] == 'C', QString("Incorrect symbols, Expected ref = T, con = C, current ref = %1, cons = %2").arg(referenceChar[0]).arg(referenceChar[0]));

    //6. Push "Jump to next variation" from main menu
    GTMenu::clickMainMenuItem(os, QStringList() << "Actions"
                                                << "Navigation"
                                                << "Jump to next variation");

    //Expected state : difference between reference "G" and consensus "A"
    referenceChar = GTUtilsMcaEditorSequenceArea::getSelectedReferenceReg(os);
    consensusChar = GTUtilsMcaEditorSequenceArea::getSelectedConsensusReg(os);
    CHECK_SET_ERR(referenceChar.size() == 1 && consensusChar.size() == 1, QString("Incorrect selection size, Expected ref = 1, cons = 1, Curren ref = %1, cons = %2").arg(QString::number(referenceChar.size())).arg(QString::number(consensusChar.size())));
    CHECK_SET_ERR(referenceChar[0] == 'G' && consensusChar[0] == 'A', QString("Incorrect symbols, Expected ref = G, con = G, current ref = %1, cons = %2").arg(referenceChar[0]).arg(consensusChar[0]));
}

GUI_TEST_CLASS_DEFINITION(test_0015_2) {
    QString filePath = testDir + "_common_data/sanger/alignment_read_is_reference.ugenedb";
    QString fileName = "alignment_read_is_reference.ugenedb";

    //1. Copy to 'sandbox' and open alignment_short.ugenedb
    GTFile::copy(os, filePath, sandBoxDir + "/" + fileName);
    GTFileDialog::openFile(os, sandBoxDir, fileName);
    GTUtilsMcaEditor::checkMcaEditorWindowIsActive(os);

    //2. Push "Ctrl+Alt+v"
    //Expected state : Notification "There are no variations in the consensus sequence" will be shown
    GTUtilsMcaEditor::checkMcaEditorWindowIsActive(os);
    GTUtilsNotifications::waitForNotification(os, true, "There are no variations in the consensus sequence");
    GTKeyboardDriver::keyPress(Qt::Key_Control);
    GTKeyboardDriver::keyClick('v', Qt::AltModifier);
    GTKeyboardDriver::keyRelease(Qt::Key_Control);
    GTUtilsDialog::waitAllFinished(os);

    //3. Push "Jump to next variation" button
    //Expected state : Notification "There are no variations in the consensus sequence" will be shown
    GTUtilsNotifications::waitForNotification(os, true, "There are no variations in the consensus sequence");
    GTWidget::click(os, GTToolbar::getWidgetForActionObjectName(os, GTToolbar::getToolbar(os, "mwtoolbar_activemdi"), "next_mismatch"));
    GTUtilsDialog::waitAllFinished(os);

    //4. Push "Jump to next variation" from context menu
    //Expected state : Notification "There are no variations in the consensus sequence" will be shown
    GTUtilsNotifications::waitForNotification(os, true, "There are no variations in the consensus sequence");
    GTUtilsDialog::waitForDialog(os, new PopupChooserByText(os, QStringList() << "Navigation"
                                                                              << "Jump to next variation"));
    GTUtilsMcaEditorSequenceArea::callContextMenu(os);
    GTUtilsDialog::waitAllFinished(os);

    //5. Push "Jump to next variation" from main menu
    //Expected state : Notification "There are no variations in the consensus sequence" will be shown
    GTUtilsNotifications::waitForNotification(os, true, "There are no variations in the consensus sequence");
    GTMenu::clickMainMenuItem(os, QStringList() << "Actions"
                                                << "Navigation"
                                                << "Jump to next variation");
    GTUtilsDialog::waitAllFinished(os);
}

GUI_TEST_CLASS_DEFINITION(test_0016_1) {
    QString filePath = testDir + "_common_data/sanger/alignment_short.ugenedb";
    QString fileName = "sanger_alignment.ugenedb";

    //1. Copy to 'sandbox' and open alignment_short.ugenedb
    GTFile::copy(os, filePath, sandBoxDir + "/" + fileName);
    GTFileDialog::openFile(os, sandBoxDir, fileName);
    GTUtilsMcaEditor::checkMcaEditorWindowIsActive(os);

    //2. In Option panelSelect consensuns mode = Strict
    GTUtilsOptionPanelMca::setConsensusType(os, "Strict");
    GTGlobals::sleep();

    //6. Push "Ctrl+Alt+Shift+v"
    GTKeyboardDriver::keyPress(Qt::Key_Control);
    GTKeyboardDriver::keyPress(Qt::Key_Alt);
    GTKeyboardDriver::keyClick('v', Qt::ShiftModifier);
    GTKeyboardDriver::keyRelease(Qt::Key_Alt);
    GTKeyboardDriver::keyRelease(Qt::Key_Control);
    GTGlobals::sleep(500);

    //Expected state : first difference between reference "T" and consensus GAP
    QString referenceChar = GTUtilsMcaEditorSequenceArea::getSelectedReferenceReg(os);
    QString consensusChar = GTUtilsMcaEditorSequenceArea::getSelectedConsensusReg(os);
    CHECK_SET_ERR(referenceChar.size() == 1 && consensusChar.size() == 1, QString("Incorrect selection size, Expected ref = 1, cons = 1, Curren ref = %1, cons = %2").arg(QString::number(referenceChar.size())).arg(QString::number(consensusChar.size())));
    CHECK_SET_ERR(referenceChar[0] == 'T' && consensusChar[0] == U2Mca::GAP_CHAR, QString("Incorrect symbols, Expected ref = T, con = GAP, current ref = %1, cons = %2").arg(referenceChar[0]).arg(referenceChar[0]));

    //3. Push "Jump to previous variation" button twice
    GTWidget::click(os, GTToolbar::getWidgetForActionObjectName(os, GTToolbar::getToolbar(os, "mwtoolbar_activemdi"), "prev_mismatch"));
    GTGlobals::sleep();
    GTWidget::click(os, GTToolbar::getWidgetForActionObjectName(os, GTToolbar::getToolbar(os, "mwtoolbar_activemdi"), "prev_mismatch"));

    //Expected state : difference between reference "C" and consensus GAP
    referenceChar = GTUtilsMcaEditorSequenceArea::getSelectedReferenceReg(os);
    consensusChar = GTUtilsMcaEditorSequenceArea::getSelectedConsensusReg(os);
    CHECK_SET_ERR(referenceChar.size() == 1 && consensusChar.size() == 1, QString("Incorrect selection size, Expected ref = 1, cons = 1, Curren ref = %1, cons = %2").arg(QString::number(referenceChar.size())).arg(QString::number(consensusChar.size())));
    CHECK_SET_ERR(referenceChar[0] == 'C' && consensusChar[0] == U2Mca::GAP_CHAR, QString("Incorrect symbols, Expected ref = C, con = GAP, current ref = %1, cons = %2").arg(referenceChar[0]).arg(referenceChar[0]));

    //4. Push "Jump to previous variation" from context menu
    GTUtilsDialog::waitForDialog(os, new PopupChooserByText(os, QStringList() << "Navigation"
                                                                              << "Jump to previous variation"));
    GTUtilsMcaEditorSequenceArea::callContextMenu(os);
    GTUtilsTaskTreeView::waitTaskFinished(os);

    //Expected state : difference between reference "G" and consensus GAP
    referenceChar = GTUtilsMcaEditorSequenceArea::getSelectedReferenceReg(os);
    consensusChar = GTUtilsMcaEditorSequenceArea::getSelectedConsensusReg(os);
    CHECK_SET_ERR(referenceChar.size() == 1 && consensusChar.size() == 1, QString("Incorrect selection size, Expected ref = 1, cons = 1, Curren ref = %1, cons = %2").arg(QString::number(referenceChar.size())).arg(QString::number(consensusChar.size())));
    CHECK_SET_ERR(referenceChar[0] == 'G' && consensusChar[0] == U2Mca::GAP_CHAR, QString("Incorrect symbols, Expected ref = G, con = GAP, current ref = %1, cons = %2").arg(referenceChar[0]).arg(referenceChar[0]));

    //9. Push "Jump to next variation" from main menu
    GTMenu::clickMainMenuItem(os, QStringList() << "Actions"
                                                << "Navigation"
                                                << "Jump to previous variation");

    //Expected state : difference between reference "T" and consensus GAP
    referenceChar = GTUtilsMcaEditorSequenceArea::getSelectedReferenceReg(os);
    consensusChar = GTUtilsMcaEditorSequenceArea::getSelectedConsensusReg(os);
    CHECK_SET_ERR(referenceChar.size() == 1 && consensusChar.size() == 1, QString("Incorrect selection size, Expected ref = 1, cons = 1, Curren ref = %1, cons = %2").arg(QString::number(referenceChar.size())).arg(QString::number(consensusChar.size())));
    CHECK_SET_ERR(referenceChar[0] == 'T' && consensusChar[0] == U2Mca::GAP_CHAR, QString("Incorrect symbols, Expected ref = T, con = GAP, current ref = %1, cons = %2").arg(referenceChar[0]).arg(referenceChar[0]));
}

GUI_TEST_CLASS_DEFINITION(test_0016_2) {
    QString filePath = testDir + "_common_data/sanger/alignment_read_is_reference.ugenedb";
    QString fileName = "alignment_read_is_reference.ugenedb";

    //1. Copy to 'sandbox' and open alignment_short.ugenedb
    GTFile::copy(os, filePath, sandBoxDir + "/" + fileName);
    GTFileDialog::openFile(os, sandBoxDir, fileName);
    GTUtilsMcaEditor::checkMcaEditorWindowIsActive(os);

    //2. Push "Ctrl+Alt+Shift+v"
    //Expected state : Notification "There are no variations in the consensus sequence" will be shown
    GTUtilsNotifications::waitForNotification(os, true, "There are no variations in the consensus sequence");

    GTKeyboardDriver::keyPress(Qt::Key_Control);
    GTKeyboardDriver::keyPress(Qt::Key_Alt);
    GTKeyboardDriver::keyClick('v', Qt::ShiftModifier);
    GTKeyboardDriver::keyRelease(Qt::Key_Alt);
    GTKeyboardDriver::keyRelease(Qt::Key_Control);
    GTGlobals::sleep();

    GTUtilsTaskTreeView::waitTaskFinished(os);

    //2. Push "Jump to previous variation" button
    //Expected state : Notification "There are no variations in the consensus sequence" will be shown
    GTUtilsNotifications::waitForNotification(os, true, "There are no variations in the consensus sequence");

    GTWidget::click(os, GTToolbar::getWidgetForActionObjectName(os, GTToolbar::getToolbar(os, "mwtoolbar_activemdi"), "prev_mismatch"));

    GTUtilsTaskTreeView::waitTaskFinished(os);

    //3. Push "Jump to previous variation" from context menu
    //Expected state : Notification "There are no variations in the consensus sequence" will be shown
    GTUtilsNotifications::waitForNotification(os, true, "There are no variations in the consensus sequence");

    GTUtilsDialog::waitForDialog(os, new PopupChooserByText(os, QStringList() << "Navigation"
                                                                              << "Jump to previous variation"));
    GTUtilsMcaEditorSequenceArea::callContextMenu(os);
    GTUtilsTaskTreeView::waitTaskFinished(os);

    //4. Push "Jump to previous variation" from main menu
    //Expected state : Notification "There are no variations in the consensus sequence" will be shown
    GTUtilsNotifications::waitForNotification(os, true, "There are no variations in the consensus sequence");

    GTMenu::clickMainMenuItem(os, QStringList() << "Actions"
                                                << "Navigation"
                                                << "Jump to previous variation");

    GTUtilsTaskTreeView::waitTaskFinished(os);
}

GUI_TEST_CLASS_DEFINITION(test_0017_1) {
    //1. Open "_common_data/sanger/alignment.ugenedb".
    const QString filePath = sandBoxDir + suite + "_" + name + ".ugenedb";
    GTFile::copy(os, testDir + "_common_data/sanger/alignment.ugenedb", filePath);
    GTFileDialog::openFile(os, filePath);
    GTUtilsTaskTreeView::waitTaskFinished(os);
    GTUtilsMcaEditor::checkMcaEditorWindowIsActive(os);

#ifndef Q_OS_LINUX
    //In linux, OS intercept this hotkey

    //2. Push "Ctrl+Alt+a"
    //Expected state : Notification "There are no ambiguous characters in the alignment.
    GTUtilsNotifications::waitForNotification(os, true, "There are no ambiguous characters in the alignment.");

    GTKeyboardDriver::keyPress(Qt::Key_Control);
    GTKeyboardDriver::keyClick('a', Qt::AltModifier);
    GTKeyboardDriver::keyRelease(Qt::Key_Control);

    GTUtilsTaskTreeView::waitTaskFinished(os);
#endif

    //3. Push "Jump to next variation" button
    //Expected state : Notification "There are no ambiguous characters in the alignment.
    GTUtilsNotifications::waitForNotification(os, true, "There are no ambiguous characters in the alignment.");

    GTWidget::click(os, GTToolbar::getWidgetForActionObjectName(os, GTToolbar::getToolbar(os, "mwtoolbar_activemdi"), "next_ambiguous"));

    GTUtilsTaskTreeView::waitTaskFinished(os);

    //4. Push "Jump to next variation" from context menu
    //Expected state : Notification "There are no ambiguous characters in the alignment.
    GTUtilsNotifications::waitForNotification(os, true, "There are no ambiguous characters in the alignment.");

    GTUtilsDialog::waitForDialog(os, new PopupChooserByText(os, QStringList() << "Navigation"
                                                                              << "Jump to next ambiguous character"));
    GTUtilsMcaEditorSequenceArea::callContextMenu(os);
    GTUtilsTaskTreeView::waitTaskFinished(os);

    GTUtilsTaskTreeView::waitTaskFinished(os);

    //5. Push "Jump to next variation" from main menu
    //Expected state : Notification "There are no ambiguous characters in the alignment.
    GTUtilsNotifications::waitForNotification(os, true, "There are no ambiguous characters in the alignment.");

    GTMenu::clickMainMenuItem(os, QStringList() << "Actions"
                                                << "Navigation"
                                                << "Jump to next ambiguous character");

    GTUtilsTaskTreeView::waitTaskFinished(os);
}

GUI_TEST_CLASS_DEFINITION(test_0017_2) {
    QString filePath = testDir + "_common_data/sanger/alignment_with_ambiguous.ugenedb";
    QString fileName = "alignment_with_ambiguous.ugenedb";

    //1. Copy to 'sandbox' and open alignment_short.ugenedb
    GTFile::copy(os, filePath, sandBoxDir + "/" + fileName);
    GTFileDialog::openFile(os, sandBoxDir, fileName);
    GTUtilsMcaEditor::checkMcaEditorWindowIsActive(os);

#ifndef Q_OS_LINUX
    //In linux, OS intercept this hotkey

    //2. Push Ctrl + Alt + a
    GTKeyboardDriver::keyPress(Qt::Key_Control);
    GTKeyboardDriver::keyClick('a', Qt::AltModifier);
    GTKeyboardDriver::keyRelease(Qt::Key_Control);
#else
    GTWidget::click(os, GTToolbar::getWidgetForActionObjectName(os, GTToolbar::getToolbar(os, "mwtoolbar_activemdi"), "next_ambiguous"));
#endif
    GTGlobals::sleep();

    //Expected state : reference "C", consensus "N", read "N"
    QString referenceChar = GTUtilsMcaEditorSequenceArea::getSelectedReferenceReg(os);
    QString consensusChar = GTUtilsMcaEditorSequenceArea::getSelectedConsensusReg(os);
    U2Region reg = GTUtilsMcaEditorSequenceArea::getReferenceSelection(os);
    QPoint readSelection(reg.startPos, 0);
    char readChar = GTUtilsMcaEditorSequenceArea::getReadCharByPos(os, readSelection);
    CHECK_SET_ERR(referenceChar.size() == 1 && consensusChar.size() == 1, QString("Incorrect selection size, Expected ref = 1, cons = 1, Curren ref = %1, cons = %2").arg(QString::number(referenceChar.size())).arg(QString::number(consensusChar.size())));
    CHECK_SET_ERR(referenceChar[0] == 'C' && consensusChar[0] == 'N' && readChar == 'N', QString("Incorrect symbols, Expected ref = C, con = N, read = N current ref = %1, cons = %2, read = %3").arg(referenceChar[0]).arg(referenceChar[0]).arg(readChar));

    //3. Push "Jump to next ambiguous character" button twice
    GTWidget::click(os, GTToolbar::getWidgetForActionObjectName(os, GTToolbar::getToolbar(os, "mwtoolbar_activemdi"), "next_ambiguous"));
    GTGlobals::sleep();
    GTWidget::click(os, GTToolbar::getWidgetForActionObjectName(os, GTToolbar::getToolbar(os, "mwtoolbar_activemdi"), "next_ambiguous"));

    //Expected state : reference "C", consensus "M", read "M".
    referenceChar = GTUtilsMcaEditorSequenceArea::getSelectedReferenceReg(os);
    consensusChar = GTUtilsMcaEditorSequenceArea::getSelectedConsensusReg(os);
    reg = GTUtilsMcaEditorSequenceArea::getReferenceSelection(os);
    readSelection = QPoint(reg.startPos, 0);
    readChar = GTUtilsMcaEditorSequenceArea::getReadCharByPos(os, readSelection);
    CHECK_SET_ERR(referenceChar.size() == 1 && consensusChar.size() == 1, QString("Incorrect selection size, Expected ref = 1, cons = 1, Curren ref = %1, cons = %2").arg(QString::number(referenceChar.size())).arg(QString::number(consensusChar.size())));
    CHECK_SET_ERR(referenceChar[0] == 'C' && consensusChar[0] == 'M' && readChar == 'M', QString("Incorrect symbols, Expected ref = C, con = M, read = M current ref = %1, cons = %2, read = %3").arg(referenceChar[0]).arg(referenceChar[0]).arg(readChar));

    //4. Push "Jump to next ambiguous character" button from context menu
    GTUtilsDialog::waitForDialog(os, new PopupChooserByText(os, QStringList() << "Navigation"
                                                                              << "Jump to next ambiguous character"));
    GTUtilsMcaEditorSequenceArea::callContextMenu(os);
    GTUtilsTaskTreeView::waitTaskFinished(os);

    //Expected state : reference "T", consensus "W", read "W"
    referenceChar = GTUtilsMcaEditorSequenceArea::getSelectedReferenceReg(os);
    consensusChar = GTUtilsMcaEditorSequenceArea::getSelectedConsensusReg(os);
    reg = GTUtilsMcaEditorSequenceArea::getReferenceSelection(os);
    readSelection = QPoint(reg.startPos, 0);
    readChar = GTUtilsMcaEditorSequenceArea::getReadCharByPos(os, readSelection);
    CHECK_SET_ERR(referenceChar.size() == 1 && consensusChar.size() == 1, QString("Incorrect selection size, Expected ref = 1, cons = 1, Curren ref = %1, cons = %2").arg(QString::number(referenceChar.size())).arg(QString::number(consensusChar.size())));
    CHECK_SET_ERR(referenceChar[0] == 'T' && consensusChar[0] == 'W' && readChar == 'W', QString("Incorrect symbols, Expected ref = T, con = W, read = W current ref = %1, cons = %2, read = %3").arg(referenceChar[0]).arg(referenceChar[0]).arg(readChar));

    //5.Push "Jump to next ambiguous character" button from main menu
    GTMenu::clickMainMenuItem(os, QStringList() << "Actions"
                                                << "Navigation"
                                                << "Jump to next ambiguous character");

    //Expected state : reference "C", consensus "N", read "N"
    referenceChar = GTUtilsMcaEditorSequenceArea::getSelectedReferenceReg(os);
    consensusChar = GTUtilsMcaEditorSequenceArea::getSelectedConsensusReg(os);
    reg = GTUtilsMcaEditorSequenceArea::getReferenceSelection(os);
    readSelection = QPoint(reg.startPos, 0);
    readChar = GTUtilsMcaEditorSequenceArea::getReadCharByPos(os, readSelection);
    CHECK_SET_ERR(referenceChar.size() == 1 && consensusChar.size() == 1, QString("Incorrect selection size, Expected ref = 1, cons = 1, Curren ref = %1, cons = %2").arg(QString::number(referenceChar.size())).arg(QString::number(consensusChar.size())));
    CHECK_SET_ERR(referenceChar[0] == 'C' && consensusChar[0] == 'N' && readChar == 'N', QString("Incorrect symbols, Expected ref = C, con = N, read = N current ref = %1, cons = %2, read = %3").arg(referenceChar[0]).arg(referenceChar[0]).arg(readChar));
}

GUI_TEST_CLASS_DEFINITION(test_0018_1) {
    //    1. Open "_common_data/sanger/alignment.ugenedb".
    QString filePath = sandBoxDir + suite + "_" + name + ".ugenedb";
    GTFile::copy(os, testDir + "_common_data/sanger/alignment.ugenedb", filePath);
    GTFileDialog::openFile(os, filePath);
    GTUtilsMcaEditor::checkMcaEditorWindowIsActive(os);

    //2. Push "Ctrl+Alt+Shift+a"
    //Expected state : Notification "There are no ambiguous characters in the alignment.
    GTUtilsNotifications::waitForNotification(os, true, "There are no ambiguous characters in the alignment.");

    GTKeyboardDriver::keyPress(Qt::Key_Control);
    GTKeyboardDriver::keyPress(Qt::Key_Alt);
    GTKeyboardDriver::keyClick('a', Qt::ShiftModifier);
    GTKeyboardDriver::keyRelease(Qt::Key_Alt);
    GTKeyboardDriver::keyRelease(Qt::Key_Control);

    GTUtilsDialog::waitAllFinished(os);

    //3. Push "Jump to previous variation" button
    //Expected state : Notification "There are no ambiguous characters in the alignment.
    GTUtilsNotifications::waitForNotification(os, true, "There are no ambiguous characters in the alignment.");

    QToolBar *toolbar = GTToolbar::getToolbar(os, "mwtoolbar_activemdi");
    QWidget *prevAmbiguousButton = GTToolbar::getWidgetForActionObjectName(os, toolbar, "prev_ambiguous");
    GTWidget::click(os, prevAmbiguousButton);
    GTUtilsDialog::waitAllFinished(os);

    //4. Push "Jump to next variation" from context menu
    //Expected state : Notification "There are no ambiguous characters in the alignment.
    GTUtilsNotifications::waitForNotification(os, true, "There are no ambiguous characters in the alignment.");

    GTUtilsDialog::waitForDialog(os, new PopupChooserByText(os, QStringList() << "Navigation"
                                                                              << "Jump to previous ambiguous character"));
    GTUtilsMcaEditorSequenceArea::callContextMenu(os);
    GTUtilsDialog::waitAllFinished(os);

    //5. Push "Jump to previous variation" from main menu
    //Expected state : Notification "There are no ambiguous characters in the alignment.
    GTUtilsNotifications::waitForNotification(os, true, "There are no ambiguous characters in the alignment.");

    GTMenu::clickMainMenuItem(os, QStringList() << "Actions"
                                                << "Navigation"
                                                << "Jump to previous ambiguous character");

    GTUtilsDialog::waitAllFinished(os);
}

GUI_TEST_CLASS_DEFINITION(test_0018_2) {
    QString filePath = testDir + "_common_data/sanger/alignment_with_ambiguous.ugenedb";
    QString fileName = "alignment_with_ambiguous.ugenedb";

    //1. Copy to 'sandbox' and open alignment_short.ugenedb
    GTFile::copy(os, filePath, sandBoxDir + "/" + fileName);
    GTFileDialog::openFile(os, sandBoxDir, fileName);
    GTUtilsMcaEditor::checkMcaEditorWindowIsActive(os);

    //2. Push "Ctrl+Alt+Shift+a"
    GTKeyboardDriver::keyPress(Qt::Key_Control);
    GTKeyboardDriver::keyPress(Qt::Key_Alt);
    GTKeyboardDriver::keyClick('a', Qt::ShiftModifier);
    GTKeyboardDriver::keyRelease(Qt::Key_Alt);
    GTKeyboardDriver::keyRelease(Qt::Key_Control);
    GTGlobals::sleep();

    //Expected state: reference "T", consensus "W", read "W"
    QString referenceChar = GTUtilsMcaEditorSequenceArea::getSelectedReferenceReg(os);
    QString consensusChar = GTUtilsMcaEditorSequenceArea::getSelectedConsensusReg(os);
    U2Region reg = GTUtilsMcaEditorSequenceArea::getReferenceSelection(os);
    QPoint readSelection(reg.startPos, 0);
    char readChar = GTUtilsMcaEditorSequenceArea::getReadCharByPos(os, readSelection);
    CHECK_SET_ERR(referenceChar.size() == 1 && consensusChar.size() == 1, QString("Incorrect selection size, Expected ref = 1, cons = 1, Curren ref = %1, cons = %2").arg(QString::number(referenceChar.size())).arg(QString::number(consensusChar.size())));
    CHECK_SET_ERR(referenceChar[0] == 'T' && consensusChar[0] == 'W' && readChar == 'W', QString("Incorrect symbols, Expected ref = T, con = W, read = W current ref = %1, cons = %2, read = %3").arg(referenceChar[0]).arg(referenceChar[0]).arg(readChar));

    //3. Push "Jump to previous variation" button twice
    GTWidget::click(os, GTToolbar::getWidgetForActionObjectName(os, GTToolbar::getToolbar(os, "mwtoolbar_activemdi"), "prev_ambiguous"));
    GTGlobals::sleep();
    GTWidget::click(os, GTToolbar::getWidgetForActionObjectName(os, GTToolbar::getToolbar(os, "mwtoolbar_activemdi"), "prev_ambiguous"));

    //Expected state: reference "G", consensus "N", read "N"
    referenceChar = GTUtilsMcaEditorSequenceArea::getSelectedReferenceReg(os);
    consensusChar = GTUtilsMcaEditorSequenceArea::getSelectedConsensusReg(os);
    reg = GTUtilsMcaEditorSequenceArea::getReferenceSelection(os);
    readSelection = QPoint(reg.startPos, 0);
    readChar = GTUtilsMcaEditorSequenceArea::getReadCharByPos(os, readSelection);
    CHECK_SET_ERR(referenceChar.size() == 1 && consensusChar.size() == 1, QString("Incorrect selection size, Expected ref = 1, cons = 1, Curren ref = %1, cons = %2").arg(QString::number(referenceChar.size())).arg(QString::number(consensusChar.size())));
    CHECK_SET_ERR(referenceChar[0] == 'G' && consensusChar[0] == 'N' && readChar == 'N', QString("Incorrect symbols, Expected ref = G, con = N, read = N current ref = %1, cons = %2, read = %3").arg(referenceChar[0]).arg(referenceChar[0]).arg(readChar));

    //4. Push "Jump to next variation" from context menu
    GTUtilsDialog::waitForDialog(os, new PopupChooserByText(os, QStringList() << "Navigation"
                                                                              << "Jump to previous ambiguous character"));
    GTUtilsMcaEditorSequenceArea::callContextMenu(os);
    GTUtilsTaskTreeView::waitTaskFinished(os);

    //Expected state: reference "C", consensus "N", read "N"
    referenceChar = GTUtilsMcaEditorSequenceArea::getSelectedReferenceReg(os);
    consensusChar = GTUtilsMcaEditorSequenceArea::getSelectedConsensusReg(os);
    reg = GTUtilsMcaEditorSequenceArea::getReferenceSelection(os);
    readSelection = QPoint(reg.startPos, 0);
    readChar = GTUtilsMcaEditorSequenceArea::getReadCharByPos(os, readSelection);
    CHECK_SET_ERR(referenceChar.size() == 1 && consensusChar.size() == 1, QString("Incorrect selection size, Expected ref = 1, cons = 1, Curren ref = %1, cons = %2").arg(QString::number(referenceChar.size())).arg(QString::number(consensusChar.size())));
    CHECK_SET_ERR(referenceChar[0] == 'C' && consensusChar[0] == 'N' && readChar == 'N', QString("Incorrect symbols, Expected ref = C, con = N, read = N current ref = %1, cons = %2, read = %3").arg(referenceChar[0]).arg(referenceChar[0]).arg(readChar));

    //5. Push "Jump to previous variation" from main menu
    GTMenu::clickMainMenuItem(os, QStringList() << "Actions"
                                                << "Navigation"
                                                << "Jump to previous ambiguous character");

    //Expected state: reference "T", consensus "W", read "W"
    referenceChar = GTUtilsMcaEditorSequenceArea::getSelectedReferenceReg(os);
    consensusChar = GTUtilsMcaEditorSequenceArea::getSelectedConsensusReg(os);
    reg = GTUtilsMcaEditorSequenceArea::getReferenceSelection(os);
    readSelection = QPoint(reg.startPos, 0);
    readChar = GTUtilsMcaEditorSequenceArea::getReadCharByPos(os, readSelection);
    CHECK_SET_ERR(referenceChar.size() == 1 && consensusChar.size() == 1, QString("Incorrect selection size, Expected ref = 1, cons = 1, Curren ref = %1, cons = %2").arg(QString::number(referenceChar.size())).arg(QString::number(consensusChar.size())));
    CHECK_SET_ERR(referenceChar[0] == 'T' && consensusChar[0] == 'W' && readChar == 'W', QString("Incorrect symbols, Expected ref = T, con = W, read = W current ref = %1, cons = %2, read = %3").arg(referenceChar[0]).arg(referenceChar[0]).arg(readChar));
}

GUI_TEST_CLASS_DEFINITION(test_0019) {
    //1. Open "_common_data/sanger/alignment.ugenedb".
    const QString filePath = sandBoxDir + suite + "_" + name + ".ugenedb";
    GTFile::copy(os, testDir + "_common_data/sanger/alignment.ugenedb", filePath);
    GTFileDialog::openFile(os, filePath);
    GTUtilsMcaEditor::checkMcaEditorWindowIsActive(os);

    //2. Select any read name by mouse
    QStringList visibleRows = GTUtilsMcaEditorSequenceArea::getVisibleNames(os);
    QString firstVisibleRow = visibleRows.first();
    GTUtilsMcaEditor::moveToReadName(os, firstVisibleRow);

    //3. Using 'drag'n drop' move the name in the another place and release mouse button
    const QRect sequenceNameRect = GTUtilsMcaEditor::getReadNameRect(os, firstVisibleRow);
    GTUtilsMcaEditorSequenceArea::dragAndDrop(os, QPoint(sequenceNameRect.center().x(), sequenceNameRect.y() + (2 * sequenceNameRect.height())));

    //Expected state : The read is replaced in another place
    QStringList newOrederedVisibleRows = GTUtilsMcaEditorSequenceArea::getVisibleNames(os);
    int size = visibleRows.size();
    bool isNewOrder = false;
    for (int i = 0; i < size; i++) {
        if (visibleRows[i] != newOrederedVisibleRows[i]) {
            isNewOrder = true;
            break;
        }
    }
    CHECK_SET_ERR(isNewOrder, "The order was not change");
}

GUI_TEST_CLASS_DEFINITION(test_0021) {
    //1. Open "_common_data/sanger/alignment.ugenedb".
    const QString filePath = sandBoxDir + suite + "_" + name + ".ugenedb";
    GTFile::copy(os, testDir + "_common_data/sanger/alignment.ugenedb", filePath);
    GTFileDialog::openFile(os, filePath);
    GTUtilsMcaEditor::checkMcaEditorWindowIsActive(os);

    //2. Select any read
    QStringList visibleRows = GTUtilsMcaEditorSequenceArea::getVisibleNames(os);
    QString firstVisibleRow = visibleRows.first();
    GTUtilsMcaEditor::clickReadName(os, firstVisibleRow);
    GTGlobals::sleep(500);

    //3. Push Esc
    GTKeyboardDriver::keyClick(Qt::Key_Escape);
    GTGlobals::sleep(500);

    //Expected state : There is no selection
    U2Region reg = GTUtilsMcaEditorSequenceArea::getSelectedRowsNum(os);
    CHECK_SET_ERR(reg.length == 0, "Some reads are selected");

    //4. Select any region in the reference
    GTUtilsMcaEditorSequenceArea::clickToReferencePositionCenter(os, 500);
    GTGlobals::sleep(500);

    //5. Push Esc
    GTKeyboardDriver::keyClick(Qt::Key_Escape);
    GTGlobals::sleep(500);

    //Expected state : There is no selection
    U2Region sel = GTUtilsMcaEditorSequenceArea::getReferenceSelection(os);
    CHECK_SET_ERR(sel == U2Region(), "Some reference character is lselected");

    //6. Select any symbol in the read
    GTUtilsMcaEditorSequenceArea::clickToPosition(os, QPoint(2120, 1));
    GTGlobals::sleep(1000);

    //7. Push Esc
    GTKeyboardDriver::keyClick(Qt::Key_Escape);
    GTGlobals::sleep(500);

    //Expected state : There is no selection
    QRect selection = GTUtilsMcaEditorSequenceArea::getSelectedRect(os);
    CHECK_SET_ERR(selection == QRect(), "Some character in alignent is lselected");
}

GUI_TEST_CLASS_DEFINITION(test_0022_1) {
    //1. Open "_common_data/sanger/alignment.ugenedb".
    const QString filePath = sandBoxDir + suite + "_" + name + ".ugenedb";
    GTFile::copy(os, testDir + "_common_data/sanger/alignment.ugenedb", filePath);
    GTFileDialog::openFile(os, filePath);
    GTUtilsMcaEditor::checkMcaEditorWindowIsActive(os);

    //2. Select one character in the ane read (e.g. this is character 'A')
    GTUtilsMcaEditorSequenceArea::clickToPosition(os, QPoint(2118, 1));
    GTGlobals::sleep(100);

    //Expected state: his is character 'A'
    char selectedChar = GTUtilsMcaEditorSequenceArea::getSelectedReadChar(os);
    CHECK_SET_ERR(selectedChar == 'A', "Incorrect selected character");

    //Expected state: the character is selected in the normal mode(i.e.borders of the character are drawn using a dashed line).
    short modState = GTUtilsMcaEditorSequenceArea::getCharacterModificationMode(os);
    CHECK_SET_ERR(modState == 0, "Incorrect modification state");
    GTGlobals::sleep();

    //3. Press Shift + R keys on the keyboard.
    GTKeyboardDriver::keyClick('R', Qt::ShiftModifier);
    GTGlobals::sleep();

    //Expected state : the character is selected in the replacement mode(i.e.the border of the character are drawn using another color and / or bold).
    modState = GTUtilsMcaEditorSequenceArea::getCharacterModificationMode(os);
    CHECK_SET_ERR(modState == 1, "Incorrect modification state");

    //4. Press a key on the keyboard with another character of the same alphabet (e.g C key).
    GTKeyboardDriver::keyClick('C');
    GTGlobals::sleep();

    //Expected state: Expected result: the original character of the alignment was replaced with the new one (e.g 'A' was replaced with 'C').
    selectedChar = GTUtilsMcaEditorSequenceArea::getSelectedReadChar(os);
    CHECK_SET_ERR(selectedChar == 'C', "Incorrect selected character");

    //Expected state: selection is in normal mode.
    modState = GTUtilsMcaEditorSequenceArea::getCharacterModificationMode(os);
    CHECK_SET_ERR(modState == 0, "Incorrect modification state");
    GTGlobals::sleep();

    //5. Push Undo (Ctrl+Z)
    GTUtilsMcaEditor::undo(os);

    //Expected state: This is character 'A'
    selectedChar = GTUtilsMcaEditorSequenceArea::getSelectedReadChar(os);
    CHECK_SET_ERR(selectedChar == 'A', "Incorrect selected character");

    //6. Push Redo (Ctrl+Y)
    GTUtilsMcaEditor::redo(os);

    //Expected state: This is character 'C'
    selectedChar = GTUtilsMcaEditorSequenceArea::getSelectedReadChar(os);
    CHECK_SET_ERR(selectedChar == 'C', "Incorrect selected character");
}

GUI_TEST_CLASS_DEFINITION(test_0022_2) {
    //1. Open "_common_data/sanger/alignment.ugenedb".
    const QString filePath = sandBoxDir + suite + "_" + name + ".ugenedb";
    GTFile::copy(os, testDir + "_common_data/sanger/alignment.ugenedb", filePath);
    GTFileDialog::openFile(os, filePath);
    GTUtilsMcaEditor::checkMcaEditorWindowIsActive(os);

    //2. Select one character in the ane read (e.g. this is character 'C')
    GTUtilsMcaEditorSequenceArea::clickToPosition(os, QPoint(2116, 1));
    GTGlobals::sleep(100);

    //Expected state: his is character 'C'
    char selectedChar = GTUtilsMcaEditorSequenceArea::getSelectedReadChar(os);
    CHECK_SET_ERR(selectedChar == 'C', "Incorrect selected character");

    //Expected state: the character is selected in the normal mode(i.e.borders of the character are drawn using a dashed line).
    short modState = GTUtilsMcaEditorSequenceArea::getCharacterModificationMode(os);
    CHECK_SET_ERR(modState == 0, "Incorrect modification state");
    GTGlobals::sleep();

    //3. Open the context menu in the sequence area.
    //Expected state: the menu contains an item "Edit > Replace character/gap".The item is enabled.A hotkey Shift + R is shown nearby.
    GTUtilsDialog::waitForDialog(os, new PopupCheckerByText(os, QStringList() << "Edit"
                                                                              << "Replace character/gap",
                                                            PopupChecker::CheckOptions(PopupChecker::IsEnabled)));
    GTUtilsMcaEditorSequenceArea::callContextMenu(os);
    GTUtilsTaskTreeView::waitTaskFinished(os);
    GTUtilsMcaEditorSequenceArea::clickToPosition(os, QPoint(2116, 1));

    //4. Select the item.
    GTUtilsDialog::waitForDialog(os, new PopupChooserByText(os, QStringList() << "Edit"
                                                                              << "Replace character/gap"));
    GTUtilsMcaEditorSequenceArea::callContextMenu(os);
    GTUtilsTaskTreeView::waitTaskFinished(os);
    GTGlobals::sleep();

    //Expected state : the character is selected in the replacement mode.
    modState = GTUtilsMcaEditorSequenceArea::getCharacterModificationMode(os);
    CHECK_SET_ERR(modState == 1, "Incorrect modification state");

    //5. Press a key on the keyboard with another character of the same alphabet (e.g GAP key).
    GTKeyboardDriver::keyClick(U2Mca::GAP_CHAR);
    GTGlobals::sleep();

    //Expected state: Expected result: the original character of the alignment was replaced with the new one (e.g 'C' was replaced with GAP).
    selectedChar = GTUtilsMcaEditorSequenceArea::getSelectedReadChar(os);
    CHECK_SET_ERR(selectedChar == U2Mca::GAP_CHAR, "Incorrect selected character");

    //Expected state: selection is in normal mode.
    modState = GTUtilsMcaEditorSequenceArea::getCharacterModificationMode(os);
    CHECK_SET_ERR(modState == 0, "Incorrect modification state");
    GTGlobals::sleep();

    //6. Push Undo (Ctrl+Z)
    GTUtilsMcaEditor::undo(os);

    //Expected state: This is character 'C'
    selectedChar = GTUtilsMcaEditorSequenceArea::getSelectedReadChar(os);
    CHECK_SET_ERR(selectedChar == 'C', "Incorrect selected character");

    //7 Push Redo (Ctrl+Y)
    GTUtilsMcaEditor::redo(os);

    //Expected state: This is character GAP
    selectedChar = GTUtilsMcaEditorSequenceArea::getSelectedReadChar(os);
    CHECK_SET_ERR(selectedChar == U2Mca::GAP_CHAR, "Incorrect selected character");
}

GUI_TEST_CLASS_DEFINITION(test_0022_3) {
    //1. Open "_common_data/sanger/alignment.ugenedb".
    const QString filePath = sandBoxDir + suite + "_" + name + ".ugenedb";
    GTFile::copy(os, testDir + "_common_data/sanger/alignment.ugenedb", filePath);
    GTFileDialog::openFile(os, filePath);
    GTUtilsMcaEditor::checkMcaEditorWindowIsActive(os);

    //2. Select one character in the ane read (e.g. this is character 'C')
    GTUtilsMcaEditorSequenceArea::clickToPosition(os, QPoint(2116, 1));
    GTGlobals::sleep(100);

    //Expected state: his is character 'C'
    char selectedChar = GTUtilsMcaEditorSequenceArea::getSelectedReadChar(os);
    CHECK_SET_ERR(selectedChar == 'C', QString("Incorrect selected character, expected: C, current: %1").arg(selectedChar));

    //Expected state: the character is selected in the normal mode(i.e.borders of the character are drawn using a dashed line).
    short modState = GTUtilsMcaEditorSequenceArea::getCharacterModificationMode(os);
    CHECK_SET_ERR(modState == 0, "Incorrect modification state");
    GTGlobals::sleep();

    //3. Open the main menu in the sequence area.
    //Expected state: the menu contains an item "Actions > Edit > Replace character". The item is enabled. A hotkey Shift+R is shown nearby.
    GTMenu::checkMainMenuItemsState(os, QStringList() << "Actions"
                                                      << "Edit",
                                    QStringList() << "Replace character/gap",
                                    PopupChecker::CheckOption(PopupChecker::IsEnabled));
    GTUtilsMcaEditorSequenceArea::clickToPosition(os, QPoint(2116, 1));

    //4. Select the item.
    GTMenu::clickMainMenuItem(os, QStringList() << "Actions"
                                                << "Edit"
                                                << "Replace character/gap");

    //Expected state : the character is selected in the replacement mode.
    modState = GTUtilsMcaEditorSequenceArea::getCharacterModificationMode(os);
    CHECK_SET_ERR(modState == 1, "Incorrect modification state");

    //5. Press a key on the keyboard with another character of the same alphabet (e.g GAP key).
    GTKeyboardDriver::keyClick(U2Mca::GAP_CHAR);
    GTGlobals::sleep();

    //Expected state: Expected result: the original character of the alignment was replaced with the new one (e.g 'C' was replaced with GAP).
    selectedChar = GTUtilsMcaEditorSequenceArea::getSelectedReadChar(os);
    CHECK_SET_ERR(selectedChar == U2Mca::GAP_CHAR, QString("Incorrect selected character, expected: GAP, current: %1").arg(selectedChar));

    //Expected state: selection is in normal mode.
    modState = GTUtilsMcaEditorSequenceArea::getCharacterModificationMode(os);
    CHECK_SET_ERR(modState == 0, "Incorrect modification state");
    GTGlobals::sleep();

    //6. Push Undo (Ctrl+Z)
    GTUtilsMcaEditor::undo(os);

    //Expected state: This is character 'C'
    selectedChar = GTUtilsMcaEditorSequenceArea::getSelectedReadChar(os);
    CHECK_SET_ERR(selectedChar == 'C', QString("Incorrect selected character, expected: C, current: %1").arg(selectedChar));

    //7. Push Redo (Ctrl+Y)
    GTUtilsMcaEditor::redo(os);

    //Expected state: This is character GAP
    selectedChar = GTUtilsMcaEditorSequenceArea::getSelectedReadChar(os);
}

GUI_TEST_CLASS_DEFINITION(test_0023_1) {
    //1. Open "_common_data/sanger/alignment.ugenedb".
    const QString filePath = sandBoxDir + suite + "_" + name + ".ugenedb";
    GTFile::copy(os, testDir + "_common_data/sanger/alignment.ugenedb", filePath);
    GTFileDialog::openFile(os, filePath);
    GTUtilsMcaEditor::checkMcaEditorWindowIsActive(os);

    //2. Select one character in the ane read (e.g. this is character 'A')
    GTUtilsMcaEditorSequenceArea::clickToPosition(os, QPoint(2118, 1));
    GTGlobals::sleep(100);

    //Expected state: his is character 'A'
    char selectedChar = GTUtilsMcaEditorSequenceArea::getSelectedReadChar(os);
    CHECK_SET_ERR(selectedChar == 'A', "Incorrect selected character");

    //Expected state: the character is selected in the normal mode(i.e.borders of the character are drawn using a dashed line).
    short modState = GTUtilsMcaEditorSequenceArea::getCharacterModificationMode(os);
    CHECK_SET_ERR(modState == 0, "Incorrect modification state");
    GTGlobals::sleep();

    //3. Press Shift + R keys on the keyboard.
    GTKeyboardDriver::keyClick('R', Qt::ShiftModifier);
    GTGlobals::sleep();

    //Expected state : the character is selected in the replacement mode(i.e.the border of the character are drawn using another color and / or bold).
    modState = GTUtilsMcaEditorSequenceArea::getCharacterModificationMode(os);
    CHECK_SET_ERR(modState == 1, "Incorrect modification state");

    //4. Press wrong symbol "#"
    GTKeyboardDriver::keyClick('#');

    //Expected state: Frame is vanished and error notification appears:
    GTUtilsNotifications::waitForNotification(os, true, "It is not possible to insert the character into the alignment. Please use a character from DNA extended alphabet (upper-case or lower-case) or the gap character");
    GTUtilsTaskTreeView::waitTaskFinished(os);
    GTUtilsProject::closeProject(os);
}

GUI_TEST_CLASS_DEFINITION(test_0023_2) {
    //1. Open "_common_data/sanger/alignment.ugenedb".
    const QString filePath = sandBoxDir + suite + "_" + name + ".ugenedb";
    GTFile::copy(os, testDir + "_common_data/sanger/alignment.ugenedb", filePath);
    GTFileDialog::openFile(os, filePath);
    GTUtilsMcaEditor::checkMcaEditorWindowIsActive(os);

    //2. Select one character in the ane read (e.g. this is character 'C')
    GTUtilsMcaEditorSequenceArea::clickToPosition(os, QPoint(2116, 1));
    GTGlobals::sleep(100);

    //Expected state: his is character 'C'
    char selectedChar = GTUtilsMcaEditorSequenceArea::getSelectedReadChar(os);
    CHECK_SET_ERR(selectedChar == 'C', "Incorrect selected character");

    //Expected state: the character is selected in the normal mode(i.e.borders of the character are drawn using a dashed line).
    short modState = GTUtilsMcaEditorSequenceArea::getCharacterModificationMode(os);
    CHECK_SET_ERR(modState == 0, "Incorrect modification state");
    GTGlobals::sleep(500);

    //3. Open the context menu in the sequence area.
    //Expected state: the menu contains an item "Edit > Replace character/gap".The item is enabled.A hotkey Shift + R is shown nearby.
    GTUtilsDialog::waitForDialog(os, new PopupCheckerByText(os, QStringList() << "Edit"
                                                                              << "Replace character/gap",
                                                            PopupChecker::CheckOptions(PopupChecker::IsEnabled)));
    GTUtilsMcaEditorSequenceArea::callContextMenu(os);
    GTUtilsTaskTreeView::waitTaskFinished(os);
    GTKeyboardDriver::keyClick(Qt::Key_Escape);
    //GTUtilsMcaEditorSequenceArea::clickToPosition(os, QPoint(2116, 1));

    //4. Select the item.
    GTUtilsMcaEditorSequenceArea::clickToPosition(os, QPoint(2116, 1));
    GTUtilsDialog::waitForDialog(os, new PopupChooserByText(os, QStringList() << "Edit"
                                                                              << "Replace character/gap"));
    GTUtilsMcaEditorSequenceArea::callContextMenu(os);
    GTUtilsTaskTreeView::waitTaskFinished(os);
    GTGlobals::sleep(500);

    //Expected state : the character is selected in the replacement mode.
    modState = GTUtilsMcaEditorSequenceArea::getCharacterModificationMode(os);
    CHECK_SET_ERR(modState == 1, "Incorrect modification state");

    //5. Push wrong symbol "!"
    GTKeyboardDriver::keyClick('!');

    //Expected state: Frame is vanished and error notification appears:
    GTUtilsNotifications::waitForNotification(os, true, "It is not possible to insert the character into the alignment. Please use a character from DNA extended alphabet (upper-case or lower-case) or the gap character");
    GTUtilsTaskTreeView::waitTaskFinished(os);
    GTUtilsProject::closeProject(os);
}

GUI_TEST_CLASS_DEFINITION(test_0023_3) {
    //1. Open "_common_data/sanger/alignment.ugenedb".
    const QString filePath = sandBoxDir + suite + "_" + name + ".ugenedb";
    GTFile::copy(os, testDir + "_common_data/sanger/alignment.ugenedb", filePath);
    GTFileDialog::openFile(os, filePath);
    GTUtilsMcaEditor::checkMcaEditorWindowIsActive(os);

    //2. Select one character in the ane read (e.g. this is character 'C')
    GTUtilsMcaEditorSequenceArea::clickToPosition(os, QPoint(2116, 1));
    GTGlobals::sleep(100);

    //Expected state: his is character 'C'
    char selectedChar = GTUtilsMcaEditorSequenceArea::getSelectedReadChar(os);
    CHECK_SET_ERR(selectedChar == 'C', "Incorrect selected character");

    //Expected state: the character is selected in the normal mode(i.e.borders of the character are drawn using a dashed line).
    short modState = GTUtilsMcaEditorSequenceArea::getCharacterModificationMode(os);
    CHECK_SET_ERR(modState == 0, "Incorrect modification state");
    GTGlobals::sleep();

    //3. Open the main menu in the sequence area.
    //Expected state: the menu contains an item "Actions > Edit > Replace character". The item is enabled. A hotkey Shift+R is shown nearby.
    GTMenu::checkMainMenuItemsState(os, QStringList() << "Actions"
                                                      << "Edit",
                                    QStringList() << "Replace character/gap",
                                    PopupChecker::CheckOption(PopupChecker::IsEnabled));
    GTUtilsMcaEditorSequenceArea::clickToPosition(os, QPoint(2116, 1));

    //4. Select the item.
    GTMenu::clickMainMenuItem(os, QStringList() << "Actions"
                                                << "Edit"
                                                << "Replace character/gap");

    //Expected state : the character is selected in the replacement mode.
    modState = GTUtilsMcaEditorSequenceArea::getCharacterModificationMode(os);
    CHECK_SET_ERR(modState == 1, "Incorrect modification state");

    //5. Push wrong symbol "%"
    GTKeyboardDriver::keyClick('%');

    //Expected state: Frame is vanished and error notification appears:
    GTUtilsNotifications::waitForNotification(os, true, "It is not possible to insert the character into the alignment. Please use a character from DNA extended alphabet (upper-case or lower-case) or the gap character");
    GTUtilsTaskTreeView::waitTaskFinished(os);
    GTUtilsProject::closeProject(os);
}

GUI_TEST_CLASS_DEFINITION(test_0024_1) {
    //1. Open "_common_data/sanger/alignment.ugenedb".
    const QString filePath = sandBoxDir + suite + "_" + name + ".ugenedb";
    GTFile::copy(os, testDir + "_common_data/sanger/alignment.ugenedb", filePath);
    GTFileDialog::openFile(os, filePath);
    GTUtilsMcaEditor::checkMcaEditorWindowIsActive(os);

    //2. Select one character in the ane read (e.g. this is character 'A')
    GTUtilsMcaEditorSequenceArea::clickToPosition(os, QPoint(2118, 1));
    GTGlobals::sleep(100);

    //Expected state: his is character 'A'
    char selectedChar = GTUtilsMcaEditorSequenceArea::getSelectedReadChar(os);
    CHECK_SET_ERR(selectedChar == 'A', "Incorrect selected character");

    //Expected state: the character is selected in the normal mode(i.e.borders of the character are drawn using a dashed line).
    short modState = GTUtilsMcaEditorSequenceArea::getCharacterModificationMode(os);
    CHECK_SET_ERR(modState == 0, "Incorrect modification state");
    GTGlobals::sleep();

    //3. Press Shift + I keys on the keyboard.
    GTKeyboardDriver::keyClick('I', Qt::ShiftModifier);
    GTGlobals::sleep();

    //Expected state :  the character is selected in the insertion mode.
    modState = GTUtilsMcaEditorSequenceArea::getCharacterModificationMode(os);
    CHECK_SET_ERR(modState == 2, "Incorrect modification state");

    //4. Press a key on the keyboard with another character of the same alphabet (e.g N key).
    GTKeyboardDriver::keyClick('N');
    GTGlobals::sleep();

    //Expected state: Expected result: the original character of the alignment was replaced with the new one
    selectedChar = GTUtilsMcaEditorSequenceArea::getSelectedReadChar(os);
    CHECK_SET_ERR(selectedChar == 'N', "Incorrect selected character");

    //Expected state: selection is in normal mode.
    modState = GTUtilsMcaEditorSequenceArea::getCharacterModificationMode(os);
    CHECK_SET_ERR(modState == 0, "Incorrect modification state");
    GTGlobals::sleep();

    //Expected state: Gap column has been inserted in all reads for this coordinate;
    QRect sel = GTUtilsMcaEditorSequenceArea::getSelectedRect(os);
    int x = sel.x();
    int y = sel.y();
    int rowNums = GTUtilsMcaEditorSequenceArea::getNameList(os).size();
    bool isGapColoumn = true;
    for (int i = 0; i < rowNums; i++) {
        if (i == y) {
            continue;
        }
        char ch = GTUtilsMcaEditorSequenceArea::getReadCharByPos(os, QPoint(x, i));
        if (ch != U2Mca::GAP_CHAR) {
            isGapColoumn = false;
            break;
        }
    }
    CHECK_SET_ERR(isGapColoumn, "Unexpected character in the row - not a GAP ");

    //Expected state: Gap has been inserted in the reference;
    QString refChar = GTUtilsMcaEditorSequenceArea::getReferenceReg(os, x, 1);
    CHECK_SET_ERR(refChar.size() == 1, "Incorrect reference selection");
    CHECK_SET_ERR(refChar[0] == U2Mca::GAP_CHAR, "Incorrect reference character");

    //Expected state: consensus  sequence is recomputed according to the settings in the Option Panel
    QString consSel = GTUtilsMcaEditorSequenceArea::getConsensusStringByRegion(os, U2Region(x, 1));
    CHECK_SET_ERR(consSel.size() == 1, "Incorrect consensus selection");
    CHECK_SET_ERR(consSel[0] == 'N', QString("Incorrect consensus character, expected: N, current: %1").arg(consSel));

    //5. Push Undo (Ctrl+Z)
    GTUtilsMcaEditor::undo(os);

    //Expected state: This is character 'A'
    selectedChar = GTUtilsMcaEditorSequenceArea::getSelectedReadChar(os);
    CHECK_SET_ERR(selectedChar == 'A', "Incorrect selected character");

    //6. Push Redo (Ctrl+Y)
    GTUtilsMcaEditor::redo(os);

    //Expected state: This is character 'C'
    selectedChar = GTUtilsMcaEditorSequenceArea::getSelectedReadChar(os);
    CHECK_SET_ERR(selectedChar == 'N', "Incorrect selected character");

    //Expected state: selection is in normal mode.
    modState = GTUtilsMcaEditorSequenceArea::getCharacterModificationMode(os);
    CHECK_SET_ERR(modState == 0, "Incorrect modification state");
    GTGlobals::sleep();
}

GUI_TEST_CLASS_DEFINITION(test_0024_2) {
    //1. Open "_common_data/sanger/alignment.ugenedb".
    const QString filePath = sandBoxDir + suite + "_" + name + ".ugenedb";
    GTFile::copy(os, testDir + "_common_data/sanger/alignment.ugenedb", filePath);
    GTFileDialog::openFile(os, filePath);
    GTUtilsMcaEditor::checkMcaEditorWindowIsActive(os);

    //2. Select one character in the ane read (e.g. this is character 'A')
    GTUtilsMcaEditorSequenceArea::clickToPosition(os, QPoint(2118, 1));
    GTGlobals::sleep(100);

    //Expected state: his is character 'A'
    char selectedChar = GTUtilsMcaEditorSequenceArea::getSelectedReadChar(os);
    CHECK_SET_ERR(selectedChar == 'A', "Incorrect selected character");

    //Expected state: the character is selected in the normal mode(i.e.borders of the character are drawn using a dashed line).
    short modState = GTUtilsMcaEditorSequenceArea::getCharacterModificationMode(os);
    CHECK_SET_ERR(modState == 0, "Incorrect modification state");
    GTGlobals::sleep();

    //3. Open the context menu in the sequence area.
    //Expected state: the menu contains an item "Edit > Insert character/gap".The item is enabled.A hotkey Shift + R is shown nearby.
    GTUtilsDialog::waitForDialog(os, new PopupCheckerByText(os, QStringList() << "Edit"
                                                                              << "Insert character/gap",
                                                            PopupChecker::CheckOptions(PopupChecker::IsEnabled)));
    GTUtilsMcaEditorSequenceArea::callContextMenu(os);
    GTUtilsTaskTreeView::waitTaskFinished(os);
    GTUtilsMcaEditorSequenceArea::clickToPosition(os, QPoint(2118, 1));

    //4. Select the item.
    GTUtilsDialog::waitForDialog(os, new PopupChooserByText(os, QStringList() << "Edit"
                                                                              << "Insert character/gap"));
    GTUtilsMcaEditorSequenceArea::callContextMenu(os);
    GTUtilsTaskTreeView::waitTaskFinished(os);
    GTGlobals::sleep();

    //Expected state : the character is selected in the insertion mode.
    modState = GTUtilsMcaEditorSequenceArea::getCharacterModificationMode(os);
    CHECK_SET_ERR(modState == 2, "Incorrect modification state");

    //5. Press a key on the keyboard with any character of the same alphabet (e.g "N" key)
    GTKeyboardDriver::keyClick('N');
    GTGlobals::sleep();

    //Expected state: Expected result: the original character of the alignment was replaced with the new one
    selectedChar = GTUtilsMcaEditorSequenceArea::getSelectedReadChar(os);
    CHECK_SET_ERR(selectedChar == 'N', "Incorrect selected character");

    //Expected state: selection is in normal mode.
    modState = GTUtilsMcaEditorSequenceArea::getCharacterModificationMode(os);
    CHECK_SET_ERR(modState == 0, "Incorrect modification state");
    GTGlobals::sleep();

    //Expected state: Gap column has been inserted in all reads for this coordinate;
    QRect sel = GTUtilsMcaEditorSequenceArea::getSelectedRect(os);
    int x = sel.x();
    int y = sel.y();
    int rowNums = GTUtilsMcaEditorSequenceArea::getNameList(os).size();
    bool isGapColoumn = true;
    for (int i = 0; i < rowNums; i++) {
        if (i == y) {
            continue;
        }
        char ch = GTUtilsMcaEditorSequenceArea::getReadCharByPos(os, QPoint(x, i));
        if (ch != U2Mca::GAP_CHAR) {
            isGapColoumn = false;
            break;
        }
    }
    CHECK_SET_ERR(isGapColoumn, "Unexpected character in the row - not a GAP ");

    //Expected state: Gap has been inserted in the reference;
    QString refChar = GTUtilsMcaEditorSequenceArea::getReferenceReg(os, x, 1);
    CHECK_SET_ERR(refChar.size() == 1, "Incorrect reference selection");
    CHECK_SET_ERR(refChar[0] == U2Mca::GAP_CHAR, "Incorrect reference character");

    //Expected state: consensus  sequence is recomputed according to the settings in the Option Panel
    QString consSel = GTUtilsMcaEditorSequenceArea::getConsensusStringByRegion(os, U2Region(x, 1));
    CHECK_SET_ERR(consSel.size() == 1, "Incorrect consensus selection");
    CHECK_SET_ERR(consSel[0] == 'N', QString("Incorrect consensus character, expected: N, current: %1").arg(consSel));

    //6. Push Undo (Ctrl+Z)
    GTUtilsMcaEditor::undo(os);

    //Expected state: This is character 'A'
    selectedChar = GTUtilsMcaEditorSequenceArea::getSelectedReadChar(os);
    CHECK_SET_ERR(selectedChar == 'A', "Incorrect selected character");

    //7. Push Redo (Ctrl+Y)
    GTUtilsMcaEditor::redo(os);

    //Expected state: This is character 'C'
    selectedChar = GTUtilsMcaEditorSequenceArea::getSelectedReadChar(os);
    CHECK_SET_ERR(selectedChar == 'N', "Incorrect selected character");

    //Expected state: selection is in normal mode.
    modState = GTUtilsMcaEditorSequenceArea::getCharacterModificationMode(os);
    CHECK_SET_ERR(modState == 0, "Incorrect modification state");
    GTGlobals::sleep();
}

GUI_TEST_CLASS_DEFINITION(test_0024_3) {
    //1. Open "_common_data/sanger/alignment.ugenedb".
    const QString filePath = sandBoxDir + suite + "_" + name + ".ugenedb";
    GTFile::copy(os, testDir + "_common_data/sanger/alignment.ugenedb", filePath);
    GTFileDialog::openFile(os, filePath);
    GTUtilsMcaEditor::checkMcaEditorWindowIsActive(os);

    //2. Select one character in the ane read (e.g. this is character 'A')
    GTUtilsMcaEditorSequenceArea::clickToPosition(os, QPoint(2118, 1));
    GTGlobals::sleep(100);

    //Expected state: his is character 'A'
    char selectedChar = GTUtilsMcaEditorSequenceArea::getSelectedReadChar(os);
    CHECK_SET_ERR(selectedChar == 'A', "Incorrect selected character");

    //Expected state: the character is selected in the normal mode(i.e.borders of the character are drawn using a dashed line).
    short modState = GTUtilsMcaEditorSequenceArea::getCharacterModificationMode(os);
    CHECK_SET_ERR(modState == 0, "Incorrect modification state");
    GTGlobals::sleep();

    //3. Open the main menu in the sequence area.
    //Expected state: the menu contains an item "Actions > Edit > Insert character/gap". The item is enabled.
    GTMenu::checkMainMenuItemsState(os, QStringList() << "Actions"
                                                      << "Edit",
                                    QStringList() << "Insert character/gap",
                                    PopupChecker::CheckOption(PopupChecker::IsEnabled));
    GTUtilsMcaEditorSequenceArea::clickToPosition(os, QPoint(2118, 1));

    //4. Select the item.
    GTMenu::clickMainMenuItem(os, QStringList() << "Actions"
                                                << "Edit"
                                                << "Insert character/gap");

    //Expected state : the character is selected in the insertion mode.
    modState = GTUtilsMcaEditorSequenceArea::getCharacterModificationMode(os);
    CHECK_SET_ERR(modState == 2, "Incorrect modification state");

    //5. Press a key on the keyboard with any character of the same alphabet (e.g "N" key)
    GTKeyboardDriver::keyClick('N');
    GTGlobals::sleep();

    //Expected state: Expected result: the original character of the alignment was replaced with the new one
    selectedChar = GTUtilsMcaEditorSequenceArea::getSelectedReadChar(os);
    CHECK_SET_ERR(selectedChar == 'N', "Incorrect selected character");

    //Expected state: selection is in normal mode.
    modState = GTUtilsMcaEditorSequenceArea::getCharacterModificationMode(os);
    CHECK_SET_ERR(modState == 0, "Incorrect modification state");
    GTGlobals::sleep();

    //Expected state: Gap column has been inserted in all reads for this coordinate;
    QRect sel = GTUtilsMcaEditorSequenceArea::getSelectedRect(os);
    int x = sel.x();
    int y = sel.y();
    int rowNums = GTUtilsMcaEditorSequenceArea::getNameList(os).size();
    bool isGapColoumn = true;
    for (int i = 0; i < rowNums; i++) {
        if (i == y) {
            continue;
        }
        char ch = GTUtilsMcaEditorSequenceArea::getReadCharByPos(os, QPoint(x, i));
        if (ch != U2Mca::GAP_CHAR) {
            isGapColoumn = false;
            break;
        }
    }
    CHECK_SET_ERR(isGapColoumn, "Unexpected character in the row - not a GAP ");

    //Expected state: Gap has been inserted in the reference;
    QString refChar = GTUtilsMcaEditorSequenceArea::getReferenceReg(os, x, 1);
    CHECK_SET_ERR(refChar.size() == 1, "Incorrect reference selection");
    CHECK_SET_ERR(refChar[0] == U2Mca::GAP_CHAR, "Incorrect reference character");

    //Expected state: consensus  sequence is recomputed according to the settings in the Option Panel
    QString consSel = GTUtilsMcaEditorSequenceArea::getConsensusStringByRegion(os, U2Region(x, 1));
    CHECK_SET_ERR(consSel.size() == 1, "Incorrect consensus selection");
    CHECK_SET_ERR(consSel[0] == 'N', QString("Incorrect consensus character, expected: N, current: %1").arg(consSel));

    //6. Push Undo (Ctrl+Z)
    GTUtilsMcaEditor::undo(os);

    //Expected state: This is character 'A'
    selectedChar = GTUtilsMcaEditorSequenceArea::getSelectedReadChar(os);
    CHECK_SET_ERR(selectedChar == 'A', "Incorrect selected character");

    //7. Push Redo (Ctrl+Y)
    GTUtilsMcaEditor::redo(os);

    //Expected state: This is character 'C'
    selectedChar = GTUtilsMcaEditorSequenceArea::getSelectedReadChar(os);
    CHECK_SET_ERR(selectedChar == 'N', "Incorrect selected character");

    //Expected state: selection is in normal mode.
    modState = GTUtilsMcaEditorSequenceArea::getCharacterModificationMode(os);
    CHECK_SET_ERR(modState == 0, "Incorrect modification state");
    GTGlobals::sleep();
}

GUI_TEST_CLASS_DEFINITION(test_0025_1) {
    //1. Open "_common_data/sanger/alignment.ugenedb".
    const QString filePath = sandBoxDir + suite + "_" + name + ".ugenedb";
    GTFile::copy(os, testDir + "_common_data/sanger/alignment.ugenedb", filePath);
    GTFileDialog::openFile(os, filePath);
    GTUtilsMcaEditor::checkMcaEditorWindowIsActive(os);

    //2. Select one character in the ane read (e.g. this is character 'A')
    GTUtilsMcaEditorSequenceArea::clickToPosition(os, QPoint(2118, 1));
    GTGlobals::sleep(100);

    //Expected state: his is character 'A'
    char selectedChar = GTUtilsMcaEditorSequenceArea::getSelectedReadChar(os);
    CHECK_SET_ERR(selectedChar == 'A', "Incorrect selected character");

    //Expected state: the character is selected in the normal mode(i.e.borders of the character are drawn using a dashed line).
    short modState = GTUtilsMcaEditorSequenceArea::getCharacterModificationMode(os);
    CHECK_SET_ERR(modState == 0, "Incorrect modification state");
    GTGlobals::sleep();

    //3. Press Shift + I keys on the keyboard.
    GTKeyboardDriver::keyClick('I', Qt::ShiftModifier);
    GTGlobals::sleep();

    //Expected state: the character is selected in the insertion mode.
    modState = GTUtilsMcaEditorSequenceArea::getCharacterModificationMode(os);
    CHECK_SET_ERR(modState == 2, "Incorrect modification state");

    //4. Press wrong symbol "\"
    GTKeyboardDriver::keyClick('\\');

    //Expected state: Frame is vanished and error notification appears:
    GTUtilsNotifications::waitForNotification(os, true, "It is not possible to insert the character into the alignment. Please use a character from DNA extended alphabet (upper-case or lower-case) or the gap character");
    GTUtilsTaskTreeView::waitTaskFinished(os);

    GTUtilsProject::closeProject(os);
}

GUI_TEST_CLASS_DEFINITION(test_0025_2) {
    //1. Open "_common_data/sanger/alignment.ugenedb".
    const QString filePath = sandBoxDir + suite + "_" + name + ".ugenedb";
    GTFile::copy(os, testDir + "_common_data/sanger/alignment.ugenedb", filePath);
    GTFileDialog::openFile(os, filePath);
    GTUtilsMcaEditor::checkMcaEditorWindowIsActive(os);

    //2. Select one character in the ane read (e.g. this is character 'A')
    GTUtilsMcaEditorSequenceArea::clickToPosition(os, QPoint(2118, 1));
    GTGlobals::sleep(100);

    //Expected state: his is character 'A'
    char selectedChar = GTUtilsMcaEditorSequenceArea::getSelectedReadChar(os);
    CHECK_SET_ERR(selectedChar == 'A', "Incorrect selected character");

    //Expected state: the character is selected in the normal mode(i.e.borders of the character are drawn using a dashed line).
    short modState = GTUtilsMcaEditorSequenceArea::getCharacterModificationMode(os);
    CHECK_SET_ERR(modState == 0, "Incorrect modification state");
    GTGlobals::sleep();

    //3. Open the context menu in the sequence area.
    //Expected state: the menu contains an item "Edit > Insert character/gap".The item is enabled.A hotkey Shift + I is shown nearby.
    GTUtilsDialog::waitForDialog(os, new PopupCheckerByText(os, QStringList() << "Edit"
                                                                              << "Insert character/gap",
                                                            PopupChecker::CheckOptions(PopupChecker::IsEnabled)));
    GTUtilsMcaEditorSequenceArea::callContextMenu(os);
    GTUtilsTaskTreeView::waitTaskFinished(os);
    GTUtilsMcaEditorSequenceArea::clickToPosition(os, QPoint(2118, 1));

    //4. Select the item.
    GTUtilsDialog::waitForDialog(os, new PopupChooserByText(os, QStringList() << "Edit"
                                                                              << "Insert character/gap"));
    GTUtilsMcaEditorSequenceArea::callContextMenu(os);
    GTUtilsTaskTreeView::waitTaskFinished(os);
    GTGlobals::sleep();

    //Expected state: the character is selected in the insertion mode.
    modState = GTUtilsMcaEditorSequenceArea::getCharacterModificationMode(os);
    CHECK_SET_ERR(modState == 2, "Incorrect modification state");

    //5. Push wrong symbol "$"
    GTKeyboardDriver::keyClick('$');

    //Expected state: Frame is vanished and error notification appears:
    GTUtilsNotifications::waitForNotification(os, true, "It is not possible to insert the character into the alignment. Please use a character from DNA extended alphabet (upper-case or lower-case) or the gap character");
    GTUtilsTaskTreeView::waitTaskFinished(os);
    GTUtilsProject::closeProject(os);
}

GUI_TEST_CLASS_DEFINITION(test_0025_3) {
    //1. Open "_common_data/sanger/alignment.ugenedb".
    const QString filePath = sandBoxDir + suite + "_" + name + ".ugenedb";
    GTFile::copy(os, testDir + "_common_data/sanger/alignment.ugenedb", filePath);
    GTFileDialog::openFile(os, filePath);
    GTUtilsMcaEditor::checkMcaEditorWindowIsActive(os);

    //2. Select one character in the ane read (e.g. this is character 'A')
    GTUtilsMcaEditorSequenceArea::clickToPosition(os, QPoint(2118, 1));
    GTGlobals::sleep(100);

    //Expected state: his is character 'A'
    char selectedChar = GTUtilsMcaEditorSequenceArea::getSelectedReadChar(os);
    CHECK_SET_ERR(selectedChar == 'A', "Incorrect selected character");

    //Expected state: the character is selected in the normal mode(i.e.borders of the character are drawn using a dashed line).
    short modState = GTUtilsMcaEditorSequenceArea::getCharacterModificationMode(os);
    CHECK_SET_ERR(modState == 0, "Incorrect modification state");
    GTGlobals::sleep();

    //3. Open the main menu in the sequence area.
    //Expected state: the menu contains an item "Actions > Edit > Insert character/gap". The item is enabled. A hotkey Shift+I is shown nearby.
    GTMenu::checkMainMenuItemsState(os, QStringList() << "Actions"
                                                      << "Edit",
                                    QStringList() << "Insert character/gap",
                                    PopupChecker::CheckOption(PopupChecker::IsEnabled));
    GTUtilsMcaEditorSequenceArea::clickToPosition(os, QPoint(2118, 1));

    //4. Select the item.
    GTMenu::clickMainMenuItem(os, QStringList() << "Actions"
                                                << "Edit"
                                                << "Insert character/gap");

    //Expected state : the character is selected in the insertion mode.
    modState = GTUtilsMcaEditorSequenceArea::getCharacterModificationMode(os);
    CHECK_SET_ERR(modState == 2, "Incorrect modification state");

    //5. Push wrong symbol "@"
    GTKeyboardDriver::keyClick('@');

    //Expected state: Frame is vanished and error notification appears:
    GTUtilsNotifications::waitForNotification(os, true, "It is not possible to insert the character into the alignment. Please use a character from DNA extended alphabet (upper-case or lower-case) or the gap character");
    GTUtilsTaskTreeView::waitTaskFinished(os);
    GTUtilsProject::closeProject(os);
}

GUI_TEST_CLASS_DEFINITION(test_0026_1) {
    //1. Open "_common_data/sanger/alignment.ugenedb".
    const QString filePath = sandBoxDir + suite + "_" + name + ".ugenedb";
    GTFile::copy(os, testDir + "_common_data/sanger/alignment.ugenedb", filePath);
    GTFileDialog::openFile(os, filePath);
    GTUtilsMcaEditor::checkMcaEditorWindowIsActive(os);

    //2. Select one character in the ane read (e.g. this is character 'A')
    GTUtilsMcaEditorSequenceArea::clickToPosition(os, QPoint(2118, 1));
    GTGlobals::sleep(1000);

    //Expected state: his is character 'A'
    char selectedChar = GTUtilsMcaEditorSequenceArea::getSelectedReadChar(os);
    CHECK_SET_ERR(selectedChar == 'A', "1 Incorrect selected character");

    //Expected state: the character is selected in the normal mode(i.e.borders of the character are drawn using a dashed line).
    short modState = GTUtilsMcaEditorSequenceArea::getCharacterModificationMode(os);
    CHECK_SET_ERR(modState == 0, "Incorrect modification state");
    qint64 rowLength = GTUtilsMcaEditorSequenceArea::getRowLength(os, 1);
    qint64 refLength = GTUtilsMcaEditorSequenceArea::getReferenceLength(os);
    GTGlobals::sleep(100);

    //3. Press Del keys on the keyboard.
    GTKeyboardDriver::keyClick(Qt::Key_Delete);
    GTGlobals::sleep(100);

    //Expected state: the character is replaced by close character, the sequence is shifted one character to the left
    selectedChar = GTUtilsMcaEditorSequenceArea::getSelectedReadChar(os);
    CHECK_SET_ERR(selectedChar == 'G', "2 Incorrect selected character");
    qint64 newRowLength = GTUtilsMcaEditorSequenceArea::getRowLength(os, 1);
    CHECK_SET_ERR(rowLength == newRowLength + 1, "Incorrect row length");

    //Expected state: Consensus sequence is recomputed according to the settings in the Option Panel
    QRect sel = GTUtilsMcaEditorSequenceArea::getSelectedRect(os);
    int x = sel.x();
    QString consSel = GTUtilsMcaEditorSequenceArea::getConsensusStringByRegion(os, U2Region(x, 1));
    CHECK_SET_ERR(consSel.size() == 1, "Incorrect consensus selection");
    CHECK_SET_ERR(consSel[0] == 'G', QString("Incorrect consensus character, expected: G, current: %1").arg(consSel));

    //Expected state: Reference sequence is not changed
    qint64 newRefLength = GTUtilsMcaEditorSequenceArea::getReferenceLength(os);
    CHECK_SET_ERR(refLength == newRefLength, "Error: reference length was changed");

    //4. Push Undo (Ctrl+Z)
    GTUtilsMcaEditor::undo(os);
    GTGlobals::sleep(100);

    //Expected result: 'A' character appeared
    selectedChar = GTUtilsMcaEditorSequenceArea::getSelectedReadChar(os);
    CHECK_SET_ERR(selectedChar == 'A', "3 Incorrect selected character");

    //Expected result: consensus  sequence is restored
    sel = GTUtilsMcaEditorSequenceArea::getSelectedRect(os);
    x = sel.x();
    consSel = GTUtilsMcaEditorSequenceArea::getConsensusStringByRegion(os, U2Region(x, 1));
    CHECK_SET_ERR(consSel.size() == 1, "Incorrect consensus selection");
    CHECK_SET_ERR(consSel[0] == 'A', QString("Incorrect consensus character, expected: A, current: %1").arg(consSel));

    //Expected state: the sequence is shifted one character to the right
    newRowLength = GTUtilsMcaEditorSequenceArea::getRowLength(os, 1);
    CHECK_SET_ERR(rowLength == newRowLength, "Incorrect row length");

    //5. Push Redo (Ctrl+Y)
    GTUtilsMcaEditor::redo(os);

    //Expected state: the character is replaced by close character
    selectedChar = GTUtilsMcaEditorSequenceArea::getSelectedReadChar(os);
    CHECK_SET_ERR(selectedChar == 'G', "4 Incorrect selected character");

    //Expected state: the sequence is shifted one character to the left
    newRefLength = GTUtilsMcaEditorSequenceArea::getReferenceLength(os);
    CHECK_SET_ERR(refLength == newRefLength, "Error: reference length was changed");

    //Expected result: consensus  sequence is restored
    sel = GTUtilsMcaEditorSequenceArea::getSelectedRect(os);
    x = sel.x();
    consSel = GTUtilsMcaEditorSequenceArea::getConsensusStringByRegion(os, U2Region(x, 1));
    CHECK_SET_ERR(consSel.size() == 1, "Incorrect consensus selection");
    CHECK_SET_ERR(consSel[0] == 'G', QString("Incorrect consensus character, expected: G, current: %1").arg(consSel));
}

GUI_TEST_CLASS_DEFINITION(test_0026_2) {
    //1. Open "_common_data/sanger/alignment.ugenedb".
    const QString filePath = sandBoxDir + suite + "_" + name + ".ugenedb";
    GTFile::copy(os, testDir + "_common_data/sanger/alignment.ugenedb", filePath);
    GTFileDialog::openFile(os, filePath);
    GTUtilsMcaEditor::checkMcaEditorWindowIsActive(os);

    //2. Select one character in the ane read (e.g. this is character 'A')
    GTUtilsMcaEditorSequenceArea::clickToPosition(os, QPoint(2118, 1));
    GTGlobals::sleep(500);

    //Expected state: his is character 'A'
    char selectedChar = GTUtilsMcaEditorSequenceArea::getSelectedReadChar(os);
    CHECK_SET_ERR(selectedChar == 'A', "1 Incorrect selected character");

    //Expected state: the character is selected in the normal mode(i.e.borders of the character are drawn using a dashed line).
    short modState = GTUtilsMcaEditorSequenceArea::getCharacterModificationMode(os);
    CHECK_SET_ERR(modState == 0, "Incorrect modification state");
    qint64 rowLength = GTUtilsMcaEditorSequenceArea::getRowLength(os, 1);
    qint64 refLength = GTUtilsMcaEditorSequenceArea::getReferenceLength(os);
    GTGlobals::sleep(100);

    //3. Press "Remove selection" from context menu
    GTUtilsDialog::waitForDialog(os, new PopupChooserByText(os, QStringList() << "Edit"
                                                                              << "Remove character/gap"));
    GTUtilsMcaEditorSequenceArea::callContextMenu(os);
    GTUtilsTaskTreeView::waitTaskFinished(os);
    GTGlobals::sleep(100);

    //Expected state: the character is replaced by close character, the sequence is shifted one character to the left
    selectedChar = GTUtilsMcaEditorSequenceArea::getSelectedReadChar(os);
    CHECK_SET_ERR(selectedChar == 'G', "2 Incorrect selected character");
    qint64 newRowLength = GTUtilsMcaEditorSequenceArea::getRowLength(os, 1);
    CHECK_SET_ERR(rowLength == newRowLength + 1, "Incorrect row length");

    //Expected state: Consensus sequence is recomputed according to the settings in the Option Panel
    QRect sel = GTUtilsMcaEditorSequenceArea::getSelectedRect(os);
    int x = sel.x();
    QString consSel = GTUtilsMcaEditorSequenceArea::getConsensusStringByRegion(os, U2Region(x, 1));
    CHECK_SET_ERR(consSel.size() == 1, "Incorrect consensus selection");
    CHECK_SET_ERR(consSel[0] == 'G', QString("Incorrect consensus character, expected: G, current: %1").arg(consSel));

    //Expected state: Reference sequence is not changed
    qint64 newRefLength = GTUtilsMcaEditorSequenceArea::getReferenceLength(os);
    CHECK_SET_ERR(refLength == newRefLength, "Error: reference length was changed");

    //4. Push Undo (Ctrl+Z)
    GTUtilsMcaEditor::undo(os);
    GTGlobals::sleep(100);

    //Expected result: 'A' character appeared
    selectedChar = GTUtilsMcaEditorSequenceArea::getSelectedReadChar(os);
    CHECK_SET_ERR(selectedChar == 'A', "3 Incorrect selected character");

    //Expected result: consensus  sequence is restored
    sel = GTUtilsMcaEditorSequenceArea::getSelectedRect(os);
    x = sel.x();
    consSel = GTUtilsMcaEditorSequenceArea::getConsensusStringByRegion(os, U2Region(x, 1));
    CHECK_SET_ERR(consSel.size() == 1, "Incorrect consensus selection");
    CHECK_SET_ERR(consSel[0] == 'A', QString("Incorrect consensus character, expected: A, current: %1").arg(consSel));

    //Expected state: the sequence is shifted one character to the right
    newRowLength = GTUtilsMcaEditorSequenceArea::getRowLength(os, 1);
    CHECK_SET_ERR(rowLength == newRowLength, "Incorrect row length");

    //5. Push Redo (Ctrl+Y)
    GTUtilsMcaEditor::redo(os);

    //Expected state: the character is replaced by close character
    selectedChar = GTUtilsMcaEditorSequenceArea::getSelectedReadChar(os);
    CHECK_SET_ERR(selectedChar == 'G', "4 Incorrect selected character");

    //Expected state: the sequence is shifted one character to the left
    newRefLength = GTUtilsMcaEditorSequenceArea::getReferenceLength(os);
    CHECK_SET_ERR(refLength == newRefLength, "Error: reference length was changed");

    //Expected result: consensus  sequence is restored
    sel = GTUtilsMcaEditorSequenceArea::getSelectedRect(os);
    x = sel.x();
    consSel = GTUtilsMcaEditorSequenceArea::getConsensusStringByRegion(os, U2Region(x, 1));
    CHECK_SET_ERR(consSel.size() == 1, "Incorrect consensus selection");
    CHECK_SET_ERR(consSel[0] == 'G', QString("Incorrect consensus character, expected: G, current: %1").arg(consSel));
}

GUI_TEST_CLASS_DEFINITION(test_0026_3) {
    //1. Open "_common_data/sanger/alignment.ugenedb".
    const QString filePath = sandBoxDir + suite + "_" + name + ".ugenedb";
    GTFile::copy(os, testDir + "_common_data/sanger/alignment.ugenedb", filePath);
    GTFileDialog::openFile(os, filePath);
    GTUtilsMcaEditor::checkMcaEditorWindowIsActive(os);

    //2. Select one character in the ane read (e.g. this is character 'A')
    GTUtilsMcaEditorSequenceArea::clickToPosition(os, QPoint(2118, 1));
    GTGlobals::sleep(1000);

    //Expected state: his is character 'A'
    char selectedChar = GTUtilsMcaEditorSequenceArea::getSelectedReadChar(os);
    CHECK_SET_ERR(selectedChar == 'A', "1 Incorrect selected character");

    //Expected state: the character is selected in the normal mode(i.e.borders of the character are drawn using a dashed line).
    short modState = GTUtilsMcaEditorSequenceArea::getCharacterModificationMode(os);
    CHECK_SET_ERR(modState == 0, "Incorrect modification state");
    qint64 rowLength = GTUtilsMcaEditorSequenceArea::getRowLength(os, 1);
    qint64 refLength = GTUtilsMcaEditorSequenceArea::getReferenceLength(os);
    GTGlobals::sleep(100);

    //3. Press "Remove character/gap" from main
    GTMenu::clickMainMenuItem(os, QStringList() << "Actions"
                                                << "Edit"
                                                << "Remove character/gap");
    GTGlobals::sleep(100);

    //Expected state: the character is replaced by close character, the sequence is shifted one character to the left
    selectedChar = GTUtilsMcaEditorSequenceArea::getSelectedReadChar(os);
    CHECK_SET_ERR(selectedChar == 'G', "2 Incorrect selected character");
    qint64 newRowLength = GTUtilsMcaEditorSequenceArea::getRowLength(os, 1);
    CHECK_SET_ERR(rowLength == newRowLength + 1, "Incorrect row length");

    //Expected state: Consensus sequence is recomputed according to the settings in the Option Panel
    QRect sel = GTUtilsMcaEditorSequenceArea::getSelectedRect(os);
    int x = sel.x();
    QString consSel = GTUtilsMcaEditorSequenceArea::getConsensusStringByRegion(os, U2Region(x, 1));
    CHECK_SET_ERR(consSel.size() == 1, "Incorrect consensus selection");
    CHECK_SET_ERR(consSel[0] == 'G', QString("Incorrect consensus character, expected: G, current: %1").arg(consSel));

    //Expected state: Reference sequence is not changed
    qint64 newRefLength = GTUtilsMcaEditorSequenceArea::getReferenceLength(os);
    CHECK_SET_ERR(refLength == newRefLength, "Error: reference length was changed");

    //4. Push Undo (Ctrl+Z)
    GTUtilsMcaEditor::undo(os);
    GTGlobals::sleep(100);

    //Expected result: 'A' character appeared
    selectedChar = GTUtilsMcaEditorSequenceArea::getSelectedReadChar(os);
    GTGlobals::sleep(100);
    CHECK_SET_ERR(selectedChar == 'A', "3 Incorrect selected character");

    //Expected result: consensus  sequence is restored
    sel = GTUtilsMcaEditorSequenceArea::getSelectedRect(os);
    x = sel.x();
    consSel = GTUtilsMcaEditorSequenceArea::getConsensusStringByRegion(os, U2Region(x, 1));
    CHECK_SET_ERR(consSel.size() == 1, "Incorrect consensus selection");
    CHECK_SET_ERR(consSel[0] == 'A', QString("Incorrect consensus character, expected: A, current: %1").arg(consSel));

    //Expected state: the sequence is shifted one character to the right
    newRowLength = GTUtilsMcaEditorSequenceArea::getRowLength(os, 1);
    CHECK_SET_ERR(rowLength == newRowLength, "Incorrect row length");

    //5. Push Redo (Ctrl+Y)
    GTUtilsMcaEditor::redo(os);

    //Expected state: the character is replaced by close character
    selectedChar = GTUtilsMcaEditorSequenceArea::getSelectedReadChar(os);
    CHECK_SET_ERR(selectedChar == 'G', "4 Incorrect selected character");

    //Expected state: the sequence is shifted one character to the left
    newRefLength = GTUtilsMcaEditorSequenceArea::getReferenceLength(os);
    CHECK_SET_ERR(refLength == newRefLength, "Error: reference length was changed");

    //Expected result: consensus  sequence is restored
    sel = GTUtilsMcaEditorSequenceArea::getSelectedRect(os);
    x = sel.x();
    consSel = GTUtilsMcaEditorSequenceArea::getConsensusStringByRegion(os, U2Region(x, 1));
    CHECK_SET_ERR(consSel.size() == 1, "Incorrect consensus selection");
    CHECK_SET_ERR(consSel[0] == 'G', QString("Incorrect consensus character, expected: G, current: %1").arg(consSel));
}

GUI_TEST_CLASS_DEFINITION(test_0027_1) {
    //1. Open "_common_data/sanger/alignment.ugenedb".
    const QString filePath = sandBoxDir + suite + "_" + name + ".ugenedb";
    GTFile::copy(os, testDir + "_common_data/sanger/alignment.ugenedb", filePath);
    GTFileDialog::openFile(os, filePath);
    GTUtilsMcaEditor::checkMcaEditorWindowIsActive(os);

    //2. Find the column, composed by gaps exept one symbol in the row
    GTUtilsMcaEditorSequenceArea::clickToPosition(os, QPoint(2071, 1));
    GTGlobals::sleep();

    //3. Replace this symbol by gap
    GTKeyboardDriver::keyClick('R', Qt::ShiftModifier);
    GTGlobals::sleep(1000);
    GTKeyboardDriver::keyClick(U2Mca::GAP_CHAR);
    GTGlobals::sleep(1000);

    //7. Press Shift + Delete
    GTKeyboardDriver::keyPress(Qt::Key_Shift);
    GTKeyboardDriver::keyClick(Qt::Key_Delete);
    GTKeyboardDriver::keyRelease(Qt::Key_Shift);
    GTGlobals::sleep(1000);

    //Expected state: Gap column is vanished
    QRect sel = GTUtilsMcaEditorSequenceArea::getSelectedRect(os);
    CHECK_SET_ERR(sel.width() == 1 && sel.height() == 1, "Incorrect selection after gaps column removing");
    QString refSel = GTUtilsMcaEditorSequenceArea::getReferenceReg(os, sel.x(), 1);
    CHECK_SET_ERR(refSel[0] == 'G', QString("Invalid reference selected character, expected: G, current: %1").arg(refSel[0]));
    char rowChar = GTUtilsMcaEditorSequenceArea::getSelectedReadChar(os);
    CHECK_SET_ERR(rowChar == 'G', QString("Invalid row selected character, expected: G, current: %1").arg(rowChar));
    QString consSel = GTUtilsMcaEditorSequenceArea::getConsensusStringByRegion(os, U2Region(sel.x(), 1));
    CHECK_SET_ERR(consSel[0] == 'G', QString("Invalid consensus selected character, expected: G, current: %1").arg(consSel[0]));

    //4. Push Undo (Ctrl+Z)
    GTUtilsMcaEditor::undo(os);
    GTGlobals::sleep();

    //Expected result : gap column was restored
    CHECK_SET_ERR(sel.width() == 1 && sel.height() == 1, "Incorrect selection after gaps column removing");
    refSel = GTUtilsMcaEditorSequenceArea::getReferenceReg(os, sel.x(), 1);
    CHECK_SET_ERR(refSel[0] == U2Mca::GAP_CHAR, QString("Invalid reference selected character, expected: GAP, current: %1").arg(refSel[0]));
    rowChar = GTUtilsMcaEditorSequenceArea::getSelectedReadChar(os);
    CHECK_SET_ERR(rowChar == U2Mca::GAP_CHAR, QString("Invalid row selected character, expected: GAP, current: %1").arg(rowChar));
    consSel = GTUtilsMcaEditorSequenceArea::getConsensusStringByRegion(os, U2Region(sel.x(), 1));
    CHECK_SET_ERR(consSel[0] == U2Mca::GAP_CHAR, QString("Invalid consensus selected character, expected: GAP, current: %1").arg(consSel[0]))

    //5. Push Redo(Ctrl + Y)
    GTUtilsMcaEditor::redo(os);

    //Expected result : Gap column is vanished
    CHECK_SET_ERR(sel.width() == 1 && sel.height() == 1, "Incorrect selection after gaps column removing");
    refSel = GTUtilsMcaEditorSequenceArea::getReferenceReg(os, sel.x(), 1);
    CHECK_SET_ERR(refSel[0] == 'G', QString("Invalid reference selected character, expected: G, current: %1").arg(refSel[0]));
    rowChar = GTUtilsMcaEditorSequenceArea::getSelectedReadChar(os);
    CHECK_SET_ERR(rowChar == 'G', QString("Invalid row selected character, expected: G, current: %1").arg(rowChar));
    consSel = GTUtilsMcaEditorSequenceArea::getConsensusStringByRegion(os, U2Region(sel.x(), 1));
    CHECK_SET_ERR(consSel[0] == 'G', QString("Invalid consensus selected character, expected: G, current: %1").arg(consSel[0]));
}

GUI_TEST_CLASS_DEFINITION(test_0027_2) {
    //1. Open "_common_data/sanger/alignment.ugenedb".
    const QString filePath = sandBoxDir + suite + "_" + name + ".ugenedb";
    GTFile::copy(os, testDir + "_common_data/sanger/alignment.ugenedb", filePath);
    GTFileDialog::openFile(os, filePath);
    GTUtilsMcaEditor::checkMcaEditorWindowIsActive(os);

    //2. Find the column, composed by gaps exept one symbol in the row
    GTUtilsMcaEditorSequenceArea::clickToPosition(os, QPoint(2071, 1));
    GTGlobals::sleep();

    //3. Replace this symbol by gap
    GTKeyboardDriver::keyClick('R', Qt::ShiftModifier);
    GTGlobals::sleep(1000);
    GTKeyboardDriver::keyClick(U2Mca::GAP_CHAR);
    GTGlobals::sleep(1000);

    //4. Press "Remove all columns of gaps" from context menu
    GTUtilsDialog::waitForDialog(os, new PopupChooserByText(os, QStringList() << "Edit"
                                                                              << "Remove all columns of gaps"));
    GTUtilsMcaEditorSequenceArea::callContextMenu(os);
    GTUtilsTaskTreeView::waitTaskFinished(os);
    GTGlobals::sleep();

    //Expected state: Gap column is vanished
    QRect sel = GTUtilsMcaEditorSequenceArea::getSelectedRect(os);
    CHECK_SET_ERR(sel.width() == 1 && sel.height() == 1, "Incorrect selection after gaps column removing 1");
    QString refSel = GTUtilsMcaEditorSequenceArea::getReferenceReg(os, sel.x(), 1);
    CHECK_SET_ERR(refSel[0] == 'G', QString("Invalid reference selected character, expected: G, current: %1").arg(refSel[0]));
    char rowChar = GTUtilsMcaEditorSequenceArea::getSelectedReadChar(os);
    CHECK_SET_ERR(rowChar == 'G', QString("Invalid row selected character, expected: G, current: %1").arg(rowChar));
    QString consSel = GTUtilsMcaEditorSequenceArea::getConsensusStringByRegion(os, U2Region(sel.x(), 1));
    CHECK_SET_ERR(consSel[0] == 'G', QString("Invalid consensus selected character, expected: G, current: %1").arg(consSel[0]));

    //5. Push Undo (Ctrl+Z)
    GTUtilsMcaEditor::undo(os);
    GTGlobals::sleep();

    //Expected result : gap column was restored
    CHECK_SET_ERR(sel.width() == 1 && sel.height() == 1, "Incorrect selection after gaps column removing 2");
    refSel = GTUtilsMcaEditorSequenceArea::getReferenceReg(os, sel.x(), 1);
    CHECK_SET_ERR(refSel[0] == U2Mca::GAP_CHAR, QString("Invalid reference selected character, expected: GAP, current: %1").arg(refSel[0]));
    rowChar = GTUtilsMcaEditorSequenceArea::getSelectedReadChar(os);
    CHECK_SET_ERR(rowChar == U2Mca::GAP_CHAR, QString("Invalid row selected character, expected: GAP, current: %1").arg(rowChar));
    consSel = GTUtilsMcaEditorSequenceArea::getConsensusStringByRegion(os, U2Region(sel.x(), 1));
    CHECK_SET_ERR(consSel[0] == U2Mca::GAP_CHAR, QString("Invalid consensus selected character, expected: GAP, current: %1").arg(consSel[0]))

    //6. Push Redo(Ctrl + Y)
    GTUtilsMcaEditor::redo(os);

    //Expected result : Gap column is vanished
    CHECK_SET_ERR(sel.width() == 1 && sel.height() == 1, "Incorrect selection after gaps column removing 3");
    refSel = GTUtilsMcaEditorSequenceArea::getReferenceReg(os, sel.x(), 1);
    CHECK_SET_ERR(refSel[0] == 'G', QString("Invalid reference selected character, expected: G, current: %1").arg(refSel[0]));
    rowChar = GTUtilsMcaEditorSequenceArea::getSelectedReadChar(os);
    CHECK_SET_ERR(rowChar == 'G', QString("Invalid row selected character, expected: G, current: %1").arg(rowChar));
    consSel = GTUtilsMcaEditorSequenceArea::getConsensusStringByRegion(os, U2Region(sel.x(), 1));
    CHECK_SET_ERR(consSel[0] == 'G', QString("Invalid consensus selected character, expected: G, current: %1").arg(consSel[0]));
}

GUI_TEST_CLASS_DEFINITION(test_0027_3) {
    //1. Open "_common_data/sanger/alignment.ugenedb".
    const QString filePath = sandBoxDir + suite + "_" + name + ".ugenedb";
    GTFile::copy(os, testDir + "_common_data/sanger/alignment.ugenedb", filePath);
    GTFileDialog::openFile(os, filePath);
    GTUtilsMcaEditor::checkMcaEditorWindowIsActive(os);

    //2. Find the column, composed by gaps exept one symbol in the row
    GTUtilsMcaEditorSequenceArea::clickToPosition(os, QPoint(2071, 1));
    GTGlobals::sleep();

    //3 Replace this symbol by gap
    GTKeyboardDriver::keyClick('R', Qt::ShiftModifier);
    GTGlobals::sleep(1000);
    GTKeyboardDriver::keyClick(U2Mca::GAP_CHAR);
    GTGlobals::sleep(1000);

    //4. Press "Remove all columns of gaps" from main menu
    GTMenu::clickMainMenuItem(os, QStringList() << "Actions"
                                                << "Edit"
                                                << "Remove all columns of gaps");
    GTGlobals::sleep();

    //Expected state: Gap column is vanished
    QRect sel = GTUtilsMcaEditorSequenceArea::getSelectedRect(os);
    CHECK_SET_ERR(sel.width() == 1 && sel.height() == 1, "Incorrect selection after gaps column removing");
    QString refSel = GTUtilsMcaEditorSequenceArea::getReferenceReg(os, sel.x(), 1);
    CHECK_SET_ERR(refSel[0] == 'G', QString("Invalid reference selected character, expected: G, current: %1").arg(refSel[0]));
    char rowChar = GTUtilsMcaEditorSequenceArea::getSelectedReadChar(os);
    CHECK_SET_ERR(rowChar == 'G', QString("Invalid row selected character, expected: G, current: %1").arg(rowChar));
    QString consSel = GTUtilsMcaEditorSequenceArea::getConsensusStringByRegion(os, U2Region(sel.x(), 1));
    CHECK_SET_ERR(consSel[0] == 'G', QString("Invalid consensus selected character, expected: G, current: %1").arg(consSel[0]));

    //5. Push Undo (Ctrl+Z)
    GTUtilsMcaEditor::undo(os);
    GTGlobals::sleep();

    //Expected result : gap column was restored
    CHECK_SET_ERR(sel.width() == 1 && sel.height() == 1, "Incorrect selection after gaps column removing");
    refSel = GTUtilsMcaEditorSequenceArea::getReferenceReg(os, sel.x(), 1);
    CHECK_SET_ERR(refSel[0] == U2Mca::GAP_CHAR, QString("Invalid reference selected character, expected: GAP, current: %1").arg(refSel[0]));
    rowChar = GTUtilsMcaEditorSequenceArea::getSelectedReadChar(os);
    CHECK_SET_ERR(rowChar == U2Mca::GAP_CHAR, QString("Invalid row selected character, expected: GAP, current: %1").arg(rowChar));
    consSel = GTUtilsMcaEditorSequenceArea::getConsensusStringByRegion(os, U2Region(sel.x(), 1));
    CHECK_SET_ERR(consSel[0] == U2Mca::GAP_CHAR, QString("Invalid consensus selected character, expected: GAP, current: %1").arg(consSel[0]))

    //6. Push Redo(Ctrl + Y)
    GTUtilsMcaEditor::redo(os);

    //Expected result : Gap column is vanished
    CHECK_SET_ERR(sel.width() == 1 && sel.height() == 1, "Incorrect selection after gaps column removing");
    refSel = GTUtilsMcaEditorSequenceArea::getReferenceReg(os, sel.x(), 1);
    CHECK_SET_ERR(refSel[0] == 'G', QString("Invalid reference selected character, expected: G, current: %1").arg(refSel[0]));
    rowChar = GTUtilsMcaEditorSequenceArea::getSelectedReadChar(os);
    CHECK_SET_ERR(rowChar == 'G', QString("Invalid row selected character, expected: G, current: %1").arg(rowChar));
    consSel = GTUtilsMcaEditorSequenceArea::getConsensusStringByRegion(os, U2Region(sel.x(), 1));
    CHECK_SET_ERR(consSel[0] == 'G', QString("Invalid consensus selected character, expected: G, current: %1").arg(consSel[0]));
}

GUI_TEST_CLASS_DEFINITION(test_0028) {
    //1. Open "_common_data/sanger/alignment.ugenedb".
    const QString filePath = sandBoxDir + suite + "_" + name + ".ugenedb";
    GTFile::copy(os, testDir + "_common_data/sanger/alignment.ugenedb", filePath);
    GTFileDialog::openFile(os, filePath);
    GTUtilsMcaEditor::checkMcaEditorWindowIsActive(os);

    // 2. Click "Show chromatograms" button on the toolbar.
    GTUtilsMcaEditor::toggleShowChromatogramsMode(os);

    //2. Select one symbol in the read
    QPoint point(2218, 1);
    GTUtilsMcaEditorSequenceArea::clickToPosition(os, point);
    GTGlobals::sleep(100);

    //3. Push Space key
    GTKeyboardDriver::keyClick(Qt::Key_Space);
    GTGlobals::sleep(100);

    //Expected state : Gap is inserted before symbol
    char ch = GTUtilsMcaEditorSequenceArea::getReadCharByPos(os, point);
    CHECK_SET_ERR(ch == U2Mca::GAP_CHAR, QString("Incorrect character, expected GAP, current %1").arg(ch));

    //4. Push Васkspace key
    GTKeyboardDriver::keyClick(Qt::Key_Backspace);
    GTGlobals::sleep(100);

    //Expected state : Gap is removed
    ch = GTUtilsMcaEditorSequenceArea::getReadCharByPos(os, point);
    CHECK_SET_ERR(ch == 'T', QString("Incorrect character, expected T, current %1").arg(ch));
}

GUI_TEST_CLASS_DEFINITION(test_0029) {
    //1. Open "_common_data/sanger/alignment.ugenedb".
    const QString filePath = sandBoxDir + suite + "_" + name + ".ugenedb";
    GTFile::copy(os, testDir + "_common_data/sanger/alignment.ugenedb", filePath);
    GTFileDialog::openFile(os, filePath);
    GTUtilsMcaEditor::checkMcaEditorWindowIsActive(os);

    //2. Select one symbol in the read
    QPoint point(2218, 1);
    GTUtilsMcaEditorSequenceArea::clickToPosition(os, point);
    GTGlobals::sleep(100);

    QPoint startMousePosotion = GTMouseDriver::getMousePosition();

    //3. Move mouse with pressed left button to the right on one position
    GTUtilsMcaEditorSequenceArea::dragAndDrop(os, QPoint(startMousePosotion.x() + 20, startMousePosotion.y()));
    GTGlobals::sleep(100);

    //Expected state: Gap is inserted before symbol
    char ch = GTUtilsMcaEditorSequenceArea::getReadCharByPos(os, point);
    CHECK_SET_ERR(ch == U2Mca::GAP_CHAR, QString("Incorrect character, expected GAP, current %1").arg(ch));

    //4. Move mouse with pressed left button to the left on one position
    GTUtilsMcaEditorSequenceArea::dragAndDrop(os, startMousePosotion);
    GTGlobals::sleep(100);

    //Expected state : Gap is removed
    ch = GTUtilsMcaEditorSequenceArea::getReadCharByPos(os, point);
    CHECK_SET_ERR(ch == 'T', QString("Incorrect character, expected T, current %1").arg(ch));
}

GUI_TEST_CLASS_DEFINITION(test_0030) {
    //1. Open "_common_data/sanger/alignment.ugenedb".
    const QString filePath = sandBoxDir + suite + "_" + name + ".ugenedb";
    GTFile::copy(os, testDir + "_common_data/sanger/alignment.ugenedb", filePath);
    GTFileDialog::openFile(os, filePath);
    GTUtilsMcaEditor::checkMcaEditorWindowIsActive(os);

    int startRowHeinght = GTUtilsMcaEditorSequenceArea::getRowHeight(os, 0);

    //2. Push Zoom In
    GTUtilsMcaEditor::zoomIn(os);
    GTGlobals::sleep(100);

    //Expected state : All Characters increased in size
    int currentRowHeight = GTUtilsMcaEditorSequenceArea::getRowHeight(os, 0);
    CHECK_SET_ERR(startRowHeinght < currentRowHeight, QString("Unexpected row height, must be higher then start height_1 == %1, current %2").arg(QString::number(startRowHeinght)).arg(QString::number(currentRowHeight)));

    //3. Push Zoom out
    GTUtilsMcaEditor::zoomOut(os);
    GTGlobals::sleep(100);

    //Expected state : All Characters reduced in size
    currentRowHeight = GTUtilsMcaEditorSequenceArea::getRowHeight(os, 0);
    CHECK_SET_ERR(startRowHeinght == currentRowHeight, QString("Unexpected row height, must be equal start height_2 == %1, current %2").arg(QString::number(startRowHeinght)).arg(QString::number(currentRowHeight)));

    //4. Push Zoom In 2 times
    GTUtilsMcaEditor::zoomIn(os);
    GTGlobals::sleep(100);
    GTUtilsMcaEditor::zoomIn(os);
    GTGlobals::sleep();

    //Expected state : All Characters increased in size
    currentRowHeight = GTUtilsMcaEditorSequenceArea::getRowHeight(os, 0);
    CHECK_SET_ERR(startRowHeinght < currentRowHeight, QString("Unexpected row height, must be higher then start height_3 == %1, current %2").arg(QString::number(startRowHeinght)).arg(QString::number(currentRowHeight)));

    //5. Push Reset Zoom
    GTUtilsMcaEditor::resetZoom(os);
    GTGlobals::sleep(100);

    //Expected state : All Characters reduced in size
    currentRowHeight = GTUtilsMcaEditorSequenceArea::getRowHeight(os, 0);
    CHECK_SET_ERR(startRowHeinght == currentRowHeight, QString("Unexpected row height, must be equal start height_4 == %1, current %2").arg(QString::number(startRowHeinght)).arg(QString::number(currentRowHeight)));
}

GUI_TEST_CLASS_DEFINITION(test_0033) {
    //1. Open "_common_data/sanger/alignment.ugenedb".
    const QString filePath = sandBoxDir + suite + "_" + name + ".ugenedb";
    GTFile::copy(os, testDir + "_common_data/sanger/alignment.ugenedb", filePath);
    GTFileDialog::openFile(os, filePath);
    GTUtilsMcaEditor::checkMcaEditorWindowIsActive(os);

    //2. Push General button
    GTUtilsOptionPanelMca::openTab(os, GTUtilsOptionPanelMca::General);
    GTGlobals::sleep();

    //Expected state :Sequence number: 16
    int height = GTUtilsOptionPanelMca::getHeight(os);
    CHECK_SET_ERR(height == 16, QString("Incorrect height, expected: 16, current: %1").arg(QString::number(height)));
    GTGlobals::sleep();

    //Expected state: Reference length: 11937
    int length = GTUtilsOptionPanelMca::getLength(os);
    CHECK_SET_ERR(length == 11937, QString("Incorrect length, expected: 11937, current: %1").arg(QString::number(length)))
}

GUI_TEST_CLASS_DEFINITION(test_0034) {
    //1. Open "_common_data/sanger/alignment.ugenedb".
    const QString filePath = sandBoxDir + suite + "_" + name + ".ugenedb";
    GTFile::copy(os, testDir + "_common_data/sanger/alignment.ugenedb", filePath);
    GTFileDialog::openFile(os, filePath);
    GTUtilsMcaEditor::checkMcaEditorWindowIsActive(os);

    //2.Push "Consensus" button
    GTUtilsOptionPanelMca::openTab(os, GTUtilsOptionPanelMca::Consensus);

    //Expected state :"Consenus mode" is expanded
    bool isTabOpen = GTUtilsOptionPanelMca::isTabOpened(os, GTUtilsOptionPanelMca::Consensus);
    CHECK_SET_ERR(isTabOpen, "Consensus tab is not open");

    //Expected state :"Simple extended" by default (combo with 2 values: "Simple extended" and "Strict")
    QStringList types = GTUtilsOptionPanelMca::getConsensusTypes(os);
    bool hasMembers = true;
    foreach (const QString &type, types) {
        if (type != "Simple extended" && type != "Strict") {
            hasMembers = false;
        }
    }
    CHECK_SET_ERR(hasMembers, "There are no some consensus types");

    //Expected state :Threshold = 100 % (can be changed)
    int threshold = GTUtilsOptionPanelMca::getThreshold(os);
    CHECK_SET_ERR(threshold == 100, QString("Unexpected threshold, expected: 100, current^ %1").arg(QString::number(threshold)));

    //3. Set Threshold = 50 %
    GTUtilsOptionPanelMca::setThreshold(os, 50);
    GTGlobals::sleep();

    //4. Push "Reset to default value"
    GTUtilsOptionPanelMca::pushResetButton(os);
    GTGlobals::sleep();

    //Expected state : Threshold = 100 %
    threshold = GTUtilsOptionPanelMca::getThreshold(os);
    CHECK_SET_ERR(threshold == 100, QString("Unexpected threshold, expected: 100, current^ %1").arg(QString::number(threshold)));

    //5. Collapse "Consenus mode"
    GTUtilsOptionPanelMca::closeTab(os, GTUtilsOptionPanelMca::Consensus);

    //Expected state : "Consenus mode" is collapsed
    isTabOpen = GTUtilsOptionPanelMca::isTabOpened(os, GTUtilsOptionPanelMca::Consensus);
    CHECK_SET_ERR(!isTabOpen, "Consensus tab is open");
}

GUI_TEST_CLASS_DEFINITION(test_0038) {
    //1. Open "_common_data/sanger/alignment.ugenedb".
    const QString filePath = sandBoxDir + suite + "_" + name + ".ugenedb";
    GTFile::copy(os, testDir + "_common_data/sanger/alignment.ugenedb", filePath);
    GTFileDialog::openFile(os, filePath);
    GTUtilsMcaEditor::checkMcaEditorWindowIsActive(os);

    //Expected state: Aligned Reads Map is in the bottom screen by default. Show / Hide overview button is in pressed state
    GTMenu::checkMainMenuItemsState(os, QStringList() << "Actions"
                                                      << "Appearance",
                                    QStringList() << "Show overview",
                                    PopupChecker::CheckOption(PopupChecker::IsChecked));
    GTGlobals::sleep(200);
    GTKeyboardDriver::keyClick(Qt::Key_Escape);
    GTGlobals::sleep(200);

    //2. Push Show / Hide overview button on the main menu
    GTMenu::clickMainMenuItem(os, QStringList() << "Actions"
                                                << "Appearance"
                                                << "Show overview");

    //Expected state: There are no map on the screen. Show / Hide overview button is is in released state
    // simple = GTWidget::findWidget(os, "mca_overview_area_sanger");
    GTMenu::checkMainMenuItemsState(os, QStringList() << "Actions"
                                                      << "Appearance",
                                    QStringList() << "Show overview",
                                    PopupChecker::CheckOption(PopupChecker::IsUnchecked));
    GTGlobals::sleep(200);
    GTKeyboardDriver::keyClick(Qt::Key_Escape);
    GTGlobals::sleep(200);

    //3. Close editor and open it again(map state should be saved)

    //Expected state: There is no map on the screen
}

GUI_TEST_CLASS_DEFINITION(test_0039) {
    //1. Open "_common_data/sanger/alignment.ugenedb".
    const QString filePath = sandBoxDir + suite + "_" + name + ".ugenedb";
    GTFile::copy(os, testDir + "_common_data/sanger/alignment.ugenedb", filePath);
    GTFileDialog::openFile(os, filePath);
    GTUtilsMcaEditor::checkMcaEditorWindowIsActive(os);

    //Expected state : Aligned Reads Map is in the bottom screen by default
    GTMenu::checkMainMenuItemsState(os, QStringList() << "Actions"
                                                      << "Appearance",
                                    QStringList() << "Show overview",
                                    PopupChecker::CheckOption(PopupChecker::IsChecked));
    GTGlobals::sleep(200);
    GTKeyboardDriver::keyClick(Qt::Key_Escape);
    GTGlobals::sleep(200);

    //2. Select transparent square  and move it by mouse  down
    QWidget *simple = GTWidget::findWidget(os, "mca_overview_area_sanger");
    GTWidget::click(os, simple);
    QStringList list = GTUtilsMcaEditorSequenceArea::getVisibleNames(os);
    QPoint p = GTMouseDriver::getMousePosition();
    QPoint rightP(p.x(), p.y() + 50);
    GTUtilsMcaEditorSequenceArea::dragAndDrop(os, rightP);
    GTGlobals::sleep();

    //Еxpected state : Alighed reads area moved down
    QStringList listOne = GTUtilsMcaEditorSequenceArea::getVisibleNames(os);
    CHECK_SET_ERR(list != listOne, "Visible area not change");

    //3. Move it by mouse up
    QPoint leftP(p.x(), p.y() - 50);
    GTUtilsMcaEditorSequenceArea::dragAndDrop(os, leftP);

    //Еxpected state : Alighed reads area moved up
    QStringList listTwo = GTUtilsMcaEditorSequenceArea::getVisibleNames(os);
    CHECK_SET_ERR(list != listTwo, "Visible area not change");
}

GUI_TEST_CLASS_DEFINITION(test_0040_1) {
    QString filePath = testDir + "_common_data/sanger/alignment.ugenedb";
    QString fileName = "sanger_alignment.ugenedb";

    GTFile::copy(os, filePath, sandBoxDir + "/" + fileName);
    GTFileDialog::openFile(os, sandBoxDir, fileName);
    GTUtilsMcaEditor::checkMcaEditorWindowIsActive(os);

    // chrom show/hide
    QAbstractButton *showChromsButton = GTAction::button(os, "chromatograms");
    CHECK_SET_ERR(showChromsButton != NULL, "show/hide chromatograms button was not found");
    GTWidget::click(os, showChromsButton);
    bool chromCheckedState = showChromsButton->isChecked();

    // overview show/hide
    QAbstractButton *showOverviewButton = GTAction::button(os, "overview");
    CHECK_SET_ERR(showOverviewButton != NULL, "overview button was not found");
    GTWidget::click(os, showOverviewButton);
    bool overviewCheckedState = showOverviewButton->isChecked();

    // offsets show/hide
    GTUtilsDialog::waitForDialog(os, new PopupChooserByText(os, QStringList() << "Appearance"
                                                                              << "Show offsets"));
    GTUtilsMcaEditorSequenceArea::callContextMenu(os);

    QAction *offsetAction = GTUtilsMcaEditor::getOffsetAction(os);
    bool offsetCheckedState = offsetAction->isChecked();

    // close the view
    GTUtilsDialog::waitForDialog(os, new PopupChooser(os, QStringList() << "action_project__remove_selected_action"));
    GTUtilsProjectTreeView::click(os, "sanger_alignment.ugenedb", Qt::RightButton);
    GTGlobals::sleep();

    // open the view again
    GTFileDialog::openFile(os, sandBoxDir, fileName);
    GTUtilsMcaEditor::getActiveMcaEditorWindow(os);
    GTUtilsTaskTreeView::waitTaskFinished(os);

    // check saved states
    showChromsButton = GTAction::button(os, "chromatograms");
    CHECK_SET_ERR(showChromsButton != NULL, "show/hide chromatograms button was not found");
    CHECK_SET_ERR(chromCheckedState == showChromsButton->isChecked(), "Show/hide chromatograms button state was not saved");

    showOverviewButton = GTAction::button(os, "overview");
    CHECK_SET_ERR(showOverviewButton != NULL, "overview button was not found");
    CHECK_SET_ERR(overviewCheckedState == showOverviewButton->isChecked(), "Show/hide overview button state was not saved");

    offsetAction = GTUtilsMcaEditor::getOffsetAction(os);
    CHECK_SET_ERR(offsetAction != NULL, "overview button was not found");
    CHECK_SET_ERR(offsetCheckedState == offsetAction->isChecked(), "Show/hide offset button state was not saved");
}

GUI_TEST_CLASS_DEFINITION(test_0040_2) {
    QString filePath = testDir + "_common_data/sanger/alignment.ugenedb";
    QString fileName = "sanger_alignment.ugenedb";

    GTFile::copy(os, filePath, sandBoxDir + "/" + fileName);
    GTFileDialog::openFile(os, sandBoxDir, fileName);
    GTUtilsMcaEditor::checkMcaEditorWindowIsActive(os);

    // cons type and threshold
    GTUtilsOptionPanelMca::setConsensusType(os, "Strict");
    GTUtilsOptionPanelMca::setThreshold(os, 57);

    // close the view with ugenedb
    GTUtilsDialog::waitForDialog(os, new PopupChooser(os, QStringList() << "action_project__remove_selected_action"));
    GTUtilsProjectTreeView::click(os, "sanger_alignment.ugenedb", Qt::RightButton);
    GTUtilsDialog::waitAllFinished(os);

    // open COI.aln
    GTFileDialog::openFile(os, dataDir + "samples/CLUSTALW/COI.aln");
    GTUtilsMsaEditor::checkMsaEditorWindowIsActive(os);

    GTUtilsOptionPanelMsa::openTab(os, GTUtilsOptionPanelMsa::General);
    GTUtilsOptionPanelMsa::checkTabIsOpened(os, GTUtilsOptionPanelMsa::General);

    QComboBox *consensusCombo = qobject_cast<QComboBox *>(GTWidget::findWidget(os, "consensusType"));
    CHECK_SET_ERR(consensusCombo != nullptr, "consensusCombo is NULL");
    GTComboBox::selectItemByText(os, consensusCombo, "Levitsky");

    QSpinBox *thresholdSpinBox = qobject_cast<QSpinBox *>(GTWidget::findWidget(os, "thresholdSpinBox"));
    CHECK_SET_ERR(thresholdSpinBox != nullptr, "consensusCombo is NULL");
    GTSpinBox::setValue(os, thresholdSpinBox, 68, GTGlobals::UseKeyBoard);

    // close the view with COI
    GTUtilsDialog::waitForDialog(os, new PopupChooser(os, QStringList() << "action_project__remove_selected_action"));
    GTUtilsProjectTreeView::click(os, "COI.aln", Qt::RightButton);
    GTUtilsDialog::waitAllFinished(os);

    // open ugenedb and check consensus settings
    GTFileDialog::openFile(os, sandBoxDir, fileName);
    GTUtilsMcaEditor::checkMcaEditorWindowIsActive(os);

    CHECK_SET_ERR(GTUtilsOptionPanelMca::getConsensusType(os) == "Strict", "Consensus algorithm type for MCA was not saved");
    CHECK_SET_ERR(GTUtilsOptionPanelMca::getThreshold(os) == 57, "Consensus threshold for MCA was not saved");

    GTUtilsDialog::waitForDialog(os, new PopupChooser(os, QStringList() << "action_project__remove_selected_action"));
    GTUtilsProjectTreeView::click(os, "sanger_alignment.ugenedb", Qt::RightButton);
    GTUtilsDialog::waitAllFinished(os);

    // open COI.aln and check consensus settings
    GTFileDialog::openFile(os, dataDir + "samples/CLUSTALW/COI.aln");
    GTUtilsMsaEditor::checkMsaEditorWindowIsActive(os);

    GTUtilsOptionPanelMsa::openTab(os, GTUtilsOptionPanelMsa::General);
    GTUtilsOptionPanelMsa::checkTabIsOpened(os, GTUtilsOptionPanelMsa::General);

    consensusCombo = qobject_cast<QComboBox *>(GTWidget::findWidget(os, "consensusType"));
    GTComboBox::checkCurrentValue(os, consensusCombo, "Levitsky");
    CHECK_SET_ERR(GTUtilsOptionPanelMsa::getThreshold(os) == 68, "Consensus threshold for MSA was not saved");
}

GUI_TEST_CLASS_DEFINITION(test_0040_3) {
    QString filePath = testDir + "_common_data/sanger/alignment.ugenedb";
    QString fileName = "sanger_alignment.ugenedb";

    GTFile::copy(os, filePath, sandBoxDir + "/" + fileName);
    GTFileDialog::openFile(os, sandBoxDir, fileName);
    GTUtilsMcaEditor::checkMcaEditorWindowIsActive(os);

    GTUtilsDialog::waitForDialog(os, new FontDialogFiller(os));

    GTUtilsDialog::waitForDialog(os, new PopupChooserByText(os, QStringList() << "Appearance"
                                                                              << "Change characters font..."));
    GTUtilsMcaEditorSequenceArea::callContextMenu(os);
    GTUtilsDialog::waitAllFinished(os);

    ScaleBar *scaleBar = GTWidget::findExactWidget<ScaleBar *>(os, "peak_height_slider");

    QAbstractButton *plusButton = scaleBar->getPlusButton();
    GTWidget::click(os, plusButton);
    GTWidget::click(os, plusButton);
    GTWidget::click(os, plusButton);
    GTWidget::click(os, plusButton);
    GTWidget::click(os, plusButton);

    int peakHight = scaleBar->value();

    // close ugenedb
    GTUtilsDialog::waitForDialog(os, new PopupChooser(os, QStringList() << "action_project__remove_selected_action"));
    GTUtilsProjectTreeView::click(os, "sanger_alignment.ugenedb", Qt::RightButton);
    GTUtilsDialog::waitAllFinished(os);

    GTFileDialog::openFile(os, sandBoxDir, fileName);
    GTUtilsTaskTreeView::waitTaskFinished(os);
    scaleBar = GTWidget::findExactWidget<ScaleBar *>(os, "peak_height_slider");
    CHECK_SET_ERR(scaleBar->value() == peakHight, "Peak height was not saved");
}

GUI_TEST_CLASS_DEFINITION(test_0041) {
    const QString NONE_MARK = "-";
    const QString GAP_MARK = "gap";

    //    Check values on the status bar with different selections in the MCA

    //    1. Open "_common_data/sanger/alignment.ugenedb".
    const QString filePath = sandBoxDir + suite + "_" + name + ".ugenedb";
    GTFile::copy(os, testDir + "_common_data/sanger/alignment.ugenedb", filePath);
    GTFileDialog::openFile(os, filePath);
    GTUtilsMcaEditor::checkMcaEditorWindowIsActive(os);

    //    Expected state: Line: - / 16; RefPos: - / 11878; ReadPos: - / -.
    QString rowNumberString = GTUtilsMcaEditorStatusWidget::getRowNumberString(os);
    QString rowCountString = GTUtilsMcaEditorStatusWidget::getRowsCountString(os);
    QString referencePositionString = GTUtilsMcaEditorStatusWidget::getReferenceUngappedPositionString(os);
    QString referenceLengthString = GTUtilsMcaEditorStatusWidget::getReferenceUngappedLengthString(os);
    QString readPositionString = GTUtilsMcaEditorStatusWidget::getReadUngappedPositionString(os);
    QString readLengthString = GTUtilsMcaEditorStatusWidget::getReadUngappedLengthString(os);
    CHECK_SET_ERR(NONE_MARK == rowNumberString, QString("1. Unexpected row number label: expected '%1', got '%2'").arg(NONE_MARK).arg(rowNumberString));
    CHECK_SET_ERR("16" == rowCountString, QString("1. Unexpected rows count label: expected '%1', got '%2'").arg("16").arg(rowCountString));
    CHECK_SET_ERR(NONE_MARK == referencePositionString, QString("1. Unexpected reference position label: expected '%1', got '%2'").arg(NONE_MARK).arg(referencePositionString));
    CHECK_SET_ERR("11878" == referenceLengthString, QString("1. Unexpected reference length label: expected '%1', got '%2'").arg("11878").arg(referenceLengthString));
    CHECK_SET_ERR(NONE_MARK == readPositionString, QString("1. Unexpected read position label: expected '%1', got '%2'").arg(NONE_MARK).arg(readPositionString));
    CHECK_SET_ERR(NONE_MARK == readLengthString, QString("1. Unexpected read length label: expected '%1', got '%2'").arg(NONE_MARK).arg(readLengthString));

    //    2. Select the first row in the name list.
    GTUtilsMcaEditor::clickReadName(os, 0);

    //    Expected state: Line: 1 / 16; RefPos: - / 11878; ReadPos: - / 956.
    rowNumberString = GTUtilsMcaEditorStatusWidget::getRowNumberString(os);
    rowCountString = GTUtilsMcaEditorStatusWidget::getRowsCountString(os);
    referencePositionString = GTUtilsMcaEditorStatusWidget::getReferenceUngappedPositionString(os);
    referenceLengthString = GTUtilsMcaEditorStatusWidget::getReferenceUngappedLengthString(os);
    readPositionString = GTUtilsMcaEditorStatusWidget::getReadUngappedPositionString(os);
    readLengthString = GTUtilsMcaEditorStatusWidget::getReadUngappedLengthString(os);
    CHECK_SET_ERR("1" == rowNumberString, QString("2. Unexpected row number label: expected '%1', got '%2'").arg("1").arg(rowNumberString));
    CHECK_SET_ERR("16" == rowCountString, QString("2. Unexpected rows count label: expected '%1', got '%2'").arg("16").arg(rowCountString));
    CHECK_SET_ERR(NONE_MARK == referencePositionString, QString("2. Unexpected reference position label: expected '%1', got '%2'").arg(NONE_MARK).arg(referencePositionString));
    CHECK_SET_ERR("11878" == referenceLengthString, QString("2. Unexpected reference length label: expected '%1', got '%2'").arg("11878").arg(referenceLengthString));
    CHECK_SET_ERR(NONE_MARK == readPositionString, QString("2. Unexpected read position label: expected '%1', got '%2'").arg(NONE_MARK).arg(readPositionString));
    CHECK_SET_ERR("956" == readLengthString, QString("2. Unexpected read length label: expected '%1', got '%2'").arg("956").arg(readLengthString));

    //    3. Select the second row in the name list.
    GTUtilsMcaEditor::clickReadName(os, 1);

    //    Expected state: Line: 2 / 16; RefPos: - / 11878; ReadPos: - / 1173.
    rowNumberString = GTUtilsMcaEditorStatusWidget::getRowNumberString(os);
    rowCountString = GTUtilsMcaEditorStatusWidget::getRowsCountString(os);
    referencePositionString = GTUtilsMcaEditorStatusWidget::getReferenceUngappedPositionString(os);
    referenceLengthString = GTUtilsMcaEditorStatusWidget::getReferenceUngappedLengthString(os);
    readPositionString = GTUtilsMcaEditorStatusWidget::getReadUngappedPositionString(os);
    readLengthString = GTUtilsMcaEditorStatusWidget::getReadUngappedLengthString(os);
    CHECK_SET_ERR("2" == rowNumberString, QString("3. Unexpected row number label: expected '%1', got '%2'").arg("2").arg(rowNumberString));
    CHECK_SET_ERR("16" == rowCountString, QString("3. Unexpected rows count label: expected '%1', got '%2'").arg("16").arg(rowCountString));
    CHECK_SET_ERR(NONE_MARK == referencePositionString, QString("3. Unexpected reference position label: expected '%1', got '%2'").arg(NONE_MARK).arg(referencePositionString));
    CHECK_SET_ERR("11878" == referenceLengthString, QString("3. Unexpected reference length label: expected '%1', got '%2'").arg("11878").arg(referenceLengthString));
    CHECK_SET_ERR(NONE_MARK == readPositionString, QString("3. Unexpected read position label: expected '%1', got '%2'").arg(NONE_MARK).arg(readPositionString));
    CHECK_SET_ERR("1173" == readLengthString, QString("3. Unexpected read length label: expected '%1', got '%2'").arg("1173").arg(readLengthString));

    //    4. Select the last row in the name list.
    GTUtilsMcaEditor::clickReadName(os, 15);

    //    Expected state: Line: 16 / 16; RefPos: - / 11878; ReadPos: - / 1048.
    rowNumberString = GTUtilsMcaEditorStatusWidget::getRowNumberString(os);
    rowCountString = GTUtilsMcaEditorStatusWidget::getRowsCountString(os);
    referencePositionString = GTUtilsMcaEditorStatusWidget::getReferenceUngappedPositionString(os);
    referenceLengthString = GTUtilsMcaEditorStatusWidget::getReferenceUngappedLengthString(os);
    readPositionString = GTUtilsMcaEditorStatusWidget::getReadUngappedPositionString(os);
    readLengthString = GTUtilsMcaEditorStatusWidget::getReadUngappedLengthString(os);
    CHECK_SET_ERR("16" == rowNumberString, QString("4. Unexpected row number label: expected '%1', got '%2'").arg("16").arg(rowNumberString));
    CHECK_SET_ERR("16" == rowCountString, QString("4. Unexpected rows count label: expected '%1', got '%2'").arg("16").arg(rowCountString));
    CHECK_SET_ERR(NONE_MARK == referencePositionString, QString("4. Unexpected reference position label: expected '%1', got '%2'").arg(NONE_MARK).arg(referencePositionString));
    CHECK_SET_ERR("11878" == referenceLengthString, QString("4. Unexpected reference length label: expected '%1', got '%2'").arg("11878").arg(referenceLengthString));
    CHECK_SET_ERR(NONE_MARK == readPositionString, QString("4. Unexpected read position label: expected '%1', got '%2'").arg(NONE_MARK).arg(readPositionString));
    CHECK_SET_ERR("1048" == readLengthString, QString("4. Unexpected read length label: expected '%1', got '%2'").arg("1048").arg(readLengthString));

    //    5. Click "Show chromatograms" button on the toolbar.
    GTUtilsMcaEditor::toggleShowChromatogramsMode(os);

    //    Expected state: all rows have been expanded, the labels are the same as in the previous step.
    rowNumberString = GTUtilsMcaEditorStatusWidget::getRowNumberString(os);
    rowCountString = GTUtilsMcaEditorStatusWidget::getRowsCountString(os);
    referencePositionString = GTUtilsMcaEditorStatusWidget::getReferenceUngappedPositionString(os);
    referenceLengthString = GTUtilsMcaEditorStatusWidget::getReferenceUngappedLengthString(os);
    readPositionString = GTUtilsMcaEditorStatusWidget::getReadUngappedPositionString(os);
    readLengthString = GTUtilsMcaEditorStatusWidget::getReadUngappedLengthString(os);
    CHECK_SET_ERR("16" == rowNumberString, QString("5. Unexpected row number label: expected '%1', got '%2'").arg("16").arg(rowNumberString));
    CHECK_SET_ERR("16" == rowCountString, QString("5. Unexpected rows count label: expected '%1', got '%2'").arg("16").arg(rowCountString));
    CHECK_SET_ERR(NONE_MARK == referencePositionString, QString("5. Unexpected reference position label: expected '%1', got '%2'").arg(NONE_MARK).arg(referencePositionString));
    CHECK_SET_ERR("11878" == referenceLengthString, QString("5. Unexpected reference length label: expected '%1', got '%2'").arg("11878").arg(referenceLengthString));
    CHECK_SET_ERR(NONE_MARK == readPositionString, QString("5. Unexpected read position label: expected '%1', got '%2'").arg(NONE_MARK).arg(readPositionString));
    CHECK_SET_ERR("1048" == readLengthString, QString("5. Unexpected read length label: expected '%1', got '%2'").arg("1048").arg(readLengthString));

    //    6. Select the first row in the name list.
    GTUtilsMcaEditor::clickReadName(os, 0);

    //    Expected state: Line: 1 / 16; RefPos: - / 11878; ReadPos: - / 956.
    rowNumberString = GTUtilsMcaEditorStatusWidget::getRowNumberString(os);
    rowCountString = GTUtilsMcaEditorStatusWidget::getRowsCountString(os);
    referencePositionString = GTUtilsMcaEditorStatusWidget::getReferenceUngappedPositionString(os);
    referenceLengthString = GTUtilsMcaEditorStatusWidget::getReferenceUngappedLengthString(os);
    readPositionString = GTUtilsMcaEditorStatusWidget::getReadUngappedPositionString(os);
    readLengthString = GTUtilsMcaEditorStatusWidget::getReadUngappedLengthString(os);
    CHECK_SET_ERR("1" == rowNumberString, QString("6. Unexpected row number label: expected '%1', got '%2'").arg("1").arg(rowNumberString));
    CHECK_SET_ERR("16" == rowCountString, QString("6. Unexpected rows count label: expected '%1', got '%2'").arg("16").arg(rowCountString));
    CHECK_SET_ERR(NONE_MARK == referencePositionString, QString("6. Unexpected reference position label: expected '%1', got '%2'").arg(NONE_MARK).arg(referencePositionString));
    CHECK_SET_ERR("11878" == referenceLengthString, QString("6. Unexpected reference length label: expected '%1', got '%2'").arg("11878").arg(referenceLengthString));
    CHECK_SET_ERR(NONE_MARK == readPositionString, QString("6. Unexpected read position label: expected '%1', got '%2'").arg(NONE_MARK).arg(readPositionString));
    CHECK_SET_ERR("956" == readLengthString, QString("6. Unexpected read length label: expected '%1', got '%2'").arg("956").arg(readLengthString));

    //    7. Select the first base in the reference.
    GTUtilsMcaEditorReference::clickToPosition(os, 0);

    //    Expected state: Line: - / 16; RefPos: 1 / 11878; ReadPos: - / -.
    rowNumberString = GTUtilsMcaEditorStatusWidget::getRowNumberString(os);
    rowCountString = GTUtilsMcaEditorStatusWidget::getRowsCountString(os);
    referencePositionString = GTUtilsMcaEditorStatusWidget::getReferenceUngappedPositionString(os);
    referenceLengthString = GTUtilsMcaEditorStatusWidget::getReferenceUngappedLengthString(os);
    readPositionString = GTUtilsMcaEditorStatusWidget::getReadUngappedPositionString(os);
    readLengthString = GTUtilsMcaEditorStatusWidget::getReadUngappedLengthString(os);

    CHECK_SET_ERR(NONE_MARK == rowNumberString, QString("7. Unexpected row number label: expected '%1', got '%2'").arg(NONE_MARK).arg(rowNumberString));
    CHECK_SET_ERR("16" == rowCountString, QString("7. Unexpected rows count label: expected '%1', got '%2'").arg("16").arg(rowCountString));
    CHECK_SET_ERR("1" == referencePositionString, QString("7. Unexpected reference position label: expected '%1', got '%2'").arg("1").arg(referencePositionString));
    CHECK_SET_ERR("11878" == referenceLengthString, QString("7. Unexpected reference length label: expected '%1', got '%2'").arg("11878").arg(referenceLengthString));
    CHECK_SET_ERR(NONE_MARK == readPositionString, QString("7. Unexpected read position label: expected '%1', got '%2'").arg(NONE_MARK).arg(readPositionString));
    CHECK_SET_ERR(NONE_MARK == readLengthString, QString("7. Unexpected read length label: expected '%1', got '%2'").arg(NONE_MARK).arg(readLengthString));

    //    8. Select the third base in the reference.
    GTUtilsMcaEditorReference::clickToPosition(os, 2);

    //    Expected state: Line: - / 16; RefPos: 3 / 11878; ReadPos: - / -.
    rowNumberString = GTUtilsMcaEditorStatusWidget::getRowNumberString(os);
    rowCountString = GTUtilsMcaEditorStatusWidget::getRowsCountString(os);
    referencePositionString = GTUtilsMcaEditorStatusWidget::getReferenceUngappedPositionString(os);
    referenceLengthString = GTUtilsMcaEditorStatusWidget::getReferenceUngappedLengthString(os);
    readPositionString = GTUtilsMcaEditorStatusWidget::getReadUngappedPositionString(os);
    readLengthString = GTUtilsMcaEditorStatusWidget::getReadUngappedLengthString(os);
    CHECK_SET_ERR(NONE_MARK == rowNumberString, QString("8. Unexpected row number label: expected '%1', got '%2'").arg(NONE_MARK).arg(rowNumberString));
    CHECK_SET_ERR("16" == rowCountString, QString("8. Unexpected rows count label: expected '%1', got '%2'").arg("16").arg(rowCountString));
    CHECK_SET_ERR("3" == referencePositionString, QString("8. Unexpected reference position label: expected '%1', got '%2'").arg("3").arg(referencePositionString));
    CHECK_SET_ERR("11878" == referenceLengthString, QString("8. Unexpected reference length label: expected '%1', got '%2'").arg("11878").arg(referenceLengthString));
    CHECK_SET_ERR(NONE_MARK == readPositionString, QString("8. Unexpected read position label: expected '%1', got '%2'").arg(NONE_MARK).arg(readPositionString));
    CHECK_SET_ERR(NONE_MARK == readLengthString, QString("8. Unexpected read length label: expected '%1', got '%2'").arg(NONE_MARK).arg(readLengthString));

    //    9. Select the last base in the reference.
    GTUtilsMcaEditorReference::clickToPosition(os, 11936);

    //    Expected state: Line: - / 16; RefPos: 11878 / 11878; ReadPos: - / -.
    rowNumberString = GTUtilsMcaEditorStatusWidget::getRowNumberString(os);
    rowCountString = GTUtilsMcaEditorStatusWidget::getRowsCountString(os);
    referencePositionString = GTUtilsMcaEditorStatusWidget::getReferenceUngappedPositionString(os);
    referenceLengthString = GTUtilsMcaEditorStatusWidget::getReferenceUngappedLengthString(os);
    readPositionString = GTUtilsMcaEditorStatusWidget::getReadUngappedPositionString(os);
    readLengthString = GTUtilsMcaEditorStatusWidget::getReadUngappedLengthString(os);
    CHECK_SET_ERR(NONE_MARK == rowNumberString, QString("9. Unexpected row number label: expected '%1', got '%2'").arg(NONE_MARK).arg(rowNumberString));
    CHECK_SET_ERR("16" == rowCountString, QString("9. Unexpected rows count label: expected '%1', got '%2'").arg("16").arg(rowCountString));
    CHECK_SET_ERR("11878" == referencePositionString, QString("9. Unexpected reference position label: expected '%1', got '%2'").arg("11878").arg(referencePositionString));
    CHECK_SET_ERR("11878" == referenceLengthString, QString("9. Unexpected reference length label: expected '%1', got '%2'").arg("11878").arg(referenceLengthString));
    CHECK_SET_ERR(NONE_MARK == readPositionString, QString("9. Unexpected read position label: expected '%1', got '%2'").arg(NONE_MARK).arg(readPositionString));
    CHECK_SET_ERR(NONE_MARK == readLengthString, QString("9. Unexpected read length label: expected '%1', got '%2'").arg(NONE_MARK).arg(readLengthString));

    //    10. Select a column with a gap in the reference.
    GTUtilsMcaEditorReference::clickToPosition(os, 2071);

    //    Expected state: Line: - / 16; RefPos: gap / 11878; ReadPos: - / -.
    rowNumberString = GTUtilsMcaEditorStatusWidget::getRowNumberString(os);
    rowCountString = GTUtilsMcaEditorStatusWidget::getRowsCountString(os);
    referencePositionString = GTUtilsMcaEditorStatusWidget::getReferenceUngappedPositionString(os);
    referenceLengthString = GTUtilsMcaEditorStatusWidget::getReferenceUngappedLengthString(os);
    readPositionString = GTUtilsMcaEditorStatusWidget::getReadUngappedPositionString(os);
    readLengthString = GTUtilsMcaEditorStatusWidget::getReadUngappedLengthString(os);
    CHECK_SET_ERR(NONE_MARK == rowNumberString, QString("10. Unexpected row number label: expected '%1', got '%2'").arg(NONE_MARK).arg(rowNumberString));
    CHECK_SET_ERR("16" == rowCountString, QString("10. Unexpected rows count label: expected '%1', got '%2'").arg("16").arg(rowCountString));
    CHECK_SET_ERR(GAP_MARK == referencePositionString, QString("10. Unexpected reference position label: expected '%1', got '%2'").arg(GAP_MARK).arg(referencePositionString));
    CHECK_SET_ERR("11878" == referenceLengthString, QString("10. Unexpected reference length label: expected '%1', got '%2'").arg("11878").arg(referenceLengthString));
    CHECK_SET_ERR(NONE_MARK == readPositionString, QString("10. Unexpected read position label: expected '%1', got '%2'").arg(NONE_MARK).arg(readPositionString));
    CHECK_SET_ERR(NONE_MARK == readLengthString, QString("10. Unexpected read length label: expected '%1', got '%2'").arg(NONE_MARK).arg(readLengthString));

    //    11. Select the first base of the second read.
    GTUtilsMcaEditorSequenceArea::clickToPosition(os, QPoint(2052, 1));

    //    Expected state: Line: 2 / 16; RefPos: 2053 / 11878; ReadPos: 1 / 1173.
    rowNumberString = GTUtilsMcaEditorStatusWidget::getRowNumberString(os);
    rowCountString = GTUtilsMcaEditorStatusWidget::getRowsCountString(os);
    referencePositionString = GTUtilsMcaEditorStatusWidget::getReferenceUngappedPositionString(os);
    referenceLengthString = GTUtilsMcaEditorStatusWidget::getReferenceUngappedLengthString(os);
    readPositionString = GTUtilsMcaEditorStatusWidget::getReadUngappedPositionString(os);
    readLengthString = GTUtilsMcaEditorStatusWidget::getReadUngappedLengthString(os);
    CHECK_SET_ERR("2" == rowNumberString, QString("11. Unexpected row number label: expected '%1', got '%2'").arg("2").arg(rowNumberString));
    CHECK_SET_ERR("16" == rowCountString, QString("11. Unexpected rows count label: expected '%1', got '%2'").arg("16").arg(rowCountString));
    CHECK_SET_ERR("2053" == referencePositionString, QString("11. Unexpected reference position label: expected '%1', got '%2'").arg("2053").arg(referencePositionString));
    CHECK_SET_ERR("11878" == referenceLengthString, QString("11. Unexpected reference length label: expected '%1', got '%2'").arg("11878").arg(referenceLengthString));
    CHECK_SET_ERR("1" == readPositionString, QString("11. Unexpected read position label: expected '%1', got '%2'").arg("1").arg(readPositionString));
    CHECK_SET_ERR("1173" == readLengthString, QString("11. Unexpected read length label: expected '%1', got '%2'").arg("1173").arg(readLengthString));

    //    12. Select the third base of the fourth read.
    GTUtilsMcaEditorSequenceArea::clickToPosition(os, QPoint(4615, 3));

    //    Expected state: Line: 4 / 16; RefPos: 4570 / 11878; ReadPos: 3 / 1014.
    rowNumberString = GTUtilsMcaEditorStatusWidget::getRowNumberString(os);
    rowCountString = GTUtilsMcaEditorStatusWidget::getRowsCountString(os);
    referencePositionString = GTUtilsMcaEditorStatusWidget::getReferenceUngappedPositionString(os);
    referenceLengthString = GTUtilsMcaEditorStatusWidget::getReferenceUngappedLengthString(os);
    readPositionString = GTUtilsMcaEditorStatusWidget::getReadUngappedPositionString(os);
    readLengthString = GTUtilsMcaEditorStatusWidget::getReadUngappedLengthString(os);
    CHECK_SET_ERR("4" == rowNumberString, QString("12. Unexpected row number label: expected '%1', got '%2'").arg("4").arg(rowNumberString));
    CHECK_SET_ERR("16" == rowCountString, QString("12. Unexpected rows count label: expected '%1', got '%2'").arg("16").arg(rowCountString));
    CHECK_SET_ERR("4570" == referencePositionString, QString("12. Unexpected reference position label: expected '%1', got '%2'").arg("4570").arg(referencePositionString));
    CHECK_SET_ERR("11878" == referenceLengthString, QString("12. Unexpected reference length label: expected '%1', got '%2'").arg("11878").arg(referenceLengthString));
    CHECK_SET_ERR("3" == readPositionString, QString("12. Unexpected read position label: expected '%1', got '%2'").arg("3").arg(readPositionString));
    CHECK_SET_ERR("1014" == readLengthString, QString("12. Unexpected read length label: expected '%1', got '%2'").arg("1014").arg(readLengthString));

    //    13. Select the fourth symbol of the fourth read (it is a gap).
    GTUtilsMcaEditorSequenceArea::clickToPosition(os, QPoint(4616, 3));

    //    Expected state: Line: 4 / 16; RefPos: 4571 / 11878; ReadPos: gap / 1014.
    rowNumberString = GTUtilsMcaEditorStatusWidget::getRowNumberString(os);
    rowCountString = GTUtilsMcaEditorStatusWidget::getRowsCountString(os);
    referencePositionString = GTUtilsMcaEditorStatusWidget::getReferenceUngappedPositionString(os);
    referenceLengthString = GTUtilsMcaEditorStatusWidget::getReferenceUngappedLengthString(os);
    readPositionString = GTUtilsMcaEditorStatusWidget::getReadUngappedPositionString(os);
    readLengthString = GTUtilsMcaEditorStatusWidget::getReadUngappedLengthString(os);
    CHECK_SET_ERR("4" == rowNumberString, QString("13. Unexpected row number label: expected '%1', got '%2'").arg("4").arg(rowNumberString));
    CHECK_SET_ERR("16" == rowCountString, QString("13. Unexpected rows count label: expected '%1', got '%2'").arg("16").arg(rowCountString));
    CHECK_SET_ERR("4571" == referencePositionString, QString("13. Unexpected reference position label: expected '%1', got '%2'").arg("4571").arg(referencePositionString));
    CHECK_SET_ERR("11878" == referenceLengthString, QString("13. Unexpected reference length label: expected '%1', got '%2'").arg("11878").arg(referenceLengthString));
    CHECK_SET_ERR(GAP_MARK == readPositionString, QString("13. Unexpected read position label: expected '%1', got '%2'").arg(GAP_MARK).arg(readPositionString));
    CHECK_SET_ERR("1014" == readLengthString, QString("13. Unexpected read length label: expected '%1', got '%2'").arg("1014").arg(readLengthString));

    //    14. Select the 19 symbol of the 7 read (it is a gap, the reference also contains a gap on this position).
    GTUtilsMcaEditorSequenceArea::clickToPosition(os, QPoint(3070, 6));

    //    Expected state: Line: 7 / 16; RefPos: gap / 11878; ReadPos: gap / 1036.
    rowNumberString = GTUtilsMcaEditorStatusWidget::getRowNumberString(os);
    rowCountString = GTUtilsMcaEditorStatusWidget::getRowsCountString(os);
    referencePositionString = GTUtilsMcaEditorStatusWidget::getReferenceUngappedPositionString(os);
    referenceLengthString = GTUtilsMcaEditorStatusWidget::getReferenceUngappedLengthString(os);
    readPositionString = GTUtilsMcaEditorStatusWidget::getReadUngappedPositionString(os);
    readLengthString = GTUtilsMcaEditorStatusWidget::getReadUngappedLengthString(os);
    CHECK_SET_ERR("7" == rowNumberString, QString("14. Unexpected row number label: expected '%1', got '%2'").arg("7").arg(rowNumberString));
    CHECK_SET_ERR("16" == rowCountString, QString("14. Unexpected rows count label: expected '%1', got '%2'").arg("16").arg(rowCountString));
    CHECK_SET_ERR(GAP_MARK == referencePositionString, QString("14. Unexpected reference position label: expected '%1', got '%2'").arg(GAP_MARK).arg(referencePositionString));
    CHECK_SET_ERR("11878" == referenceLengthString, QString("14. Unexpected reference length label: expected '%1', got '%2'").arg("11878").arg(referenceLengthString));
    CHECK_SET_ERR(GAP_MARK == readPositionString, QString("14. Unexpected read position label: expected '%1', got '%2'").arg(GAP_MARK).arg(readPositionString));
    CHECK_SET_ERR("1036" == readLengthString, QString("14. Unexpected read length label: expected '%1', got '%2'").arg("1036").arg(readLengthString));

    //    15. Select the 21 symbol of the 7 read.
    GTUtilsMcaEditorSequenceArea::clickToPosition(os, QPoint(3072, 6));

    //    Expected state: Line: 7 / 16; RefPos: 3073 / 11878; ReadPos: 20 / 1036.
    rowNumberString = GTUtilsMcaEditorStatusWidget::getRowNumberString(os);
    rowCountString = GTUtilsMcaEditorStatusWidget::getRowsCountString(os);
    referencePositionString = GTUtilsMcaEditorStatusWidget::getReferenceUngappedPositionString(os);
    referenceLengthString = GTUtilsMcaEditorStatusWidget::getReferenceUngappedLengthString(os);
    readPositionString = GTUtilsMcaEditorStatusWidget::getReadUngappedPositionString(os);
    readLengthString = GTUtilsMcaEditorStatusWidget::getReadUngappedLengthString(os);
    CHECK_SET_ERR("7" == rowNumberString, QString("15. Unexpected row number label: expected '%1', got '%2'").arg("7").arg(rowNumberString));
    CHECK_SET_ERR("16" == rowCountString, QString("15. Unexpected rows count label: expected '%1', got '%2'").arg("16").arg(rowCountString));
    CHECK_SET_ERR("3061" == referencePositionString, QString("15. Unexpected reference position label: expected '%1', got '%2'").arg("3061").arg(referencePositionString));
    CHECK_SET_ERR("11878" == referenceLengthString, QString("15. Unexpected reference length label: expected '%1', got '%2'").arg("11878").arg(referenceLengthString));
    CHECK_SET_ERR("20" == readPositionString, QString("15. Unexpected read position label: expected '%1', got '%2'").arg("20").arg(readPositionString));
    CHECK_SET_ERR("1036" == readLengthString, QString("15. Unexpected read length label: expected '%1', got '%2'").arg("1036").arg(readLengthString));
}

GUI_TEST_CLASS_DEFINITION(test_0042) {
    // Open an MCA object.
    GTFileDialog::openFile(os, testDir + "_common_data/sanger", "alignment_short.ugenedb");
    GTUtilsMcaEditor::checkMcaEditorWindowIsActive(os);

    McaEditorReferenceArea *referenceArea = GTUtilsMcaEditor::getReferenceArea(os);

    U2Region visibleRange = referenceArea->getVisibleRange();
    CHECK_SET_ERR(visibleRange.startPos == 0, "Invalid start position");

    // Select first read (direct).
    GTUtilsMcaEditor::clickReadName(os, 1);
    GTKeyboardDriver::keyClick(Qt::Key_Space);

    visibleRange = referenceArea->getVisibleRange();
    CHECK_SET_ERR(visibleRange.contains(2053), "Direct read is not centered: " + visibleRange.toString());

    // Select the second read (complement).
    GTUtilsMcaEditor::clickReadName(os, 2);
    GTKeyboardDriver::keyClick(Qt::Key_Enter);

    visibleRange = referenceArea->getVisibleRange();
    CHECK_SET_ERR(visibleRange.contains(6151), "Complement read is not centered: " + visibleRange.toString());
}

GUI_TEST_CLASS_DEFINITION(test_0043) {
<<<<<<< HEAD
    // Open an MCA object.
    GTFileDialog::openFile(os, testDir + "_common_data/sanger", "alignment_short.ugenedb");
    GTUtilsMcaEditor::checkMcaEditorWindowIsActive(os);

    McaEditorReferenceArea *referenceArea = GTUtilsMcaEditor::getReferenceArea(os);

    U2Region visibleRange = referenceArea->getVisibleRange();
    CHECK_SET_ERR(visibleRange.startPos == 0, "Invalid start position");

    // Double-click the first read (direct).
    GTUtilsMcaEditor::doubleClickReadName(os, 1);
    visibleRange = referenceArea->getVisibleRange();
    CHECK_SET_ERR(visibleRange.contains(2053), "Direct read is not centered: " + visibleRange.toString());

    // Double-click the second read (complement).
    GTUtilsMcaEditor::doubleClickReadName(os, 2);
    visibleRange = referenceArea->getVisibleRange();
    CHECK_SET_ERR(visibleRange.contains(6151), "Complement read is not centered: " + visibleRange.toString());
=======
    GTFileDialog::openFile(os, testDir + "_common_data/sanger", "alignment_short.ugenedb");
    GTUtilsMcaEditor::checkMcaEditorWindowIsActive(os);

    // Center the second (index = 1) read in the sequence area.
    GTUtilsMcaEditor::clickReadName(os, 1);
    GTKeyboardDriver::keyClick(Qt::Key_Space);

    // Collapse the chromatogram view.
    GTKeyboardDriver::keyClick(Qt::Key_Left);

    QWidget *sequenceAreaWidget = GTUtilsMcaEditor::getSequenceArea(os);

    // Check that sequence area cell contains a text character up until the cell size is > 7px.
    // 7px is a hardcoded constant in the MA editor.
    const int minWidthToShowText = 7;
    QRect prevRect(0, 0, 10000, 10000);
    while (true) {
        QRect rect = GTUtilsMcaEditorSequenceArea::getPositionRect(os, 1, 2053);    // Symbol 'T'.
        QImage sequenceAreaImage = GTWidget::getImage(os, sequenceAreaWidget, true);
        // Reduce captured cell image rect by 1 px to avoid border aliasing effects with the next char.
        QRect cellImageRect(rect.topLeft(), rect.bottomRight() + QPoint(-1, -1));
        QImage cellImage = GTWidget::createSubImage(os, sequenceAreaImage, cellImageRect);
        bool hasOnlyBgColor = GTWidget::hasSingleFillColor(cellImage, "#EAEDF7");
        bool hasTextInTheCell = !hasOnlyBgColor;
        if (rect.width() >= minWidthToShowText) {
            CHECK_SET_ERR(hasTextInTheCell, "Expected to have text with the given zoom range");
        } else {
            CHECK_SET_ERR(!hasTextInTheCell, "Expected to have no text with the given zoom range");
            break;
        }
        GTUtilsMcaEditor::zoomOut(os);
        CHECK_SET_ERR(rect.width() < prevRect.width(), "Zoom Out had no effect");
        prevRect = rect;
    }
>>>>>>> 6af16828
}

}    //namespace GUITest_common_scenarios_mca_editor

}    //namespace U2<|MERGE_RESOLUTION|>--- conflicted
+++ resolved
@@ -3796,7 +3796,6 @@
 }
 
 GUI_TEST_CLASS_DEFINITION(test_0043) {
-<<<<<<< HEAD
     // Open an MCA object.
     GTFileDialog::openFile(os, testDir + "_common_data/sanger", "alignment_short.ugenedb");
     GTUtilsMcaEditor::checkMcaEditorWindowIsActive(os);
@@ -3815,7 +3814,9 @@
     GTUtilsMcaEditor::doubleClickReadName(os, 2);
     visibleRange = referenceArea->getVisibleRange();
     CHECK_SET_ERR(visibleRange.contains(6151), "Complement read is not centered: " + visibleRange.toString());
-=======
+}
+
+GUI_TEST_CLASS_DEFINITION(test_0044) {
     GTFileDialog::openFile(os, testDir + "_common_data/sanger", "alignment_short.ugenedb");
     GTUtilsMcaEditor::checkMcaEditorWindowIsActive(os);
 
@@ -3850,7 +3851,6 @@
         CHECK_SET_ERR(rect.width() < prevRect.width(), "Zoom Out had no effect");
         prevRect = rect;
     }
->>>>>>> 6af16828
 }
 
 }    //namespace GUITest_common_scenarios_mca_editor
