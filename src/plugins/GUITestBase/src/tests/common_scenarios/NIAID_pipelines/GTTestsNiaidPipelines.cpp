/**
 * UGENE - Integrated Bioinformatics Tools.
 * Copyright (C) 2008-2020 UniPro <ugene@unipro.ru>
 * http://ugene.net
 *
 * This program is free software; you can redistribute it and/or
 * modify it under the terms of the GNU General Public License
 * as published by the Free Software Foundation; either version 2
 * of the License, or (at your option) any later version.
 *
 * This program is distributed in the hope that it will be useful,
 * but WITHOUT ANY WARRANTY; without even the implied warranty of
 * MERCHANTABILITY or FITNESS FOR A PARTICULAR PURPOSE. See the
 * GNU General Public License for more details.
 *
 * You should have received a copy of the GNU General Public License
 * along with this program; if not, write to the Free Software
 * Foundation, Inc., 51 Franklin Street, Fifth Floor, Boston,
 * MA 02110-1301, USA.
 */

#include "GTTestsNiaidPipelines.h"
#include <base_dialogs/GTFileDialog.h>
#include <drivers/GTKeyboardDriver.h>
#include <drivers/GTMouseDriver.h>
#include <primitives/GTTreeWidget.h>
#include <primitives/GTWidget.h>

#include <QApplication>
#include <QFileInfo>
#include <QGraphicsItem>
#include <QLineEdit>
#include <QProcess>
#include <QWizard>

#include <U2Core/AppContext.h>

#include <U2Gui/ToolsMenu.h>

#include "GTGlobals.h"
#include "GTUtilsDashboard.h"
#include "GTUtilsLog.h"
#include "GTUtilsTaskTreeView.h"
#include "GTUtilsWizard.h"
#include "GTUtilsWorkflowDesigner.h"
#include "primitives/GTAction.h"
#include "primitives/GTLineEdit.h"
#include "primitives/GTMenu.h"
#include "primitives/GTToolbar.h"
#include "primitives/PopupChooser.h"
#include "runnables/ugene/plugins/workflow_designer/ConfigurationWizardFiller.h"
#include "runnables/ugene/plugins/workflow_designer/StartupDialogFiller.h"
#include "runnables/ugene/plugins/workflow_designer/WizardFiller.h"
#include "runnables/ugene/ugeneui/SequenceReadingModeSelectorDialogFiller.h"
#include "system/GTFile.h"
#include "utils/GTKeyboardUtils.h"
#include "utils/GTUtilsApp.h"

namespace U2 {

namespace GUITest_common_scenarios_NIAID_pipelines {

static bool hasDashboardNotification(HI::GUITestOpStatus &os, const QString &errMsg) {
    QWidget *const dashboard = GTWidget::findWidget(os, "NotificationsDashboardWidget",
        GTUtilsDashboard::getDashboard(os));
    return !GTWidget::findLabelByText(os, errMsg, dashboard).isEmpty();
};

GUI_TEST_CLASS_DEFINITION(test_0001) {
    GTUtilsWorkflowDesigner::openWorkflowDesigner(os);

    GTUtilsWorkflowDesigner::addSample(os, "call variants");
    //GTUtilsDialog::waitForDialog(os, new WizardFiller0001(os,"BED or position list file"));
    QAbstractButton *wiz = GTAction::button(os, "Show wizard");
    GTWidget::click(os, wiz);

    TaskScheduler *scheduller = AppContext::getTaskScheduler();

    GTGlobals::sleep(5000);
    while (!scheduller->getTopLevelTasks().isEmpty()) {
        GTGlobals::sleep();
    }
    GTUtilsWizard::clickButton(os, GTUtilsWizard::Cancel);
}
#define GT_CLASS_NAME "GTUtilsDialog::WizardFiller0002"
#define GT_METHOD_NAME "run"
class WizardFiller0002 : public WizardFiller {
public:
    WizardFiller0002(HI::GUITestOpStatus &_os)
        : WizardFiller(_os, "Tuxedo Wizard") {
    }
    void run() {
        QWidget *dialog = GTWidget::getActiveModalWidget(os);

        QList<QWidget *> list = dialog->findChildren<QWidget *>();

        QList<QWidget *> datasetList;
        foreach (QWidget *act, list) {
            if (act->objectName() == "DatasetWidget")
                datasetList.append(act);
        }
        QWidget *dataset = datasetList.takeLast();

        QPushButton *cancel = qobject_cast<QPushButton *>(GTWidget::findButtonByText(os, "Cancel", dialog));

        GT_CHECK(dataset, "dataset widget not found");
        GT_CHECK(cancel, "cancel button not found");

        QPoint i = dataset->mapToGlobal(dataset->rect().bottomLeft());
        QPoint j = cancel->mapToGlobal(cancel->rect().topLeft());

        CHECK_SET_ERR(qAbs(i.y() - j.y()) < 100, QString("%1   %2").arg(i.y()).arg(j.y()));
        GTUtilsWizard::clickButton(os, GTUtilsWizard::Cancel);
    }
};
#undef GT_METHOD_NAME
#undef GT_CLASS_NAME

GUI_TEST_CLASS_DEFINITION(test_0002) {
    //    1. Open WD
    GTUtilsWorkflowDesigner::openWorkflowDesigner(os);

    //    2. Open tuxedo pipeline from samples
    GTUtilsDialog::waitForDialog(os, new WizardFiller0002(os));
    GTUtilsDialog::waitForDialog(os, new ConfigurationWizardFiller(os, "Configure Tuxedo Workflow", QStringList() << "Full"
                                                                                                                  << "Single-end"));
    GTUtilsWorkflowDesigner::addSample(os, "Tuxedo tools");
    GTGlobals::sleep();
    //    3. Open wizard

    //    Expected state: dataset widget fits full height
}

GUI_TEST_CLASS_DEFINITION(test_0003) {
    class ChIPSeqAnalysisWizardFiller : public CustomScenario {
    public:
        void run(HI::GUITestOpStatus &os) {
            QWidget *dialog = GTWidget::getActiveModalWidget(os);

            QLineEdit *lineEdit = GTWidget::findWidgetByType<QLineEdit *>(os, dialog, "lineEdit not found");
            GTLineEdit::setText(os, lineEdit, QFileInfo(dataDir + "cistrome_input/macs_input_chr4/chr4.bed").absoluteFilePath());

            GTUtilsWizard::clickButton(os, GTUtilsWizard::Next);
            GTUtilsWizard::clickButton(os, GTUtilsWizard::Next);
            GTUtilsWizard::clickButton(os, GTUtilsWizard::Next);
            GTUtilsWizard::clickButton(os, GTUtilsWizard::Next);
            GTUtilsWizard::clickButton(os, GTUtilsWizard::Next);
            GTUtilsWizard::clickButton(os, GTUtilsWizard::Next);
            GTUtilsWizard::clickButton(os, GTUtilsWizard::Run);
        }
    };


    //1. Click Tools -> NGS data analysis -> ChIP-Seq data analysis.... Choose Only treatment tags
    //2. Set "cistrome_input/macs_input_chr4/chr4.bed" as input
    //3. Click "Next" several times and "Run"
    //4. Wait for workflow finished
    //Expected state: no errors
    GTUtilsWorkflowDesigner::openWorkflowDesigner(os);
    GTUtilsDialog::waitForDialog(os, new ConfigurationWizardFiller(os,
                                                                    "Configure Cistrome Workflow",
                                                                    QStringList() << "Only treatment tags"));
    GTUtilsDialog::waitForDialog(os, new WizardFiller(os, "ChIP-seq Analysis Wizard", new ChIPSeqAnalysisWizardFiller()));

    GTMenu::clickMainMenuItem(os, QStringList() << "Tools"
                                                << "NGS data analysis"
                                                << "ChIP-Seq data analysis...");
    GTUtilsTaskTreeView::waitTaskFinished(os, 60 * 1000 * 20);
    QStringList errors = GTUtilsWorkflowDesigner::getErrors(os);
    CHECK_SET_ERR(errors.size() == 0, "Unexpected errors");
}

GUI_TEST_CLASS_DEFINITION(test_0004) {
    class ChIPSeqAnalysisWizardFiller : public CustomScenario {
    public:
        void run(HI::GUITestOpStatus &os) {
            QLineEdit *lineEdit1 = GTWidget::findExactWidget<QLineEdit *>(os, "Treatment FASTQ widget");
            QLineEdit *lineEdit2 = GTWidget::findExactWidget<QLineEdit *>(os, "Control FASTQ widget");
            GTLineEdit::setText(os, lineEdit1, QFileInfo(dataDir + "cistrome_input/macs_input_chr4/chr4.bed").absoluteFilePath());
            GTLineEdit::setText(os, lineEdit2, QFileInfo(dataDir + "cistrome_input/macs_input_chr4/control_tags/chr4.bed").absoluteFilePath());

            GTUtilsWizard::clickButton(os, GTUtilsWizard::Next);
            GTUtilsWizard::clickButton(os, GTUtilsWizard::Next);
            GTUtilsWizard::clickButton(os, GTUtilsWizard::Next);
            GTUtilsWizard::clickButton(os, GTUtilsWizard::Next);
            GTUtilsWizard::clickButton(os, GTUtilsWizard::Next);
            GTUtilsWizard::clickButton(os, GTUtilsWizard::Next);
            GTUtilsWizard::clickButton(os, GTUtilsWizard::Run);
        }
    };


    //1. Click Tools -> NGS data analysis -> ChIP-Seq data analysis.... Choose Treatment and control
    //2. Set "cistrome_input/macs_input_chr4/chr4.bed" as "Treatment" and "cistrome_input/macs_input_chr4/control_tags/chr4.bed" as "Control"
    //3. Click "Next" several times and "Run"
    //4. Wait for workflow finished
    //Expected state: no errors
    GTUtilsWorkflowDesigner::openWorkflowDesigner(os);
    GTUtilsDialog::waitForDialog(os, new ConfigurationWizardFiller(os,
                                                                    "Configure Cistrome Workflow",
                                                                    QStringList() << "Treatment and control"));
    GTUtilsDialog::waitForDialog(os, new WizardFiller(os, "ChIP-Seq Analysis Wizard", new ChIPSeqAnalysisWizardFiller()));

    GTMenu::clickMainMenuItem(os, QStringList() << "Tools"
                                                << "NGS data analysis"
                                                << "ChIP-Seq data analysis...");
    GTUtilsTaskTreeView::waitTaskFinished(os, 60 * 1000 * 20);
    QStringList errors = GTUtilsWorkflowDesigner::getErrors(os);
    CHECK_SET_ERR(errors.size() == 0, "Unexpected errors");
}

GUI_TEST_CLASS_DEFINITION(test_0005) {
    //1. Click Tools -> NGS data analysis -> Raw ChIP-Seq data processing... Choose Single-end
    //2. Set "_common_data/fastq/lymph.fastq" and _common_data/fasta/DNA.fa as reads and reference in wizard
    //3. Click "Next" several times and "Run"
    //4. Wait for workflow finished
    //Expected state: no errors

    class RawChIPSeqDataProcessingWizard : public CustomScenario {
    public:
        void run(HI::GUITestOpStatus &os) {
            QLineEdit *lineEdit1 = GTWidget::findExactWidget<QLineEdit *>(os, "FASTQ files widget");
            
            GTLineEdit::setText(os, lineEdit1, QFileInfo(testDir + "_common_data/fastq/lymph.fastq").absoluteFilePath());
            GTUtilsWizard::clickButton(os, GTUtilsWizard::Next);
            GTUtilsWizard::clickButton(os, GTUtilsWizard::Next);

            QLineEdit *lineEdit2 = GTWidget::findExactWidget<QLineEdit *>(os, "Reference genome widget");
            GTLineEdit::setText(os, lineEdit2, QFileInfo(testDir + "_common_data/fasta/DNA.fa").absoluteFilePath());
            GTUtilsWizard::clickButton(os, GTUtilsWizard::Next);
            GTUtilsWizard::clickButton(os, GTUtilsWizard::Next);
            GTUtilsWizard::clickButton(os, GTUtilsWizard::Run);
        }
    };

    GTUtilsWorkflowDesigner::openWorkflowDesigner(os);
    GTUtilsDialog::waitForDialog(os, new ConfigurationWizardFiller(os, "Configure Raw ChIP-Seq Data Processing", QStringList() << "Single-end"));
    GTUtilsDialog::waitForDialog(os, new WizardFiller(os, "Raw ChIP-Seq Data Processing Wizard", new RawChIPSeqDataProcessingWizard()));
    GTMenu::clickMainMenuItem(os, QStringList() << "Tools"
                                                << "NGS data analysis"
                                                << "Raw ChIP-Seq data processing...");
    GTUtilsTaskTreeView::waitTaskFinished(os);
    QStringList errors = GTUtilsWorkflowDesigner::getErrors(os);
    CHECK_SET_ERR(errors.size() == 0, "Unexpected errors");
}

GUI_TEST_CLASS_DEFINITION(test_0006) {
    //1. Click Tools -> NGS data analysis -> Raw ChIP-Seq data processing... Choose Paired-end
    //2. Set "_common_data/e_coli/e_coli_reads/e_coli_1_1.fastq" "_common_data/e_coli/e_coli_reads/e_coli_1_2.fastq" "_common_data/fasta/DNA.fa" as reads and reference in wizard
    //3. Click "Next" several times and "Run"
    //4. Wait for workflow finished
    //Expected state: no errors

    class RawChIPSeqDataProcessingWizard : public CustomScenario {
    public:
        void run(HI::GUITestOpStatus &os) {
            QLineEdit *lineEdit1 = GTWidget::findExactWidget<QLineEdit *>(os, "FASTQ files widget");
            QLineEdit *lineEdit11 = GTWidget::findExactWidget<QLineEdit *>(os, "FASTQ files with pairs widget");

            GTLineEdit::setText(os, lineEdit1, QFileInfo(testDir + "_common_data/e_coli/e_coli_reads/e_coli_1_1.fastq").absoluteFilePath());
            GTLineEdit::setText(os, lineEdit11, QFileInfo(testDir + "_common_data/e_coli/e_coli_reads/e_coli_1_2.fastq").absoluteFilePath());
            GTUtilsWizard::clickButton(os, GTUtilsWizard::Next);
            GTUtilsWizard::clickButton(os, GTUtilsWizard::Next);

            QLineEdit *lineEdit2 = GTWidget::findExactWidget<QLineEdit *>(os, "Reference genome widget");
            GTLineEdit::setText(os, lineEdit2, QFileInfo(testDir + "_common_data/fasta/DNA.fa").absoluteFilePath());
            GTUtilsWizard::clickButton(os, GTUtilsWizard::Next);
            GTUtilsWizard::clickButton(os, GTUtilsWizard::Next);
            GTUtilsWizard::clickButton(os, GTUtilsWizard::Run);
        }
    };

    GTUtilsWorkflowDesigner::openWorkflowDesigner(os);
    GTUtilsDialog::waitForDialog(os, new ConfigurationWizardFiller(os, "Configure Raw ChIP-Seq Data Processing", QStringList() << "Paired-end"));
    GTUtilsDialog::waitForDialog(os, new WizardFiller(os, "Raw ChIP-Seq Data Processing Wizard", new RawChIPSeqDataProcessingWizard()));
    GTMenu::clickMainMenuItem(os, QStringList() << "Tools"
                                                << "NGS data analysis"
                                                << "Raw ChIP-Seq data processing...");
    GTUtilsTaskTreeView::waitTaskFinished(os);
    QStringList errors = GTUtilsWorkflowDesigner::getErrors(os);
    CHECK_SET_ERR(errors.size() == 0, "Unexpected errors");
}

<<<<<<< HEAD
GUI_TEST_CLASS_DEFINITION(test_0008) {
    //1. Click Tools -> NGS data analysis -> Raw RNA-Seq data processing... Choose Single-end, Skip mapping
    //2. Set "_common_data/e_coli/e_coli_reads/e_coli_1_1.fastq" "_common_data/e_coli/e_coli_reads/e_coli_1_2.fastq" "_common_data/fasta/DNA.fa" as reads and reference in wizard
    //3. Click "Next" several times and "Run"
    //4. Wait for workflow finished
    //Expected state: no errors
    class RawRNASeqDataProcessingWizard : public CustomScenario {
    public:
        void run(HI::GUITestOpStatus &os) {
            QLineEdit *lineEdit1 = GTWidget::findExactWidget<QLineEdit *>(os, "FASTQ files widget");

            GTLineEdit::setText(os, lineEdit1, QFileInfo(testDir + "_common_data/fastq/lymph.fastq").absoluteFilePath());
            GTUtilsWizard::clickButton(os, GTUtilsWizard::Next);
            GTUtilsWizard::clickButton(os, GTUtilsWizard::Next);
            GTUtilsWizard::clickButton(os, GTUtilsWizard::Run);
        }
    };

    GTUtilsWorkflowDesigner::openWorkflowDesigner(os);
    GTUtilsDialog::waitForDialog(os, new ConfigurationWizardFiller(os, "Configure Raw RNA-Seq Data Processing", QStringList() << "Single-end" << "Skip mapping"));
    GTUtilsDialog::waitForDialog(os, new WizardFiller(os, "Raw RNA-Seq Data Processing Wizard", new RawRNASeqDataProcessingWizard()));
    GTMenu::clickMainMenuItem(os, QStringList() << "Tools"
                                                << "NGS data analysis"
                                                << "Raw RNA-Seq data processing...");
    GTUtilsTaskTreeView::waitTaskFinished(os);
    QStringList errors = GTUtilsWorkflowDesigner::getErrors(os);
    CHECK_SET_ERR(errors.size() == 0, "Unexpected errors");
}

GUI_TEST_CLASS_DEFINITION(test_0009) {
    //1. Click Tools -> NGS data analysis -> Raw RNA-Seq data processing... Choose Paired-end, Skip mapping
    //2. Set "_common_data/e_coli/e_coli_reads/e_coli_1_1.fastq" "_common_data/e_coli/e_coli_reads/e_coli_1_2.fastq" "_common_data/fasta/DNA.fa" as reads and reference in wizard
    //3. Click "Next" several times and "Run"
    //4. Wait for workflow finished
    //Expected state: no errors
    class RawRNASeqDataProcessingWizard : public CustomScenario {
    public:
        void run(HI::GUITestOpStatus &os) {
            QLineEdit *lineEdit1 = GTWidget::findExactWidget<QLineEdit *>(os, "FASTQ files widget");
            QLineEdit *lineEdit11 = GTWidget::findExactWidget<QLineEdit *>(os, "FASTQ files with pairs widget");

            GTLineEdit::setText(os, lineEdit1, QFileInfo(testDir + "_common_data/e_coli/e_coli_reads/e_coli_1_1.fastq").absoluteFilePath());
            GTLineEdit::setText(os, lineEdit11, QFileInfo(testDir + "_common_data/e_coli/e_coli_reads/e_coli_1_2.fastq").absoluteFilePath());

            GTUtilsWizard::clickButton(os, GTUtilsWizard::Next);
            GTUtilsWizard::clickButton(os, GTUtilsWizard::Next);
            GTUtilsWizard::clickButton(os, GTUtilsWizard::Run);
        }
    };

    GTUtilsWorkflowDesigner::openWorkflowDesigner(os);
    GTUtilsDialog::waitForDialog(os, new ConfigurationWizardFiller(os, "Configure Raw RNA-Seq Data Processing", QStringList() << "Paired-end"
                                                                                                                              << "Skip mapping"));
    GTUtilsDialog::waitForDialog(os, new WizardFiller(os, "Raw RNA-Seq Data Processing Wizard", new RawRNASeqDataProcessingWizard()));
    GTMenu::clickMainMenuItem(os, QStringList() << "Tools"
                                                << "NGS data analysis"
                                                << "Raw RNA-Seq data processing...");
    GTUtilsTaskTreeView::waitTaskFinished(os);
    QStringList errors = GTUtilsWorkflowDesigner::getErrors(os);
    CHECK_SET_ERR(errors.size() == 0, "Unexpected errors");
}

GUI_TEST_CLASS_DEFINITION(test_0010) {
    //1. Click Tools -> NGS data analysis -> Raw RNA-Seq data processing... Choose Single-end, Include mapping with tophat
    //2. Set "_common_data/e_coli/e_coli_reads/e_coli_1_1.fastq" "_common_data/e_coli/e_coli_reads/e_coli_1_2.fastq" "_common_data/fasta/DNA.fa" as reads and reference in wizard
    //3. Click "Next" two times
    //4. Set "_common_data/bowtie/index" as bowtie index folder and "e_coli" as "Bowtie index basename"
    //5. Click "Next" several times and "Run"
    //6. Wait for workflow finished
    //Expected state: no errors
    class RawRNASeqDataProcessingWizard : public CustomScenario {
    public:
        void run(HI::GUITestOpStatus &os) {
            QLineEdit *lineEdit1 = GTWidget::findExactWidget<QLineEdit *>(os, "FASTQ files widget");

            GTLineEdit::setText(os, lineEdit1, QFileInfo(testDir + "_common_data/fastq/lymph.fastq").absoluteFilePath());
            GTUtilsWizard::clickButton(os, GTUtilsWizard::Next);
            GTUtilsWizard::clickButton(os, GTUtilsWizard::Next);

            QLineEdit *lineEdit2 = GTWidget::findExactWidget<QLineEdit *>(os, "Bowtie index folder widget");
            QLineEdit *lineEdit3 = GTWidget::findExactWidget<QLineEdit *>(os, "Bowtie index basename widget");

            GTLineEdit::setText(os, lineEdit2, QFileInfo(testDir + "_common_data/bowtie/index").absoluteFilePath());
            GTLineEdit::setText(os, lineEdit3, "e_coli");
=======
GUI_TEST_CLASS_DEFINITION(test_0007) {
    //1. Click Tools -> NGS data analysis -> Variant calling...
    //2. Set "data\samples\Assembly\chrM.fa" as reference sequence file in wizard
    //3. Add "data\samples\Assembly\chrM.sorted.bam"
    //4. Click "Next" several times and "Run"
    //5. Wait for workflow finished
    //Expected state: No errors in the log, no notifications in the dashboard. One output file "variations.vcf"

    class VariantCallingWizard : public CustomScenario {
        QString assemblyFilePath;

    public:
        VariantCallingWizard(const QString& assemblyFilePath)
            : assemblyFilePath(assemblyFilePath) {
        }

        void run(HI::GUITestOpStatus &os) override {
            QWidget *const wizard = GTWidget::getActiveModalWidget(os);
            GTWidget::click(os, GTWidget::findButtonByText(os, "Defaults", wizard));

            // Dialog filling
            QString refSeqFilePath = QFileInfo(dataDir + "samples/Assembly/chrM.fa").absoluteFilePath();
            GTLineEdit::setText(os, GTWidget::findExactWidget<QLineEdit *>(os, "mainWidget", wizard), refSeqFilePath);

            GTUtilsDialog::waitForDialog(os, new GTFileDialogUtils(os, assemblyFilePath));
            GTWidget::click(os, GTWidget::findWidget(os, "addFileButton", wizard));

            GTUtilsWizard::clickButton(os, GTUtilsWizard::Next);
            GTUtilsWizard::clickButton(os, GTUtilsWizard::Next);
            GTUtilsWizard::clickButton(os, GTUtilsWizard::Next);
>>>>>>> 0633bf82
            GTUtilsWizard::clickButton(os, GTUtilsWizard::Next);
            GTUtilsWizard::clickButton(os, GTUtilsWizard::Run);
        }
    };

<<<<<<< HEAD
    GTUtilsWorkflowDesigner::openWorkflowDesigner(os);
    GTUtilsDialog::waitForDialog(os, new ConfigurationWizardFiller(os, "Configure Raw RNA-Seq Data Processing", QStringList() << "Single-end" << "Include mapping with TopHat"));
    GTUtilsDialog::waitForDialog(os, new WizardFiller(os, "Raw RNA-Seq Data Processing Wizard", new RawRNASeqDataProcessingWizard()));
    GTMenu::clickMainMenuItem(os, QStringList() << "Tools"
                                                << "NGS data analysis"
                                                << "Raw RNA-Seq data processing...");
    GTUtilsTaskTreeView::waitTaskFinished(os);
    QStringList errors = GTUtilsWorkflowDesigner::getErrors(os);
    CHECK_SET_ERR(errors.size() == 0, "Unexpected errors");
}

GUI_TEST_CLASS_DEFINITION(test_0011) {
    //1. Click Tools -> NGS data analysis -> Raw RNA-Seq data processing... Choose Paired-end, Include mapping with tophat
    //2. Set "_common_data/e_coli/e_coli_reads/e_coli_1_1.fastq" "_common_data/e_coli/e_coli_reads/e_coli_1_2.fastq" "_common_data/fasta/DNA.fa" as reads and reference in wizard
    //3. Click "Next" two times
    //4. Set "_common_data/bowtie/index" as bowtie index folder and "e_coli" as "Bowtie index basename"
    //5. Click "Next" several times and "Run"
    //6. Wait for workflow finished
    //Expected state: no errors
    class RawRNASeqDataProcessingWizard : public CustomScenario {
    public:
        void run(HI::GUITestOpStatus &os) {
            QLineEdit *lineEdit1 = GTWidget::findExactWidget<QLineEdit *>(os, "FASTQ files widget");
            QLineEdit *lineEdit11 = GTWidget::findExactWidget<QLineEdit *>(os, "FASTQ files with pairs widget");

            GTLineEdit::setText(os, lineEdit1, QFileInfo(testDir + "_common_data/e_coli/e_coli_reads/e_coli_1_1.fastq").absoluteFilePath());
            GTLineEdit::setText(os, lineEdit11, QFileInfo(testDir + "_common_data/e_coli/e_coli_reads/e_coli_1_2.fastq").absoluteFilePath());

            GTUtilsWizard::clickButton(os, GTUtilsWizard::Next);
            GTUtilsWizard::clickButton(os, GTUtilsWizard::Next);

            QLineEdit *lineEdit2 = GTWidget::findExactWidget<QLineEdit *>(os, "Bowtie index folder widget");
            QLineEdit *lineEdit3 = GTWidget::findExactWidget<QLineEdit *>(os, "Bowtie index basename widget");

            GTLineEdit::setText(os, lineEdit2, QFileInfo(testDir + "_common_data/bowtie/index").absoluteFilePath());
            GTLineEdit::setText(os, lineEdit3, "e_coli");
            GTUtilsWizard::clickButton(os, GTUtilsWizard::Next);
            GTUtilsWizard::clickButton(os, GTUtilsWizard::Run);
        }
    };

    GTUtilsWorkflowDesigner::openWorkflowDesigner(os);
    GTUtilsDialog::waitForDialog(os, new ConfigurationWizardFiller(os, "Configure Raw RNA-Seq Data Processing", QStringList() << "Paired-end"
                                                                                                                              << "Include mapping with TopHat"));
    GTUtilsDialog::waitForDialog(os, new WizardFiller(os, "Raw RNA-Seq Data Processing Wizard", new RawRNASeqDataProcessingWizard()));
    GTMenu::clickMainMenuItem(os, QStringList() << "Tools"
                                                << "NGS data analysis"
                                                << "Raw RNA-Seq data processing...");
    GTUtilsTaskTreeView::waitTaskFinished(os);
    QStringList errors = GTUtilsWorkflowDesigner::getErrors(os);
    CHECK_SET_ERR(errors.size() == 0, "Unexpected errors");
=======
    const GTLogTracer lt;
    GTUtilsWorkflowDesigner::openWorkflowDesigner(os);
    QString assemblyFilePath = QFileInfo(dataDir + "samples/Assembly/chrM.sorted.bam").absoluteFilePath();
    const auto bamFiller = new WizardFiller(os, "Call Variants Wizard", new VariantCallingWizard(assemblyFilePath));
    GTUtilsDialog::waitForDialog(os, bamFiller);

    GTMenu::clickMainMenuItem(os, QStringList() << "Tools"
                                                << "NGS data analysis"
                                                << "Variant calling...");
    GTUtilsTaskTreeView::waitTaskFinished(os);

    CHECK_SET_ERR(!lt.hasErrors(), "Errors in log: " + lt.getJoinedErrorString());
    CHECK_SET_ERR(!GTUtilsDashboard::hasNotifications(os),
        "Notifications in dashboard: " /*+ GTUtilsDashboard::getJoinedNotificationsString(os)*/);
    CHECK_SET_ERR(GTUtilsDashboard::getOutputFiles(os) == QStringList("variations.vcf"),
        "Expected output file variations.vcf")

    //6. Return to workflow and call the Variant calling wizard
    //7. Delete "chrM.sorted.bam" and add "data\samples\Assembly\chrM.sam"
    //4. Click "Next" several times and "Run"
    //5. Wait for workflow finished
    //Expected state: One error in log and one warning on the dashboard about header in the SAM file, two output files:
    //"chrM.sam.bam.sorted.bam", "variations.vcf"
    GTUtilsWorkflowDesigner::returnToWorkflow(os);

    assemblyFilePath = QFileInfo(dataDir + "samples/Assembly/chrM.sam").absoluteFilePath();
    const QString errMsg = QString("There is no header in the SAM file \"%1\". "
                                   "The header information will be generated automatically.")
                                   .arg(assemblyFilePath);

    const auto samFiller = new WizardFiller(os, "Call Variants Wizard", new VariantCallingWizard(assemblyFilePath));
    GTUtilsDialog::waitForDialog(os, samFiller);

    GTToolbar::clickButtonByTooltipOnToolbar(os, MWTOOLBAR_ACTIVEMDI, "Show wizard");
    GTUtilsTaskTreeView::waitTaskFinished(os);

    GTUtilsLog::checkContainsError(os, lt, errMsg);
    CHECK_SET_ERR(hasDashboardNotification(os, errMsg), "Expected dashboard notification \"" + errMsg + "\"")

    QStringList out = GTUtilsDashboard::getOutputFiles(os);
    bool checkOutputFiles = out.contains("chrM.sam.bam.sorted.bam") && out.contains("variations.vcf") &&
                            out.size() == 2;
    CHECK_SET_ERR(checkOutputFiles,
        "Expected two output files, but one or both are missing or there is an unexpected file")
>>>>>>> 0633bf82
}

}    // namespace GUITest_common_scenarios_NIAID_pipelines
}    // namespace U2<|MERGE_RESOLUTION|>--- conflicted
+++ resolved
@@ -281,7 +281,87 @@
     CHECK_SET_ERR(errors.size() == 0, "Unexpected errors");
 }
 
-<<<<<<< HEAD
+GUI_TEST_CLASS_DEFINITION(test_0007) {
+    //1. Click Tools -> NGS data analysis -> Variant calling...
+    //2. Set "data\samples\Assembly\chrM.fa" as reference sequence file in wizard
+    //3. Add "data\samples\Assembly\chrM.sorted.bam"
+    //4. Click "Next" several times and "Run"
+    //5. Wait for workflow finished
+    //Expected state: No errors in the log, no notifications in the dashboard. One output file "variations.vcf"
+
+    class VariantCallingWizard : public CustomScenario {
+        QString assemblyFilePath;
+
+    public:
+        VariantCallingWizard(const QString& assemblyFilePath)
+            : assemblyFilePath(assemblyFilePath) {
+        }
+
+        void run(HI::GUITestOpStatus &os) override {
+            QWidget *const wizard = GTWidget::getActiveModalWidget(os);
+            GTWidget::click(os, GTWidget::findButtonByText(os, "Defaults", wizard));
+
+            // Dialog filling
+            QString refSeqFilePath = QFileInfo(dataDir + "samples/Assembly/chrM.fa").absoluteFilePath();
+            GTLineEdit::setText(os, GTWidget::findExactWidget<QLineEdit *>(os, "mainWidget", wizard), refSeqFilePath);
+
+            GTUtilsDialog::waitForDialog(os, new GTFileDialogUtils(os, assemblyFilePath));
+            GTWidget::click(os, GTWidget::findWidget(os, "addFileButton", wizard));
+
+            GTUtilsWizard::clickButton(os, GTUtilsWizard::Next);
+            GTUtilsWizard::clickButton(os, GTUtilsWizard::Next);
+            GTUtilsWizard::clickButton(os, GTUtilsWizard::Next);
+            GTUtilsWizard::clickButton(os, GTUtilsWizard::Next);
+            GTUtilsWizard::clickButton(os, GTUtilsWizard::Run);
+        }
+    };
+
+    const GTLogTracer lt;
+    GTUtilsWorkflowDesigner::openWorkflowDesigner(os);
+    QString assemblyFilePath = QFileInfo(dataDir + "samples/Assembly/chrM.sorted.bam").absoluteFilePath();
+    const auto bamFiller = new WizardFiller(os, "Call Variants Wizard", new VariantCallingWizard(assemblyFilePath));
+    GTUtilsDialog::waitForDialog(os, bamFiller);
+
+    GTMenu::clickMainMenuItem(os, QStringList() << "Tools"
+                                                << "NGS data analysis"
+                                                << "Variant calling...");
+    GTUtilsTaskTreeView::waitTaskFinished(os);
+
+    CHECK_SET_ERR(!lt.hasErrors(), "Errors in log: " + lt.getJoinedErrorString());
+    CHECK_SET_ERR(!GTUtilsDashboard::hasNotifications(os),
+        "Notifications in dashboard: " /*+ GTUtilsDashboard::getJoinedNotificationsString(os)*/);
+    CHECK_SET_ERR(GTUtilsDashboard::getOutputFiles(os) == QStringList("variations.vcf"),
+        "Expected output file variations.vcf")
+
+    //6. Return to workflow and call the Variant calling wizard
+    //7. Delete "chrM.sorted.bam" and add "data\samples\Assembly\chrM.sam"
+    //4. Click "Next" several times and "Run"
+    //5. Wait for workflow finished
+    //Expected state: One error in log and one warning on the dashboard about header in the SAM file, two output files:
+    //"chrM.sam.bam.sorted.bam", "variations.vcf"
+    GTUtilsWorkflowDesigner::returnToWorkflow(os);
+
+    assemblyFilePath = QFileInfo(dataDir + "samples/Assembly/chrM.sam").absoluteFilePath();
+    const QString errMsg = QString("There is no header in the SAM file \"%1\". "
+                                   "The header information will be generated automatically.")
+                                   .arg(assemblyFilePath);
+
+    const auto samFiller = new WizardFiller(os, "Call Variants Wizard", new VariantCallingWizard(assemblyFilePath));
+    GTUtilsDialog::waitForDialog(os, samFiller);
+
+    GTToolbar::clickButtonByTooltipOnToolbar(os, MWTOOLBAR_ACTIVEMDI, "Show wizard");
+    GTUtilsTaskTreeView::waitTaskFinished(os);
+
+    GTUtilsLog::checkContainsError(os, lt, errMsg);
+    CHECK_SET_ERR(hasDashboardNotification(os, errMsg), "Expected dashboard notification \"" + errMsg + "\"")
+
+    QStringList out = GTUtilsDashboard::getOutputFiles(os);
+    bool checkOutputFiles = out.contains("chrM.sam.bam.sorted.bam") && out.contains("variations.vcf") &&
+                            out.size() == 2;
+    CHECK_SET_ERR(checkOutputFiles,
+        "Expected two output files, but one or both are missing or there is an unexpected file")
+}
+
 GUI_TEST_CLASS_DEFINITION(test_0008) {
     //1. Click Tools -> NGS data analysis -> Raw RNA-Seq data processing... Choose Single-end, Skip mapping
     //2. Set "_common_data/e_coli/e_coli_reads/e_coli_1_1.fastq" "_common_data/e_coli/e_coli_reads/e_coli_1_2.fastq" "_common_data/fasta/DNA.fa" as reads and reference in wizard
@@ -366,44 +446,11 @@
 
             GTLineEdit::setText(os, lineEdit2, QFileInfo(testDir + "_common_data/bowtie/index").absoluteFilePath());
             GTLineEdit::setText(os, lineEdit3, "e_coli");
-=======
-GUI_TEST_CLASS_DEFINITION(test_0007) {
-    //1. Click Tools -> NGS data analysis -> Variant calling...
-    //2. Set "data\samples\Assembly\chrM.fa" as reference sequence file in wizard
-    //3. Add "data\samples\Assembly\chrM.sorted.bam"
-    //4. Click "Next" several times and "Run"
-    //5. Wait for workflow finished
-    //Expected state: No errors in the log, no notifications in the dashboard. One output file "variations.vcf"
-
-    class VariantCallingWizard : public CustomScenario {
-        QString assemblyFilePath;
-
-    public:
-        VariantCallingWizard(const QString& assemblyFilePath)
-            : assemblyFilePath(assemblyFilePath) {
-        }
-
-        void run(HI::GUITestOpStatus &os) override {
-            QWidget *const wizard = GTWidget::getActiveModalWidget(os);
-            GTWidget::click(os, GTWidget::findButtonByText(os, "Defaults", wizard));
-
-            // Dialog filling
-            QString refSeqFilePath = QFileInfo(dataDir + "samples/Assembly/chrM.fa").absoluteFilePath();
-            GTLineEdit::setText(os, GTWidget::findExactWidget<QLineEdit *>(os, "mainWidget", wizard), refSeqFilePath);
-
-            GTUtilsDialog::waitForDialog(os, new GTFileDialogUtils(os, assemblyFilePath));
-            GTWidget::click(os, GTWidget::findWidget(os, "addFileButton", wizard));
-
-            GTUtilsWizard::clickButton(os, GTUtilsWizard::Next);
-            GTUtilsWizard::clickButton(os, GTUtilsWizard::Next);
-            GTUtilsWizard::clickButton(os, GTUtilsWizard::Next);
->>>>>>> 0633bf82
-            GTUtilsWizard::clickButton(os, GTUtilsWizard::Next);
-            GTUtilsWizard::clickButton(os, GTUtilsWizard::Run);
-        }
-    };
-
-<<<<<<< HEAD
+            GTUtilsWizard::clickButton(os, GTUtilsWizard::Next);
+            GTUtilsWizard::clickButton(os, GTUtilsWizard::Run);
+        }
+    };
+
     GTUtilsWorkflowDesigner::openWorkflowDesigner(os);
     GTUtilsDialog::waitForDialog(os, new ConfigurationWizardFiller(os, "Configure Raw RNA-Seq Data Processing", QStringList() << "Single-end" << "Include mapping with TopHat"));
     GTUtilsDialog::waitForDialog(os, new WizardFiller(os, "Raw RNA-Seq Data Processing Wizard", new RawRNASeqDataProcessingWizard()));
@@ -455,52 +502,6 @@
     GTUtilsTaskTreeView::waitTaskFinished(os);
     QStringList errors = GTUtilsWorkflowDesigner::getErrors(os);
     CHECK_SET_ERR(errors.size() == 0, "Unexpected errors");
-=======
-    const GTLogTracer lt;
-    GTUtilsWorkflowDesigner::openWorkflowDesigner(os);
-    QString assemblyFilePath = QFileInfo(dataDir + "samples/Assembly/chrM.sorted.bam").absoluteFilePath();
-    const auto bamFiller = new WizardFiller(os, "Call Variants Wizard", new VariantCallingWizard(assemblyFilePath));
-    GTUtilsDialog::waitForDialog(os, bamFiller);
-
-    GTMenu::clickMainMenuItem(os, QStringList() << "Tools"
-                                                << "NGS data analysis"
-                                                << "Variant calling...");
-    GTUtilsTaskTreeView::waitTaskFinished(os);
-
-    CHECK_SET_ERR(!lt.hasErrors(), "Errors in log: " + lt.getJoinedErrorString());
-    CHECK_SET_ERR(!GTUtilsDashboard::hasNotifications(os),
-        "Notifications in dashboard: " /*+ GTUtilsDashboard::getJoinedNotificationsString(os)*/);
-    CHECK_SET_ERR(GTUtilsDashboard::getOutputFiles(os) == QStringList("variations.vcf"),
-        "Expected output file variations.vcf")
-
-    //6. Return to workflow and call the Variant calling wizard
-    //7. Delete "chrM.sorted.bam" and add "data\samples\Assembly\chrM.sam"
-    //4. Click "Next" several times and "Run"
-    //5. Wait for workflow finished
-    //Expected state: One error in log and one warning on the dashboard about header in the SAM file, two output files:
-    //"chrM.sam.bam.sorted.bam", "variations.vcf"
-    GTUtilsWorkflowDesigner::returnToWorkflow(os);
-
-    assemblyFilePath = QFileInfo(dataDir + "samples/Assembly/chrM.sam").absoluteFilePath();
-    const QString errMsg = QString("There is no header in the SAM file \"%1\". "
-                                   "The header information will be generated automatically.")
-                                   .arg(assemblyFilePath);
-
-    const auto samFiller = new WizardFiller(os, "Call Variants Wizard", new VariantCallingWizard(assemblyFilePath));
-    GTUtilsDialog::waitForDialog(os, samFiller);
-
-    GTToolbar::clickButtonByTooltipOnToolbar(os, MWTOOLBAR_ACTIVEMDI, "Show wizard");
-    GTUtilsTaskTreeView::waitTaskFinished(os);
-
-    GTUtilsLog::checkContainsError(os, lt, errMsg);
-    CHECK_SET_ERR(hasDashboardNotification(os, errMsg), "Expected dashboard notification \"" + errMsg + "\"")
-
-    QStringList out = GTUtilsDashboard::getOutputFiles(os);
-    bool checkOutputFiles = out.contains("chrM.sam.bam.sorted.bam") && out.contains("variations.vcf") &&
-                            out.size() == 2;
-    CHECK_SET_ERR(checkOutputFiles,
-        "Expected two output files, but one or both are missing or there is an unexpected file")
->>>>>>> 0633bf82
 }
 
 }    // namespace GUITest_common_scenarios_NIAID_pipelines
