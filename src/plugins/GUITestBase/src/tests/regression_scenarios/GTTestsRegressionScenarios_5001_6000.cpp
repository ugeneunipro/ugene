--- conflicted
+++ resolved
@@ -28,6 +28,7 @@
 #include <QRadioButton>
 #include <QTableView>
 #include <QTableWidget>
+#include <QWebElement>
 
 #include <U2Core/BaseDocumentFormats.h>
 #include <U2Core/DocumentModel.h>
@@ -4043,17 +4044,11 @@
 
             //4. Select input MSA "samples/APR/DNA.apr"
             GTUtilsWizard::setInputFiles(os, QList<QStringList>() << (QStringList() << dataDir + "samples/APR/DNA.apr"));
-<<<<<<< HEAD
-            //5. Press "Next" button
-            GTUtilsWizard::clickButton(os, GTUtilsWizard::Next);
-            GTUtilsWizard::setParameter(os, "Result ClustalW file", "DNA.aln");
-=======
 
             //5. Press "Next" button
             GTUtilsWizard::clickButton(os, GTUtilsWizard::Next);
             //GTUtilsWizard::setParameter(os, "Result ClustalW file", "DNA.aln");
 
->>>>>>> 10d02558
             //6. Press "Run" button
             GTUtilsWizard::clickButton(os, GTUtilsWizard::Run);
         }
