--- conflicted
+++ resolved
@@ -1068,7 +1068,18 @@
     CHECK_SET_ERR(!lt.hasErrors(), "Errors in log: " + lt.getJoinedErrorString());
 }
 
-<<<<<<< HEAD
+GUI_TEST_CLASS_DEFINITION(test_5330) {
+    // Open "_common_data/scenarios/msa/ma2_gapped.aln".
+    GTFileDialog::openFile(os, testDir + "_common_data/scenarios/msa/ma2_gapped.aln");
+    GTUtilsTaskTreeView::waitTaskFinished(os);
+
+    // Enable collapsing mode.
+    GTUtilsMsaEditor::toggleCollapsingMode(os);
+
+    // Expected state: The MSA object is not marked as modified.
+    GTUtilsProjectTreeView::itemModificationCheck(os, GTUtilsProjectTreeView::findIndex(os, "ma2_gapped.aln"), false);
+}
+
 GUI_TEST_CLASS_DEFINITION(test_5334) {
     // Open "_common_data/clustal/amino_ext.aln".
     GTFileDialog::openFile(os, testDir + "_common_data/clustal/amino_ext.aln");
@@ -1086,19 +1097,6 @@
     //Expected state: msa alphabet is still AMINO.
     bool isAmino = GTUtilsMSAEditorSequenceArea::hasAminoAlphabet(os);
     CHECK_SET_ERR(isAmino, "Aligment has wrong alphabet type");
-=======
-GUI_TEST_CLASS_DEFINITION(test_5330) {
-    // Open "_common_data/scenarios/msa/ma2_gapped.aln".
-    GTFileDialog::openFile(os, testDir + "_common_data/scenarios/msa/ma2_gapped.aln");
-    GTUtilsTaskTreeView::waitTaskFinished(os);
-
-    // Enable collapsing mode.
-    GTUtilsMsaEditor::toggleCollapsingMode(os);
-
-    // Expected state: The MSA object is not marked as modified.
-    GTUtilsProjectTreeView::itemModificationCheck(os, GTUtilsProjectTreeView::findIndex(os, "ma2_gapped.aln"), false);
-
->>>>>>> 75bf0e79
 }
 
 GUI_TEST_CLASS_DEFINITION(test_5335) {
