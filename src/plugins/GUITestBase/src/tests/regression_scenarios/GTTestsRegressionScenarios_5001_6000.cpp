--- conflicted
+++ resolved
@@ -2344,47 +2344,6 @@
     CHECK_SET_ERR(rowLength <= refLength, QString("Expected: row length must be equal or lesser then reference length, current: row lenght = %1, reference length = %2").arg(QString::number(rowLength)).arg(QString::number(refLength)));
 }
 
-GUI_TEST_CLASS_DEFINITION(test_5638) {
-    //1. Open File "\samples\CLUSTALW\COI.aln"
-    GTFileDialog::openFile(os, dataDir + "samples/CLUSTALW/COI.aln");
-    GTUtilsTaskTreeView::waitTaskFinished(os);
-
-    //2. Click to position (30, 10)
-    GTUtilsMSAEditorSequenceArea::clickToPosition(os, QPoint(30, 10));
-
-    //3. Press Ctrl and drag and drop selection to the right for a few symbols
-    U2MsaListGapModel startGapModel = GTUtilsMsaEditor::getEditor(os)->getMaObject()->getGapModel();
-
-    GTKeyboardDriver::keyPress(Qt::Key_Control);
-    GTMouseDriver::press();
-    QPoint curPos = GTMouseDriver::getMousePosition();
-    QPoint moveMouseTo(curPos.x() + 200, curPos.y());
-    GTMouseDriver::moveTo(moveMouseTo);
-
-    GTGlobals::sleep();
-    U2MsaListGapModel gapModel = GTUtilsMsaEditor::getEditor(os)->getMaObject()->getGapModel();
-    if (gapModel.size() < 11) {
-        GTMouseDriver::release();
-        GTKeyboardDriver::keyRelease(Qt::Key_Control);
-        CHECK_SET_ERR(false, "Can't find selected sequence");
-    }
-
-    if (gapModel[10].size() != 1) {
-        GTMouseDriver::release();
-        GTKeyboardDriver::keyRelease(Qt::Key_Control);
-        CHECK_SET_ERR(false, QString("Unexpected selected sequence's gap model size, expected: 1, current: %1").arg(gapModel[10].size()));
-    }
-
-    // 4. Drag and drop selection to the left to the begining
-    GTMouseDriver::moveTo(curPos);
-    GTMouseDriver::release();
-    GTKeyboardDriver::keyRelease(Qt::Key_Control);
-
-    GTGlobals::sleep();
-    U2MsaListGapModel finishGapModel = GTUtilsMsaEditor::getEditor(os)->getMaObject()->getGapModel();
-    CHECK_SET_ERR(finishGapModel == startGapModel, "Unexpected changes of alignment");
-}
-
 GUI_TEST_CLASS_DEFINITION(test_5659) {
     // 1. Open murine.gb
     // 2. Context menu on annotations object
@@ -2420,34 +2379,6 @@
     GTMouseDriver::moveTo(GTUtilsAnnotationsTreeView::getItemCenter(os, "source"));
     GTMouseDriver::click(Qt::RightButton);
     GTGlobals::sleep();
-}
-
-GUI_TEST_CLASS_DEFINITION(test_5665) {
-    GTFileDialog::openFile(os, dataDir + "samples/FASTA/human_T1.fa");
-    GTUtilsTaskTreeView::waitTaskFinished(os);
-    
-    //2. Document context menu -> Export / Import -> Export sequences.
-    //Expected: "Export selected sequences" dialog appears.
-    GTUtilsDialog::waitForDialog(os, new PopupChooser(os, QStringList() << ACTION_PROJECT__EXPORT_IMPORT_MENU_ACTION << ACTION_EXPORT_SEQUENCE));
-    class Scenario : public CustomScenario {
-        void run(HI::GUITestOpStatus &os) {
-            QWidget *dialog = QApplication::activeModalWidget();
-            CHECK_SET_ERR(NULL != dialog, "Active modal widget is NULL");
-            
-            QLineEdit* filepathLineEdit = GTWidget::findExactWidget<QLineEdit*>(os, "fileNameEdit", dialog);
-            GTLineEdit::setText(os, filepathLineEdit, dataDir + "long_file_name_more_then_250_long_file_name_more_then_250_long_file_name_more_then_250_long_file_name_more_then_250_long_file_name_more_then_250_long_file_name_more_then_250_long_file_name_more_then_250_long_file_name_more_then_250_long_file_name_more_then_250_long_file_name_more_then_250_long_file_name_more_then_250_long_file_name_more_then_250_long_file_name_more_then_250_long_file_name_more_then_250_long_file_name_more_then_250_long_file_name_more_then_250_long_file_name_more_then_250_long_file_name_more_then_250_long_file_name_more_then_250_long_file_name_more_then_250_long_file_name_more_then_250_long_file_name_more_then_250_long_file_name_more_then_250_.fa");            
-
-            GTUtilsDialog::clickButtonBox(os, dialog, QDialogButtonBox::Ok);
-        }
-    };
-    //Expected: the dialog about external modification of documents appears.
-    //5. Click "No".
-    //Expected: UGENE does not crash.
-    GTUtilsDialog::waitForDialog(os, new MessageBoxDialogFiller(os, QMessageBox::Ok));
-    GTUtilsDialog::waitForDialog(os, new ExportSelectedRegionFiller(os, new Scenario()));
-    GTUtilsProjectTreeView::click(os, "human_T1.fa", Qt::RightButton);
-    GTGlobals::sleep(3000);
-    GTKeyboardDriver::keyClick( Qt::Key_Escape);
 }
 
 GUI_TEST_CLASS_DEFINITION(test_5681) {
@@ -2888,77 +2819,6 @@
 }
 
 GUI_TEST_CLASS_DEFINITION(test_5739) {
-    QString filePath = testDir + "_common_data/sanger/alignment_short.ugenedb";
-    QString fileName = "sanger_alignment.ugenedb";
-
-    //1. Copy to 'sandbox' and open alignment_short.ugenedb
-    GTFile::copy(os, filePath, sandBoxDir + "/" + fileName);
-    GTFileDialog::openFile(os, sandBoxDir, fileName);
-
-<<<<<<< HEAD
-    //2. Click to the position 6316 at the reference
-    GTUtilsMcaEditorSequenceArea::clickToReferencePosition(os, 6376);
-=======
-            //4. Push "Align" button
-            GTUtilsDialog::clickButtonBox(os, QDialogButtonBox::Ok);
-        }
-    };
-
-    //1. Select "Tools>Sanger data analysis>Reads quality control and alignment"
-    GTUtilsDialog::waitForDialog(os, new AlignToReferenceBlastDialogFiller(os, new Scenario));
-    GTMenu::clickMainMenuItem(os, QStringList() << "Tools" << "Sanger data analysis" << "Map reads to reference...");
-    GTUtilsTaskTreeView::waitTaskFinished(os);
-
-    //5. Click to the position 6316 at the reference
-    GTUtilsMcaEditorSequenceArea::clickToReferencePosition(os, 6372);
->>>>>>> 85a50bc3
-
-    //3. Select all chars in the reference from here to the end
-    QPoint currentPos = GTMouseDriver::getMousePosition();
-    const int newXPos = GTUtilsMdi::activeWindow(os)->mapToGlobal(GTUtilsMdi::activeWindow(os)->rect().topRight()).x();
-    QPoint destPos(newXPos, currentPos.y());
-    GTUtilsMcaEditorSequenceArea::dragAndDrop(os, destPos);
-
-    //Expected: selected length = 4
-    U2Region reg = GTUtilsMcaEditorSequenceArea::getReferenceSelection(os);
-    int sel = reg.length;
-<<<<<<< HEAD
-    CHECK_SET_ERR(sel == 5, QString("Unexpected selection length, expected 5, ceurrent: %1").arg(QString::number(sel)));
-
-=======
-    CHECK_SET_ERR(sel == 4, QString("Unexpected selection length, expectedL 4, current: %1").arg(QString::number(sel)));
->>>>>>> 85a50bc3
-}
-
-GUI_TEST_CLASS_DEFINITION(test_5747) {
-    //1. Open "data/samples/CLUSTALW/COI.aln".
-    GTFileDialog::openFile(os, dataDir + "samples/CLUSTALW/COI.aln");
-    GTUtilsTaskTreeView::waitTaskFinished(os);
-
-    //2. Select any sequence
-    GTUtilsMSAEditorSequenceArea::selectSequence(os, "Gampsocleis_sedakovii_EF540828");
-
-    //3. Call contest menu -> Edit -> Edit sequence name
-    GTUtilsDialog::waitForDialog(os, new PopupChooserByText(os,  QStringList() << "Edit" << "Edit sequence name"));
-    GTUtilsMSAEditorSequenceArea::callContextMenu(os);
-
-    //4. Set new name and press enter
-    GTKeyboardDriver::keySequence("New name");
-    GTKeyboardDriver::keyClick(Qt::Key_Enter);
-
-    //5. Select another sequence
-    GTUtilsMSAEditorSequenceArea::selectSequence(os, "Conocephalus_sp.");
-
-    //6. Edit name by HotKey F2
-    GTKeyboardDriver::keyClick(Qt::Key_F2);
-
-    //7. Set new name and press enter
-    GTKeyboardDriver::keySequence("New name 2");
-    GTKeyboardDriver::keyClick(Qt::Key_Enter);
-	GTGlobals::sleep(500);
-}
-
-GUI_TEST_CLASS_DEFINITION(test_5751) {
     class Scenario : public CustomScenario {
         void run(HI::GUITestOpStatus &os) {
             //Expected state : "Min read identity" option by default = 80 %
@@ -2989,7 +2849,7 @@
             CHECK_SET_ERR(checkContains, QString("incorrect output line: do not contain default path"));
 
             //2. Select reference  .../test/general/_common_data/sanger/reference.gb
-            GTLineEdit::setText(os, GTWidget::findExactWidget<QLineEdit*>(os, "referenceLineEdit"), testDir + "_common_data/sanger/reference.gb");
+            GTLineEdit::setText(os, GTWidget::findExactWidget<QLineEdit*>(os, "referenceLineEdit"), testDir + "_common_data/sanger/reference_short.gb");
 
             //3. Select Reads: .../test/general/_common_data/sanger/sanger_01.ab1-/sanger_20.ab1(20 files)]
             QStringList reads;
@@ -3010,12 +2870,6 @@
 
             GTWidget::click(os, GTWidget::findExactWidget<QPushButton*>(os, "addReadButton"));
 
-            GTUtilsTaskTreeView::waitTaskFinished(os);
-            QStringList path;
-            path << sandBoxDir + "Sanger";
-            GTUtilsDialog::waitForDialog(os, new GTFileDialogUtils_list(os, path));
-            GTWidget::click(os, GTWidget::findExactWidget<QToolButton*>(os, "setOutputButton"));
-
             //4. Push "Align" button
             GTUtilsDialog::clickButtonBox(os, QDialogButtonBox::Ok);
         }
@@ -3026,21 +2880,50 @@
     GTMenu::clickMainMenuItem(os, QStringList() << "Tools" << "Sanger data analysis" << "Map reads to reference...");
     GTUtilsTaskTreeView::waitTaskFinished(os);
 
-    //5. Call a context menu in the Project view on the opened MCA document.
-    //6. Select "Lock document for editing" menu item.
-    GTUtilsProjectTreeView::click(os, "Sanger.ugenedb");
-    GTUtilsDialog::waitForDialog(os, new PopupChooserByText(os, QStringList() << "Lock document for editing"));
-    GTUtilsProjectTreeView::click(os, "Sanger.ugenedb", Qt::RightButton);
-
-    //7. Call a context menu in the MCA Editor.
-    //Expected state : "Remove all columns of gaps" is disabled.
-    GTUtilsDialog::waitForDialog(os, new PopupCheckerByText(os, QStringList() << "Edit" << "Remove all columns of gaps", PopupChecker::CheckOptions(PopupChecker::IsDisabled)));
-    GTUtilsMcaEditorSequenceArea::callContextMenu(os);
-    GTUtilsTaskTreeView::waitTaskFinished(os);
-    GTKeyboardDriver::keyPress(Qt::Key_Escape);
-}
-
-GUI_TEST_CLASS_DEFINITION(test_5752) {
+    //5. Click to the position 6316 at the reference
+    GTUtilsMcaEditorSequenceArea::clickToReferencePosition(os, 6372);
+
+    //6. Select all chars in the reference from here to the end
+    QPoint currentPos = GTMouseDriver::getMousePosition();
+    const int newXPos = GTUtilsMdi::activeWindow(os)->mapToGlobal(GTUtilsMdi::activeWindow(os)->rect().topRight()).x();
+    QPoint destPos(newXPos, currentPos.y());
+    GTUtilsMcaEditorSequenceArea::dragAndDrop(os, destPos);
+
+    //Expected: selected length = 4
+    U2Region reg = GTUtilsMcaEditorSequenceArea::getReferenceSelection(os);
+    int sel = reg.length;
+    CHECK_SET_ERR(sel == 4, QString("Unexpected selection length, expectedL 4, current: %1").arg(QString::number(sel)));
+}
+
+GUI_TEST_CLASS_DEFINITION(test_5747) {
+    //1. Open "data/samples/CLUSTALW/COI.aln".
+    GTFileDialog::openFile(os, dataDir + "samples/CLUSTALW/COI.aln");
+    GTUtilsTaskTreeView::waitTaskFinished(os);
+
+    //2. Select any sequence
+    GTUtilsMSAEditorSequenceArea::selectSequence(os, "Gampsocleis_sedakovii_EF540828");
+
+    //3. Call contest menu -> Edit -> Edit sequence name
+    GTUtilsDialog::waitForDialog(os, new PopupChooserByText(os,  QStringList() << "Edit" << "Edit sequence name"));
+    GTUtilsMSAEditorSequenceArea::callContextMenu(os);
+
+    //4. Set new name and press enter
+    GTKeyboardDriver::keySequence("New name");
+    GTKeyboardDriver::keyClick(Qt::Key_Enter);
+
+    //5. Select another sequence
+    GTUtilsMSAEditorSequenceArea::selectSequence(os, "Conocephalus_sp.");
+
+    //6. Edit name by HotKey F2
+    GTKeyboardDriver::keyClick(Qt::Key_F2);
+
+    //7. Set new name and press enter
+    GTKeyboardDriver::keySequence("New name 2");
+    GTKeyboardDriver::keyClick(Qt::Key_Enter);
+	GTGlobals::sleep(500);
+}
+
+GUI_TEST_CLASS_DEFINITION(test_5751) {
     class Scenario : public CustomScenario {
         void run(HI::GUITestOpStatus &os) {
             //Expected state : "Min read identity" option by default = 80 %
@@ -3092,6 +2975,12 @@
 
             GTWidget::click(os, GTWidget::findExactWidget<QPushButton*>(os, "addReadButton"));
 
+            GTUtilsTaskTreeView::waitTaskFinished(os);
+            QStringList path;
+            path << sandBoxDir + "Sanger";
+            GTUtilsDialog::waitForDialog(os, new GTFileDialogUtils_list(os, path));
+            GTWidget::click(os, GTWidget::findExactWidget<QToolButton*>(os, "setOutputButton"));
+
             //4. Push "Align" button
             GTUtilsDialog::clickButtonBox(os, QDialogButtonBox::Ok);
         }
@@ -3102,27 +2991,21 @@
     GTMenu::clickMainMenuItem(os, QStringList() << "Tools" << "Sanger data analysis" << "Map reads to reference...");
     GTUtilsTaskTreeView::waitTaskFinished(os);
 
-    //5. Select any symbol
-    GTUtilsMcaEditorSequenceArea::clickToPosition(os, QPoint(2120, 1));
-
-    //6. Press Trim left end
-    GTMenu::clickMainMenuItem(os, QStringList() << "Actions" << "Edit" << "Trim left end");
-
-    //7. Press Trim right end
-    GTMenu::clickMainMenuItem(os, QStringList() << "Actions" << "Edit" << "Trim right end");
-
-    int readNum = GTUtilsMcaEditor::getReadsNames(os).size();
-    //8. Press Replace symbol / character and press space
-    GTMenu::clickMainMenuItem(os, QStringList() << "Actions" << "Edit" << "Replace character/gap");
-    GTKeyboardDriver::keyClick(Qt::Key_Space);
-    GTGlobals::sleep();
-
-    //Expected : the read must be deleted.If this read is last this option must be blocked
-    int newReadNum = GTUtilsMcaEditor::getReadsNames(os).size();
-    CHECK_SET_ERR(newReadNum == 15 && 16 == readNum, QString("Incorrect reads num, expected 20 and 19, current %1 and %2").arg(QString::number(readNum)).arg(QString::number(newReadNum)));
-}
-
-GUI_TEST_CLASS_DEFINITION(test_5753) {
+    //5. Call a context menu in the Project view on the opened MCA document.
+    //6. Select "Lock document for editing" menu item.
+    GTUtilsProjectTreeView::click(os, "Sanger.ugenedb");
+    GTUtilsDialog::waitForDialog(os, new PopupChooserByText(os, QStringList() << "Lock document for editing"));
+    GTUtilsProjectTreeView::click(os, "Sanger.ugenedb", Qt::RightButton);
+
+    //7. Call a context menu in the MCA Editor.
+    //Expected state : "Remove all columns of gaps" is disabled.
+    GTUtilsDialog::waitForDialog(os, new PopupCheckerByText(os, QStringList() << "Edit" << "Remove all columns of gaps", PopupChecker::CheckOptions(PopupChecker::IsDisabled)));
+    GTUtilsMcaEditorSequenceArea::callContextMenu(os);
+    GTUtilsTaskTreeView::waitTaskFinished(os);
+    GTKeyboardDriver::keyPress(Qt::Key_Escape);
+}
+
+GUI_TEST_CLASS_DEFINITION(test_5752) {
     class Scenario : public CustomScenario {
         void run(HI::GUITestOpStatus &os) {
             //Expected state : "Min read identity" option by default = 80 %
@@ -3174,12 +3057,6 @@
 
             GTWidget::click(os, GTWidget::findExactWidget<QPushButton*>(os, "addReadButton"));
 
-            GTUtilsTaskTreeView::waitTaskFinished(os);
-            QStringList path;
-            path << sandBoxDir + "Sanger";
-            GTUtilsDialog::waitForDialog(os, new GTFileDialogUtils_list(os, path));
-            GTWidget::click(os, GTWidget::findExactWidget<QToolButton*>(os, "setOutputButton"));
-
             //4. Push "Align" button
             GTUtilsDialog::clickButtonBox(os, QDialogButtonBox::Ok);
         }
@@ -3190,19 +3067,27 @@
     GTMenu::clickMainMenuItem(os, QStringList() << "Tools" << "Sanger data analysis" << "Map reads to reference...");
     GTUtilsTaskTreeView::waitTaskFinished(os);
 
-    //5. Make changes
+    //5. Select any symbol
     GTUtilsMcaEditorSequenceArea::clickToPosition(os, QPoint(2120, 1));
+
+    //6. Press Trim left end
+    GTMenu::clickMainMenuItem(os, QStringList() << "Actions" << "Edit" << "Trim left end");
+
+    //7. Press Trim right end
+    GTMenu::clickMainMenuItem(os, QStringList() << "Actions" << "Edit" << "Trim right end");
+
+    int readNum = GTUtilsMcaEditor::getReadsNames(os).size();
+    //8. Press Replace symbol / character and press space
+    GTMenu::clickMainMenuItem(os, QStringList() << "Actions" << "Edit" << "Replace character/gap");
     GTKeyboardDriver::keyClick(Qt::Key_Space);
-
-    //6. Close document
-    GTUtilsProjectTreeView::click(os, "Sanger.ugenedb");
-    GTKeyboardDriver::keyClick(Qt::Key_Delete);
     GTGlobals::sleep();
 
-    //Expected: there is no "Save document" messageBox
-}
-
-GUI_TEST_CLASS_DEFINITION(test_5755) {
+    //Expected : the read must be deleted.If this read is last this option must be blocked
+    int newReadNum = GTUtilsMcaEditor::getReadsNames(os).size();
+    CHECK_SET_ERR(newReadNum == 15 && 16 == readNum, QString("Incorrect reads num, expected 20 and 19, current %1 and %2").arg(QString::number(readNum)).arg(QString::number(newReadNum)));
+}
+
+GUI_TEST_CLASS_DEFINITION(test_5753) {
     class Scenario : public CustomScenario {
         void run(HI::GUITestOpStatus &os) {
             //Expected state : "Min read identity" option by default = 80 %
@@ -3233,7 +3118,7 @@
             CHECK_SET_ERR(checkContains, QString("incorrect output line: do not contain default path"));
 
             //2. Select reference  .../test/general/_common_data/sanger/reference.gb
-            GTLineEdit::setText(os, GTWidget::findExactWidget<QLineEdit*>(os, "referenceLineEdit"), testDir + "_common_data/sanger/reference_need_gaps.gb");
+            GTLineEdit::setText(os, GTWidget::findExactWidget<QLineEdit*>(os, "referenceLineEdit"), testDir + "_common_data/sanger/reference.gb");
 
             //3. Select Reads: .../test/general/_common_data/sanger/sanger_01.ab1-/sanger_20.ab1(20 files)]
             QStringList reads;
@@ -3254,6 +3139,12 @@
 
             GTWidget::click(os, GTWidget::findExactWidget<QPushButton*>(os, "addReadButton"));
 
+            GTUtilsTaskTreeView::waitTaskFinished(os);
+            QStringList path;
+            path << sandBoxDir + "Sanger";
+            GTUtilsDialog::waitForDialog(os, new GTFileDialogUtils_list(os, path));
+            GTWidget::click(os, GTWidget::findExactWidget<QToolButton*>(os, "setOutputButton"));
+
             //4. Push "Align" button
             GTUtilsDialog::clickButtonBox(os, QDialogButtonBox::Ok);
         }
@@ -3264,20 +3155,19 @@
     GTMenu::clickMainMenuItem(os, QStringList() << "Tools" << "Sanger data analysis" << "Map reads to reference...");
     GTUtilsTaskTreeView::waitTaskFinished(os);
 
-    //Expected : Trailing gaps were inserted into the end of reference
-    qint64 refLength = GTUtilsMcaEditorSequenceArea::getReferenceLength(os);
-    QString refReg = GTUtilsMcaEditorSequenceArea::getReferenceReg(os, refLength - 20, 20);
-    bool isGaps = true;
-    foreach(QChar c, refReg) {
-        if (c != U2Mca::GAP_CHAR) {
-            isGaps = false;
-            break;
-        }
-    }
-    CHECK_SET_ERR(isGaps, "Incorrect characters");
-}
-
-GUI_TEST_CLASS_DEFINITION(test_5758) {
+    //5. Make changes
+    GTUtilsMcaEditorSequenceArea::clickToPosition(os, QPoint(2120, 1));
+    GTKeyboardDriver::keyClick(Qt::Key_Space);
+
+    //6. Close document
+    GTUtilsProjectTreeView::click(os, "Sanger.ugenedb");
+    GTKeyboardDriver::keyClick(Qt::Key_Delete);
+    GTGlobals::sleep();
+
+    //Expected: there is no "Save document" messageBox
+}
+
+GUI_TEST_CLASS_DEFINITION(test_5755) {
     class Scenario : public CustomScenario {
         void run(HI::GUITestOpStatus &os) {
             //Expected state : "Min read identity" option by default = 80 %
@@ -3308,7 +3198,7 @@
             CHECK_SET_ERR(checkContains, QString("incorrect output line: do not contain default path"));
 
             //2. Select reference  .../test/general/_common_data/sanger/reference.gb
-            GTLineEdit::setText(os, GTWidget::findExactWidget<QLineEdit*>(os, "referenceLineEdit"), testDir + "_common_data/sanger/reference.gb");
+            GTLineEdit::setText(os, GTWidget::findExactWidget<QLineEdit*>(os, "referenceLineEdit"), testDir + "_common_data/sanger/reference_need_gaps.gb");
 
             //3. Select Reads: .../test/general/_common_data/sanger/sanger_01.ab1-/sanger_20.ab1(20 files)]
             QStringList reads;
@@ -3329,12 +3219,6 @@
 
             GTWidget::click(os, GTWidget::findExactWidget<QPushButton*>(os, "addReadButton"));
 
-            GTUtilsTaskTreeView::waitTaskFinished(os);
-            QStringList path;
-            path << sandBoxDir + "Sanger";
-            GTUtilsDialog::waitForDialog(os, new GTFileDialogUtils_list(os, path));
-            GTWidget::click(os, GTWidget::findExactWidget<QToolButton*>(os, "setOutputButton"));
-
             //4. Push "Align" button
             GTUtilsDialog::clickButtonBox(os, QDialogButtonBox::Ok);
         }
@@ -3345,36 +3229,20 @@
     GTMenu::clickMainMenuItem(os, QStringList() << "Tools" << "Sanger data analysis" << "Map reads to reference...");
     GTUtilsTaskTreeView::waitTaskFinished(os);
 
-    //5. Remove a row
-    GTUtilsMcaEditor::clickReadName(os, "SZYD_Cas9_5B70");
-    GTKeyboardDriver::keyClick(Qt::Key_Delete);
-
-    //6. Close the view
-    GTUtilsProjectTreeView::click(os, "Sanger.ugenedb");
-    GTUtilsDialog::waitForDialog(os, new PopupChooserByText(os, QStringList() << "Unload selected document(s)"));
-    GTUtilsProjectTreeView::click(os, "Sanger.ugenedb", Qt::RightButton);
-    GTGlobals::sleep(1000);
-    GTKeyboardDriver::keyClick(Qt::Key_Enter);
-
-    //7. Open a new view
-    GTUtilsProjectTreeView::click(os, "Sanger.ugenedb");
-    GTUtilsDialog::waitForDialog(os, new PopupChooserByText(os, QStringList() << "Load selected document(s)"));
-    GTUtilsProjectTreeView::click(os, "Sanger.ugenedb", Qt::RightButton);
-    GTGlobals::sleep(1000);
-
-    //8. Hide chromatograms
-    GTWidget::click(os, GTToolbar::getWidgetForActionName(os, GTToolbar::getToolbar(os, "mwtoolbar_activemdi"), "chromatograms"));
-
-    //9. Change the state of the last row
-    bool isShownFirstState = GTUtilsMcaEditorSequenceArea::isChromatogramShown(os, "SZYD_Cas9_CR66");
-    GTUtilsMcaEditorSequenceArea::clickCollapseTriangle(os, "SZYD_Cas9_CR66", isShownFirstState);
-    bool isShownSecondState = GTUtilsMcaEditorSequenceArea::isChromatogramShown(os, "SZYD_Cas9_CR66");
-
-    //Expected: States befor and aftef changing are different
-    CHECK_SET_ERR(isShownFirstState != isShownSecondState, "Incorrect state");
-}
-
-GUI_TEST_CLASS_DEFINITION(test_5761) {
+    //Expected : Trailing gaps were inserted into the end of reference
+    qint64 refLength = GTUtilsMcaEditorSequenceArea::getReferenceLength(os);
+    QString refReg = GTUtilsMcaEditorSequenceArea::getReferenceReg(os, refLength - 20, 20);
+    bool isGaps = true;
+    foreach(QChar c, refReg) {
+        if (c != U2Mca::GAP_CHAR) {
+            isGaps = false;
+            break;
+        }
+    }
+    CHECK_SET_ERR(isGaps, "Incorrect characters");
+}
+
+GUI_TEST_CLASS_DEFINITION(test_5758) {
     class Scenario : public CustomScenario {
         void run(HI::GUITestOpStatus &os) {
             //Expected state : "Min read identity" option by default = 80 %
@@ -3405,7 +3273,7 @@
             CHECK_SET_ERR(checkContains, QString("incorrect output line: do not contain default path"));
 
             //2. Select reference  .../test/general/_common_data/sanger/reference.gb
-            GTLineEdit::setText(os, GTWidget::findExactWidget<QLineEdit*>(os, "referenceLineEdit"), testDir + "_common_data/sanger/reference_short.gb");
+            GTLineEdit::setText(os, GTWidget::findExactWidget<QLineEdit*>(os, "referenceLineEdit"), testDir + "_common_data/sanger/reference.gb");
 
             //3. Select Reads: .../test/general/_common_data/sanger/sanger_01.ab1-/sanger_20.ab1(20 files)]
             QStringList reads;
@@ -3426,6 +3294,12 @@
 
             GTWidget::click(os, GTWidget::findExactWidget<QPushButton*>(os, "addReadButton"));
 
+            GTUtilsTaskTreeView::waitTaskFinished(os);
+            QStringList path;
+            path << sandBoxDir + "Sanger";
+            GTUtilsDialog::waitForDialog(os, new GTFileDialogUtils_list(os, path));
+            GTWidget::click(os, GTWidget::findExactWidget<QToolButton*>(os, "setOutputButton"));
+
             //4. Push "Align" button
             GTUtilsDialog::clickButtonBox(os, QDialogButtonBox::Ok);
         }
@@ -3436,49 +3310,36 @@
     GTMenu::clickMainMenuItem(os, QStringList() << "Tools" << "Sanger data analysis" << "Map reads to reference...");
     GTUtilsTaskTreeView::waitTaskFinished(os);
 
-    GTLogTracer trace;
-    //5. Select the last char of the first row
-    MultipleAlignmentRowData* row = GTUtilsMcaEditor::getMcaRow(os, 0);
-    int end = row->getCoreStart() + row->getCoreLength() - 1;
-    QPoint p(end, 0);
-    GTUtilsMcaEditorSequenceArea::clickToPosition(os, p);
-    QPoint curPos = GTMouseDriver::getMousePosition();
-    QPoint moveMouseTo(curPos.x() + 140, curPos.y());
-
-    //6. Press left button and move mouse to the right (add some gaps)
-    GTMouseDriver::press();
-    GTMouseDriver::moveTo(moveMouseTo);
-    int i = 10;
-    while (i != 0) {
-        int minus = (i % 2 == 0) ? 1 : -1;
-        int moving = minus * 3 * ((i % 2) + 1);
-        QPoint perturbation(moveMouseTo.x(), moveMouseTo.y() + moving);
-        GTMouseDriver::moveTo(perturbation);
-        i--;
-        GTGlobals::sleep(20);
-    }
-    GTMouseDriver::release();
-    QStringList errors = GTUtilsLog::getErrors(os, trace);
-
-    //Expected: no errors in the log
-    CHECK_SET_ERR(errors.isEmpty(), "Some errors in the log");
-}
-
-GUI_TEST_CLASS_DEFINITION(test_5762) {
-    // 1. Connect to a shared database.
-    // 2. Right click on the document->Add->Import to the database.
-    // 3. Click "Add files".
-    // 4. Choose "data/samples/ABIF/A01.abi".
-    // 5. Click "Import".
-    // Expected state : the file is imported, there are no errors in the log.
-    GTLogTracer logTracer;
-    Document* databaseDoc = GTUtilsSharedDatabaseDocument::connectToTestDatabase(os);
-    GTUtilsSharedDatabaseDocument::importFiles(os, databaseDoc, "/regression5761", QStringList() << dataDir + "samples/ABIF/A01.abi");
-    GTUtilsNotifications::waitForNotification(os, false, "Aligned reads (16)");
-    GTUtilsLog::check(os, logTracer);
-}
-
-GUI_TEST_CLASS_DEFINITION(test_5769_1) {
+    //5. Remove a row
+    GTUtilsMcaEditor::clickReadName(os, "SZYD_Cas9_5B70");
+    GTKeyboardDriver::keyClick(Qt::Key_Delete);
+
+    //6. Close the view
+    GTUtilsProjectTreeView::click(os, "Sanger.ugenedb");
+    GTUtilsDialog::waitForDialog(os, new PopupChooserByText(os, QStringList() << "Unload selected document(s)"));
+    GTUtilsProjectTreeView::click(os, "Sanger.ugenedb", Qt::RightButton);
+    GTGlobals::sleep(1000);
+    GTKeyboardDriver::keyClick(Qt::Key_Enter);
+
+    //7. Open a new view
+    GTUtilsProjectTreeView::click(os, "Sanger.ugenedb");
+    GTUtilsDialog::waitForDialog(os, new PopupChooserByText(os, QStringList() << "Load selected document(s)"));
+    GTUtilsProjectTreeView::click(os, "Sanger.ugenedb", Qt::RightButton);
+    GTGlobals::sleep(1000);
+
+    //8. Hide chromatograms
+    GTWidget::click(os, GTToolbar::getWidgetForActionName(os, GTToolbar::getToolbar(os, "mwtoolbar_activemdi"), "chromatograms"));
+
+    //9. Change the state of the last row
+    bool isShownFirstState = GTUtilsMcaEditorSequenceArea::isChromatogramShown(os, "SZYD_Cas9_CR66");
+    GTUtilsMcaEditorSequenceArea::clickCollapseTriangle(os, "SZYD_Cas9_CR66", isShownFirstState);
+    bool isShownSecondState = GTUtilsMcaEditorSequenceArea::isChromatogramShown(os, "SZYD_Cas9_CR66");
+
+    //Expected: States befor and aftef changing are different
+    CHECK_SET_ERR(isShownFirstState != isShownSecondState, "Incorrect state");
+}
+
+GUI_TEST_CLASS_DEFINITION(test_5761) {
     class Scenario : public CustomScenario {
         void run(HI::GUITestOpStatus &os) {
             //Expected state : "Min read identity" option by default = 80 %
@@ -3509,7 +3370,7 @@
             CHECK_SET_ERR(checkContains, QString("incorrect output line: do not contain default path"));
 
             //2. Select reference  .../test/general/_common_data/sanger/reference.gb
-            GTLineEdit::setText(os, GTWidget::findExactWidget<QLineEdit*>(os, "referenceLineEdit"), testDir + "_common_data/sanger/reference.gb");
+            GTLineEdit::setText(os, GTWidget::findExactWidget<QLineEdit*>(os, "referenceLineEdit"), testDir + "_common_data/sanger/reference_short.gb");
 
             //3. Select Reads: .../test/general/_common_data/sanger/sanger_01.ab1-/sanger_20.ab1(20 files)]
             QStringList reads;
@@ -3540,39 +3401,49 @@
     GTMenu::clickMainMenuItem(os, QStringList() << "Tools" << "Sanger data analysis" << "Map reads to reference...");
     GTUtilsTaskTreeView::waitTaskFinished(os);
 
-    //5. Select read "SZYD_Cas9_5B71"
-    GTUtilsMcaEditor::clickReadName(os, "SZYD_Cas9_5B71");
-
-    //6. click 'down' two times
-    GTGlobals::sleep(500);
-    GTKeyboardDriver::keyClick(Qt::Key_Down);
-    GTGlobals::sleep(500);
-    GTKeyboardDriver::keyClick(Qt::Key_Down);
-    GTGlobals::sleep(500);
-
-    //Expected: selected read "SZYD_Cas9_CR51"
-    QStringList name = GTUtilsMcaEditorSequenceArea::getSelectedRowsNames(os);
-    CHECK_SET_ERR(name.size() == 1, QString("Unexpected selection? expected sel == 1< cerrent sel == %1").arg(QString::number(name.size())));
-    CHECK_SET_ERR(name[0] == "SZYD_Cas9_CR51", QString("Unexpected selected read, expected: SZYD_Cas9_CR51, current: %1").arg(name[0]));
-
-    //7. Remove selected read
-    GTGlobals::sleep(1000);
-    GTKeyboardDriver::keyClick(Qt::Key_Delete);
-
-    //8. click 'down' two times
-    GTGlobals::sleep(500);
-    GTKeyboardDriver::keyClick(Qt::Key_Down);
-    GTGlobals::sleep(500);
-    GTKeyboardDriver::keyClick(Qt::Key_Down);
-    GTGlobals::sleep(500);
-
-    //Expected: selected read "SZYD_Cas9_CR54"
-    name = GTUtilsMcaEditorSequenceArea::getSelectedRowsNames(os);
-    CHECK_SET_ERR(name.size() == 1, QString("Unexpected selection? expected sel == 1< cerrent sel == %1").arg(QString::number(name.size())));
-    CHECK_SET_ERR(name[0] == "SZYD_Cas9_CR54", QString("Unexpected selected read, expected: SZYD_Cas9_CR54, current: %1").arg(name[0]));
-}
-
-GUI_TEST_CLASS_DEFINITION(test_5769_2) {
+    GTLogTracer trace;
+    //5. Select the last char of the first row
+    MultipleAlignmentRowData* row = GTUtilsMcaEditor::getMcaRow(os, 0);
+    int end = row->getCoreStart() + row->getCoreLength() - 1;
+    QPoint p(end, 0);
+    GTUtilsMcaEditorSequenceArea::clickToPosition(os, p);
+    QPoint curPos = GTMouseDriver::getMousePosition();
+    QPoint moveMouseTo(curPos.x() + 140, curPos.y());
+
+    //6. Press left button and move mouse to the right (add some gaps)
+    GTMouseDriver::press();
+    GTMouseDriver::moveTo(moveMouseTo);
+    int i = 10;
+    while (i != 0) {
+        int minus = (i % 2 == 0) ? 1 : -1;
+        int moving = minus * 3 * ((i % 2) + 1);
+        QPoint perturbation(moveMouseTo.x(), moveMouseTo.y() + moving);
+        GTMouseDriver::moveTo(perturbation);
+        i--;
+        GTGlobals::sleep(20);
+    }
+    GTMouseDriver::release();
+    QStringList errors = GTUtilsLog::getErrors(os, trace);
+
+    //Expected: no errors in the log
+    CHECK_SET_ERR(errors.isEmpty(), "Some errors in the log");
+}
+
+GUI_TEST_CLASS_DEFINITION(test_5762) {
+    // 1. Connect to a shared database.
+    // 2. Right click on the document->Add->Import to the database.
+    // 3. Click "Add files".
+    // 4. Choose "data/samples/ABIF/A01.abi".
+    // 5. Click "Import".
+    // Expected state : the file is imported, there are no errors in the log.
+    GTLogTracer logTracer;
+    Document* databaseDoc = GTUtilsSharedDatabaseDocument::connectToTestDatabase(os);
+    GTUtilsSharedDatabaseDocument::importFiles(os, databaseDoc, "/regression5761", QStringList() << dataDir + "samples/ABIF/A01.abi");
+    GTUtilsNotifications::waitForNotification(os, false, "Aligned reads (16)");
+    GTUtilsLog::check(os, logTracer);
+}
+
+GUI_TEST_CLASS_DEFINITION(test_5769_1) {
     class Scenario : public CustomScenario {
         void run(HI::GUITestOpStatus &os) {
             //Expected state : "Min read identity" option by default = 80 %
@@ -3635,6 +3506,100 @@
     GTUtilsTaskTreeView::waitTaskFinished(os);
 
     //5. Select read "SZYD_Cas9_5B71"
+    GTUtilsMcaEditor::clickReadName(os, "SZYD_Cas9_5B71");
+
+    //6. click 'down' two times
+    GTGlobals::sleep(500);
+    GTKeyboardDriver::keyClick(Qt::Key_Down);
+    GTGlobals::sleep(500);
+    GTKeyboardDriver::keyClick(Qt::Key_Down);
+    GTGlobals::sleep(500);
+
+    //Expected: selected read "SZYD_Cas9_CR51"
+    QStringList name = GTUtilsMcaEditorSequenceArea::getSelectedRowsNames(os);
+    CHECK_SET_ERR(name.size() == 1, QString("Unexpected selection? expected sel == 1< cerrent sel == %1").arg(QString::number(name.size())));
+    CHECK_SET_ERR(name[0] == "SZYD_Cas9_CR51", QString("Unexpected selected read, expected: SZYD_Cas9_CR51, current: %1").arg(name[0]));
+
+    //7. Remove selected read
+    GTGlobals::sleep(1000);
+    GTKeyboardDriver::keyClick(Qt::Key_Delete);
+
+    //8. click 'down' two times
+    GTGlobals::sleep(500);
+    GTKeyboardDriver::keyClick(Qt::Key_Down);
+    GTGlobals::sleep(500);
+    GTKeyboardDriver::keyClick(Qt::Key_Down);
+    GTGlobals::sleep(500);
+
+    //Expected: selected read "SZYD_Cas9_CR54"
+    name = GTUtilsMcaEditorSequenceArea::getSelectedRowsNames(os);
+    CHECK_SET_ERR(name.size() == 1, QString("Unexpected selection? expected sel == 1< cerrent sel == %1").arg(QString::number(name.size())));
+    CHECK_SET_ERR(name[0] == "SZYD_Cas9_CR54", QString("Unexpected selected read, expected: SZYD_Cas9_CR54, current: %1").arg(name[0]));
+}
+
+GUI_TEST_CLASS_DEFINITION(test_5769_2) {
+    class Scenario : public CustomScenario {
+        void run(HI::GUITestOpStatus &os) {
+            //Expected state : "Min read identity" option by default = 80 %
+            int minReadIdentity = GTSpinBox::getValue(os, "minIdentitySpinBox");
+            QString expected = "80";
+            CHECK_SET_ERR(QString::number(minReadIdentity) == expected, QString("incorrect Read Identity value: expected 80%, got %1").arg(minReadIdentity));
+
+            //Expected state : "Quality threshold" option by default = 30
+            int quality = GTSpinBox::getValue(os, "qualitySpinBox");
+            expected = "30";
+            CHECK_SET_ERR(QString::number(quality) == expected, QString("incorrect quality value: expected 30, got %1").arg(quality));
+
+            //Expected state : "Add to project" option is checked by default
+            bool addToProject = GTCheckBox::getState(os, "addToProjectCheckbox");
+            CHECK_SET_ERR(addToProject, QString("incorrect addToProject state: expected true, got false"));
+
+            //Expected state : "Result aligment" field is filled by default
+            QString output = GTLineEdit::getText(os, "outputLineEdit");
+            bool checkOutput = output.isEmpty();
+            CHECK_SET_ERR(!checkOutput, QString("incorrect output line: is empty"));
+
+            //Expected state : "Result alignment" is pre - filled <path> / Documents / UGENE_Data / reference_sanger_reads_alignment.ugenedb]
+            bool checkContainsFirst = output.contains(".ugenedb", Qt::CaseInsensitive);
+            bool checkContainsSecond = output.contains("sanger_reads_alignment");
+            bool checkContainsThird = output.contains("UGENE_Data");
+            bool checkContainsFourth = output.contains("Documents");
+            bool checkContains = checkContainsFirst && checkContainsSecond && checkContainsThird &&checkContainsFourth;
+            CHECK_SET_ERR(checkContains, QString("incorrect output line: do not contain default path"));
+
+            //2. Select reference  .../test/general/_common_data/sanger/reference.gb
+            GTLineEdit::setText(os, GTWidget::findExactWidget<QLineEdit*>(os, "referenceLineEdit"), testDir + "_common_data/sanger/reference.gb");
+
+            //3. Select Reads: .../test/general/_common_data/sanger/sanger_01.ab1-/sanger_20.ab1(20 files)]
+            QStringList reads;
+            for (int i = 1; i < 21; i++) {
+                QString name = "sanger_";
+                QString num = QString::number(i);
+                if (num.size() == 1) {
+                    num = "0" + QString::number(i);
+                }
+                name += num;
+                name += ".ab1";
+                reads << name;
+            }
+            QString readDir = testDir + "_common_data/sanger/";
+            GTUtilsTaskTreeView::waitTaskFinished(os);
+            GTFileDialogUtils_list* ob = new GTFileDialogUtils_list(os, readDir, reads);
+            GTUtilsDialog::waitForDialog(os, ob);
+
+            GTWidget::click(os, GTWidget::findExactWidget<QPushButton*>(os, "addReadButton"));
+
+            //4. Push "Align" button
+            GTUtilsDialog::clickButtonBox(os, QDialogButtonBox::Ok);
+        }
+    };
+
+    //1. Select "Tools>Sanger data analysis>Reads quality control and alignment"
+    GTUtilsDialog::waitForDialog(os, new AlignToReferenceBlastDialogFiller(os, new Scenario));
+    GTMenu::clickMainMenuItem(os, QStringList() << "Tools" << "Sanger data analysis" << "Map reads to reference...");
+    GTUtilsTaskTreeView::waitTaskFinished(os);
+
+    //5. Select read "SZYD_Cas9_5B71"
     GTUtilsMcaEditor::clickReadName(os, "SZYD_Cas9_CR50");
 
     //6. click 'up'
@@ -3660,29 +3625,6 @@
     name = GTUtilsMcaEditorSequenceArea::getSelectedRowsNames(os);
     CHECK_SET_ERR(name.size() == 1, QString("Unexpected selection? expected sel == 1< cerrent sel == %1").arg(QString::number(name.size())));
     CHECK_SET_ERR(name[0] == "SZYD_Cas9_5B70", QString("Unexpected selected read, expected: SZYD_Cas9_5B70, current: %1").arg(name[0]));
-}
-
-GUI_TEST_CLASS_DEFINITION(test_5770) {
-    QString filePath = testDir + "_common_data/sanger/alignment.ugenedb";
-    QString fileName = "sanger_alignment.ugenedb";
-
-    //1. Copy to 'sandbox' and open alignment_short.ugenedb
-    GTFile::copy(os, filePath, sandBoxDir + "/" + fileName);
-    GTFileDialog::openFile(os, sandBoxDir, fileName);
-
-    //2. Select read "SZYD_Cas9_5B71"
-    GTUtilsMcaEditor::clickReadName(os, "SZYD_Cas9_CR50");
-
-    //3. Hold the _Shift_ key and press the _down arrow_ key.
-    GTGlobals::sleep(500);
-    GTKeyboardDriver::keyPress(Qt::Key_Shift);
-    GTKeyboardDriver::keyClick(Qt::Key_Down);
-    GTKeyboardDriver::keyRelease(Qt::Key_Shift);
-    GTGlobals::sleep(500);
-
-    //Expected: the selection is expanded.
-    QStringList names = GTUtilsMcaEditorSequenceArea::getSelectedRowsNames(os);
-    CHECK_SET_ERR(names.size() == 2, QString("Incorrect selection. Expected: 2 selected rows, current: %1 selected rows").arg(names.size()));
 }
 
 GUI_TEST_CLASS_DEFINITION(test_5786_1) {
@@ -3944,62 +3886,6 @@
     GTUtilsProjectTreeView::checkItem(os, "BL060C3.ace.ugenedb");
 }
 
-GUI_TEST_CLASS_DEFINITION(test_5832) {
-    //1. Open "test/_common_data/fasta/empty.fa".
-    GTFileDialog::openFile(os, testDir + "_common_data/fasta", "empty.fa");
-    GTUtilsTaskTreeView::waitTaskFinished(os);
-
-    GTLogTracer l;
-
-    //2. Click on the sequence area.
-    GTUtilsMSAEditorSequenceArea::click(os, QPoint(5, 5));
-
-    //Expected: no errors in the log
-    QStringList errorList = GTUtilsLog::getErrors(os, l);
-    CHECK_SET_ERR(errorList.isEmpty(), "Unexpected errors in the log");
-}
-
-GUI_TEST_CLASS_DEFINITION(test_5840) {
-    QString filePath = testDir + "_common_data/sanger/alignment_short.ugenedb";
-    QString fileName = "sanger_alignment.ugenedb";
-
-    //1. Copy to 'sandbox' and open alignment_short.ugenedb
-    GTFile::copy(os, filePath, sandBoxDir + "/" + fileName);
-    GTFileDialog::openFile(os, sandBoxDir, fileName);
-
-    //2. Select a read ""
-    GTUtilsMcaEditor::clickReadName(os, "SZYD_Cas9_5B71");
-
-    //3. Select a document in the Project View and press the Delete key.
-    GTUtilsProjectTreeView::click(os, "Aligned reads");
-    GTKeyboardDriver::keyClick(Qt::Key_Delete);
-    GTGlobals::sleep(1000);
-
-    //Expected: The document has been deleted.
-    bool isExited = GTUtilsProjectTreeView::checkItem(os, "Aligned reads");
-    CHECK_SET_ERR(!isExited, "The document has not been deleted")
-}
-
-GUI_TEST_CLASS_DEFINITION(test_5847) {
-    //1. Open samples/APR/DNA.apr in read-only mode
-    GTUtilsDialog::waitForDialog(os, new ImportAPRFileFiller(os, true));
-    GTFileDialog::openFile(os, dataDir + "samples/APR/DNA.apr");
-    GTUtilsTaskTreeView::waitTaskFinished(os);
-
-    //2. Select any sequence
-    GTUtilsMSAEditorSequenceArea::selectSequence(os, "HS11791");
-    GTGlobals::sleep(1000);
-
-    GTLogTracer l;
-
-    //3 Press "delete"
-    GTKeyboardDriver::keyClick(Qt::Key_Delete);
-
-    //Expected: no errors in the log
-    QStringList errorList = GTUtilsLog::getErrors(os, l);
-    CHECK_SET_ERR(errorList.isEmpty(), "Unexpected errors in the log");
-}
-
 } // namespace GUITest_regression_scenarios
 
 } // namespace U2