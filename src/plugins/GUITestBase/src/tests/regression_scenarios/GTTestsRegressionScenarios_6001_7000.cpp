/**
 * UGENE - Integrated Bioinformatics Tools.
 * Copyright (C) 2008-2018 UniPro <ugene@unipro.ru>
 * http://ugene.net
 *
 * This program is free software; you can redistribute it and/or
 * modify it under the terms of the GNU General Public License
 * as published by the Free Software Foundation; either version 2
 * of the License, or (at your option) any later version.
 *
 * This program is distributed in the hope that it will be useful,
 * but WITHOUT ANY WARRANTY; without even the implied warranty of
 * MERCHANTABILITY or FITNESS FOR A PARTICULAR PURPOSE. See the
 * GNU General Public License for more details.
 *
 * You should have received a copy of the GNU General Public License
 * along with this program; if not, write to the Free Software
 * Foundation, Inc., 51 Franklin Street, Fifth Floor, Boston,
 * MA 02110-1301, USA.
 */

#include <drivers/GTKeyboardDriver.h>
#include <system/GTFile.h>
#include <primitives/PopupChooser.h>

#include <U2View/DetView.h>

#include <drivers/GTKeyboardDriver.h>
#include <drivers/GTMouseDriver.h>

#include "GTTestsRegressionScenarios_6001_7000.h"
#include "GTUtilsAnnotationsTreeView.h"
#include "GTUtilsAssemblyBrowser.h"
#include "GTUtilsBookmarksTreeView.h"
#include "GTUtilsCircularView.h"
#include "GTUtilsDashboard.h"
#include "GTUtilsDocument.h"
#include "GTUtilsExternalTools.h"
#include "GTUtilsLog.h"
#include "GTUtilsMcaEditor.h"
#include "GTUtilsMcaEditorSequenceArea.h"
#include "GTUtilsMcaEditorStatusWidget.h"
#include "GTUtilsMdi.h"
#include "GTUtilsMsaEditor.h"
#include "GTUtilsMsaEditorSequenceArea.h"
#include "GTUtilsNotifications.h"
#include "GTUtilsOptionPanelMca.h"
#include "GTUtilsOptionPanelMSA.h"
#include "GTUtilsOptionPanelSequenceView.h"
#include "GTUtilsOptionsPanel.h"
#include "GTUtilsPcr.h"
#include "GTUtilsPhyTree.h"
#include "GTUtilsPrimerLibrary.h"
#include "GTUtilsProject.h"
#include "GTUtilsProjectTreeView.h"
#include "GTUtilsSequenceView.h"
#include "GTUtilsSharedDatabaseDocument.h"
#include "GTUtilsStartPage.h"
#include "GTUtilsTask.h"
#include "GTUtilsTaskTreeView.h"
#include "GTUtilsWizard.h"
#include "GTUtilsWorkflowDesigner.h"

#include "runnables/ugene/corelibs/U2Gui/EditSettingsDialogFiller.h"
#include "runnables/ugene/corelibs/U2Gui/ImportAPRFileDialogFiller.h"

namespace U2 {

namespace GUITest_regression_scenarios {
using namespace HI;

GUI_TEST_CLASS_DEFINITION(test_6031) {
    //1. Open samples/APR/gyrA.apr in read-only mode
    GTUtilsDialog::waitForDialog(os, new ImportAPRFileFiller(os, true));
    GTFileDialog::openFile(os, dataDir + "samples/APR/gyrA.apr");
    GTUtilsTaskTreeView::waitTaskFinished(os);

    //Expected: there is no prefix \27: before name of sequences
    QStringList nameList = GTUtilsMSAEditorSequenceArea::getNameList(os);
    foreach(const QString& name, nameList) {
        CHECK_SET_ERR(!name.startsWith("\27"), QString("Unexpected start of the name"));
    }
}

GUI_TEST_CLASS_DEFINITION(test_6033) {
    //    1. Open 'human_T1.fa'
    GTFileDialog::openFile(os, dataDir + "/samples/FASTA", "human_T1.fa");
    GTUtilsTaskTreeView::waitTaskFinished(os);

    //2. Select the whole sequence.
    GTUtilsSequenceView::selectSequenceRegion(os, 1, 199950);

    //3. Copy translation.
    GTKeyboardDriver::keyClick('t', Qt::ControlModifier);

    //4. Open the Project View, paste the data.
    if (!GTUtilsProjectTreeView::isVisible(os)) {
        GTUtilsProjectTreeView::openView(os);
    }

    GTUtilsProjectTreeView::click(os, "human_T1.fa");
    GTKeyboardDriver::keyClick('v', Qt::ControlModifier);
    GTUtilsTaskTreeView::waitTaskFinished(os);

    bool correct = false;
    foreach(const QString& name, GTUtilsProjectTreeView::getDocuments(os).keys()) {
        if (name.contains("clipboard") && name.contains(".seq")) {
            correct = true;
            break;
        }
    }

    CHECK_SET_ERR(correct, "Incorrect paste operation");
}

GUI_TEST_CLASS_DEFINITION(test_6043) {
//    1. Open "_common_data/ugenedb/sec1_9_ugenedb.ugenedb".
//    Expected state: the assembly is successfully opened, the coverage calculation finished, UGENE doens't crash
    const QString filePath = sandBoxDir + "test_6043.ugenedb";
    GTFile::copy(os, testDir + "_common_data/ugenedb/sec1_9_ugenedb.ugenedb", filePath);

    GTFileDialog::openFile(os, filePath);
    GTUtilsTaskTreeView::waitTaskFinished(os);
    GTGlobals::sleep();
    GTUtilsTaskTreeView::waitTaskFinished(os);

    const bool assemblyExists = GTUtilsProjectTreeView::checkItem(os, "sec1_and_others");
    CHECK_SET_ERR(assemblyExists, "Assembly object is not found in the project view");
}

GUI_TEST_CLASS_DEFINITION(test_6047) {
    //1. Open and convert APR file
    GTUtilsDialog::waitForDialog(os, new ImportAPRFileFiller(os, false, sandBoxDir + "test_6047", "MSF"));
    GTFileDialog::openFile(os, testDir + "_common_data/apr/HCVtest.apr");
    GTUtilsTaskTreeView::waitTaskFinished(os);

    //Check msa length and number of sequences
    CHECK_SET_ERR(GTUtilsMSAEditorSequenceArea::getLength(os) == 488, "Unexpected length of msa");
    CHECK_SET_ERR(GTUtilsMSAEditorSequenceArea::getNameList(os).size() == 231, "Unexpected quantaty of sequences");
}

GUI_TEST_CLASS_DEFINITION(test_6066) {
//    1. Open "data/samples/Genbank/murine.gb".
    GTFileDialog::openFile(os, dataDir + "samples/Genbank/murine.gb");
    GTUtilsTaskTreeView::waitTaskFinished(os);

//    2. Select "Edit" -> "Annotations settings on sequence editing..." menu item in the Details View context menu.
//    3. Choose "Split (separate annotations parts)" and press "OK".
    GTUtilsDialog::waitForDialog(os, new PopupChooserByText(os, QStringList() << "Edit" << "Annotations settings on sequence editing..."));
    GTUtilsDialog::waitForDialog(os, new EditSettingsDialogFiller(os, EditSettingsDialogFiller::SplitSeparateAnnotationParts, false));
    GTWidget::click(os, GTUtilsSequenceView::getDetViewByNumber(os), Qt::RightButton);

//    4. Turn on the editing mode.
    GTUtilsSequenceView::enableEditingMode(os);

//    5. Set cursor after position 60.
    GTUtilsSequenceView::setCursor(os, 60);

//    6. Click Space key.
    GTKeyboardDriver::keyClick(Qt::Key_Space);

//    Expected state: a gap is inserted, the annotation is split.
    // Do not check it here, to avoid view state changing

//    7. Doubleclick the first part if the split annotation and click Delete key.
    GTUtilsSequenceView::clickAnnotationDet(os, "misc_feature", 2, 0, true);
    GTGlobals::sleep(100);
    GTKeyboardDriver::keyClick(Qt::Key_Delete);
    GTGlobals::sleep();

//    Expected state: the annotation is removed from the Details View and from the Annotations Tree View.
    // Do not check it here, to avoid view state changing

//    8. Doubleclick the second part of the split annotation.
    GTUtilsSequenceView::clickAnnotationDet(os, "misc_feature", 3, 0, true);

//    Expected state: UGENE doesn't crash.
}

<<<<<<< HEAD
GUI_TEST_CLASS_DEFINITION(test_6087) {
    //1. Open  samples/MMDB/1CRN.prt
    GTFileDialog::openFile(os, dataDir + "samples/MMDB/1CRN.prt");
    GTUtilsTaskTreeView::waitTaskFinished(os);

    //2. Try to select a region.
    GTUtilsSequenceView::selectSequenceRegion(os, 10, 20);

    //Expected: ugene was not crashed
    QVector<U2Region> regions = GTUtilsSequenceView::getSelection(os);
    CHECK_SET_ERR(regions.size() == 1, "Unexpected selection");
=======
GUI_TEST_CLASS_DEFINITION(test_6071) {
    //1. Open "data/samples/Genbank/murine.gb".
    GTFileDialog::openFile(os, dataDir + "samples/Genbank/murine.gb");
    GTUtilsTaskTreeView::waitTaskFinished(os);

    //2. Select 2-th CDS annotation in the Zoom view
    GTUtilsSequenceView::clickAnnotationPan(os, "CDS", 2970);

    //3. Scroll to the 3874 coordinate.
    GTUtilsSequenceView::goToPosition(os, 3874);

    DetView* dw = GTUtilsSequenceView::getDetViewByNumber(os);
    const U2Region firstVisibleRange = dw->getVisibleRange();

    //4. Click on 2-th CDS join annotation
    GTUtilsSequenceView::clickAnnotationDet(os, "CDS", 3412);

    //Expected: visible range was not changed
    const U2Region secondVisibleRange = dw->getVisibleRange();
    CHECK_SET_ERR(firstVisibleRange == secondVisibleRange, "Visible range was changed after clicking on the annotation");
>>>>>>> ec84c575
}

} // namespace GUITest_regression_scenarios

} // namespace U2<|MERGE_RESOLUTION|>--- conflicted
+++ resolved
@@ -177,7 +177,28 @@
 //    Expected state: UGENE doesn't crash.
 }
 
-<<<<<<< HEAD
+GUI_TEST_CLASS_DEFINITION(test_6071) {
+    //1. Open "data/samples/Genbank/murine.gb".
+    GTFileDialog::openFile(os, dataDir + "samples/Genbank/murine.gb");
+    GTUtilsTaskTreeView::waitTaskFinished(os);
+
+    //2. Select 2-th CDS annotation in the Zoom view
+    GTUtilsSequenceView::clickAnnotationPan(os, "CDS", 2970);
+
+    //3. Scroll to the 3874 coordinate.
+    GTUtilsSequenceView::goToPosition(os, 3874);
+
+    DetView* dw = GTUtilsSequenceView::getDetViewByNumber(os);
+    const U2Region firstVisibleRange = dw->getVisibleRange();
+
+    //4. Click on 2-th CDS join annotation
+    GTUtilsSequenceView::clickAnnotationDet(os, "CDS", 3412);
+
+    //Expected: visible range was not changed
+    const U2Region secondVisibleRange = dw->getVisibleRange();
+    CHECK_SET_ERR(firstVisibleRange == secondVisibleRange, "Visible range was changed after clicking on the annotation");
+}
+
 GUI_TEST_CLASS_DEFINITION(test_6087) {
     //1. Open  samples/MMDB/1CRN.prt
     GTFileDialog::openFile(os, dataDir + "samples/MMDB/1CRN.prt");
@@ -189,28 +210,6 @@
     //Expected: ugene was not crashed
     QVector<U2Region> regions = GTUtilsSequenceView::getSelection(os);
     CHECK_SET_ERR(regions.size() == 1, "Unexpected selection");
-=======
-GUI_TEST_CLASS_DEFINITION(test_6071) {
-    //1. Open "data/samples/Genbank/murine.gb".
-    GTFileDialog::openFile(os, dataDir + "samples/Genbank/murine.gb");
-    GTUtilsTaskTreeView::waitTaskFinished(os);
-
-    //2. Select 2-th CDS annotation in the Zoom view
-    GTUtilsSequenceView::clickAnnotationPan(os, "CDS", 2970);
-
-    //3. Scroll to the 3874 coordinate.
-    GTUtilsSequenceView::goToPosition(os, 3874);
-
-    DetView* dw = GTUtilsSequenceView::getDetViewByNumber(os);
-    const U2Region firstVisibleRange = dw->getVisibleRange();
-
-    //4. Click on 2-th CDS join annotation
-    GTUtilsSequenceView::clickAnnotationDet(os, "CDS", 3412);
-
-    //Expected: visible range was not changed
-    const U2Region secondVisibleRange = dw->getVisibleRange();
-    CHECK_SET_ERR(firstVisibleRange == secondVisibleRange, "Visible range was changed after clicking on the annotation");
->>>>>>> ec84c575
 }
 
 } // namespace GUITest_regression_scenarios
