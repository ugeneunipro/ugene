--- conflicted
+++ resolved
@@ -3315,7 +3315,6 @@
     CHECK_SET_ERR(names[17] == "F", QString("Unexpected name, expected: \"F\", current: %1").arg(names[17]));
 }
 
-<<<<<<< HEAD
 GUI_TEST_CLASS_DEFINITION(test_6616_1) {
     // 1. Open "samples/Genbank/murine.gb".
     GTFileDialog::openFile(os, dataDir + "samples/Genbank/murine.gb");
@@ -3492,8 +3491,9 @@
     destGraph = GTAction::findAction(os, "density_graph_action");
     CHECK_SET_ERR(destGraph != nullptr, "Cannot find \"Toggle annotation density graph\" action");
     CHECK_SET_ERR(destGraph->isChecked(), "\"Toggle annotation density graph\" is unchecked, but should be");
-=======
-GUI_TEST_CLASS_DEFINITION(test_6620) {
+}
+
+    GUI_TEST_CLASS_DEFINITION(test_6620) {
     // 1. Open "test/general/_common_data/sanger/sanger_01.ab1".
     GTFileDialog::openFile(os, testDir + "_common_data/sanger", "sanger_01.ab1");
     GTUtilsTaskTreeView::waitTaskFinished(os);
@@ -3508,7 +3508,6 @@
     QToolButton* button = qobject_cast<QToolButton*>(widget);
     CHECK_SET_ERR(button != nullptr, "Cannot find show_hide_details_view QToolButton");
     CHECK_SET_ERR(button->isChecked(), "show_hide_details_view QToolButton should bew checked");
->>>>>>> b56b40c9
 }
 
 
