--- conflicted
+++ resolved
@@ -320,7 +320,6 @@
     CHECK_SET_ERR(!lt.hasErrors(), QString("Unexpected errors"));
 }
 
-<<<<<<< HEAD
 GUI_TEST_CLASS_DEFINITION(test_1842) {
     // Click "Create Sequence".
     // Type "AYT" as sequence, check "Custom settings", set "Standard amino acid" as alphabet.
@@ -345,7 +344,8 @@
 
     auto label = GTWidget::findLabel("nameLabel", GTWidget::findWidget("ADV_single_sequence_widget_0"));
     CHECK_SET_ERR(label->text().contains("[amino]"), QString("Unexpected label of sequence name: %1, must contain %2").arg(label->text()).arg("[amino]"));
-=======
+}
+
 GUI_TEST_CLASS_DEFINITION(test_1857) {
     /*
      * 1. Open a sequence in the Sequence View.
@@ -363,7 +363,6 @@
     auto lblErrorMessage = GTWidget::findLabel("lblErrorMessage");
     auto errorText = lblErrorMessage->text();
     CHECK_SET_ERR(errorText.contains("Error: please input a valid file with patterns."), QString("Unexpected or empty error: '%1'").arg(errorText));
->>>>>>> 7c2c316f
 }
 
 }  // namespace GUITest_regression_scenarios_github_issues
