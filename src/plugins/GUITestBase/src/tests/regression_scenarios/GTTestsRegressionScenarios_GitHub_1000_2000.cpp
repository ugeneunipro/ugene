/**
 * UGENE - Integrated Bioinformatics Tools.
 * Copyright (C) 2008-2025 UniPro <ugene@unipro.ru>
 * http://ugene.net
 *
 * This program is free software; you can redistribute it and/or
 * modify it under the terms of the GNU General Public License
 * as published by the Free Software Foundation; either version 2
 * of the License, or (at your option) any later version.
 *
 * This program is distributed in the hope that it will be useful,
 * but WITHOUT ANY WARRANTY; without even the implied warranty of
 * MERCHANTABILITY or FITNESS FOR A PARTICULAR PURPOSE. See the
 * GNU General Public License for more details.
 *
 * You should have received a copy of the GNU General Public License
 * along with this program; if not, write to the Free Software
 * Foundation, Inc., 51 Franklin Street, Fifth Floor, Boston,
 * MA 02110-1301, USA.
 */

#include "GTTestsRegressionScenarios_GitHub_1000_2000.h"
#include <base_dialogs/DefaultDialogFiller.h>
#include <base_dialogs/GTFileDialog.h>
#include <base_dialogs/MessageBoxFiller.h>
#include <drivers/GTKeyboardDriver.h>
#include <drivers/GTMouseDriver.h>
#include <primitives/GTCheckBox.h>
#include <primitives/GTComboBox.h>
#include <primitives/GTGroupBox.h>
#include <primitives/GTLineEdit.h>
#include <primitives/GTListWidget.h>
#include <primitives/GTMainWindow.h>
#include <primitives/GTPlainTextEdit.h>
#include <primitives/GTRadioButton.h>
#include <primitives/GTSpinBox.h>
#include <primitives/GTTabWidget.h>
#include <primitives/GTTableView.h>
#include <primitives/GTToolbar.h>
#include <primitives/GTTreeWidget.h>
#include <primitives/GTWidget.h>
#include <utils/GTKeyboardUtils.h>

#include <QDialogButtonBox>
#include <QFileDialog>
#include <QHeaderView>
#include <QMainWindow>
#include <QMenu>
#include <QPushButton>
#include <QStringList>
#include <QTableWidget>

#include <U2Core/AppContext.h>
#include <U2Core/ExternalToolRegistry.h>
#include <U2Core/U2ObjectDbi.h>

#include <U2Gui/Theme.h>

#include <U2View/ADVConstants.h>
#include <U2View/ADVSingleSequenceWidget.h>
#include <U2View/AnnotationsTreeView.h>
#include <U2View/DetView.h>
#include <U2View/GSequenceGraphView.h>
#include <U2View/MaEditorNameList.h>
#include <U2View/MsaEditor.h>

#include "../../workflow_designer/src/WorkflowViewItems.h"
#include "GTDatabaseConfig.h"
#include "GTGlobals.h"
#include "GTUtilsAnnotationsTreeView.h"
#include "GTUtilsAssemblyBrowser.h"
#include "GTUtilsBookmarksTreeView.h"
#include "GTUtilsDashboard.h"
#include "GTUtilsLog.h"
#include "GTUtilsMdi.h"
#include "GTUtilsMsaEditor.h"
#include "GTUtilsMsaEditorSequenceArea.h"
#include "GTUtilsOptionPanelMSA.h"
#include "GTUtilsOptionPanelSequenceView.h"
#include "GTUtilsOptionsPanel.h"
#include "GTUtilsProject.h"
#include "GTUtilsProjectTreeView.h"
#include "GTUtilsSequenceView.h"
#include "GTUtilsTask.h"
#include "GTUtilsTaskTreeView.h"
#include "GTUtilsWorkflowDesigner.h"
#include "api/GTSequenceReadingModeDialog.h"
#include "api/GTSequenceReadingModeDialogUtils.h"
#include "primitives/GTAction.h"
#include "primitives/GTLabel.h"
#include "primitives/GTMenu.h"
#include "primitives/PopupChooser.h"
#include "runnables/ugene/corelibs/U2Gui/AlignShortReadsDialogFiller.h"
#include "runnables/ugene/corelibs/U2Gui/AppSettingsDialogFiller.h"
#include "runnables/ugene/corelibs/U2Gui/CreateAnnotationWidgetFiller.h"
#include "runnables/ugene/corelibs/U2Gui/CreateDocumentFromTextDialogFiller.h"
#include "runnables/ugene/corelibs/U2Gui/CreateObjectRelationDialogFiller.h"
#include "runnables/ugene/corelibs/U2Gui/EditConnectionDialogFiller.h"
#include "runnables/ugene/corelibs/U2Gui/EditSequenceDialogFiller.h"
#include "runnables/ugene/corelibs/U2Gui/FindQualifierDialogFiller.h"
#include "runnables/ugene/corelibs/U2Gui/FindTandemsDialogFiller.h"
#include "runnables/ugene/corelibs/U2Gui/GraphSettingsDialogFiller.h"
#include "runnables/ugene/corelibs/U2Gui/ImportACEFileDialogFiller.h"
#include "runnables/ugene/corelibs/U2Gui/ImportBAMFileDialogFiller.h"
#include "runnables/ugene/corelibs/U2Gui/PredictSecondaryStructureDialogFiller.h"
#include "runnables/ugene/corelibs/U2Gui/ProjectTreeItemSelectorDialogFiller.h"
#include "runnables/ugene/corelibs/U2Gui/RangeSelectionDialogFiller.h"
#include "runnables/ugene/corelibs/U2Gui/ReplaceSubsequenceDialogFiller.h"
#include "runnables/ugene/corelibs/U2View/ov_assembly/ExportConsensusDialogFiller.h"
#include "runnables/ugene/corelibs/U2View//ov_msa/BuildTreeDialogFiller.h"
#include "runnables/ugene/corelibs/U2View/ov_msa/ExtractSelectedAsMSADialogFiller.h"
#include "runnables/ugene/corelibs/U2View/ov_msa/LicenseAgreementDialogFiller.h"
#include "runnables/ugene/corelibs/U2View/utils_smith_waterman/SmithWatermanDialogBaseFiller.h"
#include "runnables/ugene/plugins/cap3/CAP3SupportDialogFiller.h"
#include "runnables/ugene/plugins/dna_export/ExportAnnotationsDialogFiller.h"
#include "runnables/ugene/plugins/dna_export/ExportSequences2MSADialogFiller.h"
#include "runnables/ugene/plugins/dna_export/ExportSequencesDialogFiller.h"
#include "runnables/ugene/plugins/dna_export/ImportAnnotationsToCsvFiller.h"
#include "runnables/ugene/plugins/enzymes/ConstructMoleculeDialogFiller.h"
#include "runnables/ugene/plugins/enzymes/CreateFragmentDialogFiller.h"
#include "runnables/ugene/plugins/enzymes/DigestSequenceDialogFiller.h"
#include "runnables/ugene/plugins/enzymes/EditFragmentDialogFiller.h"
#include "runnables/ugene/plugins/enzymes/FindEnzymesDialogFiller.h"
#include "runnables/ugene/plugins/external_tools/BlastLocalSearchDialogFiller.h"
#include "runnables/ugene/plugins/weight_matrix/PwmBuildDialogFiller.h"
#include "runnables/ugene/plugins/weight_matrix/PwmSearchDialogFiller.h"
#include "runnables/ugene/plugins/workflow_designer/CreateElementWithCommandLineToolFiller.h"
#include "runnables/ugene/plugins/workflow_designer/CreateElementWithScriptDialogFiller.h"
#include "runnables/ugene/plugins_3rdparty/clustalw/ClustalWDialogFiller.h"
#include "runnables/ugene/plugins_3rdparty/kalign/KalignDialogFiller.h"
#include "runnables/ugene/plugins_3rdparty/umuscle/MuscleDialogFiller.h"
#include "runnables/ugene/ugeneui/AnyDialogFiller.h"
#include "runnables/ugene/ugeneui/DocumentFormatSelectorDialogFiller.h"
#include "runnables/ugene/ugeneui/SequenceReadingModeSelectorDialogFiller.h"
#include "system/GTClipboard.h"
#include "system/GTFile.h"
#include "utils/GTThread.h"
#include "utils/GTUtilsDialog.h"

namespace U2 {

namespace GUITest_regression_scenarios_github_issues {

GUI_TEST_CLASS_DEFINITION(test_1790) {
    /*
     * Open human_T1.fa.
     * Open the "Find restriction sites" dialog.
     * Type "qwerty" to the "Filter by name".
     * Expected: Nothing found.
     * Remove "werty" and leaver only "q".
     * Expected: Some enzymes are visible.
     * Clear filter.
     * Expected: All enzymes are visible.
     **/
    GTFileDialog::openFile(dataDir + "/samples/FASTA", "human_T1.fa");
    GTUtilsSequenceView::checkSequenceViewWindowIsActive();

    class TryNamesInSearchEdit : public CustomScenario {
    public:
        void run() override {
            QWidget* dialog = GTWidget::getActiveModalWidget();
            GTLineEdit::setText("enzymesFilterEdit", "qwerty", dialog);
            auto enzymesTree = GTWidget::findTreeWidget("tree", GTWidget::findWidget("enzymesSelectorWidget"));
            CHECK_SET_ERR(GTTreeWidget::countVisibleItems(enzymesTree) == 21, "Item list should be empty");
            auto findLEWidget = GTWidget::findWidget("enzymesFilterEdit", dialog);
            GTWidget::click(findLEWidget);
            GTKeyboardDriver::keyClick(Qt::Key_End);
            for (int i = 0; i < 5; i++) {
                GTKeyboardDriver::keyClick(Qt::Key_Backspace);
            }
            const int wEnzymesCount = GTTreeWidget::countVisibleItems(enzymesTree);
            CHECK_SET_ERR(wEnzymesCount > 21, "Item list shouldn't be empty");
            GTWidget::click(findLEWidget);
            GTKeyboardDriver::keyClick(Qt::Key_Backspace);
            CHECK_SET_ERR(GTTreeWidget::countVisibleItems(enzymesTree) > wEnzymesCount, "Item list size should be bigger than with 'w'");
            GTUtilsDialog::clickButtonBox(dialog, QDialogButtonBox::Cancel);
        }
    };

    GTUtilsDialog::waitForDialog(new FindEnzymesDialogFiller(QStringList {}, new TryNamesInSearchEdit()));
    GTUtilsDialog::waitForDialog(new PopupChooserByText({"Analyze", "Find restriction sites..."}));
    GTUtilsSequenceView::openPopupMenuOnSequenceViewArea();
    
}

GUI_TEST_CLASS_DEFINITION(test_1794) {
    // Open "samples/Assembly/chrM.sam" and import it to ugenedb.
    // Click to the first visible position (6950).
    // Click right mose button -> Export -> Assembly region.
    // Expected: Region - visible and start and end are about 6000-10000
    // Current: Region - visible and start and end are 1-16570
    // Switch "Visible" to "Custom region" and back to "Visible">
    // Current: SAFE_POINT

    class Scenario : public CustomScenario {
    public:
        void run() override {
            GTLogTracer lt;
            QWidget* dialog = GTWidget::getActiveModalWidget();
            int start = GTLineEdit::getText("start_edit_line", dialog).toInt();
            int end = GTLineEdit::getText("end_edit_line", dialog).toInt();
            CHECK_SET_ERR(start >= 6000 && end < 10000, QString("Unexpected region: start: %1, end: %2").arg(start).arg(end));

            GTComboBox::selectItemByText("region_type_combo", dialog, "Custom region");
            GTComboBox::selectItemByText("region_type_combo", dialog, "Visible");
            CHECK_SET_ERR(!lt.hasErrors(), QString("Unexpected errors"));

            GTUtilsDialog::clickButtonBox(dialog, QDialogButtonBox::Cancel);
        }
    };

    GTFile::copy(testDir + "_common_data/ugenedb/chrM.sorted.bam.ugenedb", sandBoxDir + "/chrM.sorted.bam.ugenedb");
    GTFileDialog::openFile(sandBoxDir + "/chrM.sorted.bam.ugenedb");
    GTUtilsTaskTreeView::waitTaskFinished();
    GTUtilsAssemblyBrowser::zoomToMax();
    GTUtilsDialog::add(new PopupChooserByText({"Export", "Assembly region"}));
    GTUtilsDialog::add(new AnyDialogFiller("ExtractAssemblyRegionDialog", new Scenario()));
    GTUtilsAssemblyBrowser::callContextMenu(GTUtilsAssemblyBrowser::Reads);
}

GUI_TEST_CLASS_DEFINITION(test_1810) {
    /*
     * 1. Open COI.aln.
     * 2. Build a tree and make it open in a new window in Display Options tab -> COI.hwk is created in new window.
     * 3. Select opened COI.aln in the view.
     * 4. In Option View select tree tab
     * 5. Open created COI.nwk from COI.aln options panel
     * Expected state: previously opened view activated
     */

    GTFileDialog::openFile(dataDir + "samples/CLUSTALW/COI.aln");
    GTUtilsMsaEditor::checkMsaEditorWindowIsActive();

    GTUtilsDialog::waitForDialog(new BuildTreeDialogFiller(testDir + "_common_data/scenarios/sandbox/COI_test_1810.nwk", 0, 0, false));
    GTToolbar::clickButtonByTooltipOnToolbar(MWTOOLBAR_ACTIVEMDI, "Build Tree");
    GTUtilsTaskTreeView::waitTaskFinished();

    GTUtilsMdi::activateWindow("COI [COI.aln]");

    GTUtilsOptionPanelMsa::openTab(GTUtilsOptionPanelMsa::AddTree);
    GTUtilsDialog::waitForDialog(new GTFileDialogUtils(testDir + "_common_data/scenarios/sandbox/COI_test_1810.nwk"));
    GTWidget::click(GTWidget::findWidget("openTreeButton"));
    GTGlobals::sleep();
    CHECK_SET_ERR(GTUtilsMdi::activeWindowTitle() == "Tree [COI_test_1810.nwk]", "Unexpected active window title");
}

GUI_TEST_CLASS_DEFINITION(test_1818) {
    /*
     * 1. Open "data/samples/Genbank/human_T1.fa".
     * 2. Open "Search in Sequence" options panel tab.
     * 3. Insert "AYCG" pattern.
     * 4. Open section "Search agorithm", set algorithm - Substitute, check - Search with ambiguous bases.
     * 5. Set algorithm - Exact
     * Expected result: 2738 results are found.
     */

    GTFileDialog::openFile(dataDir + "samples/FASTA", "human_T1.fa");
    GTUtilsTaskTreeView::waitTaskFinished();

    GTUtilsOptionPanelSequenceView::openTab(GTUtilsOptionPanelSequenceView::Search);
    GTUtilsOptionPanelSequenceView::setAlgorithm("Substitute");
    GTUtilsOptionPanelSequenceView::setSearchWithAmbiguousBases();
    GTUtilsOptionPanelSequenceView::enterPattern("AYCG");
    GTUtilsOptionPanelSequenceView::setAlgorithm("Exact");
    CHECK_SET_ERR(GTWidget::findLabel("lblErrorMessage")->isVisible(), QString("Warning label should be visible"));
}

GUI_TEST_CLASS_DEFINITION(test_1819) {
    // Open human_T1.fa
    // Open empty_ugene_name.gb
    // Attach annotations from the second file to the first file.
    // Expected: no errors
    GTLogTracer lt;
    GTFileDialog::openFile(dataDir + "samples/FASTA/", "human_T1.fa");
    GTUtilsSequenceView::checkSequenceViewWindowIsActive();
    GTFileDialog::openFile(testDir + "_common_data/genbank/", "empty_ugene_name.gb");
    GTUtilsTaskTreeView::waitTaskFinished();
    GTUtilsAnnotationsTreeView::addAnnotationsTableFromProject("Annotation features");
    CHECK_SET_ERR(!lt.hasErrors(), QString("Unexpected errors"));
}

GUI_TEST_CLASS_DEFINITION(test_1829) {
    /*
     * 1. Open COI.aln
     * 2. Open highlighting option panel tab, check "Use dots" checkbox
     * 3. Switch to multiline mode
     * Expected state: "Use dots" still checked
     * 4. Switch back from multilone mode
     * Expected state: "Use dots" still checked
     **/
    GTFileDialog::openFile(dataDir + "samples/CLUSTALW", "COI.aln");
    GTUtilsTaskTreeView::waitTaskFinished();

    GTUtilsOptionPanelMsa::openTab(GTUtilsOptionPanelMsa::Highlighting);
    GTCheckBox::setChecked("useDots", true);
    GTUtilsMsaEditor::setMultilineMode(true);
    GTCheckBox::checkState("useDots", true);
    GTUtilsMsaEditor::setMultilineMode(false);
    GTCheckBox::checkState("useDots", true);
}

GUI_TEST_CLASS_DEFINITION(test_1831) {
    /*
     * 1. Open COI.aln
     * 2. Select "Zychia_baranovi" sequence
     * 3. Open Options panel, General tab
     * 4. Select Plain text format
     * 5. Press Copy button
     * Expected state: no error
     **/
    GTFileDialog::openFile(dataDir + "samples/CLUSTALW/COI.aln");
    GTUtilsTaskTreeView::waitTaskFinished();

    GTUtilsMsaEditor::selectRowsByName({"Zychia_baranovi"});
    GTUtilsOptionPanelMsa::openTab(GTUtilsOptionPanelMsa::General);
    GTLogTracer lt;
    GTComboBox::selectItemByText(GTWidget::findComboBox("copyType"), "Plain text");    
    GTUtilsDialog::waitForDialog(new PopupChooserByText({"Copy/Paste", "Copy (custom format)"}));
    GTUtilsMSAEditorSequenceArea::callContextMenu();
    CHECK_SET_ERR(!lt.hasErrors(), QString("Unexpected errors"));
}

<<<<<<< HEAD
GUI_TEST_CLASS_DEFINITION(test_1877) {
    /*
     * 1. Load corrupted ugenedb
     * Expected state: Loading documents finished with error
     * 2. Select context menu on it and select "Open In->Open in Sanger Editor"
     * Expected state: no crash, error message in log
     **/
    GTFileDialog::openFile(testDir + "_common_data/regression/1877/sanger_wrong.ugenedb");
    GTUtilsTaskTreeView::waitTaskFinished();
    
    GTLogTracer lt;
    GTUtilsDialog::waitForDialog(new PopupChooserByText({"Open In", "Open new view: Sanger Reads Editor"}));
    GTUtilsProjectTreeView::click("sanger_wrong.ugenedb", Qt::RightButton);
    GTUtilsTaskTreeView::waitTaskFinished();
    CHECK_SET_ERR(lt.hasError("Document can't be loaded"), "Expected message is not found");    
=======
GUI_TEST_CLASS_DEFINITION(test_1857) {
    /*
     * 1. Open a sequence in the Sequence View.
     * 2. Open "Search in Sequence" tab in the options panel.
     * 3. Check "Load patterns from file", start manually input a string in the "Path" field.
     * Expected state: tip field contains error "Please input a valid file with patterns.
     **/
    //usePatternFromFileRadioButton filePathLineEdit
    GTFileDialog::openFile(dataDir + "/samples/FASTA/human_T1.fa");
    GTUtilsTaskTreeView::waitTaskFinished();

    GTUtilsOptionPanelSequenceView::openTab(GTUtilsOptionPanelSequenceView::Search);
    GTUtilsOptionPanelSequenceView::toggleInputFromFilePattern();
    GTLineEdit::setText("filePathLineEdit", "sasasas");
    auto lblErrorMessage = GTWidget::findLabel("lblErrorMessage");
    auto errorText = lblErrorMessage->text();
    CHECK_SET_ERR(errorText.contains("Error: please input a valid file with patterns."), QString("Unexpected or empty error: '%1'").arg(errorText));
>>>>>>> 7c2c316f
}

}  // namespace GUITest_regression_scenarios_github_issues

}  // namespace U2<|MERGE_RESOLUTION|>--- conflicted
+++ resolved
@@ -320,23 +320,6 @@
     CHECK_SET_ERR(!lt.hasErrors(), QString("Unexpected errors"));
 }
 
-<<<<<<< HEAD
-GUI_TEST_CLASS_DEFINITION(test_1877) {
-    /*
-     * 1. Load corrupted ugenedb
-     * Expected state: Loading documents finished with error
-     * 2. Select context menu on it and select "Open In->Open in Sanger Editor"
-     * Expected state: no crash, error message in log
-     **/
-    GTFileDialog::openFile(testDir + "_common_data/regression/1877/sanger_wrong.ugenedb");
-    GTUtilsTaskTreeView::waitTaskFinished();
-    
-    GTLogTracer lt;
-    GTUtilsDialog::waitForDialog(new PopupChooserByText({"Open In", "Open new view: Sanger Reads Editor"}));
-    GTUtilsProjectTreeView::click("sanger_wrong.ugenedb", Qt::RightButton);
-    GTUtilsTaskTreeView::waitTaskFinished();
-    CHECK_SET_ERR(lt.hasError("Document can't be loaded"), "Expected message is not found");    
-=======
 GUI_TEST_CLASS_DEFINITION(test_1857) {
     /*
      * 1. Open a sequence in the Sequence View.
@@ -354,7 +337,23 @@
     auto lblErrorMessage = GTWidget::findLabel("lblErrorMessage");
     auto errorText = lblErrorMessage->text();
     CHECK_SET_ERR(errorText.contains("Error: please input a valid file with patterns."), QString("Unexpected or empty error: '%1'").arg(errorText));
->>>>>>> 7c2c316f
+}
+
+GUI_TEST_CLASS_DEFINITION(test_1877) {
+    /*
+     * 1. Load corrupted ugenedb
+     * Expected state: Loading documents finished with error
+     * 2. Select context menu on it and select "Open In->Open in Sanger Editor"
+     * Expected state: no crash, error message in log
+     **/
+    GTFileDialog::openFile(testDir + "_common_data/regression/1877/sanger_wrong.ugenedb");
+    GTUtilsTaskTreeView::waitTaskFinished();
+    
+    GTLogTracer lt;
+    GTUtilsDialog::waitForDialog(new PopupChooserByText({"Open In", "Open new view: Sanger Reads Editor"}));
+    GTUtilsProjectTreeView::click("sanger_wrong.ugenedb", Qt::RightButton);
+    GTUtilsTaskTreeView::waitTaskFinished();
+    CHECK_SET_ERR(lt.hasError("Document can't be loaded"), "Expected message is not found");    
 }
 
 }  // namespace GUITest_regression_scenarios_github_issues
