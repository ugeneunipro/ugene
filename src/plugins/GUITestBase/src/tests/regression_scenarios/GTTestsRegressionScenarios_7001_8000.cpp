/**
 * UGENE - Integrated Bioinformatics Tools.
 * Copyright (C) 2008-2023 UniPro <ugene@unipro.ru>
 * http://ugene.net
 *
 * This program is free software; you can redistribute it and/or
 * modify it under the terms of the GNU General Public License
 * as published by the Free Software Foundation; either version 2
 * of the License, or (at your option) any later version.
 *
 * This program is distributed in the hope that it will be useful,
 * but WITHOUT ANY WARRANTY; without even the implied warranty of
 * MERCHANTABILITY or FITNESS FOR A PARTICULAR PURPOSE. See the
 * GNU General Public License for more details.
 *
 * You should have received a copy of the GNU General Public License
 * along with this program; if not, write to the Free Software
 * Foundation, Inc., 51 Franklin Street, Fifth Floor, Boston,
 * MA 02110-1301, USA.
 */
#include <api/GTUtils.h>
#include <base_dialogs/GTFileDialog.h>
#include <cmath>
#include <drivers/GTKeyboardDriver.h>
#include <drivers/GTMouseDriver.h>
#include <primitives/GTAction.h>
#include <primitives/GTCheckBox.h>
#include <primitives/GTComboBox.h>
#include <primitives/GTDoubleSpinBox.h>
#include <primitives/GTLabel.h>
#include <primitives/GTLineEdit.h>
#include <primitives/GTListWidget.h>
#include <primitives/GTMainWindow.h>
#include <primitives/GTMenu.h>
#include <primitives/GTPlainTextEdit.h>
#include <primitives/GTRadioButton.h>
#include <primitives/GTSlider.h>
#include <primitives/GTSpinBox.h>
#include <primitives/GTTabWidget.h>
#include <primitives/GTTableView.h>
#include <primitives/GTTextEdit.h>
#include <primitives/GTToolbar.h>
#include <primitives/GTTreeWidget.h>
#include <primitives/GTWidget.h>
#include <primitives/PopupChooser.h>
#include <system/GTClipboard.h>
#include <system/GTFile.h>
#include <utils/GTUtilsDialog.h>
#include <utils/GTUtilsText.h>
#include <utils/GTUtilsToolTip.h>

#include <QApplication>
#include <QClipboard>
#include <QDir>
#include <QFileInfo>
#include <QListWidget>
#include <QRadioButton>

#include <U2Core/AppContext.h>
#include <U2Core/BaseDocumentFormats.h>
#include <U2Core/IOAdapterUtils.h>
#include <U2Core/ProjectModel.h>

#include <U2Gui/Notification.h>

#include <U2View/ADVConstants.h>
#include <U2View/TvBranchItem.h>
#include <U2View/TvNodeItem.h>
#include <U2View/TvTextItem.h>

#include "GTTestsRegressionScenarios_7001_8000.h"
#include "GTUtilsAnnotationsTreeView.h"
#include "GTUtilsAssemblyBrowser.h"
#include "GTUtilsCircularView.h"
#include "GTUtilsDashboard.h"
#include "GTUtilsDocument.h"
#include "GTUtilsLog.h"
#include "GTUtilsMcaEditor.h"
#include "GTUtilsMcaEditorSequenceArea.h"
#include "GTUtilsMcaEditorStatusWidget.h"
#include "GTUtilsMdi.h"
#include "GTUtilsMsaEditor.h"
#include "GTUtilsMsaEditorSequenceArea.h"
#include "GTUtilsNotifications.h"
#include "GTUtilsOptionPanelMSA.h"
#include "GTUtilsOptionPanelSequenceView.h"
#include "GTUtilsOptionsPanelPhyTree.h"
#include "GTUtilsPcr.h"
#include "GTUtilsPhyTree.h"
#include "GTUtilsPrimerLibrary.h"
#include "GTUtilsProject.h"
#include "GTUtilsProjectTreeView.h"
#include "GTUtilsQueryDesigner.h"
#include "GTUtilsSequenceView.h"
#include "GTUtilsStartPage.h"
#include "GTUtilsTaskTreeView.h"
#include "GTUtilsWizard.h"
#include "GTUtilsWorkflowDesigner.h"
#include "api/GTMSAEditorStatusWidget.h"
#include "base_dialogs/MessageBoxFiller.h"
#include "runnables/ugene/corelibs/U2Gui/AppSettingsDialogFiller.h"
#include "runnables/ugene/corelibs/U2Gui/CreateAnnotationWidgetFiller.h"
#include "runnables/ugene/corelibs/U2Gui/EditAnnotationDialogFiller.h"
#include "runnables/ugene/corelibs/U2Gui/ExportDocumentDialogFiller.h"
#include "runnables/ugene/corelibs/U2Gui/ExportImageDialogFiller.h"
#include "runnables/ugene/corelibs/U2Gui/ImportACEFileDialogFiller.h"
#include "runnables/ugene/corelibs/U2Gui/ImportBAMFileDialogFiller.h"
#include "runnables/ugene/corelibs/U2Gui/PositionSelectorFiller.h"
#include "runnables/ugene/corelibs/U2Gui/ProjectTreeItemSelectorDialogFiller.h"
#include "runnables/ugene/corelibs/U2Gui/RangeSelectionDialogFiller.h"
#include "runnables/ugene/corelibs/U2Gui/ReplaceSubsequenceDialogFiller.h"
#include "runnables/ugene/corelibs/U2View/ov_assembly/ExportConsensusDialogFiller.h"
#include "runnables/ugene/corelibs/U2View/ov_msa/BuildTreeDialogFiller.h"
#include "runnables/ugene/corelibs/U2View/ov_msa/DistanceMatrixDialogFiller.h"
#include "runnables/ugene/corelibs/U2View/ov_msa/ExtractSelectedAsMSADialogFiller.h"
#include "runnables/ugene/plugins/annotator/FindAnnotationCollocationsDialogFiller.h"
#include "runnables/ugene/plugins/dna_export/DNASequenceGeneratorDialogFiller.h"
#include "runnables/ugene/plugins/dna_export/ExportAnnotationsDialogFiller.h"
#include "runnables/ugene/plugins/dna_export/ExportSequencesDialogFiller.h"
#include "runnables/ugene/plugins/dotplot/BuildDotPlotDialogFiller.h"
#include "runnables/ugene/plugins/dotplot/DotPlotDialogFiller.h"
#include "runnables/ugene/plugins/enzymes/ConstructMoleculeDialogFiller.h"
#include "runnables/ugene/plugins/enzymes/CreateFragmentDialogFiller.h"
#include "runnables/ugene/plugins/enzymes/DigestSequenceDialogFiller.h"
#include "runnables/ugene/plugins/enzymes/FindEnzymesDialogFiller.h"
#include "runnables/ugene/plugins/external_tools/AlignToReferenceBlastDialogFiller.h"
#include "runnables/ugene/plugins/external_tools/BlastLocalSearchDialogFiller.h"
#include "runnables/ugene/plugins/external_tools/TrimmomaticDialogFiller.h"
#include "runnables/ugene/plugins/pcr/ImportPrimersDialogFiller.h"
#include "runnables/ugene/plugins/query/AnalyzeWithQuerySchemaDialogFiller.h"
#include "runnables/ugene/plugins/workflow_designer/DatasetNameEditDialogFiller.h"
#include "runnables/ugene/plugins/workflow_designer/WizardFiller.h"
#include "runnables/ugene/plugins/workflow_designer/WorkflowMetadialogFiller.h"
#include "runnables/ugene/plugins_3rdparty/MAFFT/MAFFTSupportRunDialogFiller.h"
#include "runnables/ugene/plugins_3rdparty/kalign/KalignDialogFiller.h"
#include "runnables/ugene/plugins_3rdparty/primer3/Primer3DialogFiller.h"
#include "runnables/ugene/plugins_3rdparty/sitecon/SiteconBuildDialogFiller.h"
#include "runnables/ugene/ugeneui/DocumentFormatSelectorDialogFiller.h"
#include "runnables/ugene/ugeneui/SaveProjectDialogFiller.h"
#include "runnables/ugene/ugeneui/SequenceReadingModeSelectorDialogFiller.h"
namespace U2 {

namespace GUITest_regression_scenarios {
using namespace HI;

GUI_TEST_CLASS_DEFINITION(test_7003) {
    // 1. Ensure that 'UGENE_EXTERNAL_TOOLS_VALIDATION_BY_PATH_ONLY' is not set to "1"
    // 2. Open "UGENE Application Settings", select "External Tools" tab
    // 3. Add the 'dumb.sh' or 'dumb.cmd' as a Python executable
    // 4. Check that validation fails

    qputenv("UGENE_EXTERNAL_TOOLS_VALIDATION_BY_PATH_ONLY", "0");

    class CheckPythonInvalidation : public CustomScenario {
        void run(GUITestOpStatus& os) override {
            AppSettingsDialogFiller::openTab(os, AppSettingsDialogFiller::ExternalTools);

            QString toolPath = testDir + "_common_data/regression/7003/dumb.";
            toolPath += isOsWindows() ? "cmd" : "sh";

            AppSettingsDialogFiller::setExternalToolPath(os, "python", QFileInfo(toolPath).absoluteFilePath());
            CHECK_SET_ERR(!AppSettingsDialogFiller::isExternalToolValid(os, "python"),
                          "Python module is expected to be invalid, but in fact it is valid")

            GTUtilsDialog::clickButtonBox(os, QDialogButtonBox::Cancel);
        }
    };

    GTUtilsDialog::waitForDialog(os, new AppSettingsDialogFiller(os, new CheckPythonInvalidation()));
    GTMenu::clickMainMenuItem(os, {"Settings", "Preferences..."}, GTGlobals::UseMouse);
}

GUI_TEST_CLASS_DEFINITION(test_7012) {
    GTUtilsWorkflowDesigner::openWorkflowDesigner(os);
    GTUtilsDialog::waitForDialog(os,
                                 new WizardFiller(os,
                                                  "Extract Consensus Wizard",
                                                  QStringList(),
                                                  {{"Assembly", testDir + "_common_data/ugenedb/1.bam.ugenedb"}}));
    GTMenu::clickMainMenuItem(os, {"Tools", "NGS data analysis", "Extract consensus from assemblies..."});
    GTUtilsWorkflowDesigner::runWorkflow(os);
    GTUtilsTaskTreeView::waitTaskFinished(os);
    bool hasUnexpectedLogMessage = GTLogTracer::checkMessage("Ignored incorrect value of attribute");
    CHECK_SET_ERR(!hasUnexpectedLogMessage, "Found unexpected message in the log");

    // Check that output file contains only empty FASTA entries.
    QStringList fileUrls = GTUtilsDashboard::getOutputFileUrls(os);
    CHECK_SET_ERR(fileUrls.length() == 1, "Incorrect number of output files: " + QString::number(fileUrls.length()));
    QString fileContent = GTFile::readAll(os, fileUrls[0]);
    QStringList lines = fileContent.split("\n");
    for (const auto& line : qAsConst(lines)) {
        CHECK_SET_ERR(line.startsWith(">") || line.isEmpty(), "Only FASTA header lines are expected: " + line);
    }
}

GUI_TEST_CLASS_DEFINITION(test_7014) {
    // The test checks 'Save subalignment' in the collapse (virtual groups) mode.
    GTFileDialog::openFile(os, testDir + "_common_data/nexus", "DQB1_exon4.nexus");
    GTUtilsMsaEditor::checkMsaEditorWindowIsActive(os);

    // Enable collapsing.
    GTUtilsMsaEditor::toggleCollapsingMode(os);

    // Expand collapsed group.
    GTUtilsMsaEditor::toggleCollapsingGroup(os, "LR882519 exotic DQB1");

    GTUtilsMSAEditorSequenceArea::selectArea(os, QPoint(1, 1), QPoint(5, 4));

    GTUtilsDialog::add(os, new PopupChooser(os, {MSAE_MENU_EXPORT, "Save subalignment"}, GTGlobals::UseMouse));
    auto saveSubalignmentDialogFiller = new ExtractSelectedAsMSADialogFiller(os, sandBoxDir + "test_7014.aln");
    saveSubalignmentDialogFiller->setUseDefaultSequenceSelection(true);
    GTUtilsDialog::add(os, saveSubalignmentDialogFiller);
    GTMenu::showContextMenu(os, GTUtilsMsaEditor::getSequenceArea(os));
    GTUtilsTaskTreeView::waitTaskFinished(os);

    GTUtilsMdi::closeWindow(os, "DQB1_exon4 [DQB1_exon4.nexus]");
    GTUtilsMsaEditor::checkMsaEditorWindowIsActive(os);

    // Expected state: the saved sub-alignment is opened. Check the content.
    QStringList nameList = GTUtilsMSAEditorSequenceArea::getNameList(os);
    QStringList expectedNameList = {"LR882519 exotic DQB1", "LR882531 local DQB1", "LR882507 local DQB1", "LR882509 local DQB1"};
    CHECK_SET_ERR(nameList == expectedNameList, "Unexpected name list in the exported alignment: " + nameList.join(","));

    int msaLength = GTUtilsMSAEditorSequenceArea::getLength(os);
    CHECK_SET_ERR(msaLength == 5, "Unexpected exported alignment length: " + QString::number(msaLength));
}

GUI_TEST_CLASS_DEFINITION(test_7022) {
    GTFileDialog::openFile(os, testDir + "_common_data/scenarios/_regression/7022/test_7022.gb");
    GTUtilsSequenceView::checkSequenceViewWindowIsActive(os);

    // Turn on "Wrap mode" and click on the first annotation in DetView.
    QAction* wrapMode = GTAction::findActionByText(os, "Wrap sequence");
    if (!wrapMode->isChecked()) {
        GTWidget::click(os, GTAction::button(os, wrapMode));
    }
    GTUtilsSequenceView::clickAnnotationDet(os, "Misc. Feature", 2);

    // Copy selected annotation.
    GTUtilsDialog::waitForDialog(os, new PopupChooserByText(os, {"Copy/Paste", "Copy annotation sequence"}));
    GTMenu::showContextMenu(os, GTUtilsSequenceView::getPanOrDetView(os));
    GTUtilsTaskTreeView::waitTaskFinished(os);

    QString expected = "TGTCAGATTCACCAAAGTTGAAATGAAGGAAAAAATGCTAAGGGCAGCCAGAGAGAGGTCAGGTTACCCACAAAGGGAAGCCCATCAGAC";
    QString text = GTClipboard::text(os);
    CHECK_SET_ERR(text == expected, QString("Unexpected annotation, expected: %1, current: %2").arg(expected).arg(text));
}

GUI_TEST_CLASS_DEFINITION(test_7043) {
    // Check that you see 3D struct is rendered correctly.
    GTFileDialog::openFile(os, dataDir + "samples/PDB/1CF7.PDB");
    GTUtilsTaskTreeView::waitTaskFinished(os);

    auto biostructWidget = GTWidget::findWidget(os, "1-1CF7");
    QImage image1 = GTWidget::getImage(os, biostructWidget);
    QSet<QRgb> colors;
    for (int i = 0; i < image1.width(); i++) {
        for (int j = 0; j < image1.height(); j++) {
            colors << image1.pixel(i, j);
        }
    }

    // Usually 875 colors are drawn for 1CF7.pdb.
    CHECK_SET_ERR(colors.size() > 100, "Biostruct was not drawn or error label wasn't displayed, number of colors: " + QString::number(colors.size()));

    // There must be no error message on the screen.
    auto errorLabel = GTWidget::findLabel(os, "opengl_initialization_error_label", nullptr, {false});
    CHECK_SET_ERR(errorLabel == nullptr, "Found 'Failed to initialize OpenGL' label");
}

GUI_TEST_CLASS_DEFINITION(test_7044) {
    // The test checks 'Save subalignment' in the collapse (virtual groups) mode after reordering.
    GTFileDialog::openFile(os, testDir + "_common_data/nexus", "DQB1_exon4.nexus");
    GTUtilsMsaEditor::checkMsaEditorWindowIsActive(os);

    // Enable collapsing.
    GTUtilsMsaEditor::toggleCollapsingMode(os);

    // Rename the last two sequences in 'seqA' and 'seqB'.
    GTUtilsMSAEditorSequenceArea::renameSequence(os, "LR882509 local DQB1", "seqA");
    GTUtilsMSAEditorSequenceArea::renameSequence(os, "LR882503 local DQB1", "seqB");

    // Copy seqA.
    GTUtilsMSAEditorSequenceArea::selectSequence(os, "seqA");
    GTKeyboardDriver::keyClick('c', Qt::ControlModifier);

    // Select first collapsed mode and 'Paste before'.
    GTUtilsMSAEditorSequenceArea::selectSequence(os, "LR882520 exotic DQB1");
    GTKeyboardDriver::keyPress(Qt::Key_Control);
    GTKeyboardDriver::keyClick('v', Qt::AltModifier);
    GTKeyboardDriver::keyRelease(Qt::Key_Control);

    // Cut seqB.
    GTUtilsMSAEditorSequenceArea::selectSequence(os, "seqB");
    GTKeyboardDriver::keyClick('x', Qt::ControlModifier);

    // Select the first sequence and 'Paste before'
    GTUtilsMSAEditorSequenceArea::selectSequence(os, "seqA_1");
    GTKeyboardDriver::keyPress(Qt::Key_Control);
    GTKeyboardDriver::keyClick('v', Qt::AltModifier);
    GTKeyboardDriver::keyRelease(Qt::Key_Control);

    // Select seqB and seqA_1 (a group of seqA_1 and seqA).
    GTUtilsMSAEditorSequenceArea::selectSequence(os, "seqA_1");
    GTKeyboardDriver::keyPress(Qt::Key_Shift);
    GTUtilsMSAEditorSequenceArea::selectSequence(os, "seqB");
    GTKeyboardDriver::keyRelease(Qt::Key_Shift);

    // Export -> Save subalignment.
    GTUtilsDialog::add(os, new PopupChooser(os, {MSAE_MENU_EXPORT, "Save subalignment"}, GTGlobals::UseMouse));
    auto saveSubalignmentDialogFiller = new ExtractSelectedAsMSADialogFiller(os, sandBoxDir + "test_7044.aln");
    saveSubalignmentDialogFiller->setUseDefaultSequenceSelection(true);
    GTUtilsDialog::add(os, saveSubalignmentDialogFiller);
    GTMenu::showContextMenu(os, GTUtilsMsaEditor::getSequenceArea(os));
    GTUtilsTaskTreeView::waitTaskFinished(os);

    // Expected state: the saved sub-alignment is opened. Check the content.
    QStringList nameList = GTUtilsMSAEditorSequenceArea::getNameList(os);
    QStringList expectedNameList = {"seqB", "seqA_1", "seqA"};
    CHECK_SET_ERR(nameList == expectedNameList, "Unexpected name list in the exported alignment: " + nameList.join(","));
}

GUI_TEST_CLASS_DEFINITION(test_7045) {
    GTFileDialog::openFile(os, testDir + "_common_data/scenarios/msa", "COI_subalign.aln");
    GTUtilsMsaEditor::checkMsaEditorWindowIsActive(os);

    // Select 's1'.
    GTUtilsMSAEditorSequenceArea::selectSequence(os, "s1");

    // Copy (CTRL C) and Paste (CTRL V) -> new 's1_1' sequence appears.
    GTKeyboardDriver::keyClick('c', Qt::ControlModifier);
    GTKeyboardDriver::keyClick('v', Qt::ControlModifier);

    // Switch collapsing mode on -> 2 collapsed groups: 's1' and' Mecopoda_elongata_Ishigaki_J' are on the screen.
    GTUtilsMsaEditor::toggleCollapsingMode(os);

    // Select 's1'.
    GTUtilsMSAEditorSequenceArea::selectSequence(os, "s1");

    // Call Export -> Save subalignment context menu.
    GTUtilsDialog::add(os, new PopupChooser(os, {MSAE_MENU_EXPORT, "Save subalignment"}, GTGlobals::UseMouse));
    auto saveSubalignmentDialogFiller = new ExtractSelectedAsMSADialogFiller(os, sandBoxDir + "test_7044.aln");
    saveSubalignmentDialogFiller->setUseDefaultSequenceSelection(true);
    GTUtilsDialog::add(os, saveSubalignmentDialogFiller);
    GTMenu::showContextMenu(os, GTUtilsMsaEditor::getSequenceArea(os));
    GTUtilsTaskTreeView::waitTaskFinished(os);

    // Expected state : new alignment where s1, s1_1 and s2 are present.
    QStringList nameList = GTUtilsMSAEditorSequenceArea::getNameList(os);
    QStringList expectedNameList = {"s1", "s1_1", "s2"};
    CHECK_SET_ERR(nameList == expectedNameList, "Unexpected name list in the exported alignment: " + nameList.join(","));
}

GUI_TEST_CLASS_DEFINITION(test_7091) {
    // The test compares images of UGENE's main window before and after "Preferences" dialog is closed.
    QWidget* mainWindow = QApplication::activeWindow();
    QImage initialImage = GTWidget::getImage(os, mainWindow);

    // The scenario does nothing and only closes the dialog.
    class NoOpScenario : public CustomScenario {
    public:
        void run(GUITestOpStatus& os) override {
            QWidget* dialog = GTWidget::getActiveModalWidget(os);
            GTUtilsDialog::clickButtonBox(os, dialog, QDialogButtonBox::Ok);
        }
    };
    GTUtilsDialog::waitForDialog(os, new AppSettingsDialogFiller(os, new NoOpScenario()));
    GTMenu::clickMainMenuItem(os, {"Settings", "Preferences..."});

    QImage currentImage = GTWidget::getImage(os, mainWindow);
    CHECK_SET_ERR(initialImage == currentImage, "Visual appearance of the dialog should not change.");
}

GUI_TEST_CLASS_DEFINITION(test_7106) {
    // Check that in Tree-Sync mode Drag & Drop of sequences in the MSA name list is disabled.
    GTFileDialog::openFile(os, dataDir + "samples/CLUSTALW/COI.aln");
    GTUtilsMsaEditor::checkMsaEditorWindowIsActive(os);

    GTUtilsMsaEditor::buildPhylogeneticTree(os, sandBoxDir + "test_7106");
    GTUtilsTaskTreeView::waitTaskFinished(os);

    QStringList sequenceList1 = GTUtilsMSAEditorSequenceArea::getVisibleNames(os);

    QRect firstRowRect = GTUtilsMsaEditor::getSequenceNameRect(os, 0);
    QRect secondRowRect = GTUtilsMsaEditor::getSequenceNameRect(os, 1);

    GTMouseDriver::click(firstRowRect.center());
    GTMouseDriver::dragAndDrop(firstRowRect.center(), secondRowRect.center());

    QStringList sequenceList2 = GTUtilsMSAEditorSequenceArea::getVisibleNames(os);
    CHECK_SET_ERR(sequenceList2 == sequenceList1, "Sequence order must not change");
}

GUI_TEST_CLASS_DEFINITION(test_7125) {
    // Open data/samples/CLUSTALW/ty3.aln.gz
    // Press the Build Tree button on the toolbar.
    // In the "Build Phylogenetic Tree" dialog select the PhyML Maximum Likelihood method.
    // Select CpREV substitution model.
    // Press "Save Settings".
    // Cancel the dialog.
    // Open data/samples/CLUSTALW/COI.aln
    // Press the Build Tree button on the toolbar.
    // In the "Build Phylogenetic Tree" dialog select the PhyML Maximum Likelihood method.
    // Press "Build".
    //    Expected state: no crash.

    class SaveSettingsScenario : public CustomScenario {
    public:
        void run(GUITestOpStatus& os) override {
            QWidget* dialog = GTWidget::getActiveModalWidget(os);

            auto currentCombobox = GTWidget::findComboBox(os, "algorithmBox", dialog);
            GTComboBox::selectItemByText(os, currentCombobox, "PhyML Maximum Likelihood");

            currentCombobox = GTWidget::findComboBox(os, "subModelCombo", dialog);
            GTComboBox::selectItemByText(os, currentCombobox, "CpREV");

            GTWidget::click(os, GTWidget::findButtonByText(os, "Save Settings", dialog));
            GTUtilsDialog::clickButtonBox(os, dialog, QDialogButtonBox::Cancel);
        }
    };

    GTFileDialog::openFile(os, dataDir + "samples/CLUSTALW/ty3.aln.gz");
    GTUtilsMsaEditor::checkMsaEditorWindowIsActive(os);
    GTUtilsDialog::waitForDialog(os, new BuildTreeDialogFiller(os, new SaveSettingsScenario));
    GTToolbar::clickButtonByTooltipOnToolbar(os, MWTOOLBAR_ACTIVEMDI, "Build Tree");

    GTFileDialog::openFile(os, dataDir + "samples/CLUSTALW/COI.aln");
    GTUtilsMsaEditor::checkMsaEditorWindowIsActive(os);
    GTUtilsDialog::waitForDialog(os, new BuildTreeDialogFillerPhyML(os, false));
    GTToolbar::clickButtonByTooltipOnToolbar(os, MWTOOLBAR_ACTIVEMDI, "Build Tree");
}

GUI_TEST_CLASS_DEFINITION(test_7126) {
    // Check that MSA re-ordered by tree is copied to clipboard using the visual row order.
    GTFileDialog::openFile(os, dataDir + "samples/CLUSTALW/COI.aln");
    GTUtilsMsaEditor::checkMsaEditorWindowIsActive(os);

    GTUtilsMsaEditor::buildPhylogeneticTree(os, sandBoxDir + "test_7127");
    GTUtilsTaskTreeView::waitTaskFinished(os);

    GTUtilsMsaEditor::selectRows(os, 0, 17);

    GTUtilsDialog::add(os, new PopupChooserByText(os, {"Copy/Paste", "Copy (custom format)"}));
    GTUtilsMSAEditorSequenceArea::callContextMenu(os);
    GTUtilsTaskTreeView::waitTaskFinished(os);

    QStringList lines = GTClipboard::text(os).split("\n");
    CHECK_SET_ERR(lines[0].startsWith("CLUSTAL W"), "Unexpected line 0: " + lines[0]);
    CHECK_SET_ERR(lines[1].trimmed().isEmpty(), "Unexpected line 1: " + lines[1]);
    CHECK_SET_ERR(lines[2].startsWith("Isophya_altaica_EF540820"), "Unexpected line 2: " + lines[2]);
    CHECK_SET_ERR(lines[3].startsWith("Bicolorana_bicolor_EF540830"), "Unexpected line 3: " + lines[3]);
    CHECK_SET_ERR(lines[4].startsWith("Roeseliana_roeseli"), "Unexpected lines 4: " + lines[4]);
    CHECK_SET_ERR(lines[5].startsWith("Montana_montana"), "Unexpected lines 5: " + lines[5]);
}

GUI_TEST_CLASS_DEFINITION(test_7127) {
    // Make an alignment ordered by tree and check that the row order shown in the status bar is correct.
    GTFileDialog::openFile(os, dataDir + "samples/CLUSTALW/COI.aln");
    GTUtilsMsaEditor::checkMsaEditorWindowIsActive(os);

    GTUtilsMsaEditor::buildPhylogeneticTree(os, sandBoxDir + "test_7127");
    GTUtilsTaskTreeView::waitTaskFinished(os);

    for (int i = 0; i < 18; i++) {
        GTUtilsMSAEditorSequenceArea::clickToPosition(os, QPoint(0, i));
        QString rowNumber = GTMSAEditorStatusWidget::getRowNumberString(os);
        QString expectedRowNumber = QString::number(i + 1);
        CHECK_SET_ERR(rowNumber == expectedRowNumber, "Unexpected row number! Expected:  " + expectedRowNumber + ", got: " + rowNumber);
    }
}

GUI_TEST_CLASS_DEFINITION(test_7128) {
    // Copy mafft folder in sandbox_dir.
    // Open UGENE, open Preferences...->External Tools.
    // Set MAFFT path as "sandbox_dir/mafft/mafft.bat", wait for validating, click OK.
    // Remove "sandbox_dir/mafft/".
    // Open COI.aln and Align with MAFFT.
    // Expected: the log contains errors like "file "sandbox_dir/mafft/mafft.bat" doesn't exist".

    QString mafftDirToRemove = sandBoxDir + "mafft";
    QString mafftPathToRemove = mafftDirToRemove + "/mafft.bat";

    class SetMafft : public CustomScenario {
    public:
        SetMafft(const QString& mafftDir, const QString& mafftPath)
            : mafftDir(mafftDir), mafftPath(mafftPath) {
        }
        void run(GUITestOpStatus& os) override {
            QString toolPath = AppSettingsDialogFiller::getExternalToolPath(os, "MAFFT");
            GTFile::copyDir(os, toolPath.remove("mafft.bat"), mafftDir);
            AppSettingsDialogFiller::setExternalToolPath(os, "MAFFT", QFileInfo(mafftPath).absoluteFilePath());
            GTUtilsTaskTreeView::waitTaskFinished(os);

            toolPath = AppSettingsDialogFiller::getExternalToolPath(os, "MAFFT");
            bool isValid = AppSettingsDialogFiller::isExternalToolValid(os, "MAFFT");
            CHECK_SET_ERR(isValid, QString("MAFFT with path '%1' is expected to be valid, but in fact it is invalid").arg(toolPath));
            GTUtilsDialog::clickButtonBox(os, QDialogButtonBox::Ok);
        }

    private:
        QString mafftDir;
        QString mafftPath;
    };

    GTUtilsDialog::waitForDialog(os, new AppSettingsDialogFiller(os, new SetMafft(mafftDirToRemove, mafftPathToRemove)));
    GTMenu::clickMainMenuItem(os, {"Settings", "Preferences..."}, GTGlobals::UseMouse);

    GTFileDialog::openFile(os, dataDir + "samples/CLUSTALW/COI.aln");
    GTUtilsMsaEditor::checkMsaEditorWindowIsActive(os);

    GTLogTracer logTracer;
    GTFile::removeDir(mafftDirToRemove);
    GTUtilsDialog::waitForDialog(os, new MAFFTSupportRunDialogFiller(os, new MAFFTSupportRunDialogFiller::Parameters()));
    GTUtilsDialog::waitForDialog(os, new PopupChooser(os, {MSAE_MENU_ALIGN, "Align with MAFFT"}));
    GTWidget::click(os, GTUtilsMdi::activeWindow(os), Qt::RightButton);

    GTUtilsLog::checkContainsError(os, logTracer, QString("External tool '%1' doesn't exist").arg(QFileInfo(mafftPathToRemove).absoluteFilePath()));
}

GUI_TEST_CLASS_DEFINITION(test_7151) {
    // Open data/samples/ACE/BL060C3.ace as MSA.
    // Close project, don't save. These steps are required for BL060C3.ace to appear in the Recent Files.
    // Click Tools->Sanger data analysis->Map reads to reference...
    // Set _common_data/sanger/reference.gb as reference.
    // Add sanger_01.ab1-sanger_20.ab1 as reads.
    // Click Map.
    // While running Sanger, click BL060C3.ace from Recent Files on Start Page.
    // Wait for the Sanger Reads Editor to appears.
    // In Select Document Format dialog click OK.
    //     Expected: no crash.

    GTUtilsDialog::waitForDialog(os, new ImportACEFileFiller(os, true));
    GTFileDialog::openFileWithDialog(os, dataDir + "samples/ACE", "BL060C3.ace");
    GTUtilsTaskTreeView::waitTaskFinished(os);

    GTUtilsProject::closeProject(os, true);
    GTUtilsTaskTreeView::waitTaskFinished(os);

    QList<QLabel*> labels = GTWidget::findLabelByText(os, "- BL060C3.ace");

    AlignToReferenceBlastDialogFiller::Settings settings;
    settings.referenceUrl = testDir + "_common_data/sanger/reference.gb";
    for (int i = 1; i <= 20; i++) {
        settings.readUrls << QString(testDir + "_common_data/sanger/sanger_%1.ab1").arg(i, 2, 10, QChar('0'));
    }
    settings.outAlignment = QFileInfo(sandBoxDir + "test_7151").absoluteFilePath();

    GTUtilsDialog::waitForDialog(os, new AlignToReferenceBlastDialogFiller(settings, os));
    GTMenu::clickMainMenuItem(os, {"Tools", "Sanger data analysis", "Map reads to reference..."});

    class WaitInSelectFormatDialog : public CustomScenario {
    public:
        void run(GUITestOpStatus& os) override {
            QWidget* dialog = GTWidget::getActiveModalWidget(os);
            GTUtilsMcaEditor::checkMcaEditorWindowIsActive(os);
            GTUtilsDialog::clickButtonBox(os, dialog, QDialogButtonBox::Ok);
        }
    };
    GTUtilsDialog::waitForDialog(os, new ImportACEFileFiller(os, new WaitInSelectFormatDialog()));
    GTWidget::click(os, labels.first());
    GTUtilsMsaEditor::checkMsaEditorWindowIsActive(os);
}

GUI_TEST_CLASS_DEFINITION(test_7152) {
    // Check that corner characters of an alignment has valid info shown in the status bar.
    GTFileDialog::openFile(os, testDir + "_common_data/clustal/region.full-gap.aln");
    GTUtilsMsaEditor::checkMsaEditorWindowIsActive(os);

    GTUtilsMSAEditorSequenceArea::clickToPosition(os, QPoint(0, 0));
    QString topLeft = GTMSAEditorStatusWidget::getRowNumberString(os) + "/" +
                      GTMSAEditorStatusWidget::getColumnNumberString(os) + "/" +
                      GTMSAEditorStatusWidget::getSequenceUngappedPositionString(os);
    GTMSAEditorStatusWidget::getColumnNumberString(os);
    CHECK_SET_ERR(topLeft == "1/1/1", "Top left position is wrong: " + topLeft);

    GTUtilsMSAEditorSequenceArea::clickToPosition(os, QPoint(39, 10));
    QString bottomRight = GTMSAEditorStatusWidget::getRowNumberString(os) + "/" +
                          GTMSAEditorStatusWidget::getColumnNumberString(os) + "/" +
                          GTMSAEditorStatusWidget::getSequenceUngappedPositionString(os);
    GTMSAEditorStatusWidget::getColumnNumberString(os);
    CHECK_SET_ERR(bottomRight == "11/40/35", "Bottom right position is wrong: " + bottomRight);
}

GUI_TEST_CLASS_DEFINITION(test_7154) {
    // 1. Open "_common_data/genbank/Smc3_LOCUS_19_45436_bp_DNA_HTG_4_changed.gbk".
    GTFileDialog::openFile(os, testDir + "_common_data/genbank/Smc3_LOCUS_19_45436_bp_DNA_HTG_4_changed.gbk");
    GTUtilsTaskTreeView::waitTaskFinished(os);

    // 2. Create annotation #1
    GTUtilsDialog::waitForDialog(os, new CreateAnnotationWidgetFiller(os, false, "grpA", "annA", "complement(10.. 20)"));
    GTKeyboardDriver::keyClick('n', Qt::ControlModifier);

    // 3. Create annotations #2
    GTUtilsDialog::waitForDialog(os, new CreateAnnotationWidgetFiller(os, false, "grpB", "annB", "complement(30.. 40)"));
    GTKeyboardDriver::keyClick('n', Qt::ControlModifier);

    // 7. Drag&drop annotation #1 to group #2
    QTreeWidgetItem* annA = GTUtilsAnnotationsTreeView::findItem(os, "annA");
    QTreeWidgetItem* annB = GTUtilsAnnotationsTreeView::findItem(os, "annB");
    QTreeWidgetItem* grpA = annA->parent();
    QTreeWidgetItem* grpB = annB->parent();
    QPoint pointA = GTUtilsAnnotationsTreeView::getItemCenter(os, "annA");
    QPoint pointGrpB = GTTreeWidget::getItemCenter(os, grpB);
    GTMouseDriver::dragAndDrop(pointA, pointGrpB);

    // 8. Drag&drop group #1 to group #2
    QPoint pointGrpA = GTTreeWidget::getItemCenter(os, grpA);
    pointGrpA = GTTreeWidget::getItemCenter(os, grpA);
    pointGrpB = GTTreeWidget::getItemCenter(os, grpB);
    GTMouseDriver::dragAndDrop(pointGrpA, pointGrpB);

    // Expected: group moved successfully, no crash
    GTGlobals::FindOptions findOpt(false, Qt::MatchContains);
    QTreeWidgetItem* itemGrpA = GTUtilsAnnotationsTreeView::findItem(os, "grpA", nullptr, findOpt);
    CHECK_SET_ERR(itemGrpA != nullptr, QString("Can't find item grpA"));
    QTreeWidgetItem* parentGrpA = itemGrpA->parent();
    CHECK_SET_ERR(parentGrpA != nullptr, QString("Parent of the grpA was not found"));
    annA = GTUtilsAnnotationsTreeView::findItem(os, "annA");
    annB = GTUtilsAnnotationsTreeView::findItem(os, "annB");
    grpA = annA->parent();
    grpB = annB->parent();
    CHECK_SET_ERR(grpA == grpB && grpA == parentGrpA,
                  QString("Parent of the grpA, annA, annB must be the same"));
}

GUI_TEST_CLASS_DEFINITION(test_7161) {
    class ItemPopupChooserByPosition : public PopupChooser {
        // for some reason PopupChooser don not work properly, so we choose item by position
    public:
        ItemPopupChooserByPosition(HI::GUITestOpStatus& os, int _pos)
            : PopupChooser(os, {}), pos(_pos) {
        }

        void run() override {
            for (int i = 0; i < pos; i++) {
                GTKeyboardDriver::keyClick(Qt::Key_Down);
            }
            GTKeyboardDriver::keyClick(Qt::Key_Enter);
        }

    private:
        int pos;
    };

    class ChooseCDSAndCommentsWithin60kRegion : public FindAnnotationCollocationsDialogFiller {
    public:
        ChooseCDSAndCommentsWithin60kRegion(HI::GUITestOpStatus& os)
            : FindAnnotationCollocationsDialogFiller(os) {
        }

        void run() override {
            QToolButton* plusButton = getPlusButton();

            GTUtilsDialog::waitForDialog(os, new ItemPopupChooserByPosition(os, 3));
            GTWidget::click(os, plusButton);

            GTUtilsDialog::waitForDialog(os, new ItemPopupChooserByPosition(os, 3));
            GTWidget::click(os, plusButton);

            QWidget* dialog = GTWidget::getActiveModalWidget(os);
            GTSpinBox::setValue(os, "regionSpin", 60000, GTGlobals::UseKeyBoard, dialog);
            GTUtilsDialog::clickButtonBox(os, dialog, QDialogButtonBox::Ok);
            GTUtilsTaskTreeView::waitTaskFinished(os);
            GTUtilsDialog::clickButtonBox(os, dialog, QDialogButtonBox::Cancel);
        }
    };

    // 1. Open data/samples/sars.gb
    GTFileDialog::openFile(os, dataDir + "/samples/Genbank/", "sars.gb");
    GTUtilsTaskTreeView::waitTaskFinished(os);

    // 2. Use context menu: {Analyze -> Find annotated regions}
    // 3. Click plus button, select "comment", repeat and select "cds"
    // 4. Set "Region size" to 60000
    // 5. Press "Search button"
    // Expected state: no crash or assert on run
    auto* toolbar = GTToolbar::getToolbar(os, "mwtoolbar_activemdi");
    auto* farButton = GTToolbar::getWidgetForActionTooltip(os, toolbar, "Find annotated regions");

    GTUtilsDialog::waitForDialog(os, new ChooseCDSAndCommentsWithin60kRegion(os));
    GTWidget::click(os, farButton);
}

GUI_TEST_CLASS_DEFINITION(test_7183) {
    class ExportSequencesScenario : public CustomScenario {
    public:
        void run(HI::GUITestOpStatus& os) override {
            QWidget* dialog = GTWidget::getActiveModalWidget(os);
            GTRadioButton::click(os, GTWidget::findRadioButton(os, "bothStrandsButton", dialog));
            GTCheckBox::setChecked(os, GTWidget::findCheckBox(os, "translateButton", dialog), true);
            GTUtilsDialog::clickButtonBox(os, dialog, QDialogButtonBox::Ok);
        }
    };
    // 1. Open file _common_data/fasta/reads.fa as separate sequences.
    QString filePath = testDir + "_common_data/fasta/reads.fa";
    QString fileName = "reads.fa";
    GTFile::copy(os, filePath, sandBoxDir + "/" + fileName);
    GTUtilsDialog::waitForDialog(os, new SequenceReadingModeSelectorDialogFiller(os));
    GTUtilsProject::openFile(os, sandBoxDir + "/" + fileName);
    GTUtilsSequenceView::checkSequenceViewWindowIsActive(os);

    for (int i = 0; i < 8; i++) {
        GTUtilsDialog::add(os, new PopupChooser(os, {ACTION_PROJECT__EXPORT_IMPORT_MENU_ACTION, ACTION_EXPORT_SEQUENCE}));
        GTUtilsDialog::add(os, new ExportSelectedRegionFiller(os, new ExportSequencesScenario()));
        GTUtilsProjectTreeView::click(os, "reads.fa", Qt::RightButton);
        GTUtilsTaskTreeView::waitTaskFinished(os);
    }
    // 2. Open context menu on reads.fa file in project view. Select "Export/Import -> Export sequences..."
    // 3. Check the "Save both strands" radiobutton
    // 4. Check the "Translate to amino" checkbox
    // 5. Push Export button in the dialog.
    // 6. Repeat steps 2-5 8 times
    // Expected state: UGENE is not crash
}

GUI_TEST_CLASS_DEFINITION(test_7191) {
    /*
     * 1. Open data/samples/sars.gb
     * 2. Delete sequence object
     * 3. Export annotation object
     * Expected state: there is no errors in the log
     */
    GTFileDialog::openFile(os, dataDir + "/samples/Genbank/", "sars.gb");
    GTUtilsTaskTreeView::waitTaskFinished(os);
    GTUtilsProjectTreeView::click(os, "NC_004718");

    GTUtilsDialog::waitForDialog(os, new PopupChooser(os, {ACTION_PROJECT__REMOVE_SELECTED}));
    GTMouseDriver::click(Qt::RightButton);
    GTLogTracer lt;
    GTUtilsDialog::waitForDialog(os, new ExportAnnotationsFiller(sandBoxDir + "test_7191.gb", ExportAnnotationsFiller::ugenedb, os));
    GTUtilsDialog::waitForDialog(os, new PopupChooserByText(os, {"Export/Import", "Export annotations..."}));
    GTUtilsProjectTreeView::callContextMenu(os, "NC_004718 features");
    GTUtilsTaskTreeView::waitTaskFinished(os);
    CHECK_SET_ERR(!lt.hasErrors(), "Errors in log: " + lt.getJoinedErrorString());
}

GUI_TEST_CLASS_DEFINITION(test_7193) {
    GTUtilsPcr::clearPcrDir(os);
    // 1. Open "samples/FASTA/human_T1.fa".
    GTFileDialog::openFile(os, dataDir + "samples/FASTA/human_T1.fa");
    GTUtilsTaskTreeView::waitTaskFinished(os);

    // 2. Open the PCR OP.
    GTWidget::click(os, GTWidget::findWidget(os, "OP_IN_SILICO_PCR"));

    // 3. Enter the primers: "GGAAAAAATGCTAAGGGC" and "CTGGGTTGAAAATTCTTT".
    GTUtilsPcr::setPrimer(os, U2Strand::Direct, "GGAAAAAATGCTAAGGGC");
    GTUtilsPcr::setPrimer(os, U2Strand::Complementary, "CTGGGTTGAAAATTCTTT");
    // 4. Set both mismatches to 9
    GTUtilsPcr::setMismatches(os, U2Strand::Direct, 9);
    GTUtilsPcr::setMismatches(os, U2Strand::Complementary, 9);
    // 5. Set 3' perfect match to 3
    auto perfectSpinBox = GTWidget::findSpinBox(os, "perfectSpinBox");
    GTSpinBox::setValue(os, perfectSpinBox, 3, GTGlobals::UseKeyBoard);

    // 6. Click the find button.
    GTWidget::click(os, GTWidget::findWidget(os, "findProductButton"));
    GTUtilsTaskTreeView::waitTaskFinished(os);

    CHECK_SET_ERR(GTUtilsPcr::productsCount(os) == 22, QString("Expected 22 result instead of %1").arg(QString::number(GTUtilsPcr::productsCount(os))));
}

GUI_TEST_CLASS_DEFINITION(test_7212) {
    // Open _common_data/clustal/shortened_big.aln.
    // Click the Pairwise Alignment tab of the Options Panel.
    // Select two sequence from the original alignment and click on the Align button.
    // Until the task completes, click the Pairwise Alignment tab again.
    // Wait for task finish. A new document "PairwiseAlignmentResult.aln" has been added to the project.
    //
    // Remove PairwiseAlignmentResult.aln from project.
    // Return to shortened_big.aln and click the Pairwise Alignment tab of the Options Panel.
    // Click Align.
    //     Expected state: no crash.
    GTFileDialog::openFile(os, testDir + "_common_data/clustal/shortened_big.aln");
    GTUtilsMsaEditor::checkMsaEditorWindowIsActive(os);
    GTUtilsOptionPanelMsa::toggleTab(os, GTUtilsOptionPanelMsa::PairwiseAlignment);
    GTUtilsOptionPanelMsa::addFirstSeqToPA(os, "seq1");
    GTUtilsOptionPanelMsa::addSecondSeqToPA(os, "seq2");
    QString documentName = GTUtils::genUniqueString("PairwiseAlignmentResult");
    GTUtilsOptionPanelMsa::setOutputFile(os, sandBoxDir + documentName + ".aln");

    GTWidget::click(os, GTUtilsOptionPanelMsa::getAlignButton(os));
    GTUtilsOptionPanelMsa::toggleTab(os, GTUtilsOptionPanelMsa::PairwiseAlignment);
    GTUtilsTaskTreeView::waitTaskFinished(os);

    GTUtilsDocument::removeDocument(os, documentName);
    GTUtilsProjectTreeView::doubleClickItem(os, "shortened_big.aln");
    GTUtilsOptionPanelMsa::toggleTab(os, GTUtilsOptionPanelMsa::PairwiseAlignment);
    GTWidget::click(os, GTUtilsOptionPanelMsa::getAlignButton(os));
    GTUtilsTaskTreeView::waitTaskFinished(os);
}

GUI_TEST_CLASS_DEFINITION(test_7234) {
    class InSilicoWizardScenario : public CustomScenario {
    public:
        void run(HI::GUITestOpStatus& os) override {
            GTWidget::getActiveModalWidget(os);

            GTUtilsWizard::setInputFiles(os, {{QFileInfo(dataDir + "samples/FASTA/human_T1.fa").absoluteFilePath()}});
            GTUtilsWizard::clickButton(os, GTUtilsWizard::Next);

            GTUtilsWizard::setParameter(os, "Primers URL", QFileInfo(dataDir + "primer3/drosophila.w.transposons.txt").absoluteFilePath());

            GTUtilsWizard::clickButton(os, GTUtilsWizard::Next);
            GTUtilsWizard::clickButton(os, GTUtilsWizard::Run);
        }
    };

    // 1. Open WD and choose the "In Silico PCR" sample.
    // 2. Select "Read Sequence", add data\samples\fasta\human_T1.fa
    // 3. Select "In Silico PCR" item, add "add "\data\primer3\drosophila.w.transposons"
    // 4. Run
    // Expected state: no crash
    GTUtilsWorkflowDesigner::openWorkflowDesigner(os);

    GTUtilsDialog::waitForDialog(os, new WizardFiller(os, "In Silico PCR", new InSilicoWizardScenario()));
    GTUtilsWorkflowDesigner::addSample(os, "In Silico PCR");
    GTUtilsTaskTreeView::waitTaskFinished(os);
}

GUI_TEST_CLASS_DEFINITION(test_7246) {
    GTFileDialog::openFile(os, testDir + "_common_data/clustal/RAW.aln");
    GTUtilsMsaEditor::checkMsaEditorWindowIsActive(os);

    // Check that alphabet is RAW.
    QWidget* tabWidget = GTUtilsOptionPanelMsa::openTab(os, GTUtilsOptionPanelMsa::General);
    QString alphabet = GTUtilsOptionPanelMsa::getAlphabetLabelText(os);
    CHECK_SET_ERR(alphabet.contains("Raw"), "Alphabet is not RAW/1: " + alphabet);

    // Click convert to Amino button and check the alphabet is 'Amino'.
    GTWidget::click(os, GTWidget::findButtonByText(os, "Amino", tabWidget));
    GTUtilsTaskTreeView::waitTaskFinished(os);
    alphabet = GTUtilsOptionPanelMsa::getAlphabetLabelText(os);
    CHECK_SET_ERR(alphabet.contains("amino"), "Alphabet is not Amino: " + alphabet);
    QString sequence = GTUtilsMSAEditorSequenceArea::getSequenceData(os, 0);
    CHECK_SET_ERR(sequence == "UTTSQDLQWLVXPTLIXSMAQSQGQPLASQPPAVDPYDMPGTSYSTPGLSAYSTGGASGS", "Not an Amino sequence: " + sequence);

    GTUtilsMsaEditor::undo(os);
    GTUtilsTaskTreeView::waitTaskFinished(os);
    alphabet = GTUtilsOptionPanelMsa::getAlphabetLabelText(os);
    CHECK_SET_ERR(alphabet.contains("Raw"), "Alphabet is not RAW/2: " + alphabet);

    // Click convert to DNA button and check the alphabet is 'DNA'.
    GTWidget::click(os, GTWidget::findButtonByText(os, "DNA", tabWidget));
    GTUtilsTaskTreeView::waitTaskFinished(os);
    alphabet = GTUtilsOptionPanelMsa::getAlphabetLabelText(os);
    CHECK_SET_ERR(alphabet.contains("DNA"), "Alphabet is not DNA: " + alphabet);
    sequence = GTUtilsMSAEditorSequenceArea::getSequenceData(os, 0);
    CHECK_SET_ERR(sequence == "TTTNNNNNNNNNNTNNNNNANNNGNNNANNNNANNNNNNNGTNNNTNGNNANNTGGANGN", "Not a DNA sequence: " + sequence);

    // Click convert to RNA button and check the alphabet is 'RNA'.
    GTWidget::click(os, GTWidget::findButtonByText(os, "RNA", tabWidget));
    GTUtilsTaskTreeView::waitTaskFinished(os);
    alphabet = GTUtilsOptionPanelMsa::getAlphabetLabelText(os);
    CHECK_SET_ERR(alphabet.contains("RNA"), "Alphabet is not RNA: " + alphabet);
    sequence = GTUtilsMSAEditorSequenceArea::getSequenceData(os, 0);
    CHECK_SET_ERR(sequence == "UUUNNNNNNNNNNUNNNNNANNNGNNNANNNNANNNNNNNGUNNNUNGNNANNUGGANGN", "Not a RNA sequence: " + sequence);
}

GUI_TEST_CLASS_DEFINITION(test_7247) {
    // Open WD.
    // Load scenario sample "Remote BLASTing".
    // Add any fasta file as input.
    // Click Next, Next, Apply.
    // Close WD tab.
    // Question appears: "The workflow has been modified. Do you want to save changes?". Click Save.
    // In "Workflow properties" dialog add location. Click OK.
    //    Expected: UGENE doesn't crash.
    class RemoteBlastWizardScenario : public CustomScenario {
    public:
        void run(GUITestOpStatus& os) override {
            GTUtilsWizard::setInputFiles(os, {{dataDir + "samples/FASTA/human_T1.fa"}});
            GTUtilsWizard::clickButton(os, GTUtilsWizard::Next);
            GTUtilsWizard::clickButton(os, GTUtilsWizard::Next);
            GTUtilsWizard::clickButton(os, GTUtilsWizard::Apply);
        }
    };
    GTUtilsWorkflowDesigner::openWorkflowDesigner(os);
    GTUtilsDialog::add(os, new WizardFiller(os, "Remote BLASTing Wizard", new RemoteBlastWizardScenario()));
    GTUtilsWorkflowDesigner::addSample(os, "Remote BLASTing");
    GTUtilsDialog::add(os, new MessageBoxDialogFiller(os, "Save"));
    GTUtilsDialog::add(os, new WorkflowMetaDialogFiller(os, testDir + "_common_data/scenarios/sandbox/7247.uwl", "7247"));
    GTUtilsMdi::click(os, GTGlobals::Close);
}

GUI_TEST_CLASS_DEFINITION(test_7276) {
    // Check that selection and sequence order does not change after KAlign alignment.
    GTFileDialog::openFile(os, dataDir + "samples/CLUSTALW/COI.aln");
    GTUtilsMsaEditor::checkMsaEditorWindowIsActive(os);

    // Insert space into some sequence to check that the final alignment algorithm is not no-op.
    GTUtilsMSAEditorSequenceArea::clickToPosition(os, {0, 0});
    GTKeyboardDriver::keyClick(Qt::Key_Space);
    GTUtilsTaskTreeView::waitTaskFinished(os);

    QString unalignedSequence = GTUtilsMSAEditorSequenceArea::getSequenceData(os, 0);
    QStringList sequenceNameList1 = GTUtilsMSAEditorSequenceArea::getNameList(os);

    QString sequenceName = "Phaneroptera_falcata";
    GTUtilsMsaEditor::clickSequenceName(os, sequenceName);
    GTUtilsMsaEditor::checkSelectionByNames(os, {sequenceName});

    GTUtilsDialog::waitForDialog(os, new PopupChooserByText(os, {"Sort", "By name"}));
    GTUtilsMSAEditorSequenceArea::callContextMenu(os);
    GTUtilsTaskTreeView::waitTaskFinished(os);

    // Check that the sequence is still selected, but the list is re-ordered.
    GTUtilsMsaEditor::checkSelectionByNames(os, {sequenceName});
    QStringList sequenceNameList2 = GTUtilsMSAEditorSequenceArea::getNameList(os);
    CHECK_SET_ERR(sequenceNameList2 != sequenceNameList1, "Name list must change as the result of sorting");

    // Align with KAlign now.
    GTUtilsDialog::add(os, new PopupChooser(os, {MSAE_MENU_ALIGN, "align_with_kalign"}));
    GTUtilsDialog::add(os, new KalignDialogFiller(os));
    GTUtilsMSAEditorSequenceArea::callContextMenu(os);
    GTUtilsTaskTreeView::waitTaskFinished(os);

    // Check that sequence is still selected and the list is not re-ordered.
    GTUtilsMsaEditor::checkSelectionByNames(os, {sequenceName});
    QStringList sequenceNameList3 = GTUtilsMSAEditorSequenceArea::getNameList(os);
    CHECK_SET_ERR(sequenceNameList3 == sequenceNameList2, "Name list should not change as the result of alignment");

    // Check that the space inserted before was fixed by the alignment algorithm.
    int newIndex = sequenceNameList2.indexOf(sequenceName);
    QString alignedSequence = GTUtilsMSAEditorSequenceArea::getSequenceData(os, newIndex);
    CHECK_SET_ERR(alignedSequence.left(20) == unalignedSequence.mid(1).left(20), "Aligned sequence must match the original sequence");
}

GUI_TEST_CLASS_DEFINITION(test_7279) {
    // Check that UGENE prints a detailed error message in case if input parameters are invalid.
    GTFileDialog::openFile(os, dataDir + "samples/CLUSTALW/COI.aln");
    GTUtilsMsaEditor::checkMsaEditorWindowIsActive(os);

    GTLogTracer logTracer;
    GTUtilsDialog::waitForDialog(os, new BuildTreeDialogFiller(os, "test_7279.nwk", 2, 99.99));
    GTUtilsMsaEditor::clickBuildTreeButton(os);
    GTUtilsTaskTreeView::waitTaskFinished(os);
    CHECK_SET_ERR(logTracer.getJoinedErrorString().contains("Failed to compute distance matrix: distance matrix contains infinite values"),
                  "Expected error message is not found");
}

GUI_TEST_CLASS_DEFINITION(test_7293) {
    // Open a multi-byte unicode file that triggers format selection dialog with a raw data preview.
    // Check that raw data is shown correctly for both Open... & Open As... dialog (these are 2 different dialogs).

    class CheckDocumentReadingModeSelectorTextScenario : public CustomScenario {
    public:
        void run(HI::GUITestOpStatus& os) override {
            QWidget* dialog = GTWidget::getActiveModalWidget(os);
            auto textEdit = GTWidget::findPlainTextEdit(os, "previewEdit", dialog);
            QString previewText = textEdit->toPlainText();
            CHECK_SET_ERR(previewText.contains("Первый"), "Expected text is not found in previewEdit");
            GTUtilsDialog::clickButtonBox(os, dialog, QDialogButtonBox::Cancel);
        }
    };
    GTUtilsDialog::waitForDialog(os, new SequenceReadingModeSelectorDialogFiller(os, new CheckDocumentReadingModeSelectorTextScenario()));
    GTUtilsDialog::waitForDialog(os, new GTFileDialogUtils(os, testDir + "_common_data/fasta/utf16be.fa"));
    GTMenu::clickMainMenuItem(os, {"File", "Open..."});
    GTUtilsDialog::checkNoActiveWaiters(os);

    // Now check preview text for the second dialog.
    class CheckDocumentFormatSelectorTextScenario : public CustomScenario {
    public:
        void run(HI::GUITestOpStatus& os) override {
            QWidget* dialog = GTWidget::getActiveModalWidget(os);
            auto textEdit = GTWidget::findPlainTextEdit(os, "previewEdit", dialog);
            QString previewText = textEdit->toPlainText();
            CHECK_SET_ERR(previewText.contains("Первый"), "Expected text is not found in previewEdit");
            GTUtilsDialog::clickButtonBox(os, dialog, QDialogButtonBox::Cancel);
        }
    };
    GTUtilsDialog::waitForDialog(os, new DocumentFormatSelectorDialogFiller(os, new CheckDocumentFormatSelectorTextScenario()));
    GTUtilsDialog::waitForDialog(os, new GTFileDialogUtils(os, testDir + "_common_data/fasta/utf16be.fa"));
    GTMenu::clickMainMenuItem(os, {"File", "Open as..."});
}

GUI_TEST_CLASS_DEFINITION(test_7338) {
    // 1. Open and import _common_data/bam/NoAssemblies.bam, with "Import empty reads" checked.
    // 2. Close project
    // 3. Repeat step 1
    // Expected state: no crash
    GTUtilsDialog::add(os, new ImportBAMFileFiller(os, sandBoxDir + "test_7338_1.ugenedb", "", "", true));
    GTFileDialog::openFile(os, testDir + "_common_data/bam/NoAssemblies.bam");
    GTUtilsTaskTreeView::waitTaskFinished(os);

    GTUtilsDialog::waitForDialog(os, new SaveProjectDialogFiller(os, QDialogButtonBox::No));
    GTMenu::clickMainMenuItem(os, {"File", "Close project"});
    GTUtilsTaskTreeView::waitTaskFinished(os);

    GTUtilsDialog::add(os, new ImportBAMFileFiller(os, sandBoxDir + "test_7338_2.ugenedb", "", "", true));
    GTFileDialog::openFile(os, testDir + "_common_data/bam/NoAssemblies.bam");
    GTUtilsTaskTreeView::waitTaskFinished(os);
}

GUI_TEST_CLASS_DEFINITION(test_7367) {
    // Generate a large sequence.
    // Check that test does not time-outs and the generated sequence contains expected base distribution.

    DNASequenceGeneratorDialogFillerModel model(sandBoxDir + "/test_7367.fa");
    model.percentA = 10;
    model.percentC = 20;
    model.percentG = 30;
    model.percentT = 40;
    model.length = 100 * 1000 * 1000;

    GTUtilsDialog::waitForDialog(os, new DNASequenceGeneratorDialogFiller(os, model));
    GTMenu::clickMainMenuItem(os, {"Tools", "Random sequence generator..."});
    GTUtilsTaskTreeView::waitTaskFinished(os);
    GTUtilsSequenceView::checkSequenceViewWindowIsActive(os);

    QString sequence = GTUtilsSequenceView::getSequenceAsString(os);
    CHECK_SET_ERR(sequence.length() == model.length, "Invalid sequence length: " + QString::number(sequence.length()));
    qint64 countA = sequence.count('A');
    qint64 countC = sequence.count('C');
    qint64 countG = sequence.count('G');
    qint64 countT = sequence.count('T');
    CHECK_SET_ERR(countA + countC + countG + countT == model.length,
                  QString("A+C+G+T != sequence length, %1 != %2").arg(countA + countC + countG + countT).arg(sequence.length()));
    qint64 percentA = countA * 100 / sequence.length();
    qint64 percentC = countC * 100 / sequence.length();
    qint64 percentG = countG * 100 / sequence.length();
    qint64 percentT = countT * 100 / sequence.length();

    int diff = 2;  // Allow 2% deviation. With a such big size (100M) the distribution should be within this deviation.
    CHECK_SET_ERR(percentA >= model.percentA - diff && percentA <= model.percentA + diff, "Invalid percent of A: " + QString::number(percentA));
    CHECK_SET_ERR(percentC >= model.percentC - diff && percentC <= model.percentC + diff, "Invalid percent of C: " + QString::number(percentC));
    CHECK_SET_ERR(percentG >= model.percentG - diff && percentG <= model.percentG + diff, "Invalid percent of G: " + QString::number(percentG));
    CHECK_SET_ERR(percentT >= model.percentT - diff && percentT <= model.percentT + diff, "Invalid percent of T: " + QString::number(percentT));
}

GUI_TEST_CLASS_DEFINITION(test_7368) {
    // Generate a large sequence (>=100mb).
    // Check that error dialog is shown when such a big sequence is exported as an alignment.
    DNASequenceGeneratorDialogFillerModel model(sandBoxDir + "/test_7368.fa");
    model.length = 100 * 1000 * 1000;

    GTUtilsDialog::waitForDialog(os, new DNASequenceGeneratorDialogFiller(os, model));
    GTMenu::clickMainMenuItem(os, {"Tools", "Random sequence generator..."});
    GTUtilsTaskTreeView::waitTaskFinished(os);
    GTUtilsSequenceView::checkSequenceViewWindowIsActive(os);

    GTUtilsDialog::add(os, new PopupChooser(os, {ACTION_PROJECT__EXPORT_IMPORT_MENU_ACTION, ACTION_EXPORT_SEQUENCE_AS_ALIGNMENT}));
    GTUtilsDialog::add(os, new MessageBoxDialogFiller(os, QMessageBox::Ok, "too large"));
    GTUtilsProjectTreeView::callContextMenu(os, "test_7368.fa");
}

GUI_TEST_CLASS_DEFINITION(test_7380) {
    // Check that "Remove selection" is enabled when whole sequence is selected.
    GTFileDialog::openFile(os, testDir + "_common_data/sanger/alignment.ugenedb");
    GTUtilsMcaEditor::checkMcaEditorWindowIsActive(os);
    GTUtilsMcaEditor::clickReadName(os, "SZYD_Cas9_5B70");

    GTUtilsDialog::waitForDialog(os, new PopupCheckerByText(os, {"Edit", "Remove selection"}, PopupChecker::IsEnabled));
    GTUtilsMcaEditorSequenceArea::callContextMenu(os);

    // Check that "Trim left end" is disabled when whole sequence is selected.
    GTUtilsDialog::waitForDialog(os, new PopupCheckerByText(os, {"Edit", "Trim left end"}, PopupChecker::IsDisabled));
    GTUtilsMcaEditorSequenceArea::callContextMenu(os);
}

GUI_TEST_CLASS_DEFINITION(test_7371) {
    // Check that vertical scrollbar changes on expanding/collapsing all rows in MCA editor.
    GTFileDialog::openFile(os, testDir + "_common_data/sanger/alignment.ugenedb");
    GTUtilsMcaEditor::checkMcaEditorWindowIsActive(os);

    QScrollBar* scrollBar = GTUtilsMcaEditor::getVerticalScrollBar(os);
    CHECK_SET_ERR(scrollBar->isVisible(), "Vertical scrollbar must be visible in expanded mode (default)");

    GTUtilsMcaEditor::toggleShowChromatogramsMode(os);
    CHECK_SET_ERR(!scrollBar->isVisible(), "Vertical scrollbar must not be visible in collapsed mode");

    GTUtilsMcaEditor::toggleShowChromatogramsMode(os);
    CHECK_SET_ERR(scrollBar->isVisible(), "Vertical scrollbar must be visible in expanded mode (restored)");
}

GUI_TEST_CLASS_DEFINITION(test_7384_1) {
    // Check that multi-series graph does not crash on large sequence.
    GTFileDialog::openFile(os, testDir + "_common_data/fasta/Mycobacterium.fna");
    GTUtilsSequenceView::checkSequenceViewWindowIsActive(os);
    for (int i = 0; i < 7; i++) {
        GTUtilsSequenceView::toggleGraphByName(os, "GC Frame Plot");
        GTUtilsTaskTreeView::waitTaskFinished(os);
    }
}

GUI_TEST_CLASS_DEFINITION(test_7384_2) {
    // Open graph, zoom in, and close. Do not wait until the task is finished. UGENE must not crash.
    GTFileDialog::openFile(os, testDir + "_common_data/fasta/Mycobacterium.fna");
    for (int i = 0; i < 4; i++) {
        GTUtilsSequenceView::toggleGraphByName(os, "GC Frame Plot");
        GTUtilsSequenceView::zoomIn(os);
        GTUtilsSequenceView::toggleGraphByName(os, "GC Frame Plot");
    }
}

GUI_TEST_CLASS_DEFINITION(test_7388) {
    GTFileDialog::openFile(os, testDir + "_common_data/clustal/align_subalign.aln");
    GTUtilsMsaEditor::checkMsaEditorWindowIsActive(os);

    GTUtils::checkExportServiceIsEnabled(os);

    // Export subalignment with only gaps inside.
    GTUtilsDialog::add(os, new PopupChooser(os, {MSAE_MENU_EXPORT, "Save subalignment"}, GTGlobals::UseMouse));

    auto saveSubalignmentDialogFiller = new ExtractSelectedAsMSADialogFiller(os, sandBoxDir + "test_7388.aln", {"s1", "s2"}, 16, 24);
    saveSubalignmentDialogFiller->setUseDefaultSequenceSelection(true);
    GTUtilsDialog::add(os, saveSubalignmentDialogFiller);
    GTMenu::showContextMenu(os, GTUtilsMsaEditor::getSequenceArea(os));
    GTUtilsTaskTreeView::waitTaskFinished(os);

    // Select both sequences with only gaps inside.
    GTUtilsMdi::checkWindowIsActive(os, "test_7388");
    GTUtilsMsaEditor::selectRows(os, 0, 1);

    // Check that "Copy" works as expected.
    GTUtilsDialog::add(os, new PopupChooserByText(os, {"Copy/Paste", "Copy"}));
    GTUtilsMSAEditorSequenceArea::callContextMenu(os);
    QString clipboardText1 = GTClipboard::text(os);
    GTUtilsTaskTreeView::waitTaskFinished(os);
    CHECK_SET_ERR(clipboardText1 == "---------\n---------",
                  "1. Unexpected clipboard text: " + clipboardText1);

    // Check that "Copy (custom format)" works as expected.
    GTUtilsDialog::add(os, new PopupChooserByText(os, {"Copy/Paste", "Copy (custom format)"}));
    GTUtilsMSAEditorSequenceArea::callContextMenu(os);
    GTUtilsTaskTreeView::waitTaskFinished(os);
    QString clipboardText2 = GTClipboard::text(os);
    CHECK_SET_ERR(clipboardText2 == "CLUSTAL W 2.0 multiple sequence alignment\n\ns1   --------- 9\ns2   --------- 9\n              \n\n",
                  "2. Unexpected clipboard text: " + clipboardText2);
}

GUI_TEST_CLASS_DEFINITION(test_7390) {
    // 1. Set SPAdes to any file
    // Expected: SPAdes is invalid
    class SetSpades : public CustomScenario {
        void run(GUITestOpStatus& os) override {
            AppSettingsDialogFiller::openTab(os, AppSettingsDialogFiller::ExternalTools);

            QString toolPath = dataDir + "samples/FASTA/human_T1.fa";

            AppSettingsDialogFiller::setExternalToolPath(os, "SPAdes", QFileInfo(toolPath).absoluteFilePath());
            CHECK_SET_ERR(!AppSettingsDialogFiller::isExternalToolValid(os, "SPAdes"),
                          "SPAdes is expected to be invalid, but in fact it is valid");

            GTUtilsDialog::clickButtonBox(os, QDialogButtonBox::Ok);
        }
    };

    GTUtilsDialog::waitForDialog(os, new AppSettingsDialogFiller(os, new SetSpades()));
    GTMenu::clickMainMenuItem(os, {"Settings", "Preferences..."}, GTGlobals::UseMouse);

    // 2. Open WD
    GTUtilsWorkflowDesigner::openWorkflowDesigner(os);

    using TrimmomaticAddSettings = QPair<TrimmomaticDialogFiller::TrimmomaticSteps, QMap<TrimmomaticDialogFiller::TrimmomaticValues, QVariant>>;
    QList<TrimmomaticAddSettings> steps;
    steps.append(TrimmomaticAddSettings(TrimmomaticDialogFiller::TrimmomaticSteps::ILLUMINACLIP, {}));

    // 3. Open the "De novo assemble Illumina SE reads" sample
    // 4. Set "human_T1.fa" as input
    // 5. Click "Next"
    // 6. Set the "ILLUMINACLIP" Trimmomatic step
    // 7. Click "Next"
    // 8. Click "Next"
    // 9. Click "Apply"
    class ProcessWizard : public CustomScenario {
    public:
        void run(HI::GUITestOpStatus& os) override {
            //    Expected state: wizard has appeared.
            QWidget* wizard = GTWidget::getActiveModalWidget(os);
            GTWidget::clickWindowTitle(os, wizard);

            GTUtilsWizard::setInputFiles(os, {{dataDir + "samples/FASTA/human_T1.fa"}});
            GTUtilsWizard::clickButton(os, GTUtilsWizard::Next);

            GTWidget::click(os, GTWidget::findToolButton(os, "trimmomaticPropertyToolButton", wizard));
            GTUtilsWizard::clickButton(os, GTUtilsWizard::Next);
            GTUtilsWizard::clickButton(os, GTUtilsWizard::Next);
            GTUtilsWizard::clickButton(os, GTUtilsWizard::Apply);
        }
    };

    GTUtilsDialog::waitForDialog(os, new TrimmomaticDialogFiller(os, steps));
    GTUtilsDialog::waitForDialog(os, new WizardFiller(os, "Illumina SE Reads De Novo Assembly Wizard", new ProcessWizard));
    GTUtilsWorkflowDesigner::addSample(os, "De novo assemble Illumina SE reads");

    // 10. Validate workflow
    // Expected: no crash
    GTUtilsWorkflowDesigner::validateWorkflow(os);
    GTKeyboardDriver::keyClick(Qt::Key_Enter);
}

GUI_TEST_CLASS_DEFINITION(test_7401) {
    // 1. Open human_T1.fa.
    GTFileDialog::openFile(os, dataDir + "samples/FASTA/human_T1.fa");
    GTUtilsTaskTreeView::waitTaskFinished(os);

    // 2. Select any part of sequence.
    PanView* panView = GTUtilsSequenceView::getPanViewByNumber(os);
    auto startPoint = panView->mapToGlobal(panView->rect().center());
    auto endPoint = QPoint(startPoint.x() + 150, startPoint.y());
    GTMouseDriver::dragAndDrop(startPoint, endPoint);

    // 3. Move mouse a bit upper
    endPoint = QPoint(endPoint.x(), endPoint.y() - 20);
    GTMouseDriver::moveTo(endPoint);

    // Only one selection is presented
    auto firstSelection = GTUtilsSequenceView::getSelection(os);
    CHECK_SET_ERR(firstSelection.size() == 1, QString("Expected first selections: 1, current: %1").arg(firstSelection.size()));

    // 4. Double click and move the cursor to the right (or to the left).
    GTMouseDriver::click();
    GTMouseDriver::press();
    endPoint = QPoint(endPoint.x() + 150, endPoint.y());
    GTMouseDriver::moveTo(endPoint);
    GTMouseDriver::release();

    // Only one selection is presented, and it's been expanded to the right
    auto secondSelection = GTUtilsSequenceView::getSelection(os);
    CHECK_SET_ERR(secondSelection.size() == 1, QString("Expected second selections: 1, current: %1").arg(secondSelection.size()));

    qint64 firstSelectionEndPos = firstSelection.first().endPos();
    qint64 secondSelectionEndPos = secondSelection.first().endPos();
    CHECK_SET_ERR(firstSelectionEndPos < secondSelectionEndPos,
                  QString("The first selection end pos should be lesser than the second selection end pos: first = %1, second = %2").arg(firstSelectionEndPos).arg(secondSelectionEndPos));
}

GUI_TEST_CLASS_DEFINITION(test_7402) {
    // Check that MSA Toolbar→Actions→Export→Export-Selected-Sequences action is present and works as expected.

    GTFileDialog::openFile(os, dataDir + "samples/CLUSTALW/COI.aln");
    GTUtilsMsaEditor::checkMsaEditorWindowIsActive(os);

    GTFileDialog::openFile(os, testDir + "_common_data/clustal/protein.fasta.aln");
    GTUtilsMsaEditor::checkMsaEditorWindowIsActive(os);

    // Check that menu is present and disabled.
    GTMenu::checkMainMenuItemState(os, {"Actions", "Export", "Move selected rows to another alignment"}, PopupChecker::IsDisabled);

    // Select a row, check that menu is enabled, export the selected row.
    GTUtilsMsaEditor::selectRowsByName(os, {"Whale"});
    GTMenu::clickMainMenuItem(os, {"Actions", "Export", "Move selected rows to another alignment", "COI [COI.aln]"});
    GTUtilsTaskTreeView::waitTaskFinished(os);

    QStringList sourceNameList = GTUtilsMSAEditorSequenceArea::getNameList(os);
    CHECK_SET_ERR(!sourceNameList.contains("Whale"), "Row was not removed from the source MSA");

    GTUtilsMdi::activateWindow(os, "COI.aln");
    QStringList targetNameList = GTUtilsMSAEditorSequenceArea::getNameList(os);
    CHECK_SET_ERR(targetNameList.contains("Whale"), "Row was not added to the target MSA");
}

GUI_TEST_CLASS_DEFINITION(test_7403) {
    // Check that there is no crash when generating very large (2Gb) sequences.
    DNASequenceGeneratorDialogFillerModel model(sandBoxDir + "/test_7403.fa");
    model.referenceUrl = testDir + "_common_data/sanger/reference.gb";
    model.length = 2147483647;
    GTUtilsDialog::waitForDialog(os, new DNASequenceGeneratorDialogFiller(os, model));
    GTMenu::clickMainMenuItem(os, {"Tools", "Random sequence generator..."});

    // Give the generator's task some time to warm up & cancel it.
    GTGlobals::sleep(3000);
    GTUtilsTaskTreeView::cancelTask(os, "Generate sequence task");
    GTUtilsTaskTreeView::waitTaskFinished(os, 20000);
}

GUI_TEST_CLASS_DEFINITION(test_7404_1) {
    // Check sequence generator can produce a sequence percents set to 100 or 0: one non-zero value.
    DNASequenceGeneratorDialogFillerModel model(sandBoxDir + "/test_7404_1.fa");
    model.percentA = 100;
    model.percentC = 0;
    model.percentG = 0;
    model.percentT = 0;
    model.length = 1000;

    GTUtilsDialog::waitForDialog(os, new DNASequenceGeneratorDialogFiller(os, model));
    GTMenu::clickMainMenuItem(os, {"Tools", "Random sequence generator..."});

    GTUtilsSequenceView::checkSequenceViewWindowIsActive(os);
    QString sequence = GTUtilsSequenceView::getSequenceAsString(os);
    CHECK_SET_ERR(sequence.count('A') == model.length, "Percent of A is not equal to 100%");
}

GUI_TEST_CLASS_DEFINITION(test_7404_2) {
    // Check sequence generator can produce a sequence percents set to 100 or 0: two non-zero values.
    DNASequenceGeneratorDialogFillerModel model(sandBoxDir + "/test_7404_1.fa");
    model.url = sandBoxDir + "/test_7404_2.fa";
    model.percentA = 50;
    model.percentC = 50;
    model.percentG = 0;
    model.percentT = 0;
    model.length = 1000;

    GTUtilsDialog::waitForDialog(os, new DNASequenceGeneratorDialogFiller(os, model));
    GTMenu::clickMainMenuItem(os, {"Tools", "Random sequence generator..."});

    GTUtilsSequenceView::checkSequenceViewWindowIsActive(os);
    QString sequence = GTUtilsSequenceView::getSequenceAsString(os);

    int countA = sequence.count('A');
    int countC = sequence.count('C');
    int countG = sequence.count('G');
    int countT = sequence.count('T');

    int deviation = 100;  // +- 100 bases (10%).

    int minValue = model.length / 2 - deviation;
    int maxValue = model.length / 2 + deviation;
    CHECK_SET_ERR(sequence.length() == model.length, "Invalid sequence length: " + QString::number(sequence.length()));
    CHECK_SET_ERR(countA >= minValue && countA <= maxValue, "Invalid count of A: " + QString::number(countA));
    CHECK_SET_ERR(countC >= minValue && countC <= maxValue, "Invalid count of C: " + QString::number(countC));
    CHECK_SET_ERR(countG == 0, "Invalid count of G: " + QString::number(countG));
    CHECK_SET_ERR(countT == 0, "Invalid count of T: " + QString::number(countT));
}

GUI_TEST_CLASS_DEFINITION(test_7405) {
    // Check that UGENE does not crash when incorrect reference sequence name is used.

    DNASequenceGeneratorDialogFillerModel model(sandBoxDir + "/test_7405.fa");
    model.referenceUrl = "/some-wrong-url";
    model.length = 100 * 1000 * 1000;

    GTLogTracer logTracer;
    GTUtilsDialog::waitForDialog(os, new DNASequenceGeneratorDialogFiller(os, model));
    GTMenu::clickMainMenuItem(os, {"Tools", "Random sequence generator..."});
    GTUtilsTaskTreeView::waitTaskFinished(os);

    QString error = logTracer.getJoinedErrorString();
    CHECK_SET_ERR(error.contains(model.referenceUrl), "Expected error message is not found");
}

GUI_TEST_CLASS_DEFINITION(test_7407) {
    // Check that UGENE can generate a single character sequence.
    DNASequenceGeneratorDialogFillerModel model(sandBoxDir + "/test_7407.fa");
    model.length = 1;
    model.window = 1;
    model.referenceUrl = testDir + "_common_data/sanger/reference.gb";

    GTLogTracer lt;
    GTUtilsDialog::waitForDialog(os, new DNASequenceGeneratorDialogFiller(os, model));
    GTMenu::clickMainMenuItem(os, {"Tools", "Random sequence generator..."});

    GTUtilsSequenceView::checkSequenceViewWindowIsActive(os);
    QString sequence = GTUtilsSequenceView::getSequenceAsString(os);

    CHECK_SET_ERR(sequence.length() == 1, "Invalid sequence length: " + QString::number(sequence.length()));
    char c = sequence[0].toLatin1();
    CHECK_SET_ERR(c == 'A' || c == 'C' || c == 'G' || c == 'T', "Invalid sequence symbol: " + sequence[0]);
    GTUtilsLog::check(os, lt);
}

GUI_TEST_CLASS_DEFINITION(test_7410) {
    // Check sequence generation dialog uses correct file extension for MSA and generates MSA, not a sequence.
    DNASequenceGeneratorDialogFillerModel model(sandBoxDir + "/test_7410");
    model.formatId = BaseDocumentFormats::CLUSTAL_ALN;
    model.numberOfSequences = 3;
    GTUtilsDialog::waitForDialog(os, new DNASequenceGeneratorDialogFiller(os, model));
    GTMenu::clickMainMenuItem(os, {"Tools", "Random sequence generator..."});

    GTUtilsMsaEditor::checkMsaEditorWindowIsActive(os);
    CHECK_SET_ERR(GTUtilsMsaEditor::getSequencesCount(os) == 3, "Invalid number of sequence in the alignment");

    GTUtilsProjectTreeView::checkItem(os, "test_7410.aln");
}

GUI_TEST_CLASS_DEFINITION(test_7413) {
    // Check that the distribution is uniform by the Kolmogorov-Smirnov test.
    // https://colab.research.google.com/drive/1-F4pAh-n0BMXeZczQY-te-UcEJeUSP8Y?usp=sharing
    DNASequenceGeneratorDialogFillerModel model(sandBoxDir + "/test_7413.fa");
    model.percentA = 99;
    model.percentC = 1;
    model.percentG = 0;
    model.percentT = 0;
    model.length = 10000;

    auto checkUniformDistribution = [&model, &os]() {
        GTUtilsDialog::waitForDialog(os, new DNASequenceGeneratorDialogFiller(os, model));
        GTMenu::clickMainMenuItem(os, {"Tools", "Random sequence generator..."});

        GTUtilsSequenceView::checkSequenceViewWindowIsActive(os);
        QString sequence = GTUtilsSequenceView::getSequenceAsString(os);

        QVector<int> empiricalSum;
        int sumNumSeq = 0;
        for (QChar c : qAsConst(sequence)) {
            sumNumSeq += c == 'C' ? 1 : 0;
            empiricalSum << sumNumSeq;
        }
        CHECK_SET_ERR_RESULT(sumNumSeq > 0, "Invalid base content: there is no letter C in the sequence", false);

        double maxDifference = 0;
        for (int i = 0; i < model.length; i++) {
            maxDifference = std::max<double>(maxDifference, std::abs((double(i) + 1) / model.length - double(empiricalSum[i]) / sumNumSeq));
        }

        // https://drive.google.com/file/d/1YFIm8SXb3e-W0JKWWmiTXXh4BU2unHEm/view?usp=sharing
        // 1.61 is the constant from the table for alpha value 0.01.
        return maxDifference < 1.61 / std::sqrt(sumNumSeq);
    };

    for (int i = 0; i < 10; ++i) {
        if (checkUniformDistribution()) {
            return;
        }
        model.url = sandBoxDir + QString("/test_7413_%1.fa").arg(i);
    }
    CHECK_SET_ERR(false, "The generated sequences are not uniform distributed")
}

GUI_TEST_CLASS_DEFINITION(test_7414) {
    // Check that 1 char window selects a random char from the origin.
    DNASequenceGeneratorDialogFillerModel model(sandBoxDir + "/test_7414.fa");
    model.length = 1000;
    model.window = 1;
    model.referenceUrl = testDir + "_common_data/sanger/reference.gb";

    GTUtilsDialog::waitForDialog(os, new DNASequenceGeneratorDialogFiller(os, model));
    GTMenu::clickMainMenuItem(os, {"Tools", "Random sequence generator..."});

    GTUtilsSequenceView::checkSequenceViewWindowIsActive(os);
    QString sequence = GTUtilsSequenceView::getSequenceAsString(os);

    CHECK_SET_ERR(sequence.length() == model.length, "Invalid sequence length: " + QString::number(sequence.length()));
    CHECK_SET_ERR(sequence.count('A') > 0, "No 'A' char in the result");
    CHECK_SET_ERR(sequence.count('C') > 0, "No 'C' char in the result");
    CHECK_SET_ERR(sequence.count('G') > 0, "No 'G' char in the result");
    CHECK_SET_ERR(sequence.count('T') > 0, "No 'T' char in the result");
}

GUI_TEST_CLASS_DEFINITION(test_7415_1) {
    // Check that by default Random Sequence generator uses random seed: produces different results on different runs.
    DNASequenceGeneratorDialogFillerModel model(sandBoxDir + "/test_7415_1_1.fa");

    GTUtilsDialog::waitForDialog(os, new DNASequenceGeneratorDialogFiller(os, model));
    GTMenu::clickMainMenuItem(os, {"Tools", "Random sequence generator..."});

    GTUtilsTaskTreeView::waitTaskFinished(os);
    QString sequence1 = GTUtilsSequenceView::getSequenceAsString(os);

    model.url = sandBoxDir + "/test_7415_1_2.fa";
    GTUtilsDialog::waitForDialog(os, new DNASequenceGeneratorDialogFiller(os, model));
    GTMenu::clickMainMenuItem(os, {"Tools", "Random sequence generator..."});

    GTUtilsTaskTreeView::waitTaskFinished(os);
    QString sequence2 = GTUtilsSequenceView::getSequenceAsString(os);

    CHECK_SET_ERR(sequence1.length() == model.length, "Invalid sequence1 length: " + QString::number(sequence1.length()));
    CHECK_SET_ERR(sequence2.length() == model.length, "Invalid sequence2 length: " + QString::number(sequence2.length()));
    CHECK_SET_ERR(sequence1 != sequence2, "Sequences are equal");
}

GUI_TEST_CLASS_DEFINITION(test_7415_2) {
    // Check that for given seed, Random Sequence generator produces same results on different runs.
    DNASequenceGeneratorDialogFillerModel model(sandBoxDir + "/test_7415_2_1.fa");
    model.seed = 0;

    GTUtilsDialog::waitForDialog(os, new DNASequenceGeneratorDialogFiller(os, model));
    GTMenu::clickMainMenuItem(os, {"Tools", "Random sequence generator..."});

    GTUtilsTaskTreeView::waitTaskFinished(os);
    QString sequence1 = GTUtilsSequenceView::getSequenceAsString(os);

    model.url = sandBoxDir + "/test_7415_2_2.fa";
    GTUtilsDialog::waitForDialog(os, new DNASequenceGeneratorDialogFiller(os, model));
    GTMenu::clickMainMenuItem(os, {"Tools", "Random sequence generator..."});

    GTUtilsTaskTreeView::waitTaskFinished(os);
    QString sequence2 = GTUtilsSequenceView::getSequenceAsString(os);

    CHECK_SET_ERR(sequence1.length() == model.length, "Invalid sequence1 length: " + QString::number(sequence1.length()));
    CHECK_SET_ERR(sequence2.length() == model.length, "Invalid sequence2 length: " + QString::number(sequence2.length()));
    CHECK_SET_ERR(sequence1 == sequence2, "Sequences are not equal");
}

GUI_TEST_CLASS_DEFINITION(test_7415_3) {
    // Check that by default Random Sequence generator does not generate identical windows.
    DNASequenceGeneratorDialogFillerModel model(sandBoxDir + "/test_7415_3.fa");
    model.seed = 10;
    model.window = 50;
    model.length = 2 * model.window;

    GTUtilsDialog::waitForDialog(os, new DNASequenceGeneratorDialogFiller(os, model));
    GTMenu::clickMainMenuItem(os, {"Tools", "Random sequence generator..."});

    GTUtilsTaskTreeView::waitTaskFinished(os);
    QString sequence = GTUtilsSequenceView::getSequenceAsString(os);

    CHECK_SET_ERR(sequence.length() == model.length, "Invalid sequence length: " + QString::number(sequence.length()));
    QString window1Sequence = sequence.mid(0, model.window);
    QString window2Sequence = sequence.mid(model.window, model.window);

    CHECK_SET_ERR(window1Sequence != window2Sequence, "Sequences are equal");
}

GUI_TEST_CLASS_DEFINITION(test_7419) {
    // Copy "_common_data/ugenedb/murine.ugenedb" to sandbox
    GTFile::copy(os, testDir + "_common_data/ugenedb/murine.ugenedb", sandBoxDir + "test_7419.ugenedb");

    // Open the copied file
    GTFileDialog::openFile(os, sandBoxDir + "test_7419.ugenedb");
    GTUtilsTaskTreeView::waitTaskFinished(os);

    // Now remove it from the disk manually
    GTLogTracer lt;
    QFile::remove(sandBoxDir + "test_7419.ugenedb");

    // Expected: the message box about lost database -> click OK -> view is closed.
    GTUtilsDialog::waitForDialog(os, new MessageBoxDialogFiller(os, QMessageBox::Ok, "The document 'test_7419.ugenedb' was removed from its original folder. Therefore, it will be deleted from the current project"));

    // The document update happens each 3 seconds, the messagebox will appear on the closest update
    GTUtilsDialog::checkNoActiveWaiters(os, 3000);

    // Expected: no safe points
    auto joinedErrorList = lt.getJoinedErrorString();
    CHECK_SET_ERR(!joinedErrorList.contains("Trying to recover from error"), "Unexpected SAFE_POINT has appeared");
}

GUI_TEST_CLASS_DEFINITION(test_7438) {
    // Checks that selection with Shift does not cause a crash.
    GTFileDialog::openFile(os, dataDir + "samples/CLUSTALW/COI.aln");
    GTUtilsMsaEditor::checkMsaEditorWindowIsActive(os);

    // There are 18 sequences in the list, and we are trying to select with SHIFT+KeyDown beyond this range.
    GTUtilsMsaEditor::clickSequence(os, 15);
    GTKeyboardDriver::keyPress(Qt::Key_Shift);
    for (int i = 0; i < 5; i++) {
        GTKeyboardDriver::keyClick(Qt::Key_Down);
    }
    GTKeyboardDriver::keyRelease(Qt::Key_Shift);

    QRect selectedRect = GTUtilsMSAEditorSequenceArea::getSelectedRect(os);
    CHECK_SET_ERR(selectedRect.top() == 15, "Illegal start of the selection: " + QString::number(selectedRect.top()));
    CHECK_SET_ERR(selectedRect.bottom() == 17, "Illegal end of the selection: " + QString::number(selectedRect.bottom()));
}

GUI_TEST_CLASS_DEFINITION(test_7447) {
    // Check that search results in MSA Editor are reset when user enters incorrect search pattern.
    GTFileDialog::openFile(os, dataDir + "samples/CLUSTALW/HIV-1.aln");
    GTUtilsMsaEditor::checkMsaEditorWindowIsActive(os);

    // Enter a valid search pattern: 'ATG'
    GTUtilsOptionPanelMsa::openTab(os, GTUtilsOptionPanelMsa::Search);
    GTUtilsOptionPanelMsa::enterPattern(os, "ATG");
    GTUtilsTaskTreeView::waitTaskFinished(os);
    auto selectedRect = GTUtilsMSAEditorSequenceArea::getSelectedRect(os);
    CHECK_SET_ERR(selectedRect == QRect(0, 0, 3, 1),
                  QString("Illegal first result coordinates: " + GTUtilsText::rectToString(selectedRect)));

    // Press 'Next', move to the next result.
    GTUtilsOptionPanelMsa::clickNext(os);
    GTUtilsTaskTreeView::waitTaskFinished(os);
    selectedRect = GTUtilsMSAEditorSequenceArea::getSelectedRect(os);
    CHECK_SET_ERR(selectedRect == QRect(21, 0, 3, 1),
                  QString("Illegal second result coordinates: " + GTUtilsText::rectToString(selectedRect)));

    // Enter illegal 'M' character: check that there is a warning and no results in the list.
    auto patternEdit = GTWidget::findTextEdit(os, "textPattern");
    GTWidget::click(os, patternEdit);

    GTKeyboardDriver::keyClick('M');
    GTUtilsTaskTreeView::waitTaskFinished(os);

    QString pattern = GTUtilsOptionPanelMsa::getPattern(os);
    CHECK_SET_ERR(pattern == "ATGM", "Unexpected pattern, expected: ATGM, got: " + pattern);

    auto nextButton = GTWidget::findPushButton(os, "nextPushButton");
    CHECK_SET_ERR(!nextButton->isEnabled(), "Next button must be disabled");
    GTUtilsOptionPanelMsa::checkResultsText(os, "No results");

    // Delete the last 'M' character. Check that the first 'ATG' result is selected.
    GTWidget::click(os, patternEdit);
    GTKeyboardDriver::keyClick(Qt::Key_Backspace);
    GTUtilsTaskTreeView::waitTaskFinished(os);

    pattern = GTUtilsOptionPanelMsa::getPattern(os);
    CHECK_SET_ERR(pattern == "ATG", "Illegal pattern, expected: 'ATG', got: " + pattern);

    selectedRect = GTUtilsMSAEditorSequenceArea::getSelectedRect(os);
    CHECK_SET_ERR(selectedRect == QRect(0, 0, 3, 1),
                  QString("Illegal first (2) result coordinates: " + GTUtilsText::rectToString(selectedRect)));
}

GUI_TEST_CLASS_DEFINITION(test_7448_1) {
    // Check that "Export sequence of selected annotations..." does not generate error messages.
    GTFileDialog::openFile(os, dataDir + "samples/Genbank/murine.gb");
    GTUtilsTaskTreeView::waitTaskFinished(os);

    GTUtils::checkExportServiceIsEnabled(os);

    GTUtilsSequenceView::clickAnnotationPan(os, "misc_feature", 2);

    GTUtilsDialog::waitForDialog(os,
                                 new ExportSequenceOfSelectedAnnotationsFiller(os,
                                                                               sandBoxDir + "murine_out.fa",
                                                                               ExportSequenceOfSelectedAnnotationsFiller::Fasta,
                                                                               ExportSequenceOfSelectedAnnotationsFiller::SaveAsSeparate,
                                                                               0,
                                                                               true,
                                                                               false,
                                                                               GTGlobals::UseMouse,
                                                                               true));
    GTUtilsDialog::waitForDialog(os, new PopupChooserByText(os, {"Export", "Export sequence of selected annotations..."}));
    GTMouseDriver::click(Qt::RightButton);
    GTUtilsTaskTreeView::waitTaskFinished(os);

    // Expected: there is no log message "Sequences of the selected annotations can't be exported. At least one of the annotations is out of boundaries"
    GTLogTracer::checkMessage("Sequences of the selected annotations can't be exported. At least one of the annotations is out of boundaries");
}

GUI_TEST_CLASS_DEFINITION(test_7448_2) {
    // Check that "Export sequence of selected annotations..."  for multi-big-chunks import mode works correctly.
    GTFileDialog::openFile(os, testDir + "_common_data/fasta/5mbf.fa.gz");
    GTUtilsTaskTreeView::waitTaskFinished(os);

    GTUtils::checkExportServiceIsEnabled(os);

    GTUtilsDialog::waitForDialog(os, new CreateAnnotationWidgetFiller(os, true, "<auto>", "", "1..5000000"));
    GTKeyboardDriver::keyClick('n', Qt::ControlModifier);

    GTUtilsSequenceView::clickAnnotationPan(os, "misc_feature", 1);

    GTUtilsDialog::waitForDialog(os,
                                 new ExportSequenceOfSelectedAnnotationsFiller(os,
                                                                               sandBoxDir + "test_7448_2_out.fa",
                                                                               ExportSequenceOfSelectedAnnotationsFiller::Fasta,
                                                                               ExportSequenceOfSelectedAnnotationsFiller::SaveAsSeparate,
                                                                               0,
                                                                               true,
                                                                               false,
                                                                               GTGlobals::UseMouse,
                                                                               true));
    GTUtilsDialog::waitForDialog(os, new PopupChooserByText(os, {"Export", "Export sequence of selected annotations..."}));
    GTMouseDriver::click(Qt::RightButton);
    GTUtilsTaskTreeView::waitTaskFinished(os);

    // Expected: the last 3 symbols are RAG.
    QString currentString = GTUtilsSequenceView::getEndOfSequenceAsString(os, 3);
    CHECK_SET_ERR(currentString == "RAG", "Last 3 symbols expected: RAG, current: " + currentString);
}

GUI_TEST_CLASS_DEFINITION(test_7448_3) {
    // Check that "Export sequence of selected annotations..."  for multi-big-chunks import mode works correctly for complementary mode.

    GTFileDialog::openFile(os, testDir + "_common_data/fasta/5mbf.fa.gz");
    GTUtilsTaskTreeView::waitTaskFinished(os);

    GTUtils::checkExportServiceIsEnabled(os);

    GTUtilsDialog::waitForDialog(os, new CreateAnnotationWidgetFiller(os, true, "<auto>", "", "complement(1..5000000)"));
    GTKeyboardDriver::keyClick('n', Qt::ControlModifier);

    GTUtilsSequenceView::clickAnnotationPan(os, "misc_feature", 1);

    GTUtilsDialog::waitForDialog(os,
                                 new ExportSequenceOfSelectedAnnotationsFiller(os,
                                                                               sandBoxDir + "test_7448_3_out.fa",
                                                                               ExportSequenceOfSelectedAnnotationsFiller::Fasta,
                                                                               ExportSequenceOfSelectedAnnotationsFiller::SaveAsSeparate,
                                                                               0,
                                                                               true,
                                                                               false,
                                                                               GTGlobals::UseMouse,
                                                                               true));
    GTUtilsDialog::waitForDialog(os, new PopupChooserByText(os, {"Export", "Export sequence of selected annotations..."}));
    GTMouseDriver::click(Qt::RightButton);
    GTUtilsTaskTreeView::waitTaskFinished(os);

    // Expected: the first 3 symbols are TPA.
    QString currentString = GTUtilsSequenceView::getBeginOfSequenceAsString(os, 3);
    CHECK_SET_ERR(currentString == "TPA", "Last 3 symbols expected: TPA, current:" + currentString);

    GTUtilsSequenceView::clickMouseOnTheSafeSequenceViewArea(os);

    // Expected: the last 3 symbols are ILD.
    currentString = GTUtilsSequenceView::getEndOfSequenceAsString(os, 3);
    CHECK_SET_ERR(currentString == "ILD", "Last 3 symbols expected: ILD, current: " + currentString);
}

GUI_TEST_CLASS_DEFINITION(test_7448_4) {
    // Check that multi-region/multi-frame DNA annotation is translated correctly (DNA is joined first, translated next).
    GTFileDialog::openFile(os, dataDir + "samples/FASTA", "human_T1.fa");
    GTUtilsTaskTreeView::waitTaskFinished(os);

    GTUtils::checkExportServiceIsEnabled(os);

    GTUtilsDialog::waitForDialog(os, new CreateAnnotationWidgetFiller(os, true, "<auto>", "", "join(10..16,18..20)"));
    GTKeyboardDriver::keyClick('n', Qt::ControlModifier);

    GTUtilsSequenceView::clickAnnotationDet(os, "misc_feature", 10);

    GTUtilsDialog::waitForDialog(os,
                                 new ExportSequenceOfSelectedAnnotationsFiller(os,
                                                                               sandBoxDir + "test_7448_4_out.fa",
                                                                               ExportSequenceOfSelectedAnnotationsFiller::Fasta,
                                                                               ExportSequenceOfSelectedAnnotationsFiller::SaveAsSeparate,
                                                                               0,
                                                                               true,
                                                                               false,
                                                                               GTGlobals::UseMouse,
                                                                               true));

    GTUtilsDialog::waitForDialog(os, new PopupChooserByText(os, {"Export", "Export sequence of selected annotations..."}));
    GTMouseDriver::click(Qt::RightButton);
    GTUtilsTaskTreeView::waitTaskFinished(os);

    QString exportedSequence = GTUtilsSequenceView::getSequenceAsString(os);
    CHECK_SET_ERR(exportedSequence == "SPS", "Sequence not matched: " + exportedSequence);
}

GUI_TEST_CLASS_DEFINITION(test_7451) {
    // Check that a right click on a recent item on the Welcome Screen does not crash UGENE.

    // Copy the test file first to a tmp location: we will need to remove it later.
    GTFile::copy(os, dataDir + "samples/FASTA/human_T1.fa", testDir + "_common_data/scenarios/sandbox/test_7451.fa");
    GTFileDialog::openFile(os, testDir + "_common_data/scenarios/sandbox/test_7451.fa");
    GTUtilsSequenceView::checkSequenceViewWindowIsActive(os);

    GTUtilsMdi::closeActiveWindow(os);
    GTUtilsSequenceView::checkNoSequenceViewWindowIsOpened(os);
    GTUtilsStartPage::checkRecentListUrl(os, "test_7451.fa", true);

    // Test a right click on the Welcome Screen for a valid file.
    GTWidget::click(os, GTWidget::findLabelByText(os, "test_7451.fa").first(), Qt::RightButton);
    GTUtilsSequenceView::checkSequenceViewWindowIsActive(os);

    GTUtilsMdi::closeActiveWindow(os);
    GTUtilsSequenceView::checkNoSequenceViewWindowIsOpened(os);
    GTUtilsStartPage::checkRecentListUrl(os, "test_7451.fa", true);

    // Test a right click on the Welcome Screen for a removed file.
    // Close the project first to avoid 'missed file' popups.
    GTUtilsDialog::waitForDialog(os, new SaveProjectDialogFiller(os, QDialogButtonBox::No));
    GTMenu::clickMainMenuItem(os, {"File", "Close project"});
    QFile::remove(testDir + "_common_data/scenarios/sandbox/test_7451.fa");

    GTUtilsDialog::waitForDialog(os, new MessageBoxDialogFiller(os, "Remove From List"));
    GTWidget::click(os, GTWidget::findLabelByText(os, "test_7451.fa").first(), Qt::RightButton);

    // Check that there is no removed item in the recent files list and UGENE does not crash.
    GTUtilsStartPage::checkRecentListUrl(os, "test_7451.fa", false);
}

GUI_TEST_CLASS_DEFINITION(test_7454) {
    // Open data/samples/PDB/1CF7.PDB.
    // Increase the width of the Project View.
    //     Expected: the current Sequence View is narrow.
    // Find the action toolbar extension for the first sequence in the Sequence View (">>" button). Press ">>"->
    //         "X Remove sequence".
    //     Expected: no crash.
    GTUtilsProject::openFile(os, dataDir + "samples/PDB/1CF7.PDB");
    GTUtilsTaskTreeView::waitTaskFinished(os);

    QRect rect = GTWidget::findWidget(os, "project_view")->geometry();
    QPoint splitterCenter =
        GTWidget::findWidget(os, "project_view")->mapToGlobal({rect.right() + 4, rect.center().y()});
    QPoint delta(GTMainWindow::getMainWindowWidgetByName(os, "main_window")->width() * 0.6, 0);
    GTMouseDriver::dragAndDrop(splitterCenter, splitterCenter + delta);

    GTUtilsDialog::waitForDialog(os, new PopupChooserByText(os, {"Remove sequence"}));
    GTWidget::click(os,
                    GTWidget::findWidget(os,
                                         "qt_toolbar_ext_button",
                                         GTWidget::findToolBar(os, "views_tool_bar_1CF7 chain A sequence")));
}

GUI_TEST_CLASS_DEFINITION(test_7455) {
    // 1. Open "_common_data/regression/7455/clipboard.gb"
    GTFileDialog::openFile(os, testDir + "_common_data/regression/7455/clipboard.gb");
    GTUtilsSequenceView::checkSequenceViewWindowIsActive(os);

    // 2. Open the "Find restriction sites" dialog, choose "AaaI" (vary first one) only and click OK.
    GTUtilsDialog::waitForDialog(os, new FindEnzymesDialogFiller(os, {"AaaI"}));
    GTWidget::click(os, GTWidget::findWidget(os, "Find restriction sites_widget"));
    GTUtilsTaskTreeView::waitTaskFinished(os);

    // 3. Right click -> Cloning -> Digest into fragments...
    class DigestScenario : public CustomScenario {
    public:
        void run(HI::GUITestOpStatus& os) override {
            // 4. Select "AaaI" and click "Add---->"
            // 5. Go to the "Conserved annotations" tab
            QWidget* dialog = GTWidget::getActiveModalWidget(os);
            auto availableEnzymeWidget = GTWidget::findListWidget(os, "availableEnzymeWidget", dialog);
            QList<QListWidgetItem*> items = availableEnzymeWidget->findItems("AaaI : 2 cut(s)", Qt::MatchExactly);
            CHECK_SET_ERR(items.size() == 1, "Unexpected number of enzymes");

            GTListWidget::click(os, availableEnzymeWidget, "AaaI : 2 cut(s)");
            GTWidget::click(os, GTWidget::findWidget(os, "addButton", dialog));
            GTTabWidget::clickTab(os, "tabWidget", dialog, 1);

            class SelectAnnotationScenario : public CustomScenario {
            public:
                void run(HI::GUITestOpStatus& os) override {
                    // 6. Click "Add", choose the only option and click "OK".
                    QWidget* dialog = GTWidget::getActiveModalWidget(os);
                    auto selectAnnotationsList = GTWidget::findWidgetByType<QListWidget*>(os, dialog, "Cant find the \"Select annotations\" list");
                    auto items = GTListWidget::getItems(os, selectAnnotationsList);
                    CHECK_SET_ERR(items.size() == 1, "Unexpected number of annotations");

                    GTListWidget::click(os, selectAnnotationsList, items.first());
                    GTUtilsDialog::clickButtonBox(os, dialog, QDialogButtonBox::Ok);
                }
            };

            GTUtilsDialog::waitForDialog(os, new Filler(os, "select_annotations_dialog", new SelectAnnotationScenario()));

            // 7. Click "OK"
            GTWidget::click(os, GTWidget::findWidget(os, "addAnnBtn", dialog));
            GTUtilsDialog::clickButtonBox(os, dialog, QDialogButtonBox::Ok);
        }
    };

    GTLogTracer lt;
    GTUtilsDialog::waitForDialog(os, new DigestSequenceDialogFiller(os, new DigestScenario()));
    GTUtilsDialog::waitForDialog(os, new PopupChooserByText(os, {"Cloning", "Digest into fragments..."}));
    GTMenu::showContextMenu(os, GTUtilsSequenceView::getSeqWidgetByNumber(os));
    GTUtilsTaskTreeView::waitTaskFinished(os);

    // Expected: the task finished with an error: Conserved annotation misc_feature (2646..3236) is disrupted by the digestion. Try changing the restriction sites.
    GTUtilsLog::checkContainsError(os, lt, "Conserved annotation Misc. Feature (2646..3236) is disrupted by the digestion. Try changing the restriction sites.");
}

GUI_TEST_CLASS_DEFINITION(test_7456) {
    // Check that UGENE can open a FASTA file with a 100k small sequences as an alignment.
    DNASequenceGeneratorDialogFillerModel model(sandBoxDir + "/test_7456.fa");
    model.length = 5;
    model.window = 5;
    model.numberOfSequences = 100 * 1000;
    GTUtilsDialog::add(os, new DNASequenceGeneratorDialogFiller(os, model));
    GTUtilsDialog::add(os, new SequenceReadingModeSelectorDialogFiller(os, SequenceReadingModeSelectorDialogFiller::Join), 90000);
    GTMenu::clickMainMenuItem(os, {"Tools", "Random sequence generator..."});
    GTUtilsTaskTreeView::waitTaskFinished(os);

    GTUtilsMsaEditor::checkMsaEditorWindowIsActive(os);
    int sequenceCount = GTUtilsMsaEditor::getSequencesCount(os);
    CHECK_SET_ERR(sequenceCount == model.numberOfSequences, "Invalid sequence count in MSA: " + QString::number(sequenceCount));
}

GUI_TEST_CLASS_DEFINITION(test_7459) {
    // Check that UGENE can fetch remote file as a reference for the generator task.
    DNASequenceGeneratorDialogFillerModel model(sandBoxDir + "/test_7459.fa");
    model.referenceUrl = "https://raw.githubusercontent.com/ugeneunipro/ugene/master/data/samples/FASTA/human_T1.fa";
    GTUtilsDialog::add(os, new DNASequenceGeneratorDialogFiller(os, model));
    GTMenu::clickMainMenuItem(os, {"Tools", "Random sequence generator..."});
    GTUtilsTaskTreeView::waitTaskFinished(os);

    GTUtilsSequenceView::checkSequenceViewWindowIsActive(os);
}

GUI_TEST_CLASS_DEFINITION(test_7460) {
    // Check that UGENE can open an alignment of [1_000 x 10_000] fast enough.
    DNASequenceGeneratorDialogFillerModel model(sandBoxDir + "/test_7460.fa");
    model.length = 1000;
    model.window = 1000;
    model.numberOfSequences = 10000;

    GTUtilsDialog::waitForDialog(os, new SequenceReadingModeSelectorDialogFiller(os, SequenceReadingModeSelectorDialogFiller::Join));
    GTUtilsDialog::waitForDialog(os, new DNASequenceGeneratorDialogFiller(os, model));
    GTMenu::clickMainMenuItem(os, {"Tools", "Random sequence generator..."});
    GTUtilsTaskTreeView::waitTaskFinished(os);

    GTUtilsMsaEditor::checkMsaEditorWindowIsActive(os);
    int sequenceCount = GTUtilsMsaEditor::getSequencesCount(os);
    CHECK_SET_ERR(sequenceCount == model.numberOfSequences, "Invalid sequence count in MSA: " + QString::number(sequenceCount));

    QWidget* overviewWidget = GTUtilsMsaEditor::getOverviewArea(os);
    CHECK_SET_ERR(overviewWidget->isVisible(), "Overview widget ,must be visible, but must be hidden");
    GTUtilsTaskTreeView::waitTaskFinished(os, 10000);  // Check that there is no long-running active tasks.
}

GUI_TEST_CLASS_DEFINITION(test_7463) {
    // Tools->NGS data analysis->Extract consensus from assemblies...
    // Set _common_data/bam/Mycobacterium.sorted.bam as input and run.
    // Repeat steps with data/samples/Assembly/chrM.sorted.bam.
    // When the chrM workflow is over, click "Close dashboard".
    //     Expected: no crash or freeze.
    GTUtilsWorkflowDesigner::openWorkflowDesigner(os);
    GTUtilsDialog::waitForDialog(os, new WizardFiller(os, "Extract Consensus Wizard", QStringList(), {{"Assembly", testDir + "_common_data/bam/Mycobacterium.sorted.bam"}}));
    GTMenu::clickMainMenuItem(os, {"Tools", "NGS data analysis", "Extract consensus from assemblies..."});
    GTUtilsWorkflowDesigner::runWorkflow(os);

    GTUtilsDialog::waitForDialog(os, new WizardFiller(os, "Extract Consensus Wizard", QStringList(), {{"Assembly", dataDir + "samples/Assembly/chrM.sorted.bam"}}));
    GTMenu::clickMainMenuItem(os, {"Tools", "NGS data analysis", "Extract consensus from assemblies..."});
    GTUtilsWorkflowDesigner::runWorkflow(os);

    GTUtilsNotifications::waitForNotification(os);
    GTUtilsDialog::checkNoActiveWaiters(os);
    auto tab = GTTabWidget::getTabBar(os, GTUtilsDashboard::getTabWidget(os));
    GTWidget::click(os, tab->tabButton(tab->currentIndex(), QTabBar::RightSide));
}

GUI_TEST_CLASS_DEFINITION(test_7465) {
    // 1. Open workflow sample "Align sequences with MUSCLE"
    // Expected state: wizard has appeared.
    class AlignSequencesWithMuscleWizardFiller : public CustomScenario {
    public:
        void run(HI::GUITestOpStatus& os) override {
            // 2. Set file with many (~1200) sequences as input file and run workflow
            GTUtilsWizard::setInputFiles(os, {{QFileInfo(testDir + "_common_data/regression/7465/big_msa_as_fasta.fa").absoluteFilePath()}});
            GTUtilsWizard::clickButton(os, GTUtilsWizard::Next);
            GTUtilsWizard::clickButton(os, GTUtilsWizard::Run);
        }
    };
    GTUtilsDialog::waitForDialog(os, new WizardFiller(os, "Align Sequences with MUSCLE Wizard", new AlignSequencesWithMuscleWizardFiller));
    GTUtilsWorkflowDesigner::openWorkflowDesigner(os);
    GTUtilsWorkflowDesigner::addSample(os, "Align sequences with MUSCLE");
    GTUtilsTaskTreeView::waitTaskFinished(os);
    // Expected state: there is a notification about lacking of memory.
    CHECK_SET_ERR(GTUtilsDashboard::getJoinedNotificationsString(os).contains("There is not enough memory to align these sequences with MUSCLE"),
                  "No expected message about lacking of memory in notifications");
}

GUI_TEST_CLASS_DEFINITION(test_7469) {
    // Check that annotation sequence copy action respects 'join' and 'order' location flags.
    GTFileDialog::openFile(os, testDir + "_common_data/genbank/7469.gb");
    GTUtilsSequenceView::checkSequenceViewWindowIsActive(os);

    // Check 'order' annotation on the direct strand.
    GTUtilsAnnotationsTreeView::clickItem(os, "CDS", 1, false);
    GTKeyboardDriver::keyClick('c', Qt::ControlModifier);
    CHECK_SET_ERR(GTClipboard::text(os) == "AAGACCCCCCCGTAGG", "1. Unexpected DNA sequence: " + GTClipboard::text(os));
    GTKeyboardDriver::keyClick('t', Qt::ControlModifier);
    CHECK_SET_ERR(GTClipboard::text(os) == "KTPP*", "1. Unexpected Amino sequence: " + GTClipboard::text(os));

    // Check 'order' annotation on the complementary strand.
    GTKeyboardDriver::keyClick(Qt::Key_Down);
    GTKeyboardDriver::keyClick('c', Qt::ControlModifier);
    CHECK_SET_ERR(GTClipboard::text(os) == "AAGACCCC-CCCGTAGG", "2. Unexpected DNA sequence: " + GTClipboard::text(os));
    GTKeyboardDriver::keyClick('t', Qt::ControlModifier);
    CHECK_SET_ERR(GTClipboard::text(os) == "KT-PV", "2. Unexpected Amino sequence: " + GTClipboard::text(os));

    // Check 'join' annotation on the direct strand.
    GTKeyboardDriver::keyClick(Qt::Key_Down);
    GTKeyboardDriver::keyClick('c', Qt::ControlModifier);
    CHECK_SET_ERR(GTClipboard::text(os) == "TGCCTTGCAAAGTTACTTAAGCTAGCTTG", "3. Unexpected DNA sequence: " + GTClipboard::text(os));
    GTKeyboardDriver::keyClick('t', Qt::ControlModifier);
    CHECK_SET_ERR(GTClipboard::text(os) == "CLAKLLKLA", "3. Unexpected Amino sequence: " + GTClipboard::text(os));

    // Check 'join' annotation on the complementary strand.
    GTKeyboardDriver::keyClick(Qt::Key_Down);
    GTKeyboardDriver::keyClick('c', Qt::ControlModifier);
    CHECK_SET_ERR(GTClipboard::text(os) == "TGCCTTGCAAA-GTTACTTAAGCTAGCTTG", "4. Unexpected DNA sequence: " + GTClipboard::text(os));
    GTKeyboardDriver::keyClick('t', Qt::ControlModifier);
    CHECK_SET_ERR(GTClipboard::text(os) == "CLA-VT*ASL", "4. Unexpected Amino sequence: " + GTClipboard::text(os));
}

GUI_TEST_CLASS_DEFINITION(test_7472) {
    // Check that "Build tree" does not start the task if output directory is not writable.
    GTFileDialog::openFile(os, testDir + "_common_data/stockholm/ABC_tran.sto");
    GTUtilsMsaEditor::checkMsaEditorWindowIsActive(os);

    class CheckReadOnlyPathScenario : public CustomScenario {
    public:
        void run(GUITestOpStatus& os) override {
            QWidget* dialog = GTWidget::getActiveModalWidget(os);

            // Create a read-only directory and set a path to a file inside it into the saveLineEdit.
            QString dirPath = QFileInfo(sandBoxDir + GTUtils::genUniqueString("test_7472")).absoluteFilePath();
            CHECK_SET_ERR(QDir().mkpath(dirPath), "Failed to create dir: " + dirPath);
            GTFile::setReadOnly(os, dirPath, false);

            auto saveLineEdit = GTWidget::findLineEdit(os, "fileNameEdit", dialog);
            GTLineEdit::setText(os, saveLineEdit, dirPath + "/tree.nwk");

            // Check that error message is shown.
            GTUtilsDialog::waitForDialog(os, new MessageBoxDialogFiller(os, QMessageBox::Ok, "Error opening file for writing"));
            GTUtilsDialog::clickButtonBox(os, QDialogButtonBox::Ok);

            GTUtilsDialog::clickButtonBox(os, QDialogButtonBox::Cancel);
        }
    };
    GTUtilsDialog::waitForDialog(os, new BuildTreeDialogFiller(os, new CheckReadOnlyPathScenario()));
    GTWidget::click(os, GTAction::button(os, "Build Tree"));
    GTUtilsTaskTreeView::waitTaskFinished(os);

    GTUtilsProjectTreeView::checkNoItem(os, "tree.nwk");
}

GUI_TEST_CLASS_DEFINITION(test_7473_1) {
    // Build an alignment for a read-only alignment file.
    GTFileDialog::openFile(os, testDir + "_common_data/stockholm", "2-Hacid_dh.sto");
    GTUtilsMsaEditor::checkMsaEditorWindowIsActive(os);

    GTUtilsDocument::checkIfDocumentIsLocked(os, "2-Hacid_dh.sto", true);

    GTUtilsMsaEditor::buildPhylogeneticTree(os, sandBoxDir + "test_7443.nwk");
    GTUtilsTaskTreeView::waitTaskFinished(os);

    // Check that tree view is opened.
    GTUtilsMsaEditor::getTreeView(os);
}

GUI_TEST_CLASS_DEFINITION(test_7473_2) {
    // Build an alignment for a read-only alignment file from options panel.
    GTFileDialog::openFile(os, dataDir + "samples/Stockholm/CBS.sto");
    GTUtilsMsaEditor::checkMsaEditorWindowIsActive(os);

    GTUtilsDocument::checkIfDocumentIsLocked(os, "CBS.sto", true);

    GTUtilsOptionPanelMsa::openTab(os, GTUtilsOptionPanelMsa::TreeSettings);

    GTUtilsDialog::waitForDialog(os, new BuildTreeDialogFiller(os, "default", 0, 0, true));
    GTWidget::click(os, GTWidget::findWidget(os, "buildTreeButton"));
    GTUtilsTaskTreeView::waitTaskFinished(os);

    // Check that tree view is opened.
    GTUtilsMsaEditor::getTreeView(os);
}

GUI_TEST_CLASS_DEFINITION(test_7476) {
    // Check that IQ-TREE has "Display Options" tab, and it works.
    GTFileDialog::openFile(os, testDir + "_common_data/clustal/collapse_mode_1.aln");
    GTUtilsMsaEditor::checkMsaEditorWindowIsActive(os);

    class EnableCreateNewViewOptionScenario : public CustomScenario {
    public:
        void run(GUITestOpStatus& os) override {
            auto dialog = GTWidget::getActiveModalWidget(os);

            GTComboBox::selectItemByText(os, "algorithmBox", dialog, "IQ-TREE");

            GTTabWidget::clickTab(os, "tab_widget", dialog, "Display Options");

            GTRadioButton::click(os, "createNewView", dialog);

            GTUtilsDialog::clickButtonBox(os, QDialogButtonBox::Ok);
        }
    };
    GTUtilsDialog::waitForDialog(os, new BuildTreeDialogFiller(os, new EnableCreateNewViewOptionScenario()));
    GTToolbar::clickButtonByTooltipOnToolbar(os, MWTOOLBAR_ACTIVEMDI, "Build Tree");
    GTUtilsTaskTreeView::waitTaskFinished(os);

    // Check that tree view is opened.
    GTUtilsPhyTree::checkTreeViewerWindowIsActive(os, "collapse_mode_");
}

GUI_TEST_CLASS_DEFINITION(test_7487_1) {
    // Check that move of the multi-region selection with drag-and-drop works as expected (2 selected regions).
    GTFileDialog::openFile(os, testDir + "_common_data/clustal/collapse_mode_1.aln");
    GTUtilsMsaEditor::checkMsaEditorWindowIsActive(os);

    // Original state: a,b,c,d,e,f,g,h.
    GTUtilsMsaEditor::selectRowsByName(os, {"c", "d", "g", "h"});

    // Drag and drop "g" up to the "e" location.
    QRect movingSequenceSrcRect = GTUtilsMsaEditor::getSequenceNameRect(os, "g");
    QRect movingSequenceDstRect = GTUtilsMsaEditor::getSequenceNameRect(os, "e");
    GTMouseDriver::dragAndDrop(movingSequenceSrcRect.center(), movingSequenceDstRect.center());

    QStringList nameList = GTUtilsMSAEditorSequenceArea::getNameList(os);
    CHECK_SET_ERR(nameList == QStringList({"a", "b", "c", "d", "g", "h", "e", "f"}), "1. Unexpected order: " + nameList.join(","));

    // Restore original state: a,b,c,d,e,f,g,h.
    GTUtilsMsaEditor::clearSelection(os);
    GTUtilsMsaEditor::undo(os);
    nameList = GTUtilsMSAEditorSequenceArea::getNameList(os);
    CHECK_SET_ERR(nameList == QStringList({"a", "b", "c", "d", "e", "f", "g", "h"}), "2. Unexpected order: " + nameList.join(","));

    // Drag and drop "b" down to the "d" location.
    GTUtilsMsaEditor::selectRowsByName(os, {"a", "b", "e", "f"});
    movingSequenceSrcRect = GTUtilsMsaEditor::getSequenceNameRect(os, "b");
    movingSequenceDstRect = GTUtilsMsaEditor::getSequenceNameRect(os, "d");
    GTMouseDriver::dragAndDrop(movingSequenceSrcRect.center(), movingSequenceDstRect.center());

    nameList = GTUtilsMSAEditorSequenceArea::getNameList(os);
    CHECK_SET_ERR(nameList == QStringList({"c", "d", "a", "b", "e", "f", "g", "h"}), "3. Unexpected order: " + nameList.join(","));
}

GUI_TEST_CLASS_DEFINITION(test_7487_2) {
    // Check that move of the multi-region selection with drag-and-drop works as expected (4 selected regions).
    GTFileDialog::openFile(os, testDir + "_common_data/clustal/collapse_mode_1.aln");
    GTUtilsMsaEditor::checkMsaEditorWindowIsActive(os);

    // Original state: a,b,c,d,e,f,g,h.
    GTUtilsMsaEditor::selectRowsByName(os, {"a", "c", "e", "g"});

    // Drag and drop "e" up to the "d" location.
    QRect movingSequenceSrcRect = GTUtilsMsaEditor::getSequenceNameRect(os, "e");
    QRect movingSequenceDstRect = GTUtilsMsaEditor::getSequenceNameRect(os, "d");
    GTMouseDriver::dragAndDrop(movingSequenceSrcRect.center(), movingSequenceDstRect.center());

    QStringList nameList = GTUtilsMSAEditorSequenceArea::getNameList(os);
    CHECK_SET_ERR(nameList == QStringList({"b", "a", "c", "e", "g", "d", "f", "h"}), "1. Unexpected order: " + nameList.join(","));
    GTUtilsMsaEditor::checkSelectionByNames(os, {"a", "c", "e", "g"});

    // Restore original state: a,b,c,d,e,f,g,h. Check that selection is restored too.
    GTUtilsMsaEditor::undo(os);
    GTUtilsMsaEditor::checkSelectionByNames(os, {"a", "c", "e", "g"});
    nameList = GTUtilsMSAEditorSequenceArea::getNameList(os);
    CHECK_SET_ERR(nameList == QStringList({"a", "b", "c", "d", "e", "f", "g", "h"}), "2. Unexpected order: " + nameList.join(","));
    GTUtilsMsaEditor::clearSelection(os);

    // Drag and drop "d" down to the "e" location.
    GTUtilsMsaEditor::selectRowsByName(os, {"b", "d", "f", "h"});
    movingSequenceSrcRect = GTUtilsMsaEditor::getSequenceNameRect(os, "d");
    movingSequenceDstRect = GTUtilsMsaEditor::getSequenceNameRect(os, "e");
    GTMouseDriver::dragAndDrop(movingSequenceSrcRect.center(), movingSequenceDstRect.center());

    nameList = GTUtilsMSAEditorSequenceArea::getNameList(os);
    CHECK_SET_ERR(nameList == QStringList({"a", "c", "e", "b", "d", "f", "h", "g"}), "3. Unexpected order: " + nameList.join(","));
    GTUtilsMsaEditor::checkSelectionByNames(os, {"b", "d", "f", "h"});

    GTUtilsMsaEditor::undo(os);
    GTUtilsMsaEditor::checkSelectionByNames(os, {"b", "d", "f", "h"});
    nameList = GTUtilsMSAEditorSequenceArea::getNameList(os);
    CHECK_SET_ERR(nameList == QStringList({"a", "b", "c", "d", "e", "f", "g", "h"}), "4. Unexpected order: " + nameList.join(","));
}

GUI_TEST_CLASS_DEFINITION(test_7490) {
    // Create a multi-selection and check that the current line label in the MCA editor's status bar shows '-'.
    GTFile::copy(os, testDir + "_common_data/sanger/alignment.ugenedb", sandBoxDir + "test_7490.ugenedb");
    GTFileDialog::openFile(os, sandBoxDir + "test_7490.ugenedb");
    GTUtilsTaskTreeView::waitTaskFinished(os);

    GTUtilsMcaEditor::selectReadsByName(os, {"SZYD_Cas9_5B70", "SZYD_Cas9_CR50"});
    QString currentLineNumberText = GTUtilsMcaEditorStatusWidget::getRowNumberString(os);
    CHECK_SET_ERR(currentLineNumberText == "-", "Unexpected <Ln> string in MCA editor status bar: " + currentLineNumberText);
}

GUI_TEST_CLASS_DEFINITION(test_7491) {
    /*
     * 1. Select "Tools->NGS data analysis->Extract consensus from assemblies..."
     * 2. Set "samples/Assembly/chrM.sorted.bam" as an input
     * 3. Click "Run"
     * 4. Close WD
     * 5. Click 'Save' and 'Save anyway' in save dialogs
     * 6. repeat steps 1-4
     * Expected state: no errors in the log
     */
    GTUtilsWorkflowDesigner::openWorkflowDesigner(os);

    GTUtilsDialog::waitForDialog(os, new WizardFiller(os, "Extract Consensus Wizard", QStringList(), {{"Assembly", dataDir + "samples/Assembly/chrM.sorted.bam"}}));
    GTMenu::clickMainMenuItem(os, {"Tools", "NGS data analysis", "Extract consensus from assemblies..."});
    GTUtilsDialog::checkNoActiveWaiters(os, 40000);

    GTUtilsWorkflowDesigner::runWorkflow(os);
    GTUtilsTaskTreeView::waitTaskFinished(os);

    GTUtilsDialog::waitForDialog(os, new MessageBoxDialogFiller(os, QMessageBox::Save));
    GTUtilsMdi::click(os, GTGlobals::Close);
    GTUtilsDialog::checkNoActiveWaiters(os, 10000);

    GTUtilsDialog::waitForDialog(os, new MessageBoxDialogFiller(os, "Save anyway"));
    GTUtilsDialog::checkNoActiveWaiters(os, 10000);

    GTLogTracer lt;
    GTUtilsWorkflowDesigner::openWorkflowDesigner(os);
    GTUtilsDialog::waitForDialog(os, new WizardFiller(os, "Extract Consensus Wizard", QStringList(), {{"Assembly", dataDir + "samples/Assembly/chrM.sorted.bam"}}));
    GTMenu::clickMainMenuItem(os, {"Tools", "NGS data analysis", "Extract consensus from assemblies..."});
    GTUtilsWorkflowDesigner::runWorkflow(os);
    GTUtilsTaskTreeView::waitTaskFinished(os);
    CHECK_SET_ERR(!lt.hasErrors(), "Errors in log: " + lt.getJoinedErrorString());
}

GUI_TEST_CLASS_DEFINITION(test_7499) {
    // Create a multi-selection and check that the current line label in the MCA editor's status bar shows '-'.

    GTFileDialog::openFile(os, testDir + "_common_data/clustal/protein.fasta.aln");
    GTUtilsMsaEditor::checkMsaEditorWindowIsActive(os);

    QString sequence1v1 = GTUtilsMSAEditorSequenceArea::getSequenceData(os, 1).left(10);
    QString sequence8v1 = GTUtilsMSAEditorSequenceArea::getSequenceData(os, 8).left(10);

    // Modify 2 sequences first.
    GTUtilsMSAEditorSequenceArea::clickToPosition(os, {1, 1});
    GTKeyboardDriver::keyClick(Qt::Key_Space);
    GTUtilsTaskTreeView::waitTaskFinished(os);

    GTUtilsMSAEditorSequenceArea::clickToPosition(os, {8, 8});
    GTKeyboardDriver::keyClick(Qt::Key_Space);
    GTUtilsTaskTreeView::waitTaskFinished(os);

    QString sequence1v2 = GTUtilsMSAEditorSequenceArea::getSequenceData(os, 1).left(10);
    QString sequence8v2 = GTUtilsMSAEditorSequenceArea::getSequenceData(os, 8).left(10);
    QString expected1v2 = sequence1v1.mid(0, 1) + "-" + sequence1v1.mid(1, 8);
    QString expected8v2 = sequence8v1.mid(0, 8) + "-" + sequence8v1.mid(8, 1);
    CHECK_SET_ERR(sequence1v2 == expected1v2, "Sequence 1 modification is not matched: " + sequence1v2 + ", expected: " + expected1v2);
    CHECK_SET_ERR(sequence8v2 == expected8v2, "Sequence 8 modification is not matched: " + sequence8v2 + ", expected: " + expected8v2);

    QStringList nameListBefore = GTUtilsMSAEditorSequenceArea::getNameList(os);

    // Align the first sequence to the current alignment.
    GTUtilsMsaEditor::clickSequence(os, 1);
    GTUtilsDialog::waitForDialog(os, new PopupChooser(os, {"align_selection_to_alignment_muscle"}));
    GTWidget::click(os, GTAction::button(os, "align_selected_sequences_to_alignment"));
    GTUtilsTaskTreeView::waitTaskFinished(os);

    // The order of sequences should not change.
    QStringList nameListAfter = GTUtilsMSAEditorSequenceArea::getNameList(os);
    CHECK_SET_ERR(nameListBefore == nameListAfter, "Name list changed");

    // The only the first sequence must be changed (alignment back).
    QString sequence1v3 = GTUtilsMSAEditorSequenceArea::getSequenceData(os, 1).left(10);
    QString sequence8v3 = GTUtilsMSAEditorSequenceArea::getSequenceData(os, 8).left(10);
    CHECK_SET_ERR(sequence1v3 == sequence1v1, "Sequence 1 was not aligned as expected.");
    CHECK_SET_ERR(sequence8v3 == sequence8v2, "Sequence 8 was modified as result of alignment");
}

GUI_TEST_CLASS_DEFINITION(test_7504) {
    // Check that multi-region complement(join()) annotation is exported in the correct order.
    GTFileDialog::openFile(os, testDir + "_common_data/fasta/short.fa");
    GTUtilsTaskTreeView::waitTaskFinished(os);
    GTUtils::checkExportServiceIsEnabled(os);

    GTUtilsDialog::waitForDialog(os, new CreateAnnotationWidgetFiller(os, true, "<auto>", "", "complement(join(1..1,10..10))"));
    GTKeyboardDriver::keyClick('n', Qt::ControlModifier);

    GTUtilsDialog::waitForDialog(os,
                                 new ExportSequenceOfSelectedAnnotationsFiller(os,
                                                                               sandBoxDir + "test_7504_out.fa",
                                                                               ExportSequenceOfSelectedAnnotationsFiller::Fasta,
                                                                               ExportSequenceOfSelectedAnnotationsFiller::Merge));

    GTUtilsDialog::waitForDialog(os, new PopupChooserByText(os, {"Export", "Export sequence of selected annotations..."}));
    GTMenu::showContextMenu(os, GTUtilsSequenceView::getPanOrDetView(os));
    GTUtilsTaskTreeView::waitTaskFinished(os);

    QString exportedSequence = GTUtilsSequenceView::getSequenceAsString(os);
    CHECK_SET_ERR(exportedSequence == "GA", "Sequence not matched: " + exportedSequence);
}

GUI_TEST_CLASS_DEFINITION(test_7505) {
    // Check that double-click on the sequence name in MSA editor toggles centering of the start/end sequence region.
    GTFileDialog::openFile(os, dataDir + "samples/CLUSTALW/ty3.aln.gz");
    GTUtilsMsaEditor::checkMsaEditorWindowIsActive(os);

    // Delete first sequences so the tested sequence will be scrolled into the view.
    GTUtilsMsaEditor::selectRows(os, 0, 15);
    GTKeyboardDriver::keyClick(Qt::Key_Delete);

    QString sequenceName = "Pc_Metavir10";
    GTUtilsMsaEditor::clickSequenceName(os, sequenceName);
    GTUtilsMsaEditor::checkSelectionByNames(os, {sequenceName});

    int firstVisibleBase = GTUtilsMSAEditorSequenceArea::getFirstVisibleBaseIndex(os);
    CHECK_SET_ERR(firstVisibleBase == 0, "1. Unexpected first visible base: " + QString::number(firstVisibleBase));

    QRect rect = GTUtilsMsaEditor::getSequenceNameRect(os, sequenceName);
    GTMouseDriver::moveTo(rect.center());

    GTMouseDriver::doubleClick();
    int expectedCenter = 66;
    firstVisibleBase = GTUtilsMSAEditorSequenceArea::getFirstVisibleBaseIndex(os);
    CHECK_SET_ERR(firstVisibleBase < expectedCenter, "2. Unexpected first visible base: " + QString::number(firstVisibleBase));
    int lastVisibleBase = GTUtilsMSAEditorSequenceArea::getLastVisibleBaseIndex(os);
    CHECK_SET_ERR(lastVisibleBase > expectedCenter, "2. Unexpected last visible base: " + QString::number(lastVisibleBase));

    GTMouseDriver::doubleClick();
    expectedCenter = 1220;
    firstVisibleBase = GTUtilsMSAEditorSequenceArea::getFirstVisibleBaseIndex(os);
    CHECK_SET_ERR(firstVisibleBase < expectedCenter, "3. Unexpected first visible base: " + QString::number(firstVisibleBase));
    lastVisibleBase = GTUtilsMSAEditorSequenceArea::getLastVisibleBaseIndex(os);
    CHECK_SET_ERR(lastVisibleBase > expectedCenter, "3. Unexpected last visible base: " + QString::number(lastVisibleBase));

    GTMouseDriver::doubleClick();
    expectedCenter = 66;
    firstVisibleBase = GTUtilsMSAEditorSequenceArea::getFirstVisibleBaseIndex(os);
    CHECK_SET_ERR(firstVisibleBase < expectedCenter, "4. Unexpected first visible base: " + QString::number(firstVisibleBase));
    lastVisibleBase = GTUtilsMSAEditorSequenceArea::getLastVisibleBaseIndex(os);
    CHECK_SET_ERR(lastVisibleBase > expectedCenter, "4. Unexpected last visible base: " + QString::number(lastVisibleBase));
}

GUI_TEST_CLASS_DEFINITION(test_7506) {
    // Check that blast search correctly selects database name from new variants of file.
    BlastLocalSearchDialogFiller::Parameters blastParams;
    blastParams.runBlast = true;
    blastParams.dbPath = testDir + "_common_data/cmdline/external-tool-support/blastplus/human_T1_v2_10/human_T1.ndb";
    blastParams.withInputFile = true;
    blastParams.inputPath = dataDir + "samples/FASTA/human_T1.fa";
    GTUtilsDialog::waitForDialog(os, new BlastLocalSearchDialogFiller(blastParams, os));
    GTMenu::clickMainMenuItem(os, {"Tools", "BLAST", "BLAST search..."});
    GTUtilsTaskTreeView::waitTaskFinished(os);

    bool hasExpectedResult = GTUtilsAnnotationsTreeView::findRegion(os, "blast result", U2Region(5061, 291));
    CHECK_SET_ERR(hasExpectedResult, "Can not find the expected blastn result");
}

GUI_TEST_CLASS_DEFINITION(test_7507) {
    // Check that "Worm" rendering mode is available and is enabled by default for '4rte' PDB file.
    GTFileDialog::openFile(os, testDir + "_common_data/pdb/4rte.pdb");
    GTUtilsSequenceView::checkSequenceViewWindowIsActive(os);

    QWidget* sequenceViewWindow = GTUtilsSequenceView::getActiveSequenceViewWindow(os);
    auto glWidget = GTWidget::findWidget(os, "1-4RTE", sequenceViewWindow);

    GTUtilsDialog::waitForDialog(os,
                                 new PopupCheckerByText(os,
                                                        {"Render Style", "Worms"},
                                                        PopupChecker::CheckOptions(PopupChecker::IsEnabled | PopupChecker::IsChecked)));
    GTMenu::showContextMenu(os, glWidget);
}

GUI_TEST_CLASS_DEFINITION(test_7508) {
    // Check that no-op "align-selection" action with MUSCLE does not produce "Undo" history.
    GTFileDialog::openFile(os, dataDir + "samples/CLUSTALW/COI.aln");
    GTUtilsMsaEditor::checkMsaEditorWindowIsActive(os);

    // Try to  align a sequence that is already aligned.
    GTUtilsMsaEditor::clickSequence(os, 1);
    GTUtilsDialog::waitForDialog(os, new PopupChooser(os, {"align_selection_to_alignment_muscle"}));
    GTWidget::click(os, GTAction::button(os, "align_selected_sequences_to_alignment"));
    GTUtilsTaskTreeView::waitTaskFinished(os);

    auto undoButton = GTAction::button(os, "msa_action_undo");
    CHECK_SET_ERR(!undoButton->isEnabled(), "Undo button must be disabled");
}

GUI_TEST_CLASS_DEFINITION(test_7509) {
    // Check that MCA editor does not crash when closed in "replace-character" mode.
    GTFileDialog::openFile(os, dataDir + "samples/Sanger/alignment.ugenedb");
    GTUtilsMcaEditor::checkMcaEditorWindowIsActive(os);

    // Enable "replace-character" mode.
    GTUtilsMcaEditorSequenceArea::clickToPosition(os, {6374, 0});
    CHECK_SET_ERR(GTUtilsMcaEditorSequenceArea::getSelectedReadChar(os) == 'C', "Position validation failed!");

    GTKeyboardDriver::keyClick('r', Qt::ShiftModifier);
    short mode = GTUtilsMcaEditorSequenceArea::getCharacterModificationMode(os);
    CHECK_SET_ERR(mode == 1, "Not an edit mode! Mode: " + QString::number(mode));

    // Close MCA editor -> UGENE should not crash.
    GTUtilsMdi::closeActiveWindow(os);
}

GUI_TEST_CLASS_DEFINITION(test_7511) {
    // Check that Blast Search filters the list of available tool based on the selected file sequence alphabet.
    class BlastToolListCheckScenario : public CustomScenario {
    public:
        void run(HI::GUITestOpStatus& os) override {
            auto dialog = GTWidget::getActiveModalWidget(os);
            auto toolsCombo = GTWidget::findComboBox(os, "programNameComboBox");
            auto selectFileButton = GTWidget::findToolButton(os, "browseInput", dialog);
            GTComboBox::checkValuesPresence(os, toolsCombo, {"blastn", "blastp", "blastx", "tblastx", "tblastn"});

            GTUtilsDialog::waitForDialog(os, new GTFileDialogUtils(os, dataDir + "samples/FASTA/human_T1.fa"));
            GTWidget::click(os, selectFileButton);
            GTUtilsTaskTreeView::waitTaskFinished(os);
            // Check that the list of tools is updated to nucleic tools.
            GTComboBox::checkValuesPresence(os, toolsCombo, {"blastn", "blastx", "tblastx"});

            GTUtilsDialog::waitForDialog(os, new GTFileDialogUtils(os, testDir + "_common_data/fasta/titin.fa"));
            GTWidget::click(os, selectFileButton);
            GTUtilsTaskTreeView::waitTaskFinished(os);
            //  Check that the list of tools is updated to amino tools.
            GTComboBox::checkValuesPresence(os, toolsCombo, {"blastp", "tblastn"});

            GTUtilsDialog::clickButtonBox(os, QDialogButtonBox::Cancel);  // Cancel "Blast" dialog.
            GTUtilsDialog::clickButtonBox(os, QDialogButtonBox::Cancel);  // Cancel "Save project" popup.
        }
    };
    GTUtilsDialog::waitForDialog(os, new BlastLocalSearchDialogFiller(os, new BlastToolListCheckScenario()));
    GTMenu::clickMainMenuItem(os, {"Tools", "BLAST", "BLAST search..."});
}

GUI_TEST_CLASS_DEFINITION(test_7515) {
    // Run Tools->NGS data analysis->Extract consensus from assemblies... twice and see that UGENE does not crash.
    GTUtilsWorkflowDesigner::openWorkflowDesigner(os);
    GTUtilsDialog::waitForDialog(os, new WizardFiller(os, "Extract Consensus Wizard", QStringList(), {{"Assembly", testDir + "_common_data/bam/hg19_chr5_chr10_chr12_chrX.sorted.bam"}}));
    GTMenu::clickMainMenuItem(os, {"Tools", "NGS data analysis", "Extract consensus from assemblies..."});
    GTUtilsWorkflowDesigner::runWorkflow(os);

    GTUtilsDialog::waitForDialog(os, new WizardFiller(os, "Extract Consensus Wizard", QStringList(), {{"Assembly", testDir + "_common_data/bam/hg19_chr5_chr10_chr12_chrX.sorted.bam"}}));
    GTMenu::clickMainMenuItem(os, {"Tools", "NGS data analysis", "Extract consensus from assemblies..."});
    GTUtilsWorkflowDesigner::runWorkflow(os);

    // Wait up to 10 seconds for the crash and finish tasks if no crash happened.
    GTGlobals::sleep(10000);
    GTUtilsWorkflowDesigner::stopWorkflow(os);
    GTUtilsDialog::add(os, new MessageBoxDialogFiller(os, QMessageBox::Discard));
    GTUtilsMdi::click(os, GTGlobals::Close);
    GTUtilsMdi::activateWindow(os, "Extract");
    GTUtilsWorkflowDesigner::stopWorkflow(os);
}

GUI_TEST_CLASS_DEFINITION(test_7517) {
    // Check that MCA editor does not crash when closed in "replace-character" mode.
    GTFileDialog::openFile(os, dataDir + "samples/CLUSTALW/ty3.aln.gz");
    GTUtilsTaskTreeView::waitTaskFinished(os);

    GTUtilsLog::checkMessageWithTextCount(os, "Registering new task: Render overview", 1, "check1");

    auto showOverviewButton = GTUtilsMsaEditor::getShowOverviewButton(os);
    GTWidget::click(os, showOverviewButton);
    GTUtilsTaskTreeView::waitTaskFinished(os);
    GTUtilsLog::checkMessageWithTextCount(os, "Registering new task: Render overview", 1, "check2");

    GTWidget::click(os, showOverviewButton);
    GTUtilsTaskTreeView::waitTaskFinished(os);
    GTUtilsLog::checkMessageWithTextCount(os, "Registering new task: Render overview", 1, "check3");
}

GUI_TEST_CLASS_DEFINITION(test_7520) {
    // 1. Open WD
    GTUtilsWorkflowDesigner::openWorkflowDesigner(os);

    // 2. Add "Improve Reads with Trimmomatic" to the scene
    const QString trimmomaticName = "Improve Reads with Trimmomatic";
    GTUtilsWorkflowDesigner::addElement(os, trimmomaticName);

    // 3. Check tooltips for "Palindrome clip threshold" label and value
    // Expected state: they should be correct (different with "simple clip" tooltip)

    class TrimmomaticCustomScenario : public CustomScenario {
        void run(HI::GUITestOpStatus& os) override {
            QWidget* dialog = GTWidget::getActiveModalWidget(os);
            auto addButton = GTWidget::findToolButton(os, "buttonAdd", dialog);

            GTWidget::click(os, addButton);
            for (int i = 0; i < 4; i++) {
                GTKeyboardDriver::keyClick(Qt::Key_Down);
            }
            GTKeyboardDriver::keyClick(Qt::Key_Enter);
            GTWidget::click(os, addButton);

            GTMouseDriver::moveTo(GTWidget::getWidgetCenter(GTWidget::findWidget(os, "palindromeThreshold")));
            QString tooltip = GTUtilsToolTip::getToolTip();
            QString expedtedTooltip("A threshold for palindrome alignment mode. For palindromic matches, a longer alignment is possible."
                                    " Therefore the threshold can be in the range of 30. Even though this threshold is very high"
                                    " (requiring a match of almost 50 bases) Trimmomatic is still able to identify very, very short adapter fragments.");
            CHECK_SET_ERR(tooltip.contains(expedtedTooltip), QString("Actual tooltip not contains expected string. Expected string: %1").arg(expedtedTooltip));

            GTMouseDriver::moveTo(GTWidget::getWidgetCenter(GTWidget::findWidget(os, "palindromeLabel")));
            tooltip = GTUtilsToolTip::getToolTip();
            CHECK_SET_ERR(tooltip.contains(expedtedTooltip), QString("Actual tooltip not contains expected string. Expected string: %1").arg(expedtedTooltip));

            GTUtilsDialog::clickButtonBox(os, dialog, QDialogButtonBox::Cancel);
        }
    };

    GTUtilsDialog::waitForDialog(os, new TrimmomaticDialogFiller(os, new TrimmomaticCustomScenario()));
    GTUtilsWorkflowDesigner::click(os, trimmomaticName);
    GTUtilsWorkflowDesigner::setParameter(os, "Trimming steps", "", GTUtilsWorkflowDesigner::customDialogSelector);
    GTUtilsTaskTreeView::waitTaskFinished(os);
}

GUI_TEST_CLASS_DEFINITION(test_7521) {
    GTFileDialog::openFile(os, testDir + "_common_data/clustal/align_subalign.aln");
    GTUtilsMsaEditor::checkMsaEditorWindowIsActive(os);

    GTUtilsDialog::add(os, new ExportMsaImage(os, testDir + "_common_data/scenarios/sandbox/test_7521_nm.png", ExportMsaImage::Settings(false, false, true, false)));
    GTWidget::click(os, GTAction::button(os, "export_msa_as_image_action"));
    GTUtilsTaskTreeView::waitTaskFinished(os);

    GTUtilsDialog::add(os, new ExportMsaImage(os, testDir + "_common_data/scenarios/sandbox/test_7521_mm.png", ExportMsaImage::Settings(false, false, true, true, 70)));
    GTWidget::click(os, GTAction::button(os, "export_msa_as_image_action"));
    GTUtilsTaskTreeView::waitTaskFinished(os);

    QPixmap normalMode(sandBoxDir + "test_7521_nm");
    QPixmap multilineMode(sandBoxDir + "test_7521_mm");
    double normalHeight = normalMode.height();
    double multilineHeight = multilineMode.height();
    double normalWidth = normalMode.width();
    double multilineWidth = multilineMode.width();

    double widthDiff = normalWidth / multilineWidth;

    CHECK_SET_ERR(multilineHeight == normalHeight * 2 + 30, "Image height in multiline mode: " + QString::number(normalHeight) + ", image height in multiline mode: " + QString::number(multilineHeight));
    CHECK_SET_ERR(widthDiff > 1 && widthDiff < 2, "Image width in multiline mode: " + QString::number(normalWidth) + ", image width in multiline mode: " + QString::number(multilineWidth));
}

GUI_TEST_CLASS_DEFINITION(test_7531) {
    // Open "samples/FASTA/human_T1.fa".
    GTFileDialog::openFile(os, dataDir + "samples/FASTA/human_T1.fa");
    GTUtilsTaskTreeView::waitTaskFinished(os);

    // Click "Ctrl+N" and create the annotation on "80..90"
    GTUtilsDialog::waitForDialog(os, new CreateAnnotationWidgetFiller(os, true, "<auto>", "test_7531", "80..90"));
    GTKeyboardDriver::keyClick('n', Qt::ControlModifier);

    // Select the created annotation and click "Delete".
    GTUtilsAnnotationsTreeView::clickItem(os, "test_7531", 1, false);
    GTKeyboardDriver::keyClick(Qt::Key_Delete);

    // Open the "In silico PCR" tab.
    GTUtilsOptionPanelSequenceView::openTab(os, GTUtilsOptionPanelSequenceView::InSilicoPcr);

    // Set "TTGTCAGATTCACCAAAGTT" as a forward primer and "CTCTCTTCTGGCCTGTAGGGTTTCTG" as a reverse primer.
    GTUtilsOptionPanelSequenceView::setForwardPrimer(os, "TTGTCAGATTCACCAAAGTT");
    GTUtilsOptionPanelSequenceView::setReversePrimer(os, "CTCTCTTCTGGCCTGTAGGGTTTCTG");

    // Click "Find product(s) anyway".
    GTUtilsOptionPanelSequenceView::pressFindProducts(os);
    GTUtilsTaskTreeView::waitTaskFinished(os);

    // Expected: the only product has been found.
    const int count = GTUtilsOptionPanelSequenceView::productsCount(os);
    CHECK_SET_ERR(count == 1, QString("Unexpected products quantity, expected: 1, current: %1").arg(count));

    // Click "Extract primer".
    GTUtilsOptionPanelSequenceView::pressExtractProduct(os);
    GTUtilsTaskTreeView::waitTaskFinished(os);

    // Expected: no crash
}

GUI_TEST_CLASS_DEFINITION(test_7535) {
    // Check that UGENE does not crash when tooltip is invoked on non-standard annotations.
    GTFileDialog::openFile(os, testDir + "_common_data/genbank/zero_length_feature.gb");
    GTUtilsTaskTreeView::waitTaskFinished(os);

    auto zeroLength0Item = GTUtilsAnnotationsTreeView::findItem(os, "zero_length_0");
    GTMouseDriver::moveTo(GTTreeWidget::getItemCenter(os, zeroLength0Item));
    QString tooltip = GTUtilsToolTip::getToolTip();
    CHECK_SET_ERR(tooltip.isEmpty(), "Expected no tooltip for zero-length annotation: " + tooltip);

    auto zeroLengthXItem = GTUtilsAnnotationsTreeView::findItem(os, "zero_length_x");
    GTMouseDriver::moveTo(GTTreeWidget::getItemCenter(os, zeroLengthXItem));
    tooltip = GTUtilsToolTip::getToolTip();
    CHECK_SET_ERR(tooltip.isEmpty(), "Expected no tooltip for out of bound annotation: " + tooltip);

    auto normalLengthItem = GTUtilsAnnotationsTreeView::findItem(os, "normal_length");
    GTMouseDriver::moveTo(GTTreeWidget::getItemCenter(os, normalLengthItem));
    tooltip = GTUtilsToolTip::getToolTip();
    CHECK_SET_ERR(tooltip.contains("<b>Sequence</b> = TTGCAGAATTC"), "Expected sequence info in tooltip for a normal annotation: " + tooltip);

    auto normalLengthComplementaryItem = GTUtilsAnnotationsTreeView::findItem(os, "normal_length_c");
    GTMouseDriver::moveTo(GTTreeWidget::getItemCenter(os, normalLengthComplementaryItem));
    tooltip = GTUtilsToolTip::getToolTip();
    CHECK_SET_ERR(tooltip.contains("<b>Sequence</b> = GAATTCTGCAA"), "Expected complementary sequence info in tooltip for a normal annotation: " + tooltip);

    auto joinedItem = GTUtilsAnnotationsTreeView::findItem(os, "joined");
    GTMouseDriver::moveTo(GTTreeWidget::getItemCenter(os, joinedItem));
    tooltip = GTUtilsToolTip::getToolTip();
    CHECK_SET_ERR(tooltip.contains("<b>Sequence</b> = TCT"), "Expected dna sequence info in tooltip for a joined annotation: " + tooltip);
    CHECK_SET_ERR(tooltip.contains("<b>Translation</b> = S"), "Expected amino sequence info in tooltip for a joined annotation: " + tooltip);

    auto joinedComplementaryItem = GTUtilsAnnotationsTreeView::findItem(os, "joined_c");
    GTMouseDriver::moveTo(GTTreeWidget::getItemCenter(os, joinedComplementaryItem));
    tooltip = GTUtilsToolTip::getToolTip();
    CHECK_SET_ERR(tooltip.contains("<b>Sequence</b> = AGA"), "Expected dna sequence info in tooltip for a joined complementary annotation: " + tooltip);
    CHECK_SET_ERR(tooltip.contains("<b>Translation</b> = R"), "Expected amino sequence info in tooltip for a joined complementary annotation: " + tooltip);
}

GUI_TEST_CLASS_DEFINITION(test_7539) {
    // Check that UGENE shows a tooltip when a small 1-char annotation region is hovered in sequence view.
    GTFileDialog::openFile(os, testDir + "_common_data/genbank/zero_length_feature.gb");
    GTUtilsTaskTreeView::waitTaskFinished(os);

    GTUtilsSequenceView::moveMouseToAnnotationInDetView(os, "joined", 30);
    QString tooltip = GTUtilsToolTip::getToolTip();
    CHECK_SET_ERR(tooltip.contains("<b>Sequence</b> = TCT"), "Expected dna sequence info in tooltip for a joined annotation: " + tooltip);
    CHECK_SET_ERR(tooltip.contains("<b>Translation</b> = S"), "Expected amino sequence info in tooltip for a joined annotation: " + tooltip);

    GTUtilsSequenceView::moveMouseToAnnotationInDetView(os, "joined_c", 30);
    tooltip = GTUtilsToolTip::getToolTip();
    CHECK_SET_ERR(tooltip.contains("<b>Sequence</b> = AGA"), "Expected dna sequence info in tooltip for a joined complementary annotation: " + tooltip);
    CHECK_SET_ERR(tooltip.contains("<b>Translation</b> = R"), "Expected amino sequence info in tooltip for a joined complementary annotation: " + tooltip);
}

GUI_TEST_CLASS_DEFINITION(test_7540) {
    // 1. Open file with two equal annotations.
    GTFileDialog::openFile(os, testDir + "_common_data/regression/7540/7540.gb");
    GTUtilsTaskTreeView::waitTaskFinished(os);

    QTreeWidgetItem* miscFeature = GTUtilsAnnotationsTreeView::findItem(os, "misc_feature");
    GTTreeWidget::click(os, miscFeature);
    // 2. Select one and cheange it location, then name.
    GTUtilsDialog::waitForDialog(os, new EditAnnotationFiller(os, "misc_feature", "2..8"));
    GTKeyboardDriver::keyClick(Qt::Key_F2);

    GTTreeWidget::click(os, miscFeature);
    GTUtilsDialog::waitForDialog(os, new EditAnnotationFiller(os, "misc_feature1", "2..8"));
    GTKeyboardDriver::keyClick(Qt::Key_F2);
    // 3. Open Annotation Highlighting Tab.
    // Expected state: no crash or SAFE_POINT triggering.
    GTUtilsOptionPanelSequenceView::openTab(os, GTUtilsOptionPanelSequenceView::AnnotationsHighlighting);
}

GUI_TEST_CLASS_DEFINITION(test_7546) {
    // Check that tree or msa with ambiguous names can't be synchronized.
    GTFileDialog::openFile(os, testDir + "_common_data/clustal/same_name_sequences.aln");
    GTUtilsMsaEditor::checkMsaEditorWindowIsActive(os);

    GTUtilsMsaEditor::toggleCollapsingMode(os);
    GTUtilsMsaEditor::buildPhylogeneticTree(os, sandBoxDir + "test_7546.nwk");
    GTUtilsTaskTreeView::waitTaskFinished(os);

    // Expected result: UGENE does not crash and Sync button is OFF.
    QAbstractButton* syncModeButton = GTAction::button(os, "sync_msa_action");
    CHECK_SET_ERR(!syncModeButton->isEnabled(), "Sync mode must be not available");
}

GUI_TEST_CLASS_DEFINITION(test_7548) {
    // Check that UGENE shows correct MSA symbols for huge MSA files when scrolled to large positions.
    GTFileDialog::openFile(os, testDir + "_common_data/clustal/big.aln");
    GTUtilsTaskTreeView::waitTaskFinished(os);

    GTUtilsMSAEditorSequenceArea::clickToPosition(os, {1, 0});  // Move focus and check visually that the selected char is 'C'.
    QString colorOfC = GTUtilsMSAEditorSequenceArea::getColor(os, {1, 0});

    QList<QPoint> positions = {{9999 - 1, 0}, {100000 - 1, 0}, {2000000 - 1, 1}};
    for (const QPoint& position : qAsConst(positions)) {
        GTUtilsDialog::waitForDialog(os, new GoToDialogFiller(os, position.x() + 1));  // GoTo accepts visual positions.
        GTKeyboardDriver::keyClick('g', Qt::ControlModifier);
        GTUtilsMSAEditorSequenceArea::clickToPosition(os, position);  // Selected character has some opacity adjustment.

        QString color = GTUtilsMSAEditorSequenceArea::getColor(os, position);
        CHECK_SET_ERR(color == colorOfC, "Invalid color: " + color + ", position: " + QString::number(position.x()) + ", expected: " + colorOfC);
    }
}

GUI_TEST_CLASS_DEFINITION(test_7550) {
    class Click103TimesScenario : public CustomScenario {
    public:
        void run(GUITestOpStatus&) override {
            auto stack = AppContext::getMainWindow()->getNotificationStack();
            for (int i = 0; i < 103; i++) {
                stack->addNotification("Notification " + QString::number(i + 1));
                GTGlobals::sleep(200);
            }
        }
    };
    // Create 100+ notifications. Check that UGENE does not crash.
    GTThread::runInMainThread(os, new Click103TimesScenario());
}

GUI_TEST_CLASS_DEFINITION(test_7555) {
    // Check that among many empty assemblies in the file the one with reads is opened by default.
    GTFileDialog::openFile(os, testDir + "_common_data/ugenedb/7555-reads-data-removed.ugenedb");
    GTUtilsAssemblyBrowser::checkAssemblyBrowserWindowIsActive(os);
    CHECK_SET_ERR(GTUtilsAssemblyBrowser::getReadsCount(os) > 0, "No reads in the view");
}

GUI_TEST_CLASS_DEFINITION(test_7556) {
    // Check that IQ-TREE parameter input widgets work in sync with a manual parameters input as text.
    // Check that in Tree-Sync mode Drag & Drop of sequences in the MSA name list is disabled.
    GTFileDialog::openFile(os, testDir + "_common_data/msf/1.msf");
    GTUtilsMsaEditor::checkMsaEditorWindowIsActive(os);

    class OptionsTestScenario : public CustomScenario {
    public:
        void run(HI::GUITestOpStatus& os) override {
            auto dialog = GTWidget::getActiveModalWidget(os);
            GTComboBox::selectItemByText(os, "algorithmBox", dialog, "IQ-TREE");

            auto substModelEdit = GTWidget::findLineEdit(os, "substModelEdit", dialog);
            auto ultrafastBootstrapEdit = GTWidget::findLineEdit(os, "ultrafastBootstrapEdit", dialog);
            auto alrtEdit = GTWidget::findLineEdit(os, "alrtEdit", dialog);
            auto ancestralReconstructionCheckBox = GTWidget::findCheckBox(os, "ancestralReconstructionCheckBox", dialog);
            auto extraParametersTextEdit = GTWidget::findPlainTextEdit(os, "extraParametersTextEdit", dialog);

            CHECK_SET_ERR(extraParametersTextEdit->toPlainText().isEmpty(), "extraParametersTextEdit is not empty by default");
            CHECK_SET_ERR(substModelEdit->text().isEmpty(), "substModelEdit is not empty by default");
            CHECK_SET_ERR(ultrafastBootstrapEdit->text().isEmpty(), "ultrafastBootstrapEdit is not empty by default");
            CHECK_SET_ERR(alrtEdit->text().isEmpty(), "alrtEdit is not empty by default");
            CHECK_SET_ERR(!ancestralReconstructionCheckBox->isChecked(), "ancestralReconstructionCheckBox is not unchecked by default");

            // Set values to widgets, check that text is changed.
            GTPlainTextEdit::setPlainText(os, extraParametersTextEdit, "-custom c1 -m 1 -bb 2 --custom c2 c3 -alrt 3");
            GTLineEdit::setText(os, substModelEdit, "LM");
            GTLineEdit::setText(os, ultrafastBootstrapEdit, "1000");
            GTLineEdit::setText(os, alrtEdit, "1001");
            GTCheckBox::setChecked(os, ancestralReconstructionCheckBox);
            CHECK_SET_ERR(extraParametersTextEdit->toPlainText() == "-custom c1 --custom c2 c3 -m LM -bb 1000 -alrt 1001 -asr",
                          "extraParametersTextEdit is not updated with values from the inputs");

            // Empty text field - widgets must be also reset.
            GTPlainTextEdit::clear(os, extraParametersTextEdit);
            CHECK_SET_ERR(substModelEdit->text().isEmpty(), "substModelEdit is not empty");
            CHECK_SET_ERR(ultrafastBootstrapEdit->text().isEmpty(), "ultrafastBootstrapEdit is not empty");
            CHECK_SET_ERR(alrtEdit->text().isEmpty(), "alrtEdit is not empty by default");
            CHECK_SET_ERR(!ancestralReconstructionCheckBox->isChecked(), "ancestralReconstructionCheckBox is not unchecked");

            // Set text with parameters and check the widgets are updated
            GTPlainTextEdit::setPlainText(os, extraParametersTextEdit, "-m TEST -bb 1000 -alrt 1002 -asr");
            CHECK_SET_ERR(substModelEdit->text() == "TEST", "substModelEdit is not updated");
            CHECK_SET_ERR(ultrafastBootstrapEdit->text() == "1000", "ultrafastBootstrapEdit is not updated");
            CHECK_SET_ERR(alrtEdit->text() == "1002", "alrtEdit is not updated");
            CHECK_SET_ERR(ancestralReconstructionCheckBox->isChecked(), "ancestralReconstructionCheckBox is not checked");

            GTUtilsDialog::clickButtonBox(os, dialog, QDialogButtonBox::Ok);
        }
    };

    GTUtilsDialog::waitForDialog(os, new BuildTreeDialogFiller(os, new OptionsTestScenario()));
    GTToolbar::clickButtonByTooltipOnToolbar(os, MWTOOLBAR_ACTIVEMDI, "Build Tree");
    GTUtilsTaskTreeView::waitTaskFinished(os);

    GTUtilsMsaEditor::getTreeView(os);  // Check that tree view is opened.
}

GUI_TEST_CLASS_DEFINITION(test_7572) {
    // 1. Open HIV-1.aln
    // 2. Click the "Build Tree" button on the toolbar.
    // 3. Start building tree with Likelihood algorithm
    // 4. Cancel Tree building task
    // Expected state: no message about QProcess destructor in details log
    GTFileDialog::openFile(os, dataDir + "samples/CLUSTALW/HIV-1.aln");
    GTUtilsTaskTreeView::waitTaskFinished(os);

    class PhyMLMaximumLikelihoodScenario : public CustomScenario {
    public:
        void run(GUITestOpStatus& os) {
            QWidget* dialog = GTWidget::getActiveModalWidget(os);
            GTComboBox::selectItemByText(os, "algorithmBox", dialog, "PhyML Maximum Likelihood");
            GTLineEdit::setText(os, "fileNameEdit", sandBoxDir + "test_7572.nwk", dialog);
            GTUtilsDialog::clickButtonBox(os, dialog, QDialogButtonBox::Ok);
        }
    };
    GTUtilsDialog::waitForDialog(os, new BuildTreeDialogFiller(os, new PhyMLMaximumLikelihoodScenario));
    GTToolbar::clickButtonByTooltipOnToolbar(os, MWTOOLBAR_ACTIVEMDI, "Build Tree");

    QString taskName = "Calculating Phylogenetic Tree";
    GTUtilsTaskTreeView::checkTaskIsPresent(os, taskName);
    QString taskStatus = GTUtilsTaskTreeView::getTaskStatus(os, taskName);
    CHECK_SET_ERR(taskStatus == "Running", "The task status is incorrect: " + taskStatus);
    GTUtilsTaskTreeView::cancelTask(os, taskName);
    GTUtilsTaskTreeView::waitTaskFinished(os);
    // We can't put it in macro because it will be auto-triggered by log message from macro itself.
    bool messageNotFound = !U2::GTLogTracer::checkMessage("QProcess: Destroyed while process");
    CHECK_SET_ERR(messageNotFound, "Message about QProcess destructor found, but shouldn't be.");
}

GUI_TEST_CLASS_DEFINITION(test_7573) {
    // Open data/samples/PDB/1CF7.PDB
    // Right click 3D Model->Molecular Surface->SAS.
    // Press Ctrl+S and save the project.
    // Press Ctrl+S many times.
    //     Expected: UGENE doesn't crash.
    GTFileDialog::openFile(os, dataDir + "samples/PDB/1CF7.PDB");
    GTUtilsSequenceView::checkSequenceViewWindowIsActive(os);

    GTUtilsDialog::waitForDialog(os, new PopupChooser(os, {"Molecular Surface", "SAS"}));
    GTMenu::showContextMenu(os, GTWidget::findWidget(os, "1-1CF7"));

    GTUtilsProject::saveProjectAs(os, sandBoxDir + "7573/A.uprj");
    for (int i = 0; i < 50; i++) {
        GTKeyboardDriver::keyClick('S', Qt::ControlModifier);
    }
    GTUtilsTaskTreeView::waitTaskFinished(os);
}

GUI_TEST_CLASS_DEFINITION(test_7574) {
    // Original problem:
    // Open _common_data/pdb/1JFA_3.pdb
    // Click context menu 'Models..'
    // Enable Model N3 -> UGENE crashes.
    GTFileDialog::openFile(os, testDir + "_common_data/pdb/1JFA_3.pdb");
    GTUtilsSequenceView::checkSequenceViewWindowIsActive(os);

    GTUtilsDialog::add(os, new PopupChooserByText(os, {"Models.."}));
    GTMenu::showContextMenu(os, GTWidget::findWidget(os, "1-1JFA"));

    auto dialog = GTWidget::findWidget(os, "SelectModelsDialog");
    auto listWidget = GTWidget::findListWidget(os, "modelsList", dialog);
    QStringList itemsBefore = GTListWidget::getItems(os, listWidget);
    CHECK_SET_ERR(itemsBefore.size() == 3, "1. Expected 3 items, got: " + QString::number(itemsBefore.size()));
    CHECK_SET_ERR(GTListWidget::isItemChecked(os, listWidget, "1"), "1. Item 1 must be checked");
    CHECK_SET_ERR(!GTListWidget::isItemChecked(os, listWidget, "2"), "1. Item 2 must not be checked");
    CHECK_SET_ERR(!GTListWidget::isItemChecked(os, listWidget, "3"), "1. Item 3 must not be checked");
    GTListWidget::checkAllItems(os, listWidget, true);
    GTUtilsDialog::clickButtonBox(os, dialog, QDialogButtonBox::Ok);
    GTThread::waitForMainThread();
    // UGENE must not crash.

    // Open the dialog again and check that all 3 items are checked.
    GTUtilsDialog::add(os, new PopupChooserByText(os, {"Models.."}));
    GTMenu::showContextMenu(os, GTWidget::findWidget(os, "1-1JFA"));

    dialog = GTWidget::findWidget(os, "SelectModelsDialog");
    listWidget = GTWidget::findListWidget(os, "modelsList", dialog);
    QStringList itemsAfter = GTListWidget::getItems(os, listWidget);
    CHECK_SET_ERR(itemsBefore.size() == 3, "2. Expected 3 items, got: " + QString::number(itemsBefore.size()));
    CHECK_SET_ERR(GTListWidget::isItemChecked(os, listWidget, "1"), "2. Item 1 must be checked");
    CHECK_SET_ERR(GTListWidget::isItemChecked(os, listWidget, "2"), "2. Item 2 must be checked");
    CHECK_SET_ERR(GTListWidget::isItemChecked(os, listWidget, "3"), "2. Item 3 must be checked");
    GTUtilsDialog::clickButtonBox(os, dialog, QDialogButtonBox::Ok);
}

GUI_TEST_CLASS_DEFINITION(test_7575) {
    // Check that reset-zoom action does not crash UGENE.
    GTFileDialog::openFile(os, dataDir + "samples/CLUSTALW/COI.aln");
    GTUtilsMsaEditor::checkMsaEditorWindowIsActive(os);

    GTUtilsMsaEditor::zoomIn(os);
    GTUtilsMsaEditor::zoomIn(os);
    GTUtilsMsaEditor::zoomIn(os);

    GTUtilsMSAEditorSequenceArea::scrollToPosition(os, {550, 1});
    GTUtilsMsaEditor::resetZoom(os);
    // Expected state: UGENE does not crash.
}

GUI_TEST_CLASS_DEFINITION(test_7576) {
    // Check that zoom-to-selection in MSA keeps the selected region within the visible sequence area.
    GTFileDialog::openFile(os, dataDir + "samples/CLUSTALW/COI.aln");
    GTUtilsMsaEditor::checkMsaEditorWindowIsActive(os);

    QList<QPoint> topLeftPoints = {{500, 5}, {603, 17}};
    QList<QPoint> bottomRightPoints = {{540, 15}, {603, 17}};

    for (int i = 0; i < topLeftPoints.size(); i++) {
        QPoint topLeft = topLeftPoints[i];
        QPoint bottomRight = bottomRightPoints[i];

        GTUtilsMSAEditorSequenceArea::selectArea(os, topLeft, bottomRight);
        GTUtilsMsaEditor::zoomToSelection(os);

        int firstVisibleBaseIndex = GTUtilsMSAEditorSequenceArea::getFirstVisibleBaseIndex(os);
        int lastVisibleBaseIndex = GTUtilsMSAEditorSequenceArea::getLastVisibleBaseIndex(os);
        CHECK_SET_ERR(firstVisibleBaseIndex <= topLeft.x() && lastVisibleBaseIndex >= bottomRight.x(),
                      QString("%1.Invalid visible X range: %2:%3").arg(i).arg(firstVisibleBaseIndex).arg(lastVisibleBaseIndex));

        int firstVisibleRowIndex = GTUtilsMSAEditorSequenceArea::getFirstVisibleRowIndex(os);
        int lastVisibleRowIndex = GTUtilsMSAEditorSequenceArea::getLastVisibleRowIndex(os, true);
        CHECK_SET_ERR(firstVisibleRowIndex <= topLeft.y() && lastVisibleRowIndex >= bottomRight.y(),
                      QString("%1.Invalid visible Y range: %2:%3").arg(i).arg(firstVisibleRowIndex).arg(lastVisibleRowIndex));

        GTUtilsMsaEditor::resetZoom(os);
    }
}

GUI_TEST_CLASS_DEFINITION(test_7582) {
    // Check that UGENE can build a tree for a MSA with non-unique sequence names.
    GTFileDialog::openFile(os, testDir + "_common_data/clustal/same_name_sequences.aln");
    GTUtilsMsaEditor::checkMsaEditorWindowIsActive(os);

    class RunBuildTreeScenario : public CustomScenario {
    public:
        void run(GUITestOpStatus& os) override {
            auto dialog = GTWidget::getActiveModalWidget(os);
            GTComboBox::selectItemByText(os, "algorithmBox", dialog, "MrBayes");
            GTLineEdit::setText(os, "fileNameEdit", sandBoxDir + "test_7582.nwk", dialog);  // Set output file name.
            GTUtilsDialog::clickButtonBox(os, dialog, QDialogButtonBox::Ok);
        }
    };
    GTLogTracer logTracer;
    GTUtilsDialog::waitForDialog(os, new BuildTreeDialogFiller(os, new RunBuildTreeScenario()));
    GTToolbar::clickButtonByTooltipOnToolbar(os, MWTOOLBAR_ACTIVEMDI, "Build Tree");
    GTUtilsTaskTreeView::waitTaskFinished(os);
    GTUtilsMsaEditor::getTreeView(os);  // Check that tree view was opened.
    CHECK_SET_ERR(!logTracer.hasErrors(), "Found error in the log: " + logTracer.getJoinedErrorString());
}

GUI_TEST_CLASS_DEFINITION(test_7584) {
    // Open "samples/FASTA/human_T1.fa".
    GTFileDialog::openFile(os, dataDir + "samples/FASTA/human_T1.fa");
    GTUtilsTaskTreeView::waitTaskFinished(os);

    class OkClicker : public Filler {
    public:
        OkClicker(HI::GUITestOpStatus& _os)
            : Filler(_os, "CreateAnnotationDialog") {
        }
        void run() override {
            QWidget* w = GTWidget::getActiveModalWidget(os);
            GTUtilsDialog::clickButtonBox(os, w, QDialogButtonBox::Ok);
        }
    };

    // Select Align->Align sequence to mRNA from context menu
    // In "Select Item" dialog expand  human_T1 and select corresponding sequence
    // Push OK -> "Save result to annotation" dialog appeas
    // Click Create button in "Save result to annotation" dialog
    GTUtilsDialog::waitForDialog(os, new OkClicker(os));
    GTUtilsDialog::waitForDialog(os, new ProjectTreeItemSelectorDialogFiller(os, "human_T1.fa", "human_T1 (UCSC April 2002 chr7:115977709-117855134)"));
    GTUtilsDialog::waitForDialog(os, new PopupChooser(os, {"ADV_MENU_ALIGN", "Align sequence to mRNA"}));
    GTMenu::showContextMenu(os, GTUtilsMdi::activeWindow(os));

    // Remove this file by Del button as quick as possible
    GTUtilsProjectTreeView::click(os, "Annotations");
    GTKeyboardDriver::keyClick(Qt::Key_Delete);
    GTUtilsTaskTreeView::waitTaskFinished(os);
}

GUI_TEST_CLASS_DEFINITION(test_7607) {
    // Check that UGENE can build a tree for a MSA with non-unique sequence names.
    GTFileDialog::openFile(os, testDir + "_common_data/clustal/align.aln");
    GTUtilsMsaEditor::checkMsaEditorWindowIsActive(os);

    class BuildTreeWithMrBayesScenario : public CustomScenario {
    public:
        void run(GUITestOpStatus& os) override {
            auto dialog = GTWidget::getActiveModalWidget(os);
            GTComboBox::selectItemByText(os, "algorithmBox", dialog, "MrBayes");
            GTLineEdit::setText(os, "fileNameEdit", sandBoxDir + "test_7607.nwk", dialog);  // Set output file name.
            GTUtilsDialog::clickButtonBox(os, dialog, QDialogButtonBox::Ok);
        }
    };
    GTUtilsDialog::waitForDialog(os, new BuildTreeDialogFiller(os, new BuildTreeWithMrBayesScenario()));
    GTToolbar::clickButtonByTooltipOnToolbar(os, MWTOOLBAR_ACTIVEMDI, "Build Tree");
    GTUtilsTaskTreeView::waitTaskFinished(os);

    QString expectedTree = GTFile::readAll(os, testDir + "_common_data/regression/7607/test_7607_expected.nwk");
    QString actualTree = GTFile::readAll(os, sandBoxDir + "test_7607.nwk");
    CHECK_SET_ERR(actualTree == expectedTree, "Actual tree does not match the expected tree");
}

GUI_TEST_CLASS_DEFINITION(test_7609) {
    // Open _common_data/clustal/non_unique_row_names.aln.
    // Open and close the "Tree Settings" tab of the Options Panel.
    // Select the first sequence in the alignment.
    // Press Delete 2 times.
    // No crash.
    GTFileDialog::openFile(os, testDir + "_common_data/clustal/non_unique_row_names.aln");
    GTUtilsMsaEditor::checkMsaEditorWindowIsActive(os);
    GTUtilsOptionPanelMsa::openTab(os, GTUtilsOptionPanelMsa::TreeSettings);
    GTUtilsOptionPanelMsa::closeTab(os, GTUtilsOptionPanelMsa::TreeSettings);
    GTUtilsMsaEditor::removeRows(os, 0, 0);
    GTUtilsMsaEditor::removeRows(os, 0, 0);
}

GUI_TEST_CLASS_DEFINITION(test_7611) {
    // Check that export 3D struct to PDF works correctly (doesn't fail with error or an empty document).
    GTFileDialog::openFile(os, dataDir + "samples/PDB/1CF7.PDB");
    GTUtilsTaskTreeView::waitTaskFinished(os);

    QString pdfFilePath = sandBoxDir + "test_7611.pdf";

    class ExportImageScenario : public CustomScenario {
    public:
        ExportImageScenario(const QString& _pdfFilePath)
            : pdfFilePath(_pdfFilePath) {
        }

        void run(HI::GUITestOpStatus& os) override {
            QWidget* dialog = GTWidget::getActiveModalWidget(os);
            GTComboBox::selectItemByText(os, "formatsBox", dialog, "PDF");
            GTLineEdit::setText(os, "fileNameEdit", pdfFilePath, dialog);
            GTUtilsDialog::clickButtonBox(os, dialog, QDialogButtonBox::Ok);
        }

        QString pdfFilePath;
    };

    GTLogTracer logTracer;

    GTUtilsDialog::waitForDialog(os, new Filler(os, "ImageExportForm", new ExportImageScenario(pdfFilePath)));
    GTUtilsDialog::waitForDialog(os, new PopupChooser(os, {"bioStruct3DExportImageAction"}));
    GTMenu::showContextMenu(os, GTWidget::findWidget(os, "1-1CF7"));

    GTUtilsTaskTreeView::waitTaskFinished(os);

    CHECK_SET_ERR(!logTracer.hasErrors(), "Errors in log: " + logTracer.getJoinedErrorString());
    qint64 pdfFileSize = GTFile::getSize(os, pdfFilePath);
    CHECK_SET_ERR(pdfFileSize > 1000 * 1000, "Invalid PDF file size: " + QString::number(pdfFileSize));
}

GUI_TEST_CLASS_DEFINITION(test_7616) {
    // Check that "Open Tree" button in MSA Editor's options panel works correctly.
    GTFileDialog::openFile(os, dataDir + "/samples/Newick/COI.nwk");
    GTUtilsPhyTree::checkTreeViewerWindowIsActive(os);

    QList<Document*> documents = AppContext::getProject()->getDocuments();
    CHECK_SET_ERR(documents.size() == 1, "Expected 1 document in project");
    Document* initialCoiNwkDocument = documents.first();

    GTFileDialog::openFile(os, dataDir + "samples/CLUSTALW/COI.aln");
    GTUtilsMsaEditor::checkMsaEditorWindowIsActive(os);

    GTUtilsOptionPanelMsa::openTab(os, GTUtilsOptionPanelMsa::TreeSettings);

    // Try non-tree file. Expected state: nothing is loaded.
    GTLogTracer logTracer1("Document contains no tree objects");
    GTUtilsDialog::waitForDialog(os, new GTFileDialogUtils(os, dataDir + "/samples/CLUSTALW/ty3.aln.gz"));
    GTWidget::click(os, GTWidget::findWidget(os, "openTreeButton"));
    GTUtilsTaskTreeView::waitTaskFinished(os);
    GTUtilsLog::checkContainsMessage(os, logTracer1);
    GTUtilsMsaEditor::checkNoTreeView(os);

    // Try load a tree file that is already in the project. Expected state: the document in the project is reused.
    GTLogTracer logTracer2;
    GTUtilsDialog::waitForDialog(os, new GTFileDialogUtils(os, dataDir + "/samples/Newick/COI.nwk"));
    GTWidget::click(os, GTWidget::findWidget(os, "openTreeButton"));
    GTUtilsTaskTreeView::waitTaskFinished(os);

    // Check there is an active tree view.
    GTUtilsMsaEditor::getTreeView(os);
    GTUtilsLog::check(os, logTracer2);  // Check there is no error in the log.

    documents = AppContext::getProject()->getDocuments();
    CHECK_SET_ERR(documents.size() == 2, "Expected 2 document in project");
    CHECK_SET_ERR(documents.contains(initialCoiNwkDocument), "Expected initial tree document to be present in the project and re-used in MSA editor");
}

GUI_TEST_CLASS_DEFINITION(test_7617) {
    // 1. Build dotplot for human_T1.fa
    GTUtilsDialog::waitForDialog(os, new DotPlotFiller(os));
    GTUtilsDialog::waitForDialog(os, new BuildDotPlotFiller(os, dataDir + "samples/FASTA/human_T1.fa", "", false, true));

    GTMenu::clickMainMenuItem(os, {"Tools", "Build dotplot..."});
    GTUtilsDialog::waitForDialog(os, new GTFileDialogUtils(os, sandBoxDir, "test_7617", GTFileDialogUtils::Save));
    GTUtilsDialog::waitForDialog(os, new MessageBoxDialogFiller(os, QMessageBox::Yes));

    // 2. Click "Remove sequence" (gray cross) on sequence widget toolbar
    // 3. Answer "Yes" in "Save dot-plot" dialog and choose valid path
    // Expected state: no crash, no errors in the log
    GTLogTracer lt;
    auto toolbar = GTWidget::findWidget(os, "views_tool_bar_human_T1 (UCSC April 2002 chr7:115977709-117855134)");
    GTWidget::click(os, GTWidget::findWidget(os, "remove_sequence", toolbar));
    GTUtilsTaskTreeView::waitTaskFinished(os);
    CHECK_SET_ERR(!lt.hasErrors(), "Errors in log: " + lt.getJoinedErrorString());
    QFile f(sandBoxDir + "test_7617");
    CHECK_SET_ERR(f.exists() && f.size() != 0, "Result file is not exists or empty");
}

GUI_TEST_CLASS_DEFINITION(test_7623) {
    GTLogTracer logTracer;

    // Select "Tools>Workflow Designer"
    GTUtilsWorkflowDesigner::openWorkflowDesigner(os);

    // Open "Trim and аlign Sanger reads" sample
    class Scenario : public CustomScenario {
    public:
        void run(HI::GUITestOpStatus& os) override {
            // Select Reference .../test/general/_common_data/sanger/reference.gb
            GTUtilsWizard::setParameter(os, "Reference", testDir + "_common_data/sanger/reference.gb");

            // Push Next
            GTUtilsWizard::clickButton(os, GTUtilsWizard::Next);

            // On page "Input Sanger reads" add: .../test/general/_common_data/sanger/n_and_gaps.fa and click "Next" button
            GTUtilsWizard::setInputFiles(os, {{testDir + QString("_common_data/sanger/n_and_gaps.fa")}});

            GTUtilsWizard::clickButton(os, GTUtilsWizard::Next);

            //  Push Next on "Trim and Filtering" page
            GTUtilsWizard::clickButton(os, GTUtilsWizard::Next);
            GTUtilsWizard::clickButton(os, GTUtilsWizard::Run);
        }
    };

    GTUtilsDialog::waitForDialog(os, new WizardFiller(os, "Map Sanger Reads to Reference", new Scenario()));
    GTUtilsWorkflowDesigner::addSample(os, "Trim and Map Sanger reads");
    GTUtilsTaskTreeView::waitTaskFinished(os);
    GTUtilsLog::checkContainsError(os, logTracer, "All input reads contain gaps or Ns only, abort");
}

GUI_TEST_CLASS_DEFINITION(test_7629) {
    // 1. Open sars.gb
    GTFileDialog::openFile(os, dataDir + "/samples/Genbank/sars.gb");
    GTUtilsTaskTreeView::waitTaskFinished(os);
    // 2. Copy 1001 symbol
    GTUtilsDialog::waitForDialog(os, new SelectSequenceRegionDialogFiller(os, 1, 1001));
    GTUtilsDialog::waitForDialog(os, new PopupChooser(os, {"Select", "Sequence region"}));
    GTMenu::showContextMenu(os, GTUtilsMdi::activeWindow(os));

    GTUtilsDialog::waitForDialog(os, new PopupChooserByText(os, QStringList() << "Copy/Paste"
                                                                              << "Copy selected sequence"));
    GTMenu::showContextMenu(os, GTUtilsSequenceView::getPanOrDetView(os));
    GTUtilsTaskTreeView::waitTaskFinished(os);
    // 3. Paste it to project filter
    // Expected: no crash, here is info message in log and warning message box
    GTLogTracer logTracer;
    GTUtilsDialog::waitForDialog(os, new MessageBoxDialogFiller(os, QMessageBox::Ok, "The search pattern is too long. Pattern was truncated to 1000 symbols."));
    auto nameFilterEdit = GTWidget::findLineEdit(os, "nameFilterEdit");
    GTLineEdit::setText(os, nameFilterEdit, GTClipboard::text(os), true, true);
    GTUtilsTaskTreeView::waitTaskFinished(os);
    GTUtilsLog::checkMessageWithWait(os, logTracer, "The search pattern is too long. Pattern was truncated to 1000 symbols.", 90000);

    // 4. Copy region with acceptable length 1000 symbols
    GTUtilsDialog::waitForDialog(os, new SelectSequenceRegionDialogFiller(os, 1, 1000));
    GTUtilsDialog::waitForDialog(os, new PopupChooser(os, {"Select", "Sequence region"}));
    GTMenu::showContextMenu(os, GTUtilsMdi::activeWindow(os));

    GTUtilsDialog::waitForDialog(os, new PopupChooserByText(os, {"Copy/Paste", "Copy selected sequence"}));
    GTMenu::showContextMenu(os, GTUtilsSequenceView::getPanOrDetView(os));
    GTUtilsTaskTreeView::waitTaskFinished(os);
    // 5. Paste it to project filter
    // Expected: no crash, no error in log
    GTLogTracer logTracer2;
    GTUtilsTaskTreeView::openView(os);
    GTLineEdit::clear(os, nameFilterEdit);
    GTLineEdit::setText(os, nameFilterEdit, GTClipboard::text(os), true, true);
    GTUtilsTaskTreeView::checkTaskIsPresent(os, "Filtering project content");
    GTUtilsTaskTreeView::waitTaskFinished(os);
    CHECK_SET_ERR(!logTracer2.hasErrors(), "Log should not contain errors");
}

GUI_TEST_CLASS_DEFINITION(test_7630) {
    // Open CVU55762.gb and murine.gb in separate sequence mode.
    GTFileDialog::openFile(os, dataDir + "/samples/Genbank/", "CVU55762.gb");
    GTUtilsTaskTreeView::waitTaskFinished(os);

    // In CVU55762 select region 1001-1000.
    SelectSequenceRegionDialogFiller* filler = new SelectSequenceRegionDialogFiller(os, 1001, 1000);
    filler->setCircular(true);
    GTUtilsDialog::waitForDialog(os, filler);
    GTKeyboardDriver::keyClick('a', Qt::ControlModifier);

    // Copy it (Cmd-C).
    GTKeyboardDriver::keyClick('c', Qt::ControlModifier);

    // Switch to murine and toggle circular views.
    GTFileDialog::openFile(os, dataDir + "/samples/Genbank/", "murine.gb");
    GTUtilsTaskTreeView::waitTaskFinished(os);
    GTUtilsCv::commonCvBtn::click(os);

    // Select region 1000-5833.
    filler = new SelectSequenceRegionDialogFiller(os, 1000, 5830);
    filler->setCircular(true);
    GTUtilsDialog::waitForDialog(os, filler);
    GTKeyboardDriver::keyClick('a', Qt::ControlModifier);

    // Right click on the sequence->Replace subsequence... "Replace sequence" dialog appears.
    // Paste clipboard into text field (Cmd-V).
    // Press Enter.
    // Dialog closed, sequence changed. Now only 1 annotation remains (5' terminal repeat).
    class ReplaceSequenceScenario : public CustomScenario {
        void run(HI::GUITestOpStatus& os) override {
            QWidget* dialog = GTWidget::getActiveModalWidget(os);

            auto plainText = GTWidget::findPlainTextEdit(os, "sequenceEdit", dialog);
            GTWidget::click(os, plainText);

            // Select the whole sequence and replace it with '='. Try applying the change.
            GTKeyboardDriver::keyClick('a', Qt::ControlModifier);
            GTKeyboardDriver::keyClick('v', Qt::ControlModifier);
            GTUtilsDialog::clickButtonBox(os, dialog, QDialogButtonBox::Ok);
        }
    };
    GTUtilsDialog::waitForDialog(os, new ReplaceSubsequenceDialogFiller(os, new ReplaceSequenceScenario()));
    GTMenu::clickMainMenuItem(os, {"Actions", "Edit", "Replace subsequence..."});

    // Remove the annotation:
    //     click on it in Sequence View to select it
    //         -> right click it
    //         -> Remove
    //         -> Selected annotations and qualifiers.
    GTUtilsSequenceView::clickAnnotationDet(os, "misc_feature", 2, 0, true);
    GTUtilsDialog::waitForDialog(os, new PopupChooser(os, {ADV_MENU_REMOVE, "Selected annotations and qualifiers"}));
    GTMouseDriver::moveTo(GTUtilsAnnotationsTreeView::getItemCenter(os, "misc_feature"));
    GTMouseDriver::click(Qt::RightButton);

    // Open "Search in Sequence" Options Panel tab (Cmd-F).
    GTKeyboardDriver::keyClick('f', Qt::ControlModifier);

    // Paste clipboard into pattern text field (Cmd-V).
    GTKeyboardDriver::keyClick('v', Qt::ControlModifier);

    // Was state: crash when "Find in sequence task" progress is 94% (same as in crash report).
    //            no crash handler appeared, but there is error in zsh (Terminal):
    GTUtilsTaskTreeView::waitTaskFinished(os);
}

GUI_TEST_CLASS_DEFINITION(test_7631) {
    // Check that file buttons on Workflow Dashboard "Inputs" tab for actors not visible by default works as expected (open the file with UGENE).
    GTUtilsWorkflowDesigner::openWorkflowDesigner(os);
    GTUtilsWorkflowDesigner::addSample(os, "Align sequences with MUSCLE", GTUtilsMdi::activeWindow(os));
    GTKeyboardDriver::keyClick(Qt::Key_Escape);  // Cancel the wizard.

    // Go to the "Read alignment" element and set an input file.
    GTMouseDriver::moveTo(GTUtilsWorkflowDesigner::getItemCenter(os, "Read alignment"));
    GTMouseDriver::click();
    GTUtilsWorkflowDesigner::setDatasetInputFile(os, dataDir + "samples/CLUSTALW/COI.aln");

    GTUtilsWorkflowDesigner::runWorkflow(os);
    GTUtilsTaskTreeView::waitTaskFinished(os);

    GTUtilsDashboard::openTab(os, GTUtilsDashboard::Input);
    GTUtilsDashboard::clickLabelInParametersWidget(os, "Write alignment");

    GTUtilsDashboard::clickFileButtonInParametersWidget(os, "muscle_alignment.aln");
    GTUtilsMsaEditor::checkMsaEditorWindowIsActive(os);
}

GUI_TEST_CLASS_DEFINITION(test_7635) {
    // Checks that notification container widget contains all available notifications.
    class Create10NotificationsScenario : public CustomScenario {
    public:
        void run(GUITestOpStatus&) override {
            auto stack = AppContext::getMainWindow()->getNotificationStack();
            for (int i = 0; i < 10; i++) {
                stack->addNotification("Notification " + QString::number(i + 1));
                GTGlobals::sleep(200);
            }
        }
    };
    GTThread::runInMainThread(os, new Create10NotificationsScenario());

    QString counterValue = GTUtilsNotifications::getNotificationCounterValue(os);
    CHECK_SET_ERR(counterValue == "10", "Invalid notification counter value: " + counterValue);

    auto containerWidget = GTUtilsNotifications::openNotificationContainerWidget(os);
    QList<QWidget*> notifications = GTWidget::findChildren<QWidget>(os, containerWidget, [](QWidget* w) { return qobject_cast<Notification*>(w) != nullptr; });
    CHECK_SET_ERR(notifications.count() == 10, "Invalid notification widgets count: " + QString::number(notifications.count()));

    // Check that counter value was not reset after the widget is opened.
    counterValue = GTUtilsNotifications::getNotificationCounterValue(os);
    CHECK_SET_ERR(counterValue == "10", "Invalid notification counter value: " + counterValue);
}

GUI_TEST_CLASS_DEFINITION(test_7644) {
    // Open _common_data/genbank/1seq.gen
    GTFileDialog::openFile(os, testDir + "_common_data/genbank/1seq.gen");
    GTUtilsSequenceView::checkSequenceViewWindowIsActive(os);

    // Open the OP's "Search in Sequence" tab.
    GTUtilsOptionPanelSequenceView::openTab(os, GTUtilsOptionPanelSequenceView::Tabs::Search);

    // Click Actions->Edit->Switch on the editing mode.
    GTUtilsSequenceView::makePanViewVisible(os, false);
    GTUtilsSequenceView::makeDetViewVisible(os);
    GTUtilsSequenceView::enableEditingMode(os);

    // Select the entire sequence.
    GTUtilsSequenceView::selectSequenceRegion(os, 1, 70);

    // Press Backspace.
    GTUtilsDialog::add(os, new MessageBoxDialogFiller(os, QMessageBox::Yes, "Would you like"));
    GTKeyboardDriver::keyClick(Qt::Key::Key_Backspace);
    GTUtilsTaskTreeView::waitTaskFinished(os);
}

GUI_TEST_CLASS_DEFINITION(test_7645) {
    // 1. Open file "/_common_data/primer3/7645.seq"
    // 2. Run Primer 3 with default parameters
    // Expected state: there is only two files in project view - sequence and annotations
    GTFileDialog::openFile(os, testDir + "/_common_data/primer3", "7645.seq");
    GTUtilsSequenceView::checkSequenceViewWindowIsActive(os);

    GTUtilsDialog::add(os, new PopupChooser(os, {"ADV_MENU_ANALYSE", "primer3_action"}));
    GTUtilsDialog::add(os, new Primer3DialogFiller(os));
    GTMenu::showContextMenu(os, GTUtilsSequenceView::getPanOrDetView(os));
    GTUtilsTaskTreeView::waitTaskFinished(os);

    CHECK_SET_ERR(GTUtilsProjectTreeView::countTopLevelItems(os) == 2, "two opened files expected");
}

GUI_TEST_CLASS_DEFINITION(test_7650) {
    // 1. Open samples/CLUSTALW/COI.aln
    // 2. Press 'Save as', and save file to its own path.
    // Expected state: message box with warinig appears.
    GTFileDialog::openFile(os, dataDir + "samples/CLUSTALW/COI.aln");
    GTUtilsMsaEditor::checkMsaEditorWindowIsActive(os);
    GTUtilsDialog::add(os, new MessageBoxDialogFiller(os, "Ok"));
    GTUtilsDialog::waitForDialog(os, new ExportDocumentDialogFiller(os, dataDir + "samples/CLUSTALW/", "COI.aln", ExportDocumentDialogFiller::CLUSTALW), false, true);
    GTWidget::click(os, GTAction::button(os, "Save alignment as"));
    GTUtilsProjectTreeView::click(os, "COI.aln");
}

GUI_TEST_CLASS_DEFINITION(test_7652) {
    // 1. Open files samples/CLUSTALW/COI.aln, _common_data/ugenedb/Klebsislla.sort.bam.ugenedb
    // 2. Export consensus from Klebsislla
    // 3. Switch to COI.aln
    // 4. Do menu Actions->Add->Sequence from file...
    // 5. Do not choose file, wait until export task finishes
    // Expected state: Info message 'Unable to open view because of active modal widget.' appears in the log
    GTFileDialog::openFile(os, dataDir + "samples/CLUSTALW/COI.aln");
    GTUtilsMsaEditor::checkMsaEditorWindowIsActive(os);

    GTFileDialog::openFile(os, testDir + "_common_data/ugenedb/Mycobacterium.sorted.ugenedb");
    GTUtilsTaskTreeView::waitTaskFinished(os);

    class SimpleExport : public CustomScenario {
        void run(HI::GUITestOpStatus& os) {
            GTUtilsDialog::clickButtonBox(os, GTWidget::getActiveModalWidget(os), QDialogButtonBox::Ok);
        }
    };
    //    Export consensus
    GTUtilsDialog::waitForDialog(os, new ExportConsensusDialogFiller(os, new SimpleExport()));
    GTUtilsDialog::waitForDialog(os, new PopupChooserByText(os, {"Export consensus..."}));
    GTWidget::click(os, GTWidget::findWidget(os, "Consensus area"), Qt::RightButton);

    class WaitLogMessage : public CustomScenario {
        void run(HI::GUITestOpStatus& os) override {
            GTUtilsTaskTreeView::waitTaskFinished(os);
            auto targetButton = GTWidget::findButtonByText(os, "Cancel", GTWidget::getActiveModalWidget(os));
            GTWidget::click(os, targetButton);
        }
    };

    GTLogTracer logTracer;
    GTGlobals::sleep(750);  // need pause to redraw/update ui, sometimes test can't preform next action
    GTUtilsMdi::activateWindow(os, "COI [COI.aln]");
    GTUtilsDialog::waitForDialog(os, new GTFileDialogUtils(os, new WaitLogMessage()));
    GTMenu::clickMainMenuItem(os, {"Actions", "Add", "Sequence from file..."});
    CHECK_SET_ERR(logTracer.checkMessage("Unable to open view because of active modal widget."), "Expected message about not opening view not found!");
}

GUI_TEST_CLASS_DEFINITION(test_7659) {
    // 1. Open WD sampe "Call variants
    // 2. Select "Read Assembly (BAM/SAM)" worker
    // 3. Rename dataset "Dataset" -> "NewSet"
    // 4.Select "Read Sequence"
    // Expected state: dataset renamed to "NewSet" too
    GTUtilsWorkflowDesigner::openWorkflowDesigner(os);
    GTUtilsWorkflowDesigner::addSample(os, "Call variants");
    GTKeyboardDriver::keyClick(Qt::Key_Escape);

    GTUtilsWorkflowDesigner::click(os, "Read Assembly (BAM/SAM)");
    GTUtilsDialog::waitForDialog(os, new DatasetNameEditDialogFiller(os, "NewSet"));
    GTUtilsDialog::waitForDialog(os, new PopupChooser(os, {"rename_dataset_action"}));
    QTabBar* barWidget = GTWidget::findWidgetByType<QTabBar*>(os, GTUtilsWorkflowDesigner::getDatasetsListWidget(os), "Can't find QTabBar widget");
    GTWidget::click(os, barWidget->tabButton(0, QTabBar::RightSide), Qt::RightButton);

    GTUtilsWorkflowDesigner::click(os, "Read Sequence");
    barWidget = GTWidget::findWidgetByType<QTabBar*>(os, GTUtilsWorkflowDesigner::getDatasetsListWidget(os), "Can't find QTabBar widget");
    CHECK_SET_ERR(barWidget->tabText(0) == "NewSet", "Actual dataset name on 'Read Sequence' worker is not expected 'NewSet'.");
}

GUI_TEST_CLASS_DEFINITION(test_7661) {
    // Duplicate _common_data/ugenedb/chrM.sorted.bam.ugenedb.
    QString origFilePath = testDir + "_common_data/ugenedb/chrM.sorted.bam.ugenedb";
    GTFile::copy(os, origFilePath, sandBoxDir + "/chrM.sorted.bam.ugenedb");

    // Open duplicate.
    GTFileDialog::openFile(os, sandBoxDir, "chrM.sorted.bam.ugenedb");
    GTUtilsTaskTreeView::waitTaskFinished(os);

    // Type "chr" in the search field in the project view.
    GTUtilsProjectTreeView::filterProject(os, "chr");

    // Wait for the filtration.Found 1 result.Select it.
    GTGlobals::FindOptions options;
    options.matchPolicy = Qt::MatchFlag::MatchContains;
    GTUtilsProjectTreeView::click(os, "chrM", "Object name", Qt::MouseButton::LeftButton, options);

    // Click the cross in the search field in the project view.
    // Filter clearing has the same result
    GTUtilsProjectTreeView::filterProject(os, "");

    // Close the chrM tab.
    GTMenu::clickMainMenuItem(os, {"Actions", "Close active view"}, GTGlobals::UseKey);

    // Rename the file in the storage from "chrM.sorted.bam.ugenedb" to "Renamed.ugenedb".
    // UGENE displays the message "File Modification Detected".Click OK.
    GTUtilsDialog::waitForDialog(os, new MessageBoxDialogFiller(os, "OK", "was removed"));
    QFile f(sandBoxDir + "/chrM.sorted.bam.ugenedb");
    f.rename(sandBoxDir + "/Renamed.ugenedb");
    GTUtilsDialog::checkNoActiveWaiters(os);

    // Rename the file back to "chrM.sorted.bam.ugenedb".
    f.rename(sandBoxDir + "/chrM.sorted.bam.ugenedb");

    // Open it in UGENE again.
    GTFileDialog::openFile(os, sandBoxDir, "chrM.sorted.bam.ugenedb");
    GTUtilsTaskTreeView::waitTaskFinished(os);

    // Expected: no crash
}

// Clicks the "Run Schema" menu item;
// in the "Run Schema" dialog that appears, sets
//     `inputPath` as "Load sequence" (if `inputPath` is empty, does nothing),
//     "sandbox/7667.gb" as "Save results to" (if the path of the output file is already set, does nothing),
//     checks/unchecks the "Add to project" checkbox depending on `addToProject`;
// accepts the dialog and runs the Query Designer task.
static void runSchema(GUITestOpStatus& os, const QString& inputPath = "", bool addToProject = true) {
    class RunSchemaDialogScenario : public CustomScenario {
        QString input;
        bool addToProj;

    public:
        RunSchemaDialogScenario(const QString& input, bool addToProj)
            : input(input), addToProj(addToProj) {
        }

        void run(GUITestOpStatus& os) override {
            auto dialog = GTWidget::getActiveModalWidget(os);
            if (!input.isEmpty()) {
                GTUtilsDialog::waitForDialog(os, new GTFileDialogUtils(os, input));
                GTWidget::click(os, GTWidget::findToolButton(os, "tbInFile", dialog));
            }
            {
                auto out = GTWidget::findLineEdit(os, "outFileEdit", dialog);
                if (GTLineEdit::getText(os, out).isEmpty()) {
                    GTLineEdit::setText(os, out, UGUITest::sandBoxDir + "7667.gb");
                }
            }
            GTCheckBox::setChecked(os, "cbAddToProj", addToProj, dialog);
            GTUtilsDialog::clickButtonBox(os, dialog, QDialogButtonBox::Ok);
        }
    };
    GTUtilsDialog::add(os, new Filler(os, "RunQueryDlg", new RunSchemaDialogScenario(inputPath, addToProject)));
    GTMenu::clickMainMenuItem(os, {"Actions", "Run Schema..."});
}

// Sets the Primer3 algorithm parameter "Number to return" to 3.
static void setNumberToReturn(GUITestOpStatus& os, QTableView* table) {
    GTTableView::click(os, table, 3, 1);
    GTSpinBox::setValue(os, GTWidget::findWidgetByType<QSpinBox*>(os, table, "7667-0"), 3);
}

// Sets the cell (`row`, 1) of `table` to `value`.
static void setDouble(GUITestOpStatus& os, QTableView* table, int row, double value) {
    GTTableView::click(os, table, row, 1);
    GTDoubleSpinbox::setValue(os,
                              GTWidget::findWidgetByType<QDoubleSpinBox*>(os, table, "7667-" + QString::number(row)),
                              value,
                              GTGlobals::UseKeyBoard);
}

GUI_TEST_CLASS_DEFINITION(test_7667_1) {
    // Run 2 tasks one by one with different settings.

    // Open _common_data/primer3/only_primer.uql.
    //     The "Query Designer" window opens.
    // Run Schema.
    //     The "Run Schema" dialog appears.
    // Set:
    //     Load sequence      _common_data/primer3/all_settingsfiles.fa
    //     Save results to    tmp/7667.gb
    // Click Run.
    //     The all_settingsfiles.fa will open with the resulting annotations.
    // Expected: the following annotations:
    //     Result 1    850..869    complement(1022..1041)
    //     Result 2    22..41      complement(199..218)
    //     Result 3    850..869    complement(993..1012)
    //     Result 4    452..471    complement(610..629)
    //     Result 5    610..629    complement(786..805)
    // File->Close project. Don't save it.
    // Return to the "Query Designer" window.
    // Select the subunit of the Primer element on the Scene.
    //     Its parameters appear in the Property Editor.
    // Change the Parameters:
    //     Product size ranges             100-300
    //     Number to return                3
    //     Max repeat mispriming           10
    //     Max template mispriming         10
    //     Max 3' stability                10
    //     Pair max repeat mispriming      20
    //     Pair max template mispriming    20
    // Run Schema.
    //     The "Run Schema" dialog appears.
    // Click Run.
    // Expected: the following annotations:
    //     Result 1    199..218    complement(297..316)
    //     Result 2    40..59      complement(297..316)
    //     Result 3    39..58      complement(297..316)
    GTFileDialog::openFile(os, testDir + "_common_data/primer3/only_primer.uql");
    GTUtilsTaskTreeView::waitTaskFinished(os);
    runSchema(os, testDir + "_common_data/primer3/all_settingsfiles.fa");
    GTUtilsSequenceView::checkSequenceViewWindowIsActive(os);
    GTUtilsAnnotationsTreeView::checkAnnotationRegions(os, "Result 1  (0, 2)", {{850, 869}, {1022, 1041}});
    GTUtilsAnnotationsTreeView::checkAnnotationRegions(os, "Result 2  (0, 2)", {{22, 41}, {199, 218}});
    GTUtilsAnnotationsTreeView::checkAnnotationRegions(os, "Result 3  (0, 2)", {{850, 869}, {993, 1012}});
    GTUtilsAnnotationsTreeView::checkAnnotationRegions(os, "Result 4  (0, 2)", {{452, 471}, {610, 629}});
    GTUtilsAnnotationsTreeView::checkAnnotationRegions(os, "Result 5  (0, 2)", {{610, 629}, {786, 805}});
    GTUtilsProject::closeProject(os, true);
    GTUtilsMdi::activateWindow(os, "Query Designer - NewSchema");

    GTWidget::moveToAndClick(GTUtilsQueryDesigner::getItemCenter(os, "Primer"));
    auto table = GTWidget::findTableView(os, "table");
    {  // Product size ranges.
        GTTableView::click(os, table, 2, 1);
        GTLineEdit::setText(os, GTWidget::findWidgetByType<QLineEdit*>(os, table, "7667"), "100-300");
    }
    setNumberToReturn(os, table);
    setDouble(os, table, 4, 10);  // Max repeat mispriming.
    setDouble(os, table, 5, 10);  // Max template mispriming.
    setDouble(os, table, 6, 10);  // Max 3' stability.
    setDouble(os, table, 7, 20);  // Pair max repeat mispriming.
    setDouble(os, table, 8, 20);  // Pair max template mispriming.
    runSchema(os);
    GTUtilsAnnotationsTreeView::checkAnnotationRegions(os, "Result 1  (0, 2)", {{199, 218}, {297, 316}});
    GTUtilsAnnotationsTreeView::checkAnnotationRegions(os, "Result 2  (0, 2)", {{40, 59}, {297, 316}});
    GTUtilsAnnotationsTreeView::checkAnnotationRegions(os, "Result 3  (0, 2)", {{39, 58}, {297, 316}});
}

GUI_TEST_CLASS_DEFINITION(test_7667_2) {
    // Run 2 tasks at the same time with different settings.

    // Open _common_data/primer3/only_primer.uql.
    //     The "Query Designer" window opens.
    // Select the subunit of the Primer element on the Scene.
    //     Its parameters appear in the Property Editor.
    // Run Schema.
    //     The "Run Schema" dialog appears.
    // Set:
    //     Load sequence      _common_data/bwa/NC_000021.gbk.min.fa
    //     Save results to    tmp/7667.gb
    //     Add to project     ☐
    // Click Run.
    // Don't wait for the task to finish. Change the "Number to return" Property Editor parameter to 3.
    // Run Schema again.
    //     The "Run Schema" dialog appears.
    // Set _common_data/primer3/all_settingsfiles.fa as the "Load sequence".
    // Click Run.
    // Expected: both tasks completed successfully.
    GTFileDialog::openFile(os, testDir + "_common_data/primer3/only_primer.uql");
    GTUtilsTaskTreeView::waitTaskFinished(os);
    GTWidget::moveToAndClick(GTUtilsQueryDesigner::getItemCenter(os, "Primer"));
    runSchema(os, testDir + "_common_data/bwa/NC_000021.gbk.min.fa", false);

    setNumberToReturn(os, GTWidget::findTableView(os, "table"));
    runSchema(os, testDir + "_common_data/primer3/all_settingsfiles.fa");
    GTUtilsTaskTreeView::waitTaskFinished(os);
}

GUI_TEST_CLASS_DEFINITION(test_7668) {
    // Open tree in MSA editor and check that sync mode works in all tree layouts.
    GTFileDialog::openFile(os, dataDir + "samples/CLUSTALW/COI.aln");
    GTUtilsMsaEditor::checkMsaEditorWindowIsActive(os);
    GTUtilsProjectTreeView::toggleView(os);

    GTUtilsOptionPanelMsa::openTab(os, GTUtilsOptionPanelMsa::TreeSettings);
    GTUtilsDialog::add(os, new GTFileDialogUtils(os, dataDir + "/samples/Newick/COI.nwk"));
    GTWidget::click(os, GTWidget::findWidget(os, "openTreeButton"));
    GTUtilsTaskTreeView::waitTaskFinished(os);

    auto syncModeButton = GTAction::button(os, "sync_msa_action");
    auto layoutCombo = GTWidget::findComboBox(os, "layoutCombo");

    auto collapsedNodeSelector = [&](TvNodeItem* buttonNode) {
        auto branchNode = dynamic_cast<TvBranchItem*>(buttonNode->parentItem());
        auto distanceTextNode = branchNode->getDistanceTextItem();
        return distanceTextNode != nullptr && distanceTextNode->text() == "0.068";
    };
    auto selectNodeToCollapse = [&](QList<TvNodeItem*> nodes) -> TvNodeItem* {
        auto it = std::find_if(nodes.begin(), nodes.end(), collapsedNodeSelector);
        CHECK_SET_ERR_RESULT(it != nodes.end(), "Node to collapse is not found!", nullptr);
        return *it;
    };

    // Rectangular.
    QStringList allInRect = GTUtilsMSAEditorSequenceArea::getCurrentRowNames(os);
    CHECK_SET_ERR(syncModeButton->isChecked(), "Sync mode must be ON after opening");

    QList<TvNodeItem*> treeNodes = GTUtilsPhyTree::getNodes(os);
    TvNodeItem* rectNodeToCollapse = selectNodeToCollapse(treeNodes);
    GTUtilsPhyTree::doubleClickNode(os, rectNodeToCollapse);
    CHECK_SET_ERR(syncModeButton->isChecked(), "Sync mode must be ON after collapse in Rectangular");
    QStringList collapsedInRect = GTUtilsMSAEditorSequenceArea::getCurrentRowNames(os);
    CHECK_SET_ERR(collapsedInRect.length() == allInRect.length() - 2,
                  "Invalid count of nodes after collapse in Rectangular: " + QString::number(collapsedInRect.size()));

    // Circular.
    GTComboBox::selectItemByText(os, layoutCombo, "Circular");
    CHECK_SET_ERR(syncModeButton->isChecked(), "Sync mode must be ON after switch to Circular");
    QStringList collapsedInCircular = GTUtilsMSAEditorSequenceArea::getCurrentRowNames(os);
    CHECK_SET_ERR(collapsedInCircular == collapsedInRect,
                  QString("Nodes in Circular layout do not match: rect: '%1', circular: '%2'").arg(collapsedInRect.join(",")).arg(collapsedInCircular.join(",")));
    treeNodes = GTUtilsPhyTree::getNodes(os);
    TvNodeItem* circularNodeToCollapse = selectNodeToCollapse(treeNodes);
    GTUtilsPhyTree::doubleClickNode(os, circularNodeToCollapse);
    CHECK_SET_ERR(syncModeButton->isChecked(), "Sync mode must be ON after collapse op in Circular");
    QStringList allInCircular = GTUtilsMSAEditorSequenceArea::getCurrentRowNames(os);
    CHECK_SET_ERR(allInCircular == allInRect, "Invalid nodes after collapse in Circular");

    // Unrooted.
    GTComboBox::selectItemByText(os, layoutCombo, "Unrooted");
    CHECK_SET_ERR(syncModeButton->isChecked(), "Sync mode must be ON after switch to Unrooted");
    QStringList allInUnrooted = GTUtilsMSAEditorSequenceArea::getCurrentRowNames(os);
    CHECK_SET_ERR(allInUnrooted == allInRect, "Nodes in Unrooted layout do not match");
    treeNodes = GTUtilsPhyTree::getNodes(os);
    TvNodeItem* unrootedNodeToCollapse = selectNodeToCollapse(treeNodes);
    GTUtilsPhyTree::doubleClickNode(os, unrootedNodeToCollapse);
    CHECK_SET_ERR(syncModeButton->isChecked(), "Sync mode must be ON after collapse op in Unrooted");
    QStringList collapsedInUnrooted = GTUtilsMSAEditorSequenceArea::getCurrentRowNames(os);
    CHECK_SET_ERR(collapsedInUnrooted == collapsedInRect, "Invalid nodes after collapse in Unrooted");

    // Rectangular (back).
    GTComboBox::selectItemByText(os, layoutCombo, "Rectangular");
    CHECK_SET_ERR(syncModeButton->isChecked(), "Sync mode must be ON after switch to Rectangular");
}

GUI_TEST_CLASS_DEFINITION(test_7671) {
    // I made a small file which has the same error as file from the issue,
    // because the file from the issue was almost 100 Mb size

    // Open _common_data/scenarios/_regression/7671/NC_051342_region.gb
    GTFileDialog::openFile(os, testDir + "_common_data/scenarios/_regression/7671/NC_051342_region.gb");
    GTUtilsTaskTreeView::waitTaskFinished(os);

    // Call the Primer3 dialog
    // In the Primer3 Designer dialog select PT - PCR tab
    // Check in main checkbox and set Exon range : 1424 - 1606
    // Click Pick primers button
    Primer3DialogFiller::Primer3Settings settings;
    settings.rtPcrDesign = true;
    settings.exonRangeLine = "1424-1606";

    GTUtilsDialog::add(os, new Primer3DialogFiller(os, settings));
    GTToolbar::clickButtonByTooltipOnToolbar(os, MWTOOLBAR_ACTIVEMDI, "Primer3");
    GTUtilsTaskTreeView::waitTaskFinished(os);

    // Expected: no crash
}

GUI_TEST_CLASS_DEFINITION(test_7680) {
    // Check that tree buttons size remains not changed on window resize.
    GTFileDialog::openFile(os, dataDir + "/samples/Newick/COI.nwk");
    GTUtilsPhyTree::checkTreeViewerWindowIsActive(os);
    QList<TvNodeItem*> nodes = GTUtilsPhyTree::getNodes(os);
    auto node = nodes[5];

    QRect viewRectBefore = GTUtilsPhyTree::getItemViewRect(os, node);
    GTUtilsProjectTreeView::toggleView(os);
    QRect viewRectAfter = GTUtilsPhyTree::getItemViewRect(os, node);

    CHECK_SET_ERR(viewRectBefore.width() > 0 && viewRectBefore.height() > 0, "Initial node size is 0");

    CHECK_SET_ERR(viewRectBefore.width() == viewRectAfter.width(),
                  QString("Width of the node changed: %1 vs %2").arg(viewRectBefore.width()).arg(viewRectAfter.width()));

    CHECK_SET_ERR(viewRectBefore.height() == viewRectAfter.height(),
                  QString("Height of the node changed: %1 vs %2").arg(viewRectBefore.height()).arg(viewRectAfter.height()));
}

GUI_TEST_CLASS_DEFINITION(test_7682) {
    // Check 'curvature' controls for rectangular branches.
    GTFileDialog::openFile(os, dataDir + "/samples/Newick/COI.nwk");
    GTUtilsPhyTree::checkTreeViewerWindowIsActive(os);
    QWidget* optionPanel = GTUtilsOptionPanelPhyTree::openTab(os);

    // Check 'curvature' slider is enabled and current value is 0.
    QSlider* curvatureSlider = GTWidget::findSlider(os, "curvatureSlider", optionPanel);
    CHECK_SET_ERR(curvatureSlider->isEnabled(), "Slider is not enabled");
    CHECK_SET_ERR(curvatureSlider->value() == 0, "By default there is no curvature");
    CHECK_SET_ERR(curvatureSlider->minimum() == 0, "Incorrect minimum curvature");
    CHECK_SET_ERR(curvatureSlider->maximum() == 100, "Incorrect maximum curvature");

    // Change slider and check that image changes too.
    QImage imageBefore = GTUtilsPhyTree::captureTreeImage(os);
    GTSlider::setValue(os, curvatureSlider, 50);
    QImage imageAfter = GTUtilsPhyTree::captureTreeImage(os);
    CHECK_SET_ERR(imageBefore != imageAfter, "Image is not changed");

    auto layoutCombo = GTWidget::findComboBox(os, "layoutCombo", optionPanel);

    // Switch to the 'Circular', check that 'curvature' is disabled.
    GTComboBox::selectItemByText(os, layoutCombo, "Circular");
    CHECK_SET_ERR(!curvatureSlider->isEnabled(), "Slider must be disabled");

    // Switch back to the 'Rectangular' and check that curvature is enabled again.
    GTComboBox::selectItemByText(os, layoutCombo, "Rectangular");
    CHECK_SET_ERR(curvatureSlider->isEnabled(), "Slider must be re-enabled");
    CHECK_SET_ERR(curvatureSlider->value() == 50, "Slider value must be restored, current value: " + QString::number(curvatureSlider->value()));
}

GUI_TEST_CLASS_DEFINITION(test_7686) {
    // Check "copy tree image to clipboard".
    GTFileDialog::openFile(os, testDir + "_common_data/newick/PF05282_full.nhx");
    GTUtilsPhyTree::checkTreeViewerWindowIsActive(os);

    GTClipboard::clear(os);
    GTMenu::clickMainMenuItem(os, {"Actions", "Tree image", "Copy to clipboard"});
    GTClipboard::checkHasNonEmptyImage(os);

    // Zoom so image becomes very large: UGENE should show an error message.
    GTUtilsPhyTree::zoomWithMouseWheel(os, 20);
    GTUtilsDialog::waitForDialog(os, new MessageBoxDialogFiller(os, "OK", "Image is too large. Please zoom out."));
    GTMenu::clickMainMenuItem(os, {"Actions", "Tree image", "Copy to clipboard"});
}

GUI_TEST_CLASS_DEFINITION(test_7697) {
    // Check that tree settings are saved/restored correctly.
    GTFileDialog::openFile(os, dataDir + "/samples/Newick/COI.nwk");
    GTUtilsPhyTree::checkTreeViewerWindowIsActive(os);

    auto panel1 = GTUtilsOptionPanelPhyTree::openTab(os);
    CHECK_SET_ERR(GTCheckBox::getState(os, "showNamesCheck", panel1) == true, "Invalid default showNamesCheck state");
    GTCheckBox::setChecked(os, "showNamesCheck", false, panel1);
    CHECK_SET_ERR(GTCheckBox::getState(os, "showDistancesCheck", panel1) == true, "Invalid default showDistancesCheck state");
    GTCheckBox::setChecked(os, "showDistancesCheck", false, panel1);

    auto curvatureSlider = GTWidget::findSlider(os, "curvatureSlider", panel1);
    CHECK_SET_ERR(curvatureSlider->value() == 0, "Invalid default curvatureSlider value: " + QString::number(curvatureSlider->value()));
    GTSlider::setValue(os, curvatureSlider, 20);

    CHECK_SET_ERR(GTComboBox::getCurrentText(os, "treeViewCombo", panel1) == "Default", "Invalid default treeViewCombo value");
    GTComboBox::selectItemByText(os, "treeViewCombo", panel1, "Cladogram");

    GTUtilsMdi::closeActiveWindow(os);

    GTUtilsProjectTreeView::doubleClickItem(os, "COI.nwk");
    GTUtilsPhyTree::checkTreeViewerWindowIsActive(os);

    auto panel2 = GTUtilsOptionPanelPhyTree::openTab(os);
    CHECK_SET_ERR(GTCheckBox::getState(os, "showNamesCheck", panel2) == false, "showNamesCheck state is not restored");
    CHECK_SET_ERR(GTCheckBox::getState(os, "showDistancesCheck", panel2) == false, "showDistancesCheck state is not restored");
    CHECK_SET_ERR(GTWidget::findSlider(os, "curvatureSlider", panel2)->value() == 20, "curvatureSlider state is not restored");
    CHECK_SET_ERR(GTComboBox::getCurrentText(os, "treeViewCombo", panel2) == "Cladogram", "treeViewCombo state is not restored");
}

GUI_TEST_CLASS_DEFINITION(test_7700) {
    // Create a 250 Unicode character path. See
    //     https://learn.microsoft.com/en-us/windows/win32/fileio/maximum-file-path-limitation?tabs=registry
    // Open _common_data/scenarios/_regression/7700/bwa.uwl
    //     The "Choose Output Directory" dialog appears.
    // Set the created folder as the required directory in this dialog.
    // Click OK.
    //     The Workflow window appears.
    // Set _common_data/bwa/control-chr21.fastq and nrsf-chr21.fastq as input to the "Read File URL(s)" element.
    // Set _common_data/bwa/NC_000021.gbk.fa as the "Reference genome" of the "Map Reads with BWA" element.
    // Run workflow.
    //     Expected: the workflow task finished successfully with one output file "output.sam".
    // Open the output.sam
    //     The "Import SAM File" dialog appears.
    // Click "Import".
    //     Expected: the ugenedb file is successfully created in the default directory and opens without problems, the
    //         Assembly Browser shows position 45 890 375 with coverage 2316 as the first well-covered region.
    QString sandboxPath = QFileInfo(sandBoxDir).canonicalFilePath();
    int requiredNumOfChars = 250 - sandboxPath.size();
    QString longPath = sandboxPath + QString::fromWCharArray(L"/\u221E").repeated(requiredNumOfChars / 2);
    CHECK_SET_ERR(QDir().mkpath(longPath), "Failed to create dir '" + longPath + "'");

    class WorkflowOutputScenario : public CustomScenario {
        QString path;

    public:
        explicit WorkflowOutputScenario(const QString& path)
            : path(path) {
        }
        void run(GUITestOpStatus& os) override {
            QWidget* dialog = GTWidget::getActiveModalWidget(os);
            GTLineEdit::setText(os, "pathEdit", path, dialog, false, true);
            GTUtilsDialog::clickButtonBox(os, dialog, QDialogButtonBox::Ok);
        }
    };
    GTUtilsDialog::waitForDialog(os, new Filler(os, "StartupDialog", new WorkflowOutputScenario(longPath)));
    GTFileDialog::openFile(os, testDir + "_common_data/scenarios/_regression/7700/bwa.uwl");
    GTUtilsWorkflowDesigner::checkWorkflowDesignerWindowIsActive(os);

    GTUtilsWorkflowDesigner::click(os, "Read File URL(s)");
    GTUtilsWorkflowDesigner::setDatasetInputFiles(
        os, {testDir + "_common_data/bwa/control-chr21.fastq", testDir + "_common_data/bwa/nrsf-chr21.fastq"});

    GTUtilsWorkflowDesigner::click(os, "Map Reads with BWA");
    GTUtilsWorkflowDesigner::setParameter(os,
                                          "Reference genome",
                                          testDir + "_common_data/bwa/NC_000021.gbk.fa",
                                          GTUtilsWorkflowDesigner::valueType::lineEditWithFileSelector);

    GTUtilsWorkflowDesigner::runWorkflow(os);
    GTUtilsTaskTreeView::waitTaskFinished(os);

    GTUtilsDialog::waitForDialog(os, new ImportBAMFileFiller(os));
    GTUtilsDashboard::clickOutputFile(os, "out.sam");
    GTUtilsAssemblyBrowser::checkAssemblyBrowserWindowIsActive(os);
    GTUtilsTaskTreeView::waitTaskFinished(os);

    QStringList positions = GTLabel::getText(os, "CoveredRegionsLabel")
                                .section("href=\"0\">", 1, 1)
                                .split("</a></td><td align=\"center\">");
    QString positionStr = positions.first();
    QString coverageStr = positions[1].section(
        "</td></tr><tr><td align='right'>2&nbsp;&nbsp;</td><td><a href=\"1\">", 0, 0);
    auto toInt = [](QString str) {
        return str.remove(' ').toInt();
    };
    CHECK_SET_ERR(toInt(positionStr) == 45'890'375 && toInt(coverageStr) == 2'316,
                  QString("The first well-covered region: expected 45 890 375 -- 2 316, current %1 -- %2")
                      .arg(positionStr, coverageStr));
}

GUI_TEST_CLASS_DEFINITION(test_7712) {
    class FilterShortScaffoldsWizard : public CustomScenario {
    public:
        void run(HI::GUITestOpStatus& os) override {
            GTWidget::getActiveModalWidget(os);
            GTUtilsWizard::setInputFiles(os, {{testDir + "_common_data/genbank/1anot.gen"}});
            GTUtilsWizard::clickButton(os, GTUtilsWizard::Next);
            GTUtilsWizard::clickButton(os, GTUtilsWizard::Next);
            GTUtilsWizard::clickButton(os, GTUtilsWizard::Run);
        }
    };

    GTUtilsWorkflowDesigner::openWorkflowDesigner(os);
    GTUtilsDialog::waitForDialog(os, new WizardFiller(os, "Filter short sequences", new FilterShortScaffoldsWizard()));
    GTMenu::clickMainMenuItem(os, {"Tools", "NGS data analysis", "Filter short scaffolds..."});
    GTUtilsTaskTreeView::waitTaskFinished(os);
    QString notification = GTUtilsDashboard::getJoinedNotificationsString(os);
    CHECK_SET_ERR(notification.contains("Nothing to write"), "Unexpected notification message: " + notification);
}

GUI_TEST_CLASS_DEFINITION(test_7714) {
    // Open the file 1.bam.
    // Check the box "Deselect all", "Import unmapped reads" and import the file.
    // Expected state: UGENE not crashed
    GTLogTracer l;
    qint64 expectedReads = 10;

    GTUtilsDialog::waitForDialog(os, new ImportBAMFileFiller(os, sandBoxDir + "test_7714/test_7714.ugenedb", "", "", true, true));
    GTFileDialog::openFile(os, testDir + "_common_data/bam/", "1.bam");
    GTUtilsTaskTreeView::waitTaskFinished(os);
    GTUtilsAssemblyBrowser::checkAssemblyBrowserWindowIsActive(os);
    qint64 assemblyReads1 = GTUtilsAssemblyBrowser::getReadsCount(os);
    CHECK_SET_ERR(assemblyReads1 == expectedReads, QString("An unexpected assembly reads count: expect  %1, got %2").arg(expectedReads).arg(assemblyReads1));

    GTUtilsMdi::closeActiveWindow(os);

    GTUtilsDialog::waitForDialog(os, new ImportBAMFileFiller(os, sandBoxDir + "test_7714/test_7714_1.ugenedb", "", "", true, true));
    GTFileDialog::openFile(os, testDir + "_common_data/bam/", "1.bam");
    GTUtilsTaskTreeView::waitTaskFinished(os);
    GTUtilsAssemblyBrowser::checkAssemblyBrowserWindowIsActive(os);
    qint64 assemblyReads2 = GTUtilsAssemblyBrowser::getReadsCount(os);
    CHECK_SET_ERR(assemblyReads2 == expectedReads, QString("An unexpected assembly reads count: expect  %1, got %2").arg(expectedReads).arg(assemblyReads2));

    GTUtilsLog::check(os, l);
}

GUI_TEST_CLASS_DEFINITION(test_7715) {
    // Open COI.aln.
    //     Expected: no log messages
    //         "QObject::connect(U2::MaEditorWgt, U2::MaGraphOverview): invalid nullptr parameter
    //          QWidget::setMinimumSize: (msa_editor_sequence_area/U2::MSAEditorSequenceArea) Negative sizes (-1,-1)
    //              are not possible".
    // Select the first character.
    // Quickly and abruptly move the subalignment to the right by at least 20 characters.
    //     Expected: the Overview isn't empty, no log messages
    //         "QWidget::setMinimumSize: (msa_editor_name_list/U2::MsaEditorNameList) Negative sizes (-1,-1)
    //              are not possible
    //          QWidget::setMinimumSize: (msa_editor_sequence_area/U2::MSAEditorSequenceArea) Negative sizes (-1,-1)
    //              are not possible".
    // Click "Wrap mode".
    //     Expected: no size messages in the log.
    // Click "Remove all gaps".
    //     Expected: no size messages in the log.
    GTLogTracer ltConnect("QObject::connect(U2::MaEditorWgt, U2::MaGraphOverview): invalid nullptr parameter");
    GTLogTracer ltSize("QWidget::setMinimumSize: (msa_editor_sequence_area/U2::MSAEditorSequenceArea) Negative sizes");
    GTLogTracer ltSizeNameList("QWidget::setMinimumSize: (msa_editor_name_list/U2::MsaEditorNameList) Negative sizes");
    GTFileDialog::openFile(os, dataDir + "samples/CLUSTALW/COI.aln");
    GTUtilsMsaEditor::checkMsaEditorWindowIsActive(os);
    GTUtilsMSAEditorSequenceArea::click(os);

    GTMouseDriver::press();
    GTThread::waitForMainThread();
    GTMouseDriver::moveTo(GTWidget::getWidgetCenter(GTWidget::findWidget(
        os, GTUtilsOptionPanelMsa::tabsNames[GTUtilsOptionPanelMsa::General])));
    GTMouseDriver::release();
    GTUtilsTaskTreeView::waitTaskFinished(os);

    // The background is white, the bars are gray, the background in the selection is light gray, the bars
    // in the selection are dark gray, the selection frame is black. Total 5 colors.
    CHECK_SET_ERR(GTWidget::countColors(GTWidget::getImage(os, GTUtilsMsaEditor::getGraphOverview(os))).size() == 5,
                  "Overview is empty (white)");

    GTUtilsMsaEditor::setMultilineMode(os, true);
    GTMenu::clickMainMenuItem(os, {"Actions", "Edit", "Remove all gaps"});
    GTUtilsTaskTreeView::waitTaskFinished(os);
    GTUtilsLog::checkContainsMessage(os, ltConnect, false);
    GTUtilsLog::checkContainsMessage(os, ltSize, false);
    GTUtilsLog::checkContainsMessage(os, ltSizeNameList, false);
}

GUI_TEST_CLASS_DEFINITION(test_7720) {
    GTFileDialog::openFile(os, testDir + "_common_data/realign_sequences_in_alignment/", "amino_ext.aln");
    GTUtilsTaskTreeView::waitTaskFinished(os);

    // ========================== multiline mode is off ===================
    GTUtilsMsaEditor::setMultilineMode(os, false);

    auto activeWindow = GTUtilsMsaEditor::getEditor(os)->getUI()->getUI(0);
    CHECK_SET_ERR(activeWindow != nullptr, "Sequence widget is not visible");

    auto splitter = GTWidget::findSplitter(os, "name_and_sequence_areas_splitter", activeWindow);
    CHECK_SET_ERR(splitter != nullptr, "Splitter is not visible");

    QSplitterHandle* handle = splitter->handle(1);
    CHECK_SET_ERR(handle != nullptr, "MSA Splitter handle is NULL");

    QPoint p;
    int seqAreaBaseWidth = GTUtilsMsaEditor::getEditor(os)->getUI()->getSequenceAreaBaseWidth(0);
    int uiWidth = GTUtilsMsaEditor::getEditor(os)->getUI()->width();
    int seqAreaWidth = GTUtilsMsaEditor::getEditor(os)->getUI()->getSequenceAreaWidth(0);
    int baseWidth = GTUtilsMsaEditor::getEditor(os)->getColumnWidth();
    int length = GTUtilsMsaEditor::getEditor(os)->getAlignmentLen();

    QPoint delta(seqAreaBaseWidth / 5 * 4, 0);
    if (length * baseWidth + 50 < uiWidth) {
        delta = QPoint(seqAreaWidth - length * baseWidth - 50, 0);
    } else if (length * baseWidth < uiWidth) {
        delta = QPoint(seqAreaWidth - length * baseWidth, 0);
    } else if (length * baseWidth - 50 < uiWidth) {
        delta = QPoint(seqAreaWidth - length * baseWidth + 50, 0);
    }

    p = GTWidget::getWidgetCenter(handle);
    GTMouseDriver::dragAndDrop(p, p + delta);
    GTThread::waitForMainThread();
    GTGlobals::sleep(2000);
    GTThread::waitForMainThread();

    seqAreaBaseWidth = GTUtilsMsaEditor::getEditor(os)->getUI()->getSequenceAreaBaseWidth(0);
    uiWidth = GTUtilsMsaEditor::getEditor(os)->getUI()->width();
    seqAreaWidth = GTUtilsMsaEditor::getEditor(os)->getUI()->getSequenceAreaWidth(0);
    baseWidth = GTUtilsMsaEditor::getEditor(os)->getColumnWidth();
    length = GTUtilsMsaEditor::getEditor(os)->getAlignmentLen();

    // ========================== multiline mode is on ===================
    GTUtilsMsaEditor::setMultilineMode(os, true);
    GTGlobals::sleep(2000);

    activeWindow = GTUtilsMsaEditor::getEditor(os)->getUI()->getUI(0);
    CHECK_SET_ERR(activeWindow != nullptr, "Sequence widget is not visible");

    splitter = GTWidget::findSplitter(os, "name_and_sequence_areas_splitter", activeWindow);
    CHECK_SET_ERR(splitter != nullptr, "Splitter is not visible");

    handle = splitter->handle(1);
    CHECK_SET_ERR(handle != nullptr, "MSA Splitter handle is NULL");

    seqAreaBaseWidth = GTUtilsMsaEditor::getEditor(os)->getUI()->getSequenceAreaBaseWidth(0);
    uiWidth = GTUtilsMsaEditor::getEditor(os)->getUI()->width();
    seqAreaWidth = GTUtilsMsaEditor::getEditor(os)->getUI()->getSequenceAreaWidth(0);
    baseWidth = GTUtilsMsaEditor::getEditor(os)->getColumnWidth();
    length = GTUtilsMsaEditor::getEditor(os)->getAlignmentLen();

    delta = QPoint(0, 0);
    int fullLength = length * baseWidth;
    int extLength = 50;

    p = GTWidget::getWidgetCenter(handle);
    GTMouseDriver::dragAndDrop(p, p + QPoint(seqAreaWidth * 5 / 3 - fullLength + 20, 0));
    GTGlobals::sleep(2000);

    seqAreaWidth = GTUtilsMsaEditor::getEditor(os)->getUI()->getSequenceAreaWidth(0);
    p = GTWidget::getWidgetCenter(handle);

    if (fullLength + extLength < seqAreaWidth) {
        delta = QPoint(seqAreaWidth - fullLength - extLength, 0);
    } else if (fullLength < seqAreaWidth) {
        delta = QPoint(seqAreaWidth - fullLength, 0);
    } else if (fullLength - extLength < seqAreaWidth) {
        delta = QPoint(seqAreaWidth - fullLength + extLength, 0);
    } else {
        delta = QPoint(seqAreaWidth + extLength - uiWidth, 0);
    }

    p = GTWidget::getWidgetCenter(handle);
    GTMouseDriver::dragAndDrop(p, p + delta);
    GTGlobals::sleep(2000);

    seqAreaBaseWidth = GTUtilsMsaEditor::getEditor(os)->getUI()->getSequenceAreaBaseWidth(0);
    uiWidth = GTUtilsMsaEditor::getEditor(os)->getUI()->width();
    seqAreaWidth = GTUtilsMsaEditor::getEditor(os)->getUI()->getSequenceAreaWidth(0);
    baseWidth = GTUtilsMsaEditor::getEditor(os)->getColumnWidth();
    length = GTUtilsMsaEditor::getEditor(os)->getAlignmentLen();

    auto count = GTUtilsMsaEditor::getEditor(os)->getUI()->getChildrenCount();
    bool allAreVisible = true;
    for (int i = 0; i < count; i++) {
        auto w = GTUtilsMsaEditor::getEditor(os)->getUI()->getUI(i);
        CHECK_SET_ERR(w != nullptr, "Sequence widget must exist");
        allAreVisible = allAreVisible && w->isVisible();
    }
    CHECK_SET_ERR((count > 1 && !allAreVisible) || (count == 1 && allAreVisible),
                  "Some line of the multiline view must be hidden #1");

    activeWindow = GTUtilsMsaEditor::getEditor(os)->getUI()->getUI(0);
    CHECK_SET_ERR(activeWindow != nullptr, "Sequence widget must exist");

    splitter = GTWidget::findSplitter(os, "name_and_sequence_areas_splitter", activeWindow);
    CHECK_SET_ERR(splitter != nullptr, "Splitter must exist");

    handle = splitter->handle(1);
    CHECK_SET_ERR(handle != nullptr, "MSA Splitter handle is NULL");

    seqAreaBaseWidth = GTUtilsMsaEditor::getEditor(os)->getUI()->getSequenceAreaBaseWidth(0);
    uiWidth = GTUtilsMsaEditor::getEditor(os)->getUI()->width();
    seqAreaWidth = GTUtilsMsaEditor::getEditor(os)->getUI()->getSequenceAreaWidth(0);
    baseWidth = GTUtilsMsaEditor::getEditor(os)->getColumnWidth();
    length = GTUtilsMsaEditor::getEditor(os)->getAlignmentLen();

    delta = QPoint(seqAreaWidth / 5 * 4, 0);
    if (length * baseWidth / 5 < uiWidth) {
        delta = QPoint(seqAreaWidth - length * baseWidth / 5, 0);
    }

    p = GTWidget::getWidgetCenter(handle);
    GTMouseDriver::dragAndDrop(p, p + delta);
    GTGlobals::sleep(2000);

    seqAreaBaseWidth = GTUtilsMsaEditor::getEditor(os)->getUI()->getSequenceAreaBaseWidth(0);
    uiWidth = GTUtilsMsaEditor::getEditor(os)->getUI()->width();
    seqAreaWidth = GTUtilsMsaEditor::getEditor(os)->getUI()->getSequenceAreaWidth(0);
    baseWidth = GTUtilsMsaEditor::getEditor(os)->getColumnWidth();
    length = GTUtilsMsaEditor::getEditor(os)->getAlignmentLen();

    count = GTUtilsMsaEditor::getEditor(os)->getUI()->getChildrenCount();
    allAreVisible = true;
    for (int i = 0; i < count; i++) {
        auto w = GTUtilsMsaEditor::getEditor(os)->getUI()->getUI(i);
        CHECK_SET_ERR(w != nullptr, "Sequence widget exists");
        allAreVisible = allAreVisible && w->isVisible();
    }
    CHECK_SET_ERR(allAreVisible, "All lines of the multiline view must be visible");

    seqAreaBaseWidth = GTUtilsMsaEditor::getEditor(os)->getUI()->getSequenceAreaBaseWidth(0);
    uiWidth = GTUtilsMsaEditor::getEditor(os)->getUI()->width();
    seqAreaWidth = GTUtilsMsaEditor::getEditor(os)->getUI()->getSequenceAreaWidth(0);
    baseWidth = GTUtilsMsaEditor::getEditor(os)->getColumnWidth();
    length = GTUtilsMsaEditor::getEditor(os)->getAlignmentLen();

    delta = QPoint(0, 0);
    fullLength = length * baseWidth;
    if (fullLength + extLength < seqAreaWidth) {
        delta = QPoint(seqAreaWidth - fullLength - extLength, 0);
    } else if (fullLength < seqAreaWidth) {
        delta = QPoint(seqAreaWidth - fullLength, 0);
    } else if (fullLength - extLength < seqAreaWidth) {
        delta = QPoint(seqAreaWidth - fullLength + extLength, 0);
    } else {
        delta = QPoint(seqAreaWidth + extLength - uiWidth, 0);
    }

    p = GTWidget::getWidgetCenter(handle);
    GTMouseDriver::dragAndDrop(p, p + delta);
    GTGlobals::sleep(2000);

    seqAreaBaseWidth = GTUtilsMsaEditor::getEditor(os)->getUI()->getSequenceAreaBaseWidth(0);
    uiWidth = GTUtilsMsaEditor::getEditor(os)->getUI()->width();
    seqAreaWidth = GTUtilsMsaEditor::getEditor(os)->getUI()->getSequenceAreaWidth(0);
    baseWidth = GTUtilsMsaEditor::getEditor(os)->getColumnWidth();
    length = GTUtilsMsaEditor::getEditor(os)->getAlignmentLen();

    allAreVisible = true;
    for (int i = 0; i < count; i++) {
        auto w = GTUtilsMsaEditor::getEditor(os)->getUI()->getUI(i);
        CHECK_SET_ERR(w != nullptr, "Sequence widget must exist");
        allAreVisible = allAreVisible && w->isVisible();
    }
    CHECK_SET_ERR((count > 1 && !allAreVisible) || (count == 1 && allAreVisible),
                  "Some line of the multiline view must be hidden #2");
}

GUI_TEST_CLASS_DEFINITION(test_7740) {
    GTFileDialog::openFile(os, dataDir + "samples/Newick/COI.nwk");
    GTUtilsPhyTree::checkTreeViewerWindowIsActive(os);

    // Select root node.
    TvNodeItem* rootNode = GTUtilsPhyTree::getRootNode(os);
    GTUtilsPhyTree::clickNode(os, rootNode);

    // Swap Siblings button must be disabled.
    QToolBar* toolbar = GTToolbar::getToolbar(os, MWTOOLBAR_ACTIVEMDI);
    auto swapSiblingsButton = GTToolbar::getWidgetForActionObjectName(os, toolbar, "Swap Siblings");
    CHECK_SET_ERR(!swapSiblingsButton->isEnabled(), "Swap siblings must be disabled");
}

GUI_TEST_CLASS_DEFINITION(test_7744) {
    GTFileDialog::openFile(os, dataDir + "/samples/Genbank/sars.gb");
    GTUtilsSequenceView::checkSequenceViewWindowIsActive(os);

    // Select "GC Deviation (G-C)/(G+C)"  or "AT Deviation (A-T)/(A+T)" graph
    GTUtilsDialog::waitForDialog(os, new PopupChooser(os, {"GC Deviation (G-C)/(G+C)"}));
    GTWidget::click(os, GTWidget::findWidget(os, "GraphMenuAction"));
    GTUtilsDialog::checkNoActiveWaiters(os);

    GTUtilsDialog::waitForDialog(os, new PopupChooser(os, {"AT Deviation (A-T)/(A+T)"}));
    GTWidget::click(os, GTWidget::findWidget(os, "GraphMenuAction"));
    GTUtilsDialog::checkNoActiveWaiters(os);
}

GUI_TEST_CLASS_DEFINITION(test_7748) {
    GTUtilsDialog::waitForDialog(os, new ImportBAMFileFiller(os, "", testDir + "_common_data/fasta/broken", "empty_name_multi.fa"));
    GTFileDialog::openFile(os, dataDir + "samples/Assembly/chrM.sam");
    GTUtilsAssemblyBrowser::checkAssemblyBrowserWindowIsActive(os);
}

GUI_TEST_CLASS_DEFINITION(test_7751) {
    GTFileDialog::openFile(os, dataDir + "samples/Newick/COI.nwk");
    GTUtilsPhyTree::checkTreeViewerWindowIsActive(os);

    // Select any inner node
    GTUtilsPhyTree::clickNode(os, GTUtilsPhyTree::getNodeByBranchText(os, "0.009", "0.026"));

    QToolBar* toolbar = GTToolbar::getToolbar(os, MWTOOLBAR_ACTIVEMDI);
    auto swapSiblingsButton = GTToolbar::getWidgetForActionObjectName(os, toolbar, "Swap Siblings");
    CHECK_SET_ERR(swapSiblingsButton->isEnabled(), "Swap siblings must be enabled");

    // Click Swapping Siblings button on the toolbar
    GTWidget::click(os, swapSiblingsButton);
    CHECK_SET_ERR(swapSiblingsButton->isEnabled(), "Swap siblings must be enabled");
    GTUtilsPhyTree::getNodeByBranchText(os, "0.026", "0.009");

    GTWidget::click(os, swapSiblingsButton);
    CHECK_SET_ERR(swapSiblingsButton->isEnabled(), "Swap siblings must be enabled");
    GTUtilsPhyTree::getNodeByBranchText(os, "0.009", "0.026");
}

GUI_TEST_CLASS_DEFINITION(test_7753) {
    // 1. Open "data/samples/Assembly/chrM.sorted.bam".
    // 2. Delete bam file
    // 3. Press 'imort' button in dialog
    // Expected state: you got message box with error and error in log
    class DeleteFileBeforeImport : public CustomScenario {
        void run(GUITestOpStatus& os) override {
            QFile::remove(sandBoxDir + "test_7753/chrM.sorted.bam");
            GTUtilsDialog::clickButtonBox(os, GTWidget::getActiveModalWidget(os), QDialogButtonBox::Ok);
        }
    };
    GTLogTracer logTracer;
    QString sandboxFilePath = sandBoxDir + "test_7753/chrM.sorted.bam";
    QDir().mkpath(sandBoxDir + "test_7753");
    GTFile::copy(os, dataDir + "samples/Assembly/chrM.sorted.bam", sandboxFilePath);
    GTUtilsDialog::waitForDialog(os, new MessageBoxDialogFiller(os, QMessageBox::Ok));
    GTUtilsDialog::waitForDialog(os, new ImportBAMFileFiller(os, new DeleteFileBeforeImport()));
    GTFileDialog::openFile(os, sandboxFilePath);
    GTUtilsTaskTreeView::waitTaskFinished(os);
    GTUtilsLog::checkContainsError(os, logTracer, QString("File %1 does not exists. Document was removed.").arg(QFileInfo(sandboxFilePath).absoluteFilePath()));
}

GUI_TEST_CLASS_DEFINITION(test_7770) {
    GTUtilsDialog::waitForDialog(os, new SiteconBuildDialogFiller(os, testDir + "_common_data/clustal/1000_sequences.aln", sandBoxDir + "/test_7770.sitecon"));
    GTMenu::clickMainMenuItem(os, {"Tools", "Search for TFBS", "Build SITECON model..."});
    // It is important to give a time for sitecon to warm up to reproduce the crash.
    GTGlobals::sleep(15000);
    GTKeyboardDriver::keyClick(Qt::Key_Escape);  // Cancel the execution.
    GTUtilsTaskTreeView::waitTaskFinished(os, 5000);  // Check the task is canceled fast enough with no crash.
}

GUI_TEST_CLASS_DEFINITION(test_7781) {
    // Open "_common_data/scenarios/_regression/7781/7781.bam".
    GTUtilsDialog::add(os, new ImportBAMFileFiller(os, sandBoxDir + "test_7781.ugenedb", "", "", false));
    GTFileDialog::openFile(os, testDir + "_common_data/scenarios/_regression/7781/7781.bam");
    GTUtilsAssemblyBrowser::checkAssemblyBrowserWindowIsActive(os);
    GTUtilsTaskTreeView::waitTaskFinished(os);

    auto coveredRegionsLabel = GTWidget::findLabel(os, "CoveredRegionsLabel", GTUtilsMdi::activeWindow(os));
    QString textFromLabel = coveredRegionsLabel->text();
    CHECK_SET_ERR(textFromLabel.contains(">206<"), "expected coverage value not found: 206");
    CHECK_SET_ERR(textFromLabel.contains(">10<"), "expected coverage value not found: 10");
    CHECK_SET_ERR(textFromLabel.contains(">2<"), "expected coverage value not found: 2");
}

GUI_TEST_CLASS_DEFINITION(test_7789) {
    // Check that show/hide node shape option works.

    GTFileDialog::openFile(os, testDir + "_common_data/newick/COXII CDS tree.newick");
    GTUtilsTaskTreeView::waitTaskFinished(os);

    GTUtilsOptionPanelPhyTree::openTab(os);

    GTCheckBox::checkState(os, "showNodeShapeCheck", false);
    GTCheckBox::checkState(os, "showTipShapeCheck", false);

    // ========================== rectangular layout ===================
    QImage originalRectangularImage = GTUtilsPhyTree::captureTreeImage(os);

    GTCheckBox::setChecked(os, "showNodeShapeCheck", true);
    QImage imageWithNodesShapeRectangularLayout = GTUtilsPhyTree::captureTreeImage(os);
    CHECK_SET_ERR(imageWithNodesShapeRectangularLayout != originalRectangularImage, "imageWithNodesShapeRectangularLayout != originalRectangularImage failed");

    GTCheckBox::setChecked(os, "showNodeShapeCheck", false);
    QImage imageWithNoNodesShapeRectangularLayout = GTUtilsPhyTree::captureTreeImage(os);
    CHECK_SET_ERR(imageWithNoNodesShapeRectangularLayout == originalRectangularImage, "imageWithNoNodesShapeRectangularLayout == originalRectangularImage failed");

    GTCheckBox::setChecked(os, "showTipShapeCheck", true);
    QImage imageWithTipShapeRectangularLayout = GTUtilsPhyTree::captureTreeImage(os);
    CHECK_SET_ERR(imageWithTipShapeRectangularLayout != originalRectangularImage, "imageWithTipShapeRectangularLayout != originalRectangularImage failed");
    CHECK_SET_ERR(imageWithTipShapeRectangularLayout != imageWithNodesShapeRectangularLayout, "imageWithTipShapeRectangularLayout != imageWithNodesShapeRectangularLayout failed");

    GTCheckBox::setChecked(os, "showTipShapeCheck", false);
    QImage imageWithNoTipShapeRectangularLayout = GTUtilsPhyTree::captureTreeImage(os);
    CHECK_SET_ERR(imageWithNoTipShapeRectangularLayout == originalRectangularImage, "imageWithNoTipShapeRectangularLayout == originalImage failed");

    // ========================== circular layout ===================
    GTUtilsDialog::waitForDialog(os, new PopupChooser(os, {"Circular"}));
    GTWidget::click(os, GTWidget::findWidget(os, "Layout"));

    QImage originalCircularImage = GTUtilsPhyTree::captureTreeImage(os);

    GTCheckBox::setChecked(os, "showNodeShapeCheck", true);
    QImage imageWithNodesShapeCircularLayout = GTUtilsPhyTree::captureTreeImage(os);
    CHECK_SET_ERR(imageWithNodesShapeCircularLayout != originalCircularImage, "imageWithNodesShapeCircularLayout != originalCircularImage failed");

    GTCheckBox::setChecked(os, "showNodeShapeCheck", false);
    QImage imageWithNoNodesShapeCircularLayout = GTUtilsPhyTree::captureTreeImage(os);
    CHECK_SET_ERR(imageWithNoNodesShapeCircularLayout == originalCircularImage, "imageWithNoNodesShapeCircularLayout == originalCircularImage failed");

    GTCheckBox::setChecked(os, "showTipShapeCheck", true);
    QImage imageWithTipShapeCircularLayout = GTUtilsPhyTree::captureTreeImage(os);
    CHECK_SET_ERR(imageWithTipShapeCircularLayout != originalCircularImage, "imageWithTipShapeCircularLayout != originalCircularImage failed");
    CHECK_SET_ERR(imageWithTipShapeCircularLayout != imageWithNodesShapeCircularLayout, "imageWithTipShapeCircularLayout != imageWithNodesShapeCircularLayout failed");

    GTCheckBox::setChecked(os, "showTipShapeCheck", false);
    QImage imageWithNoTipShapeCircularLayout = GTUtilsPhyTree::captureTreeImage(os);
    CHECK_SET_ERR(imageWithNoTipShapeCircularLayout == originalCircularImage, "imageWithNoTipShapeRectangularLayout == originalCircularImage failed");

    // ========================== unrooted layout ===================
    GTUtilsDialog::waitForDialog(os, new PopupChooser(os, {"Unrooted"}));
    GTWidget::click(os, GTWidget::findWidget(os, "Layout"));

    QImage originalUnrootedImage = GTUtilsPhyTree::captureTreeImage(os);

    GTCheckBox::setChecked(os, "showNodeShapeCheck", true);
    QImage imageWithNodesShapeUnrootedLayout = GTUtilsPhyTree::captureTreeImage(os);
    CHECK_SET_ERR(imageWithNodesShapeUnrootedLayout != originalUnrootedImage, "imageWithNodesShapeUnrootedLayout != originalUnrootedImage failed");

    GTCheckBox::setChecked(os, "showNodeShapeCheck", false);
    QImage imageWithNoNodesShapeUnrootedLayout = GTUtilsPhyTree::captureTreeImage(os);
    CHECK_SET_ERR(imageWithNoNodesShapeUnrootedLayout == originalUnrootedImage, "imageWithNoNodesShapeUnrootedLayout == originalUnrootedImage failed");

    GTCheckBox::setChecked(os, "showTipShapeCheck", true);
    QImage imageWithTipShapeUnrootedCircularLayout = GTUtilsPhyTree::captureTreeImage(os);
    CHECK_SET_ERR(imageWithTipShapeUnrootedCircularLayout != originalUnrootedImage, "imageWithTipShapeUnrootedCircularLayout != originalUnrootedImage failed");
    CHECK_SET_ERR(imageWithTipShapeUnrootedCircularLayout != imageWithNodesShapeUnrootedLayout, "imageWithTipShapeUnrootedCircularLayout != imageWithNodesShapeUnrootedLayout failed");

    GTCheckBox::setChecked(os, "showTipShapeCheck", false);
    QImage imageWithNoTipShapeUnrootedLayout = GTUtilsPhyTree::captureTreeImage(os);
    CHECK_SET_ERR(imageWithNoTipShapeUnrootedLayout == originalUnrootedImage, "imageWithNoTipShapeUnrootedLayout == originalUnrootedImage failed");
}

GUI_TEST_CLASS_DEFINITION(test_7792) {
    GTFileDialog::openFile(os, dataDir + "/samples/Newick/COI.nwk");
    GTUtilsPhyTree::checkTreeViewerWindowIsActive(os);
    QWidget* optionPanel = GTUtilsOptionPanelPhyTree::openTab(os);

    // Check 'curvature' slider is enabled and current value is 0.
    QSlider* curvatureSlider = GTWidget::findSlider(os, "curvatureSlider", optionPanel);
    CHECK_SET_ERR(curvatureSlider->isEnabled(), "1. Slider is not enabled");
    CHECK_SET_ERR(curvatureSlider->value() == 0, "2. By default there is no curvature");

    // Check 'expansion' slider is enabled and current value is 100.
    QSlider* expansionSlider = GTWidget::findSlider(os, "breadthScaleAdjustmentSlider", optionPanel);
    CHECK_SET_ERR(expansionSlider->isEnabled(), "3. Slider is not enabled");
    CHECK_SET_ERR(expansionSlider->value() == 100, QString("4. By default expansion is 100: got %1").arg(expansionSlider->value()));

    // Change curvature slider and check that image changes too.
    QImage imageBefore = GTUtilsPhyTree::captureTreeImage(os);
    GTSlider::setValue(os, curvatureSlider, 50);
    QImage imageAfter1 = GTUtilsPhyTree::captureTreeImage(os);
    CHECK_SET_ERR(imageAfter1 != imageBefore, "5. Image is not changed");

    // Double-click on the slider and check that curvative is 0 and check that image changes to the original image
    GTMouseDriver::moveTo(GTWidget::getWidgetVisibleCenterGlobal(GTWidget::findWidget(os, "curvatureSlider")));
    GTMouseDriver::doubleClick();
    CHECK_SET_ERR(curvatureSlider->value() == 0, "6. The curvature should be 0");
    QImage imageAfter2 = GTUtilsPhyTree::captureTreeImage(os);
    CHECK_SET_ERR(imageAfter2 == imageBefore, "7. Image is changed");

    // Change expansion slider and check that image changes too.
    GTSlider::setValue(os, expansionSlider, 200);
    QImage imageAfter3 = GTUtilsPhyTree::captureTreeImage(os);
    CHECK_SET_ERR(imageAfter3 != imageBefore, "8. Image is not changed");

    // Double-click on the expansion slider and check that expansion is 100 and check that image changes to the original one
    GTMouseDriver::moveTo(GTWidget::getWidgetVisibleCenterGlobal(GTWidget::findWidget(os, "breadthScaleAdjustmentSlider")));
    GTMouseDriver::doubleClick();
    CHECK_SET_ERR(expansionSlider->value() == 100, "9. The expansion should be 100");
    QImage imageAfter4 = GTUtilsPhyTree::captureTreeImage(os);
    CHECK_SET_ERR(imageAfter4 == imageBefore, "10. Image is changed");
}

GUI_TEST_CLASS_DEFINITION(test_7797) {
    // Open "samples/FASTA/human_T1.fa".
    GTFileDialog::openFile(os, dataDir + "samples/FASTA/human_T1.fa");
    GTUtilsTaskTreeView::waitTaskFinished(os);

    // Select from context menu Analyze->Analyze with Query Schema menu item.
    QString fullFilePath = QFileInfo(testDir + "_common_data/query/empty.uql").absoluteFilePath();
    GTUtilsDialog::waitForDialog(os, new AnalyzeWithQuerySchemaDialogFiller(os, fullFilePath, true));
    GTUtilsDialog::waitForDialog(os, new PopupChooserByText(os, {"Analyze", "Analyze with query schema..."}));
    GTUtilsSequenceView::openPopupMenuOnSequenceViewArea(os);
    GTUtilsTaskTreeView::waitTaskFinished(os);
    // Expected state: there is no crash.
}

GUI_TEST_CLASS_DEFINITION(test_7806) {
    QDir(sandBoxDir).mkdir("test_7806");
    QDir(sandBoxDir).mkdir("test_7806/1");
    QDir(sandBoxDir).mkdir("test_7806/2");

    GTFile::copy(os, dataDir + "samples/Assembly/chrM.fa", sandBoxDir + "/test_7806/1/chrM.fa");
    GTFile::copy(os, dataDir + "samples/Assembly/chrM.sam", sandBoxDir + "/test_7806/2/chrM.sam");
    IOAdapterUtils::writeTextFile(sandBoxDir + "test_7806/2/chrM.fa", "1234");

    GTUtilsDialog::waitForDialog(os, new ImportBAMFileFiller(os, "", sandBoxDir + "/test_7806/1", "chrM.fa"));
    GTFileDialog::openFile(os, sandBoxDir + "/test_7806/2/chrM.sam");

    GTUtilsAssemblyBrowser::checkAssemblyBrowserWindowIsActive(os);
    qint64 size = GTFile::getSize(os, sandBoxDir + "/test_7806/2/chrM.fa");
    CHECK_SET_ERR(size == 4, "chrM.fa in SAM dir is changed, size: " + QString::number(size));
}

GUI_TEST_CLASS_DEFINITION(test_7830) {
    // 1. Open COI.aln
    GTFileDialog::openFile(os, dataDir + "samples/CLUSTALW/", "COI.aln");
    GTUtilsTaskTreeView::waitTaskFinished(os);

    // 2. Right button-> Statistics-> Generate distance matrix
    // 3. Click "Generate" (save to a new file)
    GTUtilsDialog::add(os, new PopupChooser(os, { MSAE_MENU_STATISTICS, "Generate distance matrix" }, GTGlobals::UseMouse));
    GTUtilsDialog::add(os, new DistanceMatrixDialogFiller(os, DistanceMatrixDialogFiller::SaveFormat::HTML, sandBoxDir + "test_7830.html"));
    GTMenu::showContextMenu(os, GTUtilsMdi::activeWindow(os));
    GTUtilsTaskTreeView::waitTaskFinished(os);

    // Expected: legend exists, and, in general, the generated report contains some expected part from "_common_data/regression/7830/test.html"
    auto generated = GTFile::readAll(os, sandBoxDir + "test_7830.html");
    auto expected = GTFile::readAll(os, testDir + "_common_data/regression/7830/test.html");
    CHECK_SET_ERR(generated.contains(expected), "Distance matfix report does not contain expected text");
}

GUI_TEST_CLASS_DEFINITION(test_7827) {
    // 1. Open samples/PDB/1CF7.PDB
    GTFileDialog::openFile(os, dataDir + "samples/PDB/1CF7.PDB");
    GTUtilsTaskTreeView::waitTaskFinished(os);

    // 2. Open Primer Library
    GTUtilsPrimerLibrary::openLibrary(os);

    // 3. Click "Import primer(s)"
    GTUtilsDialog::waitForDialog(os, new ImportPrimersDialogFiller(os, {}, { { "1CF7.PDB", { "1CF7 chain A sequence", "1CF7 chain B sequence", "1CF7 chain C sequence", "1CF7 chain D sequence" } } }));
    GTUtilsPrimerLibrary::clickButton(os, GTUtilsPrimerLibrary::Button::Import);

    // Expected: two sequences imported as primers, two declined because of alphabet
    GTUtilsNotifications::checkNotificationReportText(os, { "A sequence: <span style=\" color:#a6392e;\">error",
<<<<<<< HEAD
                                                            "B sequence: <span style=\" color:#a6392e;\">error",
                                                            "C sequence: <span style=\" color:#008000;\">success",
                                                            "D sequence: <span style=\" color:#008000;\">success" });
=======
                                                           "B sequence: <span style=\" color:#a6392e;\">error",
                                                           "C sequence: <span style=\" color:#008000;\">success",
                                                           "D sequence: <span style=\" color:#008000;\">success" });


>>>>>>> 5454f499
}

GUI_TEST_CLASS_DEFINITION(test_7842) {
    // 1. Open "GenBank/murine.gb" and "GenBank/sars.gb"
    // 2. Click right button->Cloning->Construct molecule...
    // 3. Click "From project..."
    // 4. Try select both sequences: it should not be possible because ProjectTreeItemSelector will be instantiated with 'allowMultipleSelection=false'.
    // Expected: only one sequence could be selected, only one "Create Fragment" dialog has appeared, only one fragment added

    GTFileDialog::openFile(os, dataDir + "samples/Genbank/murine.gb");
    GTFileDialog::openFile(os, dataDir + "samples/Genbank/sars.gb");
    GTUtilsTaskTreeView::waitTaskFinished(os);

    class Scenario : public CustomScenario {
        void run(HI::GUITestOpStatus& os) override {
            QWidget* dialog = GTWidget::getActiveModalWidget(os);

            GTUtilsDialog::add(os, new ProjectTreeItemSelectorDialogFiller(os, {{"sars.gb", {"NC_004718"}}, {"murine.gb", {"NC_001363"}}}));
            GTUtilsDialog::add(os, new CreateFragmentDialogFiller(os));
            GTWidget::click(os, GTWidget::findWidget(os, "fromProjectButton"));

            auto fragmentListWidget = GTWidget::findListWidget(os, "fragmentListWidget", dialog);
            CHECK_SET_ERR(fragmentListWidget->count() == 1, QString("Unexpected fragments size, expected: 1, current: %1").arg(fragmentListWidget->count()));

            GTUtilsDialog::clickButtonBox(os, dialog, QDialogButtonBox::Cancel);
        }
    };

    GTUtilsDialog::waitForDialog(os, new ConstructMoleculeDialogFiller(os, new Scenario()));
    GTMenu::clickMainMenuItem(os, {"Tools", "Cloning", "Construct molecule..."});
}

}  // namespace GUITest_regression_scenarios
}  // namespace U2<|MERGE_RESOLUTION|>--- conflicted
+++ resolved
@@ -4266,7 +4266,7 @@
 
     // 2. Right button-> Statistics-> Generate distance matrix
     // 3. Click "Generate" (save to a new file)
-    GTUtilsDialog::add(os, new PopupChooser(os, { MSAE_MENU_STATISTICS, "Generate distance matrix" }, GTGlobals::UseMouse));
+    GTUtilsDialog::add(os, new PopupChooser(os, {MSAE_MENU_STATISTICS, "Generate distance matrix"}, GTGlobals::UseMouse));
     GTUtilsDialog::add(os, new DistanceMatrixDialogFiller(os, DistanceMatrixDialogFiller::SaveFormat::HTML, sandBoxDir + "test_7830.html"));
     GTMenu::showContextMenu(os, GTUtilsMdi::activeWindow(os));
     GTUtilsTaskTreeView::waitTaskFinished(os);
@@ -4286,22 +4286,11 @@
     GTUtilsPrimerLibrary::openLibrary(os);
 
     // 3. Click "Import primer(s)"
-    GTUtilsDialog::waitForDialog(os, new ImportPrimersDialogFiller(os, {}, { { "1CF7.PDB", { "1CF7 chain A sequence", "1CF7 chain B sequence", "1CF7 chain C sequence", "1CF7 chain D sequence" } } }));
+    GTUtilsDialog::waitForDialog(os, new ImportPrimersDialogFiller(os, {}, {{"1CF7.PDB", {"1CF7 chain A sequence", "1CF7 chain B sequence", "1CF7 chain C sequence", "1CF7 chain D sequence"}}}));
     GTUtilsPrimerLibrary::clickButton(os, GTUtilsPrimerLibrary::Button::Import);
 
     // Expected: two sequences imported as primers, two declined because of alphabet
-    GTUtilsNotifications::checkNotificationReportText(os, { "A sequence: <span style=\" color:#a6392e;\">error",
-<<<<<<< HEAD
-                                                            "B sequence: <span style=\" color:#a6392e;\">error",
-                                                            "C sequence: <span style=\" color:#008000;\">success",
-                                                            "D sequence: <span style=\" color:#008000;\">success" });
-=======
-                                                           "B sequence: <span style=\" color:#a6392e;\">error",
-                                                           "C sequence: <span style=\" color:#008000;\">success",
-                                                           "D sequence: <span style=\" color:#008000;\">success" });
-
-
->>>>>>> 5454f499
+    GTUtilsNotifications::checkNotificationReportText(os, {"A sequence: <span style=\" color:#a6392e;\">error", "B sequence: <span style=\" color:#a6392e;\">error", "C sequence: <span style=\" color:#008000;\">success", "D sequence: <span style=\" color:#008000;\">success"});
 }
 
 GUI_TEST_CLASS_DEFINITION(test_7842) {
