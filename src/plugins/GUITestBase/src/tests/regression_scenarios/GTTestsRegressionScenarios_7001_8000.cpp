--- conflicted
+++ resolved
@@ -40,10 +40,8 @@
 #include "GTUtilsMdi.h"
 #include "GTUtilsMsaEditor.h"
 #include "GTUtilsMsaEditorSequenceArea.h"
-<<<<<<< HEAD
-=======
+
 #include "GTUtilsOptionPanelMSA.h"
->>>>>>> 5bc8a4ec
 #include "GTUtilsProjectTreeView.h"
 #include "GTUtilsSequenceView.h"
 #include "GTUtilsTaskTreeView.h"
@@ -333,7 +331,6 @@
     CHECK_SET_ERR(bottomRight == "11/40/35", "Bottom right position is wrong: " + bottomRight);
 }
 
-<<<<<<< HEAD
 GUI_TEST_CLASS_DEFINITION(test_7183) {
     class ExportSequencesScenario : public CustomScenario {
     public:
@@ -353,7 +350,7 @@
     GTUtilsDialog::waitForDialog(os, new SequenceReadingModeSelectorDialogFiller(os));
     GTFileDialog::openFile(os, sandBoxDir + "/" + fileName);
     GTUtilsSequenceView::checkSequenceViewWindowIsActive(os);
-    
+
     for (int i = 0; i < 8; i++) {
         GTUtilsDialog::waitForDialog(os, new PopupChooser(os, QStringList() << ACTION_PROJECT__EXPORT_IMPORT_MENU_ACTION << ACTION_EXPORT_SEQUENCE));
         GTUtilsDialog::waitForDialog(os, new ExportSelectedRegionFiller(os, new ExportSequencesScenario()));
@@ -366,7 +363,8 @@
     //5. Push Export button in the dialog.
     //6. Repeat steps 2-5 8 times
     //Expected state: UGENE is not crash
-=======
+}
+
 GUI_TEST_CLASS_DEFINITION(test_7212) {
     // Open _common_data/clustal/shortened_big.aln.
     // Click the Pairwise Alignment tab of the Options Panel.
@@ -392,7 +390,6 @@
     GTUtilsOptionPanelMsa::toggleTab(os, GTUtilsOptionPanelMsa::PairwiseAlignment);
     GTWidget::click(os, GTUtilsOptionPanelMsa::getAlignButton(os));
     GTUtilsTaskTreeView::waitTaskFinished(os);
->>>>>>> 5bc8a4ec
 }
 
 }    // namespace GUITest_regression_scenarios
