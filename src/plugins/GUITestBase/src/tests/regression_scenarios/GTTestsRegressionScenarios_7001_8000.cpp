--- conflicted
+++ resolved
@@ -4260,7 +4260,6 @@
     CHECK_SET_ERR(size == 4, "chrM.fa in SAM dir is changed, size: " + QString::number(size));
 }
 
-<<<<<<< HEAD
 GUI_TEST_CLASS_DEFINITION(test_7824) {
     // 1. Open 1.gb.
     // 2. Double click any annotation
@@ -4284,7 +4283,8 @@
                       .arg(QString::number(selection.first().startPos))
                       .arg(QString::number(selection.first().length))
                   );
-=======
+}
+
 GUI_TEST_CLASS_DEFINITION(test_7825) {
     // 1. Open the attached sequence.
     // 2. Open Primer3 dialog
@@ -4305,7 +4305,6 @@
     GTMenu::showContextMenu(os, GTUtilsSequenceView::getPanOrDetView(os));
     GTUtilsTaskTreeView::waitTaskFinished(os);
     GTUtilsAnnotationsTreeView::checkAnnotationRegions(os, "pair 1  (0, 2)", {{16, 35}, {199, 218}});
->>>>>>> 191ca26e
 }
 
 GUI_TEST_CLASS_DEFINITION(test_7827) {
