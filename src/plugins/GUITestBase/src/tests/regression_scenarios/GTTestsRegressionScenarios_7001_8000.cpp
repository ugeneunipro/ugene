--- conflicted
+++ resolved
@@ -4258,7 +4258,27 @@
     CHECK_SET_ERR(size == 4, "chrM.fa in SAM dir is changed, size: " + QString::number(size));
 }
 
-<<<<<<< HEAD
+GUI_TEST_CLASS_DEFINITION(test_7827) {
+    // 1. Open samples/PDB/1CF7.PDB
+    GTFileDialog::openFile(os, dataDir + "samples/PDB/1CF7.PDB");
+    GTUtilsTaskTreeView::waitTaskFinished(os);
+
+    // 2. Open Primer Library
+    GTUtilsPrimerLibrary::openLibrary(os);
+
+    // 3. Click "Import primer(s)"
+    GTUtilsDialog::waitForDialog(os, new ImportPrimersDialogFiller(os, {}, { { "1CF7.PDB", { "1CF7 chain A sequence", "1CF7 chain B sequence", "1CF7 chain C sequence", "1CF7 chain D sequence" } } }));
+    GTUtilsPrimerLibrary::clickButton(os, GTUtilsPrimerLibrary::Button::Import);
+
+    // Expected: two sequences imported as primers, two declined because of alphabet
+    GTUtilsNotifications::checkNotificationReportText(os, { "A sequence: <span style=\" color:#a6392e;\">error",
+                                                           "B sequence: <span style=\" color:#a6392e;\">error",
+                                                           "C sequence: <span style=\" color:#008000;\">success",
+                                                           "D sequence: <span style=\" color:#008000;\">success" });
+
+
+}
+
 GUI_TEST_CLASS_DEFINITION(test_7842) {
     // 1. Open "GenBank/murine.gb" and "GenBank/sars.gb"
     // 2. Click right button->Cloning->Construct molecule...
@@ -4287,27 +4307,6 @@
 
     GTUtilsDialog::waitForDialog(os, new ConstructMoleculeDialogFiller(os, new Scenario()));
     GTMenu::clickMainMenuItem(os, {"Tools", "Cloning", "Construct molecule..."});
-=======
-GUI_TEST_CLASS_DEFINITION(test_7827) {
-    // 1. Open samples/PDB/1CF7.PDB
-    GTFileDialog::openFile(os, dataDir + "samples/PDB/1CF7.PDB");
-    GTUtilsTaskTreeView::waitTaskFinished(os);
-
-    // 2. Open Primer Library
-    GTUtilsPrimerLibrary::openLibrary(os);
-
-    // 3. Click "Import primer(s)"
-    GTUtilsDialog::waitForDialog(os, new ImportPrimersDialogFiller(os, {}, { { "1CF7.PDB", { "1CF7 chain A sequence", "1CF7 chain B sequence", "1CF7 chain C sequence", "1CF7 chain D sequence" } } }));
-    GTUtilsPrimerLibrary::clickButton(os, GTUtilsPrimerLibrary::Button::Import);
-
-    // Expected: two sequences imported as primers, two declined because of alphabet
-    GTUtilsNotifications::checkNotificationReportText(os, { "A sequence: <span style=\" color:#a6392e;\">error",
-                                                            "B sequence: <span style=\" color:#a6392e;\">error",
-                                                            "C sequence: <span style=\" color:#008000;\">success",
-                                                            "D sequence: <span style=\" color:#008000;\">success" });
-
-
->>>>>>> 453b00cd
 }
 
 }  // namespace GUITest_regression_scenarios
