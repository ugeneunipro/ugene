/**
 * UGENE - Integrated Bioinformatics Tools.
 * Copyright (C) 2008-2021 UniPro <ugene@unipro.ru>
 * http://ugene.net
 *
 * This program is free software; you can redistribute it and/or
 * modify it under the terms of the GNU General Public License
 * as published by the Free Software Foundation; either version 2
 * of the License, or (at your option) any later version.
 *
 * This program is distributed in the hope that it will be useful,
 * but WITHOUT ANY WARRANTY; without even the implied warranty of
 * MERCHANTABILITY or FITNESS FOR A PARTICULAR PURPOSE. See the
 * GNU General Public License for more details.
 *
 * You should have received a copy of the GNU General Public License
 * along with this program; if not, write to the Free Software
 * Foundation, Inc., 51 Franklin Street, Fifth Floor, Boston,
 * MA 02110-1301, USA.
 */
#include <api/GTUtils.h>
#include <drivers/GTKeyboardDriver.h>
#include <drivers/GTMouseDriver.h>
#include <primitives/GTAction.h>
#include <primitives/GTCheckBox.h>
#include <primitives/GTComboBox.h>
#include <primitives/GTLineEdit.h>
#include <primitives/GTMenu.h>
#include <primitives/GTRadioButton.h>
#include <primitives/GTSpinBox.h>
#include <primitives/GTTabWidget.h>
#include <primitives/GTTextEdit.h>
#include <primitives/GTToolbar.h>
#include <primitives/GTWidget.h>
#include <primitives/PopupChooser.h>
#include <system/GTClipboard.h>
#include <system/GTFile.h>
#include <utils/GTUtilsDialog.h>

#include <QApplication>
#include <QDir>
#include <QFileInfo>
#include <QPlainTextEdit>
#include <QRadioButton>

#include "GTTestsRegressionScenarios_7001_8000.h"
#include "GTUtilsAnnotationsTreeView.h"
#include "GTUtilsDashboard.h"
#include "GTUtilsDocument.h"
#include "GTUtilsLog.h"
#include "GTUtilsMcaEditor.h"
#include "GTUtilsMcaEditorSequenceArea.h"
#include "GTUtilsMcaEditorStatusWidget.h"
#include "GTUtilsMdi.h"
#include "GTUtilsMsaEditor.h"
#include "GTUtilsMsaEditorSequenceArea.h"
#include "GTUtilsNotifications.h"
#include "GTUtilsOptionPanelMSA.h"
#include "GTUtilsPcr.h"
#include "GTUtilsPhyTree.h"
#include "GTUtilsProject.h"
#include "GTUtilsProjectTreeView.h"
#include "GTUtilsSequenceView.h"
#include "GTUtilsStartPage.h"
#include "GTUtilsTaskTreeView.h"
#include "GTUtilsWizard.h"
#include "GTUtilsWorkflowDesigner.h"
#include "api/GTMSAEditorStatusWidget.h"
#include "api/GTRegionSelector.h"
#include "base_dialogs/MessageBoxFiller.h"
#include "runnables/ugene/corelibs/U2Gui/AppSettingsDialogFiller.h"
#include "runnables/ugene/corelibs/U2Gui/CreateAnnotationWidgetFiller.h"
#include "runnables/ugene/corelibs/U2Gui/ImportACEFileDialogFiller.h"
#include "runnables/ugene/corelibs/U2View/ov_msa/BuildTreeDialogFiller.h"
#include "runnables/ugene/corelibs/U2View/ov_msa/ExtractSelectedAsMSADialogFiller.h"
#include "runnables/ugene/plugins/dna_export/DNASequenceGeneratorDialogFiller.h"
#include "runnables/ugene/plugins/dna_export/ExportSequencesDialogFiller.h"
#include "runnables/ugene/plugins/external_tools/AlignToReferenceBlastDialogFiller.h"
#include "runnables/ugene/plugins/external_tools/TrimmomaticDialogFiller.h"
#include "runnables/ugene/plugins/workflow_designer/WizardFiller.h"
#include "runnables/ugene/plugins/workflow_designer/WorkflowMetadialogFiller.h"
#include "runnables/ugene/ugeneui/DocumentFormatSelectorDialogFiller.h"
#include "runnables/ugene/ugeneui/SaveProjectDialogFiller.h"
#include "runnables/ugene/ugeneui/SequenceReadingModeSelectorDialogFiller.h"

namespace U2 {

namespace GUITest_regression_scenarios {
using namespace HI;

GUI_TEST_CLASS_DEFINITION(test_7003) {
    // 1. Ensure that 'UGENE_EXTERNAL_TOOLS_VALIDATION_BY_PATH_ONLY' is not set to "1"
    // 2. Open "UGENE Application Settings", select "External Tools" tab
    // 3. Add the 'dumb.sh' or 'dumb.cmd' as a Python executable
    // 4. Check that validation fails

    qputenv("UGENE_EXTERNAL_TOOLS_VALIDATION_BY_PATH_ONLY", "0");

    class CheckPythonInvalidation : public CustomScenario {
        void run(GUITestOpStatus &os) override {
            AppSettingsDialogFiller::openTab(os, AppSettingsDialogFiller::ExternalTools);

            QString toolPath = testDir + "_common_data/regression/7003/dumb.";
            toolPath += isOsWindows() ? "cmd" : "sh";

            AppSettingsDialogFiller::setExternalToolPath(os, "python", QFileInfo(toolPath).absoluteFilePath());
            CHECK_SET_ERR(!AppSettingsDialogFiller::isExternalToolValid(os, "python"),
                          "Python module is expected to be invalid, but in fact it is valid")

            GTUtilsDialog::clickButtonBox(os, GTWidget::getActiveModalWidget(os), QDialogButtonBox::Cancel);
        }
    };

    GTUtilsDialog::waitForDialog(os, new AppSettingsDialogFiller(os, new CheckPythonInvalidation()));
    GTMenu::clickMainMenuItem(os, QStringList() << "Settings"
                                                << "Preferences...",
                              GTGlobals::UseMouse);
}

GUI_TEST_CLASS_DEFINITION(test_7014) {
    // The test checks 'Save subalignment' in the collapse (virtual groups) mode.
    GTFileDialog::openFile(os, testDir + "_common_data/nexus", "DQB1_exon4.nexus");
    GTUtilsMsaEditor::checkMsaEditorWindowIsActive(os);

    // Enable collapsing.
    GTUtilsMsaEditor::toggleCollapsingMode(os);

    // Expand collapsed group.
    GTUtilsMsaEditor::toggleCollapsingGroup(os, "LR882519 exotic DQB1");

    GTUtilsMSAEditorSequenceArea::selectArea(os, QPoint(1, 1), QPoint(5, 4));

    GTUtilsDialog::waitForDialog(os, new PopupChooser(os, QStringList() << MSAE_MENU_EXPORT << "Save subalignment", GTGlobals::UseMouse));
    auto saveSubalignmentDialogFiller = new ExtractSelectedAsMSADialogFiller(os, sandBoxDir + "test_7014.aln");
    saveSubalignmentDialogFiller->setUseDefaultSequenceSelection(true);
    GTUtilsDialog::waitForDialog(os, saveSubalignmentDialogFiller);
    GTMenu::showContextMenu(os, GTUtilsMsaEditor::getSequenceArea(os));
    GTUtilsTaskTreeView::waitTaskFinished(os);

    GTUtilsMdi::closeWindow(os, "DQB1_exon4 [DQB1_exon4.nexus]");
    GTUtilsMsaEditor::checkMsaEditorWindowIsActive(os);

    // Expected state: the saved sub-alignment is opened. Check the content.
    QStringList nameList = GTUtilsMSAEditorSequenceArea::getNameList(os);
    QStringList expectedNameList = QStringList() << "LR882519 exotic DQB1"
                                                 << "LR882531 local DQB1"
                                                 << "LR882507 local DQB1"
                                                 << "LR882509 local DQB1";
    CHECK_SET_ERR(nameList == expectedNameList, "Unexpected name list in the exported alignment: " + nameList.join(","));

    int msaLength = GTUtilsMSAEditorSequenceArea::getLength(os);
    CHECK_SET_ERR(msaLength == 5, "Unexpected exported alignment length: " + QString::number(msaLength));
}

GUI_TEST_CLASS_DEFINITION(test_7022) {
    // 1. Open _common_data/scenarios/_regression/7022/test_7022.gb
    GTFileDialog::openFile(os, testDir + "_common_data/scenarios/_regression/7022/test_7022.gb");
    GTUtilsSequenceView::checkSequenceViewWindowIsActive(os);

    // 2. Turn on "Wrap mode" and click on the first annotation in DetView
    QAction *wrapMode = GTAction::findActionByText(os, "Wrap sequence");
    CHECK_SET_ERR(wrapMode != nullptr, "Cannot find Wrap sequence action");
    if (!wrapMode->isChecked()) {
        GTWidget::click(os, GTAction::button(os, wrapMode));
    }
    GTUtilsSequenceView::clickAnnotationDet(os, "Misc. Feature", 2);

    // 3. copy selected annotation
    GTUtilsDialog::waitForDialog(os, new PopupChooserByText(os, QStringList() << "Copy/Paste"
                                                                              << "Copy annotation sequence"));
    GTMenu::showContextMenu(os, GTUtilsSequenceView::getPanOrDetView(os));
    GTUtilsTaskTreeView::waitTaskFinished(os);

    // Expected: TGTCAGATTCACCAAAGTTGAAATGAAGGAAAAAATGCTAAGGGCAGCCAGAGAGAGGTCAGGTTACCCACAAAGGGAAGCCCATCAGAC
    QString expected = "TGTCAGATTCACCAAAGTTGAAATGAAGGAAAAAATGCTAAGGGCAGCCAGAGAGAGGTCAGGTTACCCACAAAGGGAAGCCCATCAGAC";
    QString text = GTClipboard::text(os);
    CHECK_SET_ERR(text == expected, QString("Unexpected annotation, expected: %1, current: %2").arg(expected).arg(text));
}

GUI_TEST_CLASS_DEFINITION(test_7043) {
    // Check that you see 3D struct is rendered correctly.
    GTFileDialog::openFile(os, dataDir + "samples/PDB/1CF7.PDB");
    GTUtilsTaskTreeView::waitTaskFinished(os);

    auto biostructWidget = GTWidget::findWidget(os, "1-1CF7");
    QImage image1 = GTWidget::getImage(os, biostructWidget, true);
    QSet<QRgb> colors;
    for (int i = 0; i < image1.width(); i++) {
        for (int j = 0; j < image1.height(); j++) {
            colors << image1.pixel(i, j);
        }
    }
    // Usually 875 colors are drawn for 1CF7.pdb.
    CHECK_SET_ERR(colors.size() > 100, "Biostruct was not drawn or error label wasn't displayed");

    // There must be no error message on the screen.
    QLabel *errorLabel = GTWidget::findLabel(os, "opengl_initialization_error_label", nullptr, {false});
    CHECK_SET_ERR(errorLabel == nullptr, "Found 'Failed to initialize OpenGL' label");
}

GUI_TEST_CLASS_DEFINITION(test_7044) {
    // The test checks 'Save subalignment' in the collapse (virtual groups) mode after reordering.
    GTFileDialog::openFile(os, testDir + "_common_data/nexus", "DQB1_exon4.nexus");
    GTUtilsMsaEditor::checkMsaEditorWindowIsActive(os);

    // Enable collapsing.
    GTUtilsMsaEditor::toggleCollapsingMode(os);

    // Rename the last two sequences in 'seqA' and 'seqB'.
    GTUtilsMSAEditorSequenceArea::renameSequence(os, "LR882509 local DQB1", "seqA");
    GTUtilsMSAEditorSequenceArea::renameSequence(os, "LR882503 local DQB1", "seqB");

    // Copy seqA.
    GTUtilsMSAEditorSequenceArea::selectSequence(os, "seqA");
    GTKeyboardDriver::keyClick('c', Qt::ControlModifier);

    // Select first collapsed mode and 'Paste before'.
    GTUtilsMSAEditorSequenceArea::selectSequence(os, "LR882520 exotic DQB1");
    GTKeyboardDriver::keyPress(Qt::Key_Control);
    GTKeyboardDriver::keyClick('v', Qt::AltModifier);
    GTKeyboardDriver::keyRelease(Qt::Key_Control);

    // Cut seqB.
    GTUtilsMSAEditorSequenceArea::selectSequence(os, "seqB");
    GTKeyboardDriver::keyClick('x', Qt::ControlModifier);

    // Select the first sequence and 'Paste before'
    GTUtilsMSAEditorSequenceArea::selectSequence(os, "seqA_1");
    GTKeyboardDriver::keyPress(Qt::Key_Control);
    GTKeyboardDriver::keyClick('v', Qt::AltModifier);
    GTKeyboardDriver::keyRelease(Qt::Key_Control);

    // Select seqB and seqA_1 (a group of seqA_1 and seqA).
    GTUtilsMSAEditorSequenceArea::selectSequence(os, "seqA_1");
    GTKeyboardDriver::keyPress(Qt::Key_Shift);
    GTUtilsMSAEditorSequenceArea::selectSequence(os, "seqB");
    GTKeyboardDriver::keyRelease(Qt::Key_Shift);

    // Export -> Save subalignment.
    GTUtilsDialog::waitForDialog(os, new PopupChooser(os, {MSAE_MENU_EXPORT, "Save subalignment"}, GTGlobals::UseMouse));
    auto saveSubalignmentDialogFiller = new ExtractSelectedAsMSADialogFiller(os, sandBoxDir + "test_7044.aln");
    saveSubalignmentDialogFiller->setUseDefaultSequenceSelection(true);
    GTUtilsDialog::waitForDialog(os, saveSubalignmentDialogFiller);
    GTMenu::showContextMenu(os, GTUtilsMsaEditor::getSequenceArea(os));
    GTUtilsTaskTreeView::waitTaskFinished(os);

    // Expected state: the saved sub-alignment is opened. Check the content.
    QStringList nameList = GTUtilsMSAEditorSequenceArea::getNameList(os);
    QStringList expectedNameList = {"seqB", "seqA_1", "seqA"};
    CHECK_SET_ERR(nameList == expectedNameList, "Unexpected name list in the exported alignment: " + nameList.join(","));
}

GUI_TEST_CLASS_DEFINITION(test_7045) {
    GTFileDialog::openFile(os, testDir + "_common_data/scenarios/msa", "COI_subalign.aln");
    GTUtilsMsaEditor::checkMsaEditorWindowIsActive(os);

    // Select 's1'.
    GTUtilsMSAEditorSequenceArea::selectSequence(os, "s1");

    // Copy (CTRL C) and Paste (CTRL V) -> new 's1_1' sequence appears.
    GTKeyboardDriver::keyClick('c', Qt::ControlModifier);
    GTKeyboardDriver::keyClick('v', Qt::ControlModifier);

    // Switch collapsing mode on -> 2 collapsed groups: 's1' and' Mecopoda_elongata_Ishigaki_J' are on the screen.
    GTUtilsMsaEditor::toggleCollapsingMode(os);

    // Select 's1'.
    GTUtilsMSAEditorSequenceArea::selectSequence(os, "s1");

    // Call Export -> Save subalignment context menu.
    GTUtilsDialog::waitForDialog(os, new PopupChooser(os, QStringList() << MSAE_MENU_EXPORT << "Save subalignment", GTGlobals::UseMouse));
    auto saveSubalignmentDialogFiller = new ExtractSelectedAsMSADialogFiller(os, sandBoxDir + "test_7044.aln");
    saveSubalignmentDialogFiller->setUseDefaultSequenceSelection(true);
    GTUtilsDialog::waitForDialog(os, saveSubalignmentDialogFiller);
    GTMenu::showContextMenu(os, GTUtilsMsaEditor::getSequenceArea(os));
    GTUtilsTaskTreeView::waitTaskFinished(os);

    // Expected state : new alignment where s1, s1_1 and s2 are present.
    QStringList nameList = GTUtilsMSAEditorSequenceArea::getNameList(os);
    QStringList expectedNameList = QStringList() << "s1"
                                                 << "s1_1"
                                                 << "s2";
    CHECK_SET_ERR(nameList == expectedNameList, "Unexpected name list in the exported alignment: " + nameList.join(","));
}

GUI_TEST_CLASS_DEFINITION(test_7091) {
    // The test compares images of UGENE's main window before and after "Preferences" dialog is closed.
    QWidget *mainWindow = QApplication::activeWindow();
    QImage initialImage = GTWidget::getImage(os, mainWindow);

    // The scenario does nothing and only closes the dialog.
    class NoOpScenario : public CustomScenario {
    public:
        void run(GUITestOpStatus &os) override {
            QWidget *dialog = GTWidget::getActiveModalWidget(os);
            GTUtilsDialog::clickButtonBox(os, dialog, QDialogButtonBox::Ok);
        }
    };
    GTUtilsDialog::waitForDialog(os, new AppSettingsDialogFiller(os, new NoOpScenario()));
    GTMenu::clickMainMenuItem(os, {"Settings", "Preferences..."});

    QImage currentImage = GTWidget::getImage(os, mainWindow);
    CHECK_SET_ERR(initialImage == currentImage, "Visual appearance of the dialog should not change.");
}

GUI_TEST_CLASS_DEFINITION(test_7106) {
    // Check that in Tree-Sync mode Drag & Drop of sequences in the MSA name list is disabled.
    GTFileDialog::openFile(os, dataDir + "samples/CLUSTALW/COI.aln");
    GTUtilsMsaEditor::checkMsaEditorWindowIsActive(os);

    GTUtilsMsaEditor::buildPhylogeneticTree(os, sandBoxDir + "test_7106");
    GTUtilsTaskTreeView::waitTaskFinished(os);

    QStringList sequenceList1 = GTUtilsMSAEditorSequenceArea::getVisibleNames(os);

    QRect firstRowRect = GTUtilsMsaEditor::getSequenceNameRect(os, 0);
    QRect secondRowRect = GTUtilsMsaEditor::getSequenceNameRect(os, 1);

    GTMouseDriver::click(firstRowRect.center());
    GTMouseDriver::dragAndDrop(firstRowRect.center(), secondRowRect.center());

    QStringList sequenceList2 = GTUtilsMSAEditorSequenceArea::getVisibleNames(os);
    CHECK_SET_ERR(sequenceList2 == sequenceList1, "Sequence order must not change");
}

GUI_TEST_CLASS_DEFINITION(test_7125) {
    // Open data/samples/CLUSTALW/ty3.aln.gz
    // Press the Build Tree button on the toolbar.
    // In the "Build Phylogenetic Tree" dialog select the PhyML Maximum Likelihood method.
    // Select CpREV substitution model.
    // Press "Save Settings".
    // Cancel the dialog.
    // Open data/samples/CLUSTALW/COI.aln
    // Press the Build Tree button on the toolbar.
    // In the "Build Phylogenetic Tree" dialog select the PhyML Maximum Likelihood method.
    // Press "Build".
    //    Expected state: no crash.

    class SaveSettingsScenario : public CustomScenario {
    public:
        void run(GUITestOpStatus &os) override {
            QWidget *dialog = GTWidget::getActiveModalWidget(os);

            auto currentCombobox = GTWidget::findExactWidget<QComboBox *>(os, "algorithmBox", dialog);
            GTComboBox::selectItemByText(os, currentCombobox, "PhyML Maximum Likelihood");

            currentCombobox = GTWidget::findExactWidget<QComboBox *>(os, "subModelCombo", dialog);
            GTComboBox::selectItemByText(os, currentCombobox, "CpREV");

            GTWidget::click(os, GTWidget::findButtonByText(os, "Save Settings", dialog));
            GTUtilsDialog::clickButtonBox(os, dialog, QDialogButtonBox::Cancel);
        }
    };

    GTFileDialog::openFile(os, dataDir + "samples/CLUSTALW/ty3.aln.gz");
    GTUtilsMsaEditor::checkMsaEditorWindowIsActive(os);
    GTUtilsDialog::waitForDialog(os, new BuildTreeDialogFiller(os, new SaveSettingsScenario));
    GTToolbar::clickButtonByTooltipOnToolbar(os, MWTOOLBAR_ACTIVEMDI, "Build Tree");

    GTFileDialog::openFile(os, dataDir + "samples/CLUSTALW/COI.aln");
    GTUtilsMsaEditor::checkMsaEditorWindowIsActive(os);
    GTUtilsDialog::waitForDialog(os, new BuildTreeDialogFillerPhyML(os, false));
    GTToolbar::clickButtonByTooltipOnToolbar(os, MWTOOLBAR_ACTIVEMDI, "Build Tree");
}

GUI_TEST_CLASS_DEFINITION(test_7127) {
    // Make an alignment ordered by tree and check that the row order shown in the status bar is correct.
    GTFileDialog::openFile(os, dataDir + "samples/CLUSTALW/COI.aln");
    GTUtilsMsaEditor::checkMsaEditorWindowIsActive(os);

    GTUtilsMsaEditor::buildPhylogeneticTree(os, sandBoxDir + "test_7127");
    GTUtilsTaskTreeView::waitTaskFinished(os);

    for (int i = 0; i < 18; i++) {
        GTUtilsMSAEditorSequenceArea::clickToPosition(os, QPoint(0, i));
        QString rowNumber = GTMSAEditorStatusWidget::getRowNumberString(os);
        QString expectedRowNumber = QString::number(i + 1);
        CHECK_SET_ERR(rowNumber == expectedRowNumber, "Unexpected row number! Expected:  " + expectedRowNumber + ", got: " + rowNumber);
    }
}

GUI_TEST_CLASS_DEFINITION(test_7151) {
    // Open data/samples/ACE/BL060C3.ace as MSA.
    // Close project, don't save. These steps are required for BL060C3.ace to appear in the Recent Files.
    // Click Tools->Sanger data analysis->Map reads to reference...
    // Set _common_data/sanger/reference.gb as reference.
    // Add sanger_01.ab1-sanger_20.ab1 as reads.
    // Click Map.
    // While running Sanger, click BL060C3.ace from Recent Files on Start Page.
    // Wait for the Sanger Reads Editor to appears.
    // In Select Document Format dialog click OK.
    //     Expected: no crash.

    class WaitInSelectFormatDialog : public CustomScenario {
    public:
        void run(GUITestOpStatus &os) override {
            GTUtilsMcaEditor::checkMcaEditorWindowIsActive(os);
            QWidget *dialog = GTWidget::getActiveModalWidget(os);
            GTUtilsDialog::clickButtonBox(os, dialog, QDialogButtonBox::Ok);
        }
    };

    GTUtilsDialog::waitForDialog(os, new ImportACEFileFiller(os, true));
    GTFileDialog::openFileWithDialog(os, dataDir + "samples/ACE", "BL060C3.ace");
    GTUtilsMsaEditor::checkMsaEditorWindowIsActive(os);
    GTUtilsProject::closeProject(os);

    QList<QLabel *> labels = GTWidget::findLabelByText(os, "- BL060C3.ace");
    CHECK_SET_ERR(!labels.isEmpty(), "Expected recent files BL060C3.ace on Start Page")

    AlignToReferenceBlastDialogFiller::Settings settings;
    settings.referenceUrl = testDir + "_common_data/sanger/reference.gb";
    for (int i = 1; i <= 20; i++) {
        settings.readUrls << QString(testDir + "_common_data/sanger/sanger_%1.ab1").arg(i, 2, 10, QChar('0'));
    }
    settings.outAlignment = QFileInfo(sandBoxDir + "test_7151").absoluteFilePath();

    GTUtilsDialog::waitForDialog(os, new AlignToReferenceBlastDialogFiller(settings, os));
    GTMenu::clickMainMenuItem(os, {"Tools", "Sanger data analysis", "Map reads to reference..."});

    GTUtilsDialog::waitForDialog(os, new ImportACEFileFiller(os, new WaitInSelectFormatDialog));
    GTWidget::click(os, labels.first());
    GTUtilsMsaEditor::checkMsaEditorWindowIsActive(os);
}

GUI_TEST_CLASS_DEFINITION(test_7152) {
    // Check that corner characters of an alignment has valid info shown in the status bar.
    GTFileDialog::openFile(os, testDir + "_common_data/clustal/region.full-gap.aln");
    GTUtilsMsaEditor::checkMsaEditorWindowIsActive(os);

    GTUtilsMSAEditorSequenceArea::clickToPosition(os, QPoint(0, 0));
    QString topLeft = GTMSAEditorStatusWidget::getRowNumberString(os) + "/" +
                      GTMSAEditorStatusWidget::getColumnNumberString(os) + "/" +
                      GTMSAEditorStatusWidget::getSequenceUngappedPositionString(os);
    GTMSAEditorStatusWidget::getColumnNumberString(os);
    CHECK_SET_ERR(topLeft == "1/1/1", "Top left position is wrong: " + topLeft);

    GTUtilsMSAEditorSequenceArea::clickToPosition(os, QPoint(39, 10));
    QString bottomRight = GTMSAEditorStatusWidget::getRowNumberString(os) + "/" +
                          GTMSAEditorStatusWidget::getColumnNumberString(os) + "/" +
                          GTMSAEditorStatusWidget::getSequenceUngappedPositionString(os);
    GTMSAEditorStatusWidget::getColumnNumberString(os);
    CHECK_SET_ERR(bottomRight == "11/40/35", "Bottom right position is wrong: " + bottomRight);
}

GUI_TEST_CLASS_DEFINITION(test_7183) {
    class ExportSequencesScenario : public CustomScenario {
    public:
        void run(HI::GUITestOpStatus &os) override {
            QWidget *dialog = GTWidget::getActiveModalWidget(os);
            GTRadioButton::click(os, GTWidget::findExactWidget<QRadioButton *>(os, "bothStrandsButton", dialog));
            GTCheckBox::setChecked(os, GTWidget::findExactWidget<QCheckBox *>(os, "translateButton", dialog), true);
            GTUtilsDialog::clickButtonBox(os, dialog, QDialogButtonBox::Ok);
        }
    };
    // 1. Open file _common_data/fasta/reads.fa as separate sequences.
    QString filePath = testDir + "_common_data/fasta/reads.fa";
    QString fileName = "reads.fa";
    GTFile::copy(os, filePath, sandBoxDir + "/" + fileName);
    GTUtilsDialog::waitForDialog(os, new SequenceReadingModeSelectorDialogFiller(os));
    GTUtilsProject::openFile(os, sandBoxDir + "/" + fileName);
    GTUtilsSequenceView::checkSequenceViewWindowIsActive(os);

    for (int i = 0; i < 8; i++) {
        GTUtilsDialog::waitForDialog(os, new PopupChooser(os, QStringList() << ACTION_PROJECT__EXPORT_IMPORT_MENU_ACTION << ACTION_EXPORT_SEQUENCE));
        GTUtilsDialog::waitForDialog(os, new ExportSelectedRegionFiller(os, new ExportSequencesScenario()));
        GTUtilsProjectTreeView::click(os, "reads.fa", Qt::RightButton);
        GTUtilsTaskTreeView::waitTaskFinished(os);
    }
    // 2. Open context menu on reads.fa file in project view. Select "Export/Import -> Export sequences..."
    // 3. Check the "Save both strands" radiobutton
    // 4. Check the "Translate to amino" checkbox
    // 5. Push Export button in the dialog.
    // 6. Repeat steps 2-5 8 times
    // Expected state: UGENE is not crash
}

GUI_TEST_CLASS_DEFINITION(test_7193_1) {
    GTUtilsPcr::clearPcrDir(os);
    // 1. Open "samples/FASTA/human_T1.fa".
    GTFileDialog::openFile(os, dataDir + "samples/FASTA/human_T1.fa");
    GTUtilsTaskTreeView::waitTaskFinished(os);

    // 2. Open the PCR OP.
    GTWidget::click(os, GTWidget::findWidget(os, "OP_IN_SILICO_PCR"));

    // 3. Enter the primers: "GGAAAAAATGCTAAGGGC" and "CTGGGTTGAAAATTCTTT".
    GTUtilsPcr::setPrimer(os, U2Strand::Direct, "GGAAAAAATGCTAAGGGC");
    GTUtilsPcr::setPrimer(os, U2Strand::Complementary, "CTGGGTTGAAAATTCTTT");
    // 4. Set both mismatches to 9
    GTUtilsPcr::setMismatches(os, U2Strand::Direct, 9);
    GTUtilsPcr::setMismatches(os, U2Strand::Complementary, 9);
    // 5. Set 3' perfect match to 3
    QSpinBox *perfectSpinBox = GTWidget::findSpinBox(os, "perfectSpinBox");
    GTSpinBox::setValue(os, perfectSpinBox, 3, GTGlobals::UseKeyBoard);

    // 6. Click the find button.
    GTWidget::click(os, GTWidget::findWidget(os, "findProductButton"));
    GTUtilsTaskTreeView::waitTaskFinished(os);

    CHECK_SET_ERR(GTUtilsPcr::productsCount(os) == 22, QString("Expected 22 result instead of %1").arg(QString::number(GTUtilsPcr::productsCount(os))));
}

GUI_TEST_CLASS_DEFINITION(test_7193_2) {
    GTFileDialog::openFile(os, dataDir + "samples/FASTA/human_T1.fa");
    GTUtilsTaskTreeView::waitTaskFinished(os);

    // 2. Open the PCR OP.
    GTWidget::click(os, GTWidget::findWidget(os, "OP_IN_SILICO_PCR"));

    // 3. Enter the primers: "AAA" and "CCC".
    GTUtilsPcr::setPrimer(os, U2Strand::Direct, "AAA");
    GTUtilsPcr::setPrimer(os, U2Strand::Complementary, "CCC");

    // Expected state: there is a warning about forward primer length
    QLabel *warningLabel = GTWidget::findLabel(os, "warningLabel");
    CHECK_SET_ERR(warningLabel->text().contains("The forward primer length should be between"), "Incorrect warning message");

    GTLogTracer lt("One of the given do not fits acceptable length. Task cancelled.");
    // 4. Click the find button.
    // Expected state: task cancelled with corresponding log message
    GTWidget::click(os, GTWidget::findWidget(os, "findProductButton"));
    GTUtilsTaskTreeView::waitTaskFinished(os);
    GTUtilsLog::checkContainsMessage(os, lt);
}

GUI_TEST_CLASS_DEFINITION(test_7212) {
    // Open _common_data/clustal/shortened_big.aln.
    // Click the Pairwise Alignment tab of the Options Panel.
    // Select two sequence from the original alignment and click on the Align button.
    // Until the task completes, click the Pairwise Alignment tab again.
    // Wait for task finish. A new document "PairwiseAlignmentResult.aln" has been added to the project.
    //
    // Remove PairwiseAlignmentResult.aln from project.
    // Return to shortened_big.aln and click the Pairwise Alignment tab of the Options Panel.
    // Click Align.
    //     Expected state: no crash.
    GTFileDialog::openFile(os, testDir + "_common_data/clustal/shortened_big.aln");
    GTUtilsMsaEditor::checkMsaEditorWindowIsActive(os);
    GTUtilsOptionPanelMsa::toggleTab(os, GTUtilsOptionPanelMsa::PairwiseAlignment);
    GTUtilsOptionPanelMsa::addFirstSeqToPA(os, "seq1");
    GTUtilsOptionPanelMsa::addSecondSeqToPA(os, "seq2");
    GTWidget::click(os, GTUtilsOptionPanelMsa::getAlignButton(os));
    GTUtilsOptionPanelMsa::toggleTab(os, GTUtilsOptionPanelMsa::PairwiseAlignment);
    GTUtilsTaskTreeView::waitTaskFinished(os);

    GTUtilsDocument::removeDocument(os, "PairwiseAlignmentResult.aln");
    GTUtilsProjectTreeView::doubleClickItem(os, "shortened_big.aln");
    GTUtilsOptionPanelMsa::toggleTab(os, GTUtilsOptionPanelMsa::PairwiseAlignment);
    GTWidget::click(os, GTUtilsOptionPanelMsa::getAlignButton(os));
    GTUtilsTaskTreeView::waitTaskFinished(os);
}

GUI_TEST_CLASS_DEFINITION(test_7234) {
    class InSilicoWizardScenario : public CustomScenario {
    public:
        void run(HI::GUITestOpStatus &os) override {
            GTWidget::getActiveModalWidget(os);

            GTUtilsWizard::setInputFiles(os, {{QFileInfo(dataDir + "samples/FASTA/human_T1.fa").absoluteFilePath()}});
            GTUtilsWizard::clickButton(os, GTUtilsWizard::Next);

            GTUtilsWizard::setParameter(os, "Primers URL", QFileInfo(dataDir + "primer3/drosophila.w.transposons.txt").absoluteFilePath());

            GTUtilsWizard::clickButton(os, GTUtilsWizard::Next);
            GTUtilsWizard::clickButton(os, GTUtilsWizard::Run);
        }
    };

    // 1. Open WD and choose the "In Silico PCR" sample.
    // 2. Select "Read Sequence", add data\samples\fasta\human_T1.fa
    // 3. Select "In Silico PCR" item, add "add "\data\primer3\drosophila.w.transposons"
    // 4. Run
    // Expected state: no crash
    GTUtilsWorkflowDesigner::openWorkflowDesigner(os);

    GTUtilsDialog::waitForDialog(os, new WizardFiller(os, "In Silico PCR", new InSilicoWizardScenario()));
    GTUtilsWorkflowDesigner::addSample(os, "In Silico PCR");
    GTUtilsTaskTreeView::waitTaskFinished(os);
}

GUI_TEST_CLASS_DEFINITION(test_7246) {
    GTFileDialog::openFile(os, testDir + "_common_data/clustal/RAW.aln");
    GTUtilsMsaEditor::checkMsaEditorWindowIsActive(os);

    // Check that alphabet is RAW.
    QWidget *tabWidget = GTUtilsOptionPanelMsa::openTab(os, GTUtilsOptionPanelMsa::General);
    QString alphabet = GTUtilsOptionPanelMsa::getAlphabetLabelText(os);
    CHECK_SET_ERR(alphabet.contains("Raw"), "Alphabet is not RAW/1: " + alphabet);

    // Click convert to Amino button and check the alphabet is 'Amino'.
    GTWidget::click(os, GTWidget::findButtonByText(os, "Amino", tabWidget));
    GTUtilsTaskTreeView::waitTaskFinished(os);
    alphabet = GTUtilsOptionPanelMsa::getAlphabetLabelText(os);
    CHECK_SET_ERR(alphabet.contains("amino"), "Alphabet is not Amino: " + alphabet);
    QString sequence = GTUtilsMSAEditorSequenceArea::getSequenceData(os, 0);
    CHECK_SET_ERR(sequence == "UTTSQDLQWLVXPTLIXSMAQSQGQPLASQPPAVDPYDMPGTSYSTPGLSAYSTGGASGS", "Not an Amino sequence: " + sequence);

    GTUtilsMsaEditor::undo(os);
    GTUtilsTaskTreeView::waitTaskFinished(os);
    alphabet = GTUtilsOptionPanelMsa::getAlphabetLabelText(os);
    CHECK_SET_ERR(alphabet.contains("Raw"), "Alphabet is not RAW/2: " + alphabet);

    // Click convert to DNA button and check the alphabet is 'DNA'.
    GTWidget::click(os, GTWidget::findButtonByText(os, "DNA", tabWidget));
    GTUtilsTaskTreeView::waitTaskFinished(os);
    alphabet = GTUtilsOptionPanelMsa::getAlphabetLabelText(os);
    CHECK_SET_ERR(alphabet.contains("DNA"), "Alphabet is not DNA: " + alphabet);
    sequence = GTUtilsMSAEditorSequenceArea::getSequenceData(os, 0);
    CHECK_SET_ERR(sequence == "TTTNNNNNNNNNNTNNNNNANNNGNNNANNNNANNNNNNNGTNNNTNGNNANNTGGANGN", "Not a DNA sequence: " + sequence);

    // Click convert to RNA button and check the alphabet is 'RNA'.
    GTWidget::click(os, GTWidget::findButtonByText(os, "RNA", tabWidget));
    GTUtilsTaskTreeView::waitTaskFinished(os);
    alphabet = GTUtilsOptionPanelMsa::getAlphabetLabelText(os);
    CHECK_SET_ERR(alphabet.contains("RNA"), "Alphabet is not RNA: " + alphabet);
    sequence = GTUtilsMSAEditorSequenceArea::getSequenceData(os, 0);
    CHECK_SET_ERR(sequence == "UUUNNNNNNNNNNUNNNNNANNNGNNNANNNNANNNNNNNGUNNNUNGNNANNUGGANGN", "Not a RNA sequence: " + sequence);
}

GUI_TEST_CLASS_DEFINITION(test_7247) {
    // Open WD.
    // Load scenario sample "Remote BLASTing".
    // Add any fasta file as input.
    // Click Next, Next, Apply.
    // Close WD tab.
    // Question appears: "The workflow has been modified. Do you want to save changes?". Click Save.
    // In "Workflow properties" dialog add location. Click OK.
    //    Expected: UGENE doesn't crash.
    class RemoteBlastWizardScenario : public CustomScenario {
    public:
        void run(GUITestOpStatus &os) override {
            GTUtilsWizard::setInputFiles(os, {{dataDir + "samples/FASTA/human_T1.fa"}});
            GTUtilsWizard::clickButton(os, GTUtilsWizard::Next);
            GTUtilsWizard::clickButton(os, GTUtilsWizard::Next);
            GTUtilsWizard::clickButton(os, GTUtilsWizard::Apply);
        }
    };
    GTUtilsWorkflowDesigner::openWorkflowDesigner(os);
    GTUtilsDialog::waitForDialog(os, new WizardFiller(os, "Remote BLASTing Wizard", new RemoteBlastWizardScenario()));
    GTUtilsWorkflowDesigner::addSample(os, "Remote BLASTing");
    GTUtilsDialog::waitForDialog(os, new MessageBoxDialogFiller(os, "Save"));
    GTUtilsDialog::waitForDialog(os, new WorkflowMetaDialogFiller(os, testDir + "_common_data/scenarios/sandbox/7247.uwl", "7247"));
    GTUtilsMdi::click(os, GTGlobals::Close);
}

GUI_TEST_CLASS_DEFINITION(test_7293) {
    // Open a multi-byte unicode file that triggers format selection dialog with a raw data preview.
    // Check that raw data is shown correctly for both Open... & Open As... dialog (these are 2 different dialogs).

    class CheckDocumentReadingModeSelectorTextScenario : public CustomScenario {
    public:
        void run(HI::GUITestOpStatus &os) override {
            QWidget *dialog = GTWidget::getActiveModalWidget(os);
            auto textEdit = GTWidget::findExactWidget<QPlainTextEdit *>(os, "previewEdit", dialog);
            QString previewText = textEdit->toPlainText();
            CHECK_SET_ERR(previewText.contains("Первый"), "Expected text is not found in previewEdit");
            GTUtilsDialog::clickButtonBox(os, dialog, QDialogButtonBox::Cancel);
        }
    };
    GTUtilsDialog::waitForDialog(os, new SequenceReadingModeSelectorDialogFiller(os, new CheckDocumentReadingModeSelectorTextScenario()));
    GTUtilsDialog::waitForDialog(os, new GTFileDialogUtils(os, testDir + "_common_data/fasta/utf16be.fa"));
    GTMenu::clickMainMenuItem(os, {"File", "Open..."});
    GTUtilsDialog::waitAllFinished(os);

    // Now check preview text for the second dialog.
    class CheckDocumentFormatSelectorTextScenario : public CustomScenario {
    public:
        void run(HI::GUITestOpStatus &os) override {
            QWidget *dialog = GTWidget::getActiveModalWidget(os);
            auto textEdit = GTWidget::findExactWidget<QPlainTextEdit *>(os, "previewEdit", dialog);
            QString previewText = textEdit->toPlainText();
            CHECK_SET_ERR(previewText.contains("Первый"), "Expected text is not found in previewEdit");
            GTUtilsDialog::clickButtonBox(os, dialog, QDialogButtonBox::Cancel);
        }
    };
    GTUtilsDialog::waitForDialog(os, new DocumentFormatSelectorDialogFiller(os, new CheckDocumentFormatSelectorTextScenario()));
    GTUtilsDialog::waitForDialog(os, new GTFileDialogUtils(os, testDir + "_common_data/fasta/utf16be.fa"));
    GTMenu::clickMainMenuItem(os, {"File", "Open as..."});
}

#ifdef SW2_BUILD_WITH_CUDA
GUI_TEST_CLASS_DEFINITION(test_7360) {
    // Open _common_data/fasta/fa1.fa.
    // Call Smith-Waterman dialog:
    //     Pattern: A,
    //     Search in: Translation,
    //     Region: 1-1,
    //     Algorithm version: CUDA.
    // Search.
    //     Expected: no crash.

    // Call Smith-Waterman dialog:
    //     Pattern: AA,
    //     Search in: Translation,
    //     Region: Whole sequence,
    //     Algorithm version: CUDA.
    // Search.
    //     Expected: no crash.
    class SwCudaScenario : public CustomScenario {
    public:
        SwCudaScenario(const QString &pattern, bool isWholeSequence)
            : pattern(pattern), region() {
            if (!isWholeSequence) {
                region = GTRegionSelector::RegionSelectorSettings(1, 1);
            }
        }

        void run(GUITestOpStatus &os) override {
            QWidget *dialog = GTWidget::getActiveModalWidget(os);
            GTTextEdit::setText(os, GTWidget::findExactWidget<QTextEdit *>(os, "teditPattern", dialog), pattern);
            GTRadioButton::click(os, "radioTranslation", dialog);
            GTRegionSelector::setRegion(os, GTWidget::findExactWidget<RegionSelector *>(os, "range_selector", dialog), region);
            GTComboBox::selectItemByText(os, GTWidget::findExactWidget<QComboBox *>(os, "comboRealization", dialog), "CUDA");
            GTUtilsDialog::clickButtonBox(os, dialog, QDialogButtonBox::Ok);
        }

    private:
        QString pattern;
        GTRegionSelector::RegionSelectorSettings region;
    };
    GTFileDialog::openFile(os, testDir + "_common_data/fasta/fa1.fa");
    GTUtilsSequenceView::checkSequenceViewWindowIsActive(os);

    const GTLogTracer logA;
    GTUtilsDialog::waitForDialog(os, new Filler(os, "SmithWatermanDialogBase", new SwCudaScenario("A", false)));
    GTToolbar::clickButtonByTooltipOnToolbar(os, MWTOOLBAR_ACTIVEMDI, "Find pattern [Smith-Waterman]");
    GTUtilsLog::checkContainsError(os, logA, "Pattern length (1) is longer than search sequence length (0).");

    const GTLogTracer logAa;
    GTUtilsDialog::waitForDialog(os, new Filler(os, "SmithWatermanDialogBase", new SwCudaScenario("AA", true)));
    GTToolbar::clickButtonByTooltipOnToolbar(os, MWTOOLBAR_ACTIVEMDI, "Find pattern [Smith-Waterman]");
    GTUtilsLog::checkContainsError(os, logAa, "Pattern length (2) is longer than search sequence length (1).");
}
#endif  // SW2_BUILD_WITH_CUDA

GUI_TEST_CLASS_DEFINITION(test_7367) {
    // Generate a large sequence.
    // Check that test does not time-outs and the generated sequence contains expected base distribution.

    DNASequenceGeneratorDialogFillerModel model(sandBoxDir + "/test_7367.fa");
    model.percentA = 10;
    model.percentC = 20;
    model.percentG = 30;
    model.percentT = 40;
    model.length = 100 * 1000 * 1000;

    GTUtilsDialog::waitForDialog(os, new DNASequenceGeneratorDialogFiller(os, model));
    GTMenu::clickMainMenuItem(os, {"Tools", "Random sequence generator..."});
    GTUtilsTaskTreeView::waitTaskFinished(os);
    GTUtilsSequenceView::checkSequenceViewWindowIsActive(os);

    QString sequence = GTUtilsSequenceView::getSequenceAsString(os);
    CHECK_SET_ERR(sequence.length() == model.length, "Invalid sequence length: " + QString::number(sequence.length()));
    qint64 countA = sequence.count('A');
    qint64 countC = sequence.count('C');
    qint64 countG = sequence.count('G');
    qint64 countT = sequence.count('T');
    CHECK_SET_ERR(countA + countC + countG + countT == model.length,
                  QString("A+C+G+T != sequence length, %1 != %2").arg(countA + countC + countG + countT).arg(sequence.length()));
    qint64 percentA = countA * 100 / sequence.length();
    qint64 percentC = countC * 100 / sequence.length();
    qint64 percentG = countG * 100 / sequence.length();
    qint64 percentT = countT * 100 / sequence.length();

    int diff = 2;  // Allow 2% deviation. With a such big size (100M) the distribution should be within this deviation.
    CHECK_SET_ERR(percentA >= model.percentA - diff && percentA <= model.percentA + diff, "Invalid percent of A: " + QString::number(percentA));
    CHECK_SET_ERR(percentC >= model.percentC - diff && percentC <= model.percentC + diff, "Invalid percent of C: " + QString::number(percentC));
    CHECK_SET_ERR(percentG >= model.percentG - diff && percentG <= model.percentG + diff, "Invalid percent of G: " + QString::number(percentG));
    CHECK_SET_ERR(percentT >= model.percentT - diff && percentT <= model.percentT + diff, "Invalid percent of T: " + QString::number(percentT));
}

GUI_TEST_CLASS_DEFINITION(test_7368) {
    // Generate a large sequence (>=100mb).
    // Check that error dialog is shown when such a big sequence is exported as an alignment.
    DNASequenceGeneratorDialogFillerModel model(sandBoxDir + "/test_7368.fa");
    model.length = 100 * 1000 * 1000;

    GTUtilsDialog::waitForDialog(os, new DNASequenceGeneratorDialogFiller(os, model));
    GTMenu::clickMainMenuItem(os, {"Tools", "Random sequence generator..."});
    GTUtilsTaskTreeView::waitTaskFinished(os);
    GTUtilsSequenceView::checkSequenceViewWindowIsActive(os);

    GTUtilsDialog::waitForDialog(os, new PopupChooser(os, {ACTION_PROJECT__EXPORT_IMPORT_MENU_ACTION, ACTION_EXPORT_SEQUENCE_AS_ALIGNMENT}));
    GTUtilsDialog::waitForDialog(os, new MessageBoxDialogFiller(os, QMessageBox::Ok, "too large"));
    GTUtilsProjectTreeView::callContextMenu(os, "test_7368.fa");
}

GUI_TEST_CLASS_DEFINITION(test_7380) {
    // Check that "Remove selection" is enabled when whole sequence is selected.
    GTFileDialog::openFile(os, testDir + "_common_data/sanger/alignment.ugenedb");
    GTUtilsMcaEditor::checkMcaEditorWindowIsActive(os);
    GTUtilsMcaEditor::clickReadName(os, "SZYD_Cas9_5B70");

    GTUtilsDialog::waitForDialog(os, new PopupCheckerByText(os, {"Edit", "Remove selection"}, PopupChecker::IsEnabled));
    GTUtilsMcaEditorSequenceArea::callContextMenu(os);

    // Check that "Trim left end" is disabled when whole sequence is selected.
    GTUtilsDialog::waitForDialog(os, new PopupCheckerByText(os, {"Edit", "Trim left end"}, PopupChecker::IsDisabled));
    GTUtilsMcaEditorSequenceArea::callContextMenu(os);
}

GUI_TEST_CLASS_DEFINITION(test_7371) {
    // Check that vertical scrollbar changes on expanding/collapsing all rows in MCA editor.
    GTFileDialog::openFile(os, testDir + "_common_data/sanger/alignment.ugenedb");
    GTUtilsMcaEditor::checkMcaEditorWindowIsActive(os);

    QScrollBar *scrollBar = GTUtilsMcaEditor::getVerticalScrollBar(os);
    CHECK_SET_ERR(scrollBar->isVisible(), "Vertical scrollbar must be visible in expanded mode (default)");

    GTUtilsMcaEditor::toggleShowChromatogramsMode(os);
    CHECK_SET_ERR(!scrollBar->isVisible(), "Vertical scrollbar must not be visible in collapsed mode");

    GTUtilsMcaEditor::toggleShowChromatogramsMode(os);
    CHECK_SET_ERR(scrollBar->isVisible(), "Vertical scrollbar must be visible in expanded mode (restored)");
}

GUI_TEST_CLASS_DEFINITION(test_7384_1) {
    // Check that multi-series graph does not crash on large sequence.
    GTFileDialog::openFile(os, testDir + "_common_data/fasta/Mycobacterium.fna");
    GTUtilsSequenceView::checkSequenceViewWindowIsActive(os);
    for (int i = 0; i < 7; i++) {
        GTUtilsSequenceView::toggleGraphByName(os, "GC Frame Plot");
        GTUtilsTaskTreeView::waitTaskFinished(os);
    }
}

GUI_TEST_CLASS_DEFINITION(test_7384_2) {
    // Open graph, zoom in, and close. Do not wait until the task is finished. UGENE must not crash.
    GTFileDialog::openFile(os, testDir + "_common_data/fasta/Mycobacterium.fna");
    for (int i = 0; i < 4; i++) {
        GTUtilsSequenceView::toggleGraphByName(os, "GC Frame Plot");
        GTUtilsSequenceView::zoomIn(os);
        GTUtilsSequenceView::toggleGraphByName(os, "GC Frame Plot");
    }
}

GUI_TEST_CLASS_DEFINITION(test_7388) {
    GTFileDialog::openFile(os, testDir + "_common_data/clustal/align_subalign.aln");
    GTUtilsMsaEditor::checkMsaEditorWindowIsActive(os);

    GTUtils::checkExportServiceIsEnabled(os);

    // Export subalignment with only gaps inside.
    GTUtilsDialog::waitForDialog(os, new PopupChooser(os, {MSAE_MENU_EXPORT, "Save subalignment"}, GTGlobals::UseMouse));

    auto saveSubalignmentDialogFiller = new ExtractSelectedAsMSADialogFiller(os, sandBoxDir + "test_7388.aln", {"s1", "s2"}, 16, 24);
    saveSubalignmentDialogFiller->setUseDefaultSequenceSelection(true);
    GTUtilsDialog::waitForDialog(os, saveSubalignmentDialogFiller);
    GTMenu::showContextMenu(os, GTUtilsMsaEditor::getSequenceArea(os));
    GTUtilsTaskTreeView::waitTaskFinished(os);

    // Select both sequences with only gaps inside.
    GTUtilsMdi::checkWindowIsActive(os, "test_7388");
    GTUtilsMsaEditor::selectRows(os, 0, 1);

    // Check that "Copy" works as expected.
    GTUtilsDialog::waitForDialog(os, new PopupChooserByText(os, {"Copy/Paste", "Copy"}));
    GTUtilsMSAEditorSequenceArea::callContextMenu(os);
    QString clipboardText1 = GTClipboard::text(os);
    GTUtilsTaskTreeView::waitTaskFinished(os);
    CHECK_SET_ERR(clipboardText1 == "---------\n---------",
                  "1. Unexpected clipboard text: " + clipboardText1);

    // Check that "Copy (custom format)" works as expected.
    GTUtilsDialog::waitForDialog(os, new PopupChooserByText(os, {"Copy/Paste", "Copy (custom format)"}));
    GTUtilsMSAEditorSequenceArea::callContextMenu(os);
    GTUtilsTaskTreeView::waitTaskFinished(os);
    QString clipboardText2 = GTClipboard::text(os);
    CHECK_SET_ERR(clipboardText2 == "CLUSTAL W 2.0 multiple sequence alignment\n\ns1   --------- 9\ns2   --------- 9\n              \n\n",
                  "2. Unexpected clipboard text: " + clipboardText2);
}

GUI_TEST_CLASS_DEFINITION(test_7390) {
    // 1. Set SPAdes to any file
    // Expected: SPAdes is invalid
    class SetSpades : public CustomScenario {
        void run(GUITestOpStatus &os) override {
            AppSettingsDialogFiller::openTab(os, AppSettingsDialogFiller::ExternalTools);

            QString toolPath = dataDir + "samples/FASTA/human_T1.fa";

            AppSettingsDialogFiller::setExternalToolPath(os, "SPAdes", QFileInfo(toolPath).absoluteFilePath());
            CHECK_SET_ERR(!AppSettingsDialogFiller::isExternalToolValid(os, "SPAdes"),
                          "SPAdes is expected to be invalid, but in fact it is valid");

            GTUtilsDialog::clickButtonBox(os, GTWidget::getActiveModalWidget(os), QDialogButtonBox::Ok);
        }
    };

    GTUtilsDialog::waitForDialog(os, new AppSettingsDialogFiller(os, new SetSpades()));
    GTMenu::clickMainMenuItem(os, {"Settings", "Preferences..."}, GTGlobals::UseMouse);

    // 2. Open WD
    GTUtilsWorkflowDesigner::openWorkflowDesigner(os);

    using TrimmomaticAddSettings = QPair<TrimmomaticDialogFiller::TrimmomaticSteps, QMap<TrimmomaticDialogFiller::TrimmomaticValues, QVariant>>;
    QList<TrimmomaticAddSettings> steps;
    steps.append(TrimmomaticAddSettings(TrimmomaticDialogFiller::TrimmomaticSteps::ILLUMINACLIP, {}));

    // 3. Open the "De novo assemble Illumina SE reads" sample
    // 4. Set "human_T1.fa" as input
    // 5. Click "Next"
    // 6. Set the "ILLUMINACLIP" Trimmomatic step
    // 7. Click "Next"
    // 8. Click "Next"
    // 9. Click "Apply"
    class ProcessWizard : public CustomScenario {
    public:
        void run(HI::GUITestOpStatus &os) override {
            //    Expected state: wizard has appeared.
            QWidget *wizard = GTWidget::getActiveModalWidget(os);
            GTWidget::clickWindowTitle(os, wizard);

            GTUtilsWizard::setInputFiles(os, {{dataDir + "samples/FASTA/human_T1.fa"}});
            GTUtilsWizard::clickButton(os, GTUtilsWizard::Next);

            GTWidget::click(os, GTWidget::findToolButton(os, "trimmomaticPropertyToolButton", wizard));
            GTUtilsWizard::clickButton(os, GTUtilsWizard::Next);
            GTUtilsWizard::clickButton(os, GTUtilsWizard::Next);
            GTUtilsWizard::clickButton(os, GTUtilsWizard::Apply);
        }
    };

    GTUtilsDialog::waitForDialog(os, new TrimmomaticDialogFiller(os, steps));
    GTUtilsDialog::waitForDialog(os, new WizardFiller(os, "Illumina SE Reads De Novo Assembly Wizard", new ProcessWizard));
    GTUtilsWorkflowDesigner::addSample(os, "De novo assemble Illumina SE reads");

    // 10. Validate workflow
    // Expected: no crash
    GTUtilsWorkflowDesigner::validateWorkflow(os);
    GTKeyboardDriver::keyClick(Qt::Key_Enter);
}

GUI_TEST_CLASS_DEFINITION(test_7401) {
    // 1. Open human_T1.fa.
    GTFileDialog::openFile(os, dataDir + "samples/FASTA/human_T1.fa");
    GTUtilsTaskTreeView::waitTaskFinished(os);

    // 2. Select any part of sequence.
    PanView *panView = GTUtilsSequenceView::getPanViewByNumber(os);
    auto startPoint = panView->mapToGlobal(panView->rect().center());
    auto endPoint = QPoint(startPoint.x() + 150, startPoint.y());
    GTMouseDriver::dragAndDrop(startPoint, endPoint);

    // 3. Move mouse a bit upper
    endPoint = QPoint(endPoint.x(), endPoint.y() - 20);
    GTMouseDriver::moveTo(endPoint);

    // Only one selection is presented
    auto firstSelection = GTUtilsSequenceView::getSelection(os);
    CHECK_SET_ERR(firstSelection.size() == 1, QString("Expected first selections: 1, current: %1").arg(firstSelection.size()));

    // 4. Double click and move the cursor to the right (or to the left).
    GTMouseDriver::click();
    GTMouseDriver::press();
    endPoint = QPoint(endPoint.x() + 150, endPoint.y());
    GTMouseDriver::moveTo(endPoint);
    GTMouseDriver::release();

    // Only one selection is presented, and it's been expanded to the right
    auto secondSelection = GTUtilsSequenceView::getSelection(os);
    CHECK_SET_ERR(secondSelection.size() == 1, QString("Expected second selections: 1, current: %1").arg(secondSelection.size()));

    qint64 firstSelectionEndPos = firstSelection.first().endPos();
    qint64 secondSelectionEndPos = secondSelection.first().endPos();
    CHECK_SET_ERR(firstSelectionEndPos < secondSelectionEndPos,
                  QString("The first selection end pos should be lesser than the second selection end pos: first = %1, second = %2").arg(firstSelectionEndPos).arg(secondSelectionEndPos));
}

GUI_TEST_CLASS_DEFINITION(test_7403) {
    // Check that there is no crash when generating very large (2Gb) sequences.
    DNASequenceGeneratorDialogFillerModel model(sandBoxDir + "/test_7403.fa");
    model.referenceUrl = testDir + "_common_data/sanger/reference.gb";
    model.length = 2147483647;
    GTUtilsDialog::waitForDialog(os, new DNASequenceGeneratorDialogFiller(os, model));
    GTMenu::clickMainMenuItem(os, {"Tools", "Random sequence generator..."});

    // Give the generator's task some time to warm up & cancel it.
    GTGlobals::sleep(3000);
    GTUtilsTaskTreeView::cancelTask(os, "Generate sequence task");
    GTUtilsTaskTreeView::waitTaskFinished(os, 20000);
}

GUI_TEST_CLASS_DEFINITION(test_7404_1) {
    // Check sequence generator can produce a sequence percents set to 100 or 0: one non-zero value.
    DNASequenceGeneratorDialogFillerModel model(sandBoxDir + "/test_7404_1.fa");
    model.percentA = 100;
    model.percentC = 0;
    model.percentG = 0;
    model.percentT = 0;
    model.length = 1000;

    GTUtilsDialog::waitForDialog(os, new DNASequenceGeneratorDialogFiller(os, model));
    GTMenu::clickMainMenuItem(os, {"Tools", "Random sequence generator..."});

    GTUtilsSequenceView::checkSequenceViewWindowIsActive(os);
    QString sequence = GTUtilsSequenceView::getSequenceAsString(os);
    CHECK_SET_ERR(sequence.count('A') == model.length, "Percent of A is not equal to 100%");
}

GUI_TEST_CLASS_DEFINITION(test_7404_2) {
    // Check sequence generator can produce a sequence percents set to 100 or 0: two non-zero values.
    DNASequenceGeneratorDialogFillerModel model(sandBoxDir + "/test_7404_1.fa");
    model.url = sandBoxDir + "/test_7404_2.fa";
    model.percentA = 50;
    model.percentC = 50;
    model.percentG = 0;
    model.percentT = 0;
    model.length = 1000;

    GTUtilsDialog::waitForDialog(os, new DNASequenceGeneratorDialogFiller(os, model));
    GTMenu::clickMainMenuItem(os, {"Tools", "Random sequence generator..."});

    GTUtilsSequenceView::checkSequenceViewWindowIsActive(os);
    QString sequence = GTUtilsSequenceView::getSequenceAsString(os);

    int countA = sequence.count('A');
    int countC = sequence.count('C');
    int countG = sequence.count('G');
    int countT = sequence.count('T');

    int deviation = 100;  // +- 100 bases (10%).

    int minValue = model.length / 2 - deviation;
    int maxValue = model.length / 2 + deviation;
    CHECK_SET_ERR(sequence.length() == model.length, "Invalid sequence length: " + QString::number(sequence.length()));
    CHECK_SET_ERR(countA >= minValue && countA <= maxValue, "Invalid count of A: " + QString::number(countA));
    CHECK_SET_ERR(countC >= minValue && countC <= maxValue, "Invalid count of C: " + QString::number(countC));
    CHECK_SET_ERR(countG == 0, "Invalid count of G: " + QString::number(countG));
    CHECK_SET_ERR(countT == 0, "Invalid count of T: " + QString::number(countT));
}

GUI_TEST_CLASS_DEFINITION(test_7405) {
    // Check that UGENE does not crash when incorrect reference sequence name is used.

    DNASequenceGeneratorDialogFillerModel model(sandBoxDir + "/test_7405.fa");
    model.referenceUrl = "/some-wrong-url";
    model.length = 100 * 1000 * 1000;

    GTLogTracer logTracer;
    GTUtilsDialog::waitForDialog(os, new DNASequenceGeneratorDialogFiller(os, model));
    GTMenu::clickMainMenuItem(os, {"Tools", "Random sequence generator..."});
    GTUtilsTaskTreeView::waitTaskFinished(os);

    QString error = logTracer.getJoinedErrorString();
    CHECK_SET_ERR(error.contains(model.referenceUrl), "Expected error message is not found");
}

GUI_TEST_CLASS_DEFINITION(test_7407) {
    // Check that UGENE can generate a single character sequence.
    DNASequenceGeneratorDialogFillerModel model(sandBoxDir + "/test_7407.fa");
    model.length = 1;
    model.window = 1;
    model.referenceUrl = testDir + "_common_data/sanger/reference.gb";

    GTLogTracer lt;
    GTUtilsDialog::waitForDialog(os, new DNASequenceGeneratorDialogFiller(os, model));
    GTMenu::clickMainMenuItem(os, {"Tools", "Random sequence generator..."});

    GTUtilsSequenceView::checkSequenceViewWindowIsActive(os);
    QString sequence = GTUtilsSequenceView::getSequenceAsString(os);

    CHECK_SET_ERR(sequence.length() == 1, "Invalid sequence length: " + QString::number(sequence.length()));
    char c = sequence[0].toLatin1();
    CHECK_SET_ERR(c == 'A' || c == 'C' || c == 'G' || c == 'T', "Invalid sequence symbol: " + sequence[0]);
    GTUtilsLog::check(os, lt);
}

GUI_TEST_CLASS_DEFINITION(test_7414) {
    // Check that 1 char window selects a random char from the origin.
    DNASequenceGeneratorDialogFillerModel model(sandBoxDir + "/test_7414.fa");
    model.length = 1000;
    model.window = 1;
    model.referenceUrl = testDir + "_common_data/sanger/reference.gb";

    GTUtilsDialog::waitForDialog(os, new DNASequenceGeneratorDialogFiller(os, model));
    GTMenu::clickMainMenuItem(os, {"Tools", "Random sequence generator..."});

    GTUtilsSequenceView::checkSequenceViewWindowIsActive(os);
    QString sequence = GTUtilsSequenceView::getSequenceAsString(os);

    CHECK_SET_ERR(sequence.length() == model.length, "Invalid sequence length: " + QString::number(sequence.length()));
    CHECK_SET_ERR(sequence.count('A') > 0, "No 'A' char in the result");
    CHECK_SET_ERR(sequence.count('C') > 0, "No 'C' char in the result");
    CHECK_SET_ERR(sequence.count('G') > 0, "No 'G' char in the result");
    CHECK_SET_ERR(sequence.count('T') > 0, "No 'T' char in the result");
}

GUI_TEST_CLASS_DEFINITION(test_7415_1) {
    // Check that by default Random Sequence generator uses random seed: produces different results on different runs.
    DNASequenceGeneratorDialogFillerModel model(sandBoxDir + "/test_7415_1_1.fa");

    GTUtilsDialog::waitForDialog(os, new DNASequenceGeneratorDialogFiller(os, model));
    GTMenu::clickMainMenuItem(os, {"Tools", "Random sequence generator..."});

    GTUtilsTaskTreeView::waitTaskFinished(os);
    QString sequence1 = GTUtilsSequenceView::getSequenceAsString(os);

    model.url = sandBoxDir + "/test_7415_1_2.fa";
    GTUtilsDialog::waitForDialog(os, new DNASequenceGeneratorDialogFiller(os, model));
    GTMenu::clickMainMenuItem(os, {"Tools", "Random sequence generator..."});

    GTUtilsTaskTreeView::waitTaskFinished(os);
    QString sequence2 = GTUtilsSequenceView::getSequenceAsString(os);

    CHECK_SET_ERR(sequence1.length() == model.length, "Invalid sequence1 length: " + QString::number(sequence1.length()));
    CHECK_SET_ERR(sequence2.length() == model.length, "Invalid sequence2 length: " + QString::number(sequence2.length()));
    CHECK_SET_ERR(sequence1 != sequence2, "Sequences are equal");
}

GUI_TEST_CLASS_DEFINITION(test_7415_2) {
    // Check that for given seed, Random Sequence generator produces same results on different runs.
    DNASequenceGeneratorDialogFillerModel model(sandBoxDir + "/test_7415_2_1.fa");
    model.seed = 0;

    GTUtilsDialog::waitForDialog(os, new DNASequenceGeneratorDialogFiller(os, model));
    GTMenu::clickMainMenuItem(os, {"Tools", "Random sequence generator..."});

    GTUtilsTaskTreeView::waitTaskFinished(os);
    QString sequence1 = GTUtilsSequenceView::getSequenceAsString(os);

    model.url = sandBoxDir + "/test_7415_2_2.fa";
    GTUtilsDialog::waitForDialog(os, new DNASequenceGeneratorDialogFiller(os, model));
    GTMenu::clickMainMenuItem(os, {"Tools", "Random sequence generator..."});

    GTUtilsTaskTreeView::waitTaskFinished(os);
    QString sequence2 = GTUtilsSequenceView::getSequenceAsString(os);

    CHECK_SET_ERR(sequence1.length() == model.length, "Invalid sequence1 length: " + QString::number(sequence1.length()));
    CHECK_SET_ERR(sequence2.length() == model.length, "Invalid sequence2 length: " + QString::number(sequence2.length()));
    CHECK_SET_ERR(sequence1 == sequence2, "Sequences are not equal");
}

GUI_TEST_CLASS_DEFINITION(test_7415_3) {
    // Check that by default Random Sequence generator does not generate identical windows.
    DNASequenceGeneratorDialogFillerModel model(sandBoxDir + "/test_7415_3.fa");
    model.seed = 10;
    model.window = 50;
    model.length = 2 * model.window;

    GTUtilsDialog::waitForDialog(os, new DNASequenceGeneratorDialogFiller(os, model));
    GTMenu::clickMainMenuItem(os, {"Tools", "Random sequence generator..."});

    GTUtilsTaskTreeView::waitTaskFinished(os);
    QString sequence = GTUtilsSequenceView::getSequenceAsString(os);

    CHECK_SET_ERR(sequence.length() == model.length, "Invalid sequence length: " + QString::number(sequence.length()));
    QString window1Sequence = sequence.mid(0, model.window);
    QString window2Sequence = sequence.mid(model.window, model.window);

    CHECK_SET_ERR(window1Sequence != window2Sequence, "Sequences are equal");
}

GUI_TEST_CLASS_DEFINITION(test_7438) {
    // Checks that selection with Shift does not cause a crash.
    GTFileDialog::openFile(os, dataDir + "samples/CLUSTALW/COI.aln");
    GTUtilsMsaEditor::checkMsaEditorWindowIsActive(os);

    // There are 18 sequences in the list, and we are trying to select with SHIFT+KeyDown beyond this range.
    GTUtilsMsaEditor::clickSequence(os, 15);
    GTKeyboardDriver::keyPress(Qt::Key_Shift);
    for (int i = 0; i < 5; i++) {
        GTKeyboardDriver::keyClick(Qt::Key_Down);
    }
    GTKeyboardDriver::keyRelease(Qt::Key_Shift);

    QRect selectedRect = GTUtilsMSAEditorSequenceArea::getSelectedRect(os);
    CHECK_SET_ERR(selectedRect.top() == 15, "Illegal start of the selection: " + QString::number(selectedRect.top()));
    CHECK_SET_ERR(selectedRect.bottom() == 17, "Illegal end of the selection: " + QString::number(selectedRect.bottom()));
}

GUI_TEST_CLASS_DEFINITION(test_7447) {
    // Check that search results in MSA Editor are reset when user enters incorrect search pattern.
    GTFileDialog::openFile(os, dataDir + "samples/CLUSTALW/HIV-1.aln");
    GTUtilsMsaEditor::checkMsaEditorWindowIsActive(os);

    // Enter a valid search pattern: 'ATG'
    GTUtilsOptionPanelMsa::openTab(os, GTUtilsOptionPanelMsa::Search);
    GTUtilsOptionPanelMsa::enterPattern(os, "ATG");
    GTUtilsTaskTreeView::waitTaskFinished(os);
    auto selectedRect = GTUtilsMSAEditorSequenceArea::getSelectedRect(os);
    CHECK_SET_ERR(selectedRect == QRect(0, 0, 3, 1),
                  QString("Illegal first result coordinates: " + GTUtils::rectToString(selectedRect)));

    // Press 'Next', move to the next result.
    GTUtilsOptionPanelMsa::clickNext(os);
    GTUtilsTaskTreeView::waitTaskFinished(os);
    selectedRect = GTUtilsMSAEditorSequenceArea::getSelectedRect(os);
    CHECK_SET_ERR(selectedRect == QRect(21, 0, 3, 1),
                  QString("Illegal second result coordinates: " + GTUtils::rectToString(selectedRect)));

    // Enter illegal 'M' character: check that there is a warning and no results in the list.
    QTextEdit *patternEdit = GTWidget::findTextEdit(os, "textPattern");
    GTWidget::click(os, patternEdit);

    GTKeyboardDriver::keyClick('M');
    GTUtilsTaskTreeView::waitTaskFinished(os);

    QString pattern = GTUtilsOptionPanelMsa::getPattern(os);
    CHECK_SET_ERR(pattern == "ATGM", "Unexpected pattern, expected: ATGM, got: " + pattern);

    auto nextButton = GTWidget::findPushButton(os, "nextPushButton");
    CHECK_SET_ERR(!nextButton->isEnabled(), "Next button must be disabled");
    GTUtilsOptionPanelMsa::checkResultsText(os, "No results");

    // Delete the last 'M' character. Check that the first 'ATG' result is selected.
    GTWidget::click(os, patternEdit);
    GTKeyboardDriver::keyClick(Qt::Key_Backspace);
    GTUtilsTaskTreeView::waitTaskFinished(os);

    pattern = GTUtilsOptionPanelMsa::getPattern(os);
    CHECK_SET_ERR(pattern == "ATG", "Illegal pattern, expected: 'ATG', got: " + pattern);

    selectedRect = GTUtilsMSAEditorSequenceArea::getSelectedRect(os);
    CHECK_SET_ERR(selectedRect == QRect(0, 0, 3, 1),
                  QString("Illegal first (2) result coordinates: " + GTUtils::rectToString(selectedRect)));
}

GUI_TEST_CLASS_DEFINITION(test_7448_1) {
    // Check that "Export sequence of selected annotations..." does not generate error messages.
    GTFileDialog::openFile(os, dataDir + "samples/Genbank/murine.gb");
    GTUtilsTaskTreeView::waitTaskFinished(os);

    GTUtils::checkExportServiceIsEnabled(os);

    GTUtilsSequenceView::clickAnnotationPan(os, "misc_feature", 2);

    GTUtilsDialog::waitForDialog(os,
                                 new ExportSequenceOfSelectedAnnotationsFiller(os,
                                                                               sandBoxDir + "murine_out.fa",
                                                                               ExportSequenceOfSelectedAnnotationsFiller::Fasta,
                                                                               ExportSequenceOfSelectedAnnotationsFiller::SaveAsSeparate,
                                                                               0,
                                                                               true,
                                                                               false,
                                                                               GTGlobals::UseMouse,
                                                                               true));
    GTUtilsDialog::waitForDialog(os, new PopupChooserByText(os, {"Export", "Export sequence of selected annotations..."}));
    GTMouseDriver::click(Qt::RightButton);
    GTUtilsTaskTreeView::waitTaskFinished(os);

    // Expected: there is no log message "Sequences of the selected annotations can't be exported. At least one of the annotations is out of boundaries"
    GTLogTracer::checkMessage("Sequences of the selected annotations can't be exported. At least one of the annotations is out of boundaries");
}

GUI_TEST_CLASS_DEFINITION(test_7448_2) {
    // Check that "Export sequence of selected annotations..."  for multi-big-chunks import mode works correctly.
    GTFileDialog::openFile(os, testDir + "_common_data/fasta/5mbf.fa.gz");
    GTUtilsTaskTreeView::waitTaskFinished(os);

    GTUtils::checkExportServiceIsEnabled(os);

    GTUtilsDialog::waitForDialog(os, new CreateAnnotationWidgetFiller(os, true, "<auto>", "", "1..5000000"));
    GTKeyboardDriver::keyClick('n', Qt::ControlModifier);

    GTUtilsSequenceView::clickAnnotationPan(os, "Misc. Feature", 1);

    GTUtilsDialog::waitForDialog(os,
                                 new ExportSequenceOfSelectedAnnotationsFiller(os,
                                                                               sandBoxDir + "test_7448_2_out.fa",
                                                                               ExportSequenceOfSelectedAnnotationsFiller::Fasta,
                                                                               ExportSequenceOfSelectedAnnotationsFiller::SaveAsSeparate,
                                                                               0,
                                                                               true,
                                                                               false,
                                                                               GTGlobals::UseMouse,
                                                                               true));
    GTUtilsDialog::waitForDialog(os, new PopupChooserByText(os, {"Export", "Export sequence of selected annotations..."}));
    GTMouseDriver::click(Qt::RightButton);
    GTUtilsTaskTreeView::waitTaskFinished(os);

    // Expected: the last 3 symbols are RAG.
    QString currentString = GTUtilsSequenceView::getEndOfSequenceAsString(os, 3);
    CHECK_SET_ERR(currentString == "RAG", "Last 3 symbols expected: RAG, current: " + currentString);
}

GUI_TEST_CLASS_DEFINITION(test_7448_3) {
    // Check that "Export sequence of selected annotations..."  for multi-big-chunks import mode works correctly for complementary mode.

    GTFileDialog::openFile(os, testDir + "_common_data/fasta/5mbf.fa.gz");
    GTUtilsTaskTreeView::waitTaskFinished(os);

    GTUtils::checkExportServiceIsEnabled(os);

    GTUtilsDialog::waitForDialog(os, new CreateAnnotationWidgetFiller(os, true, "<auto>", "", "complement(1..5000000)"));
    GTKeyboardDriver::keyClick('n', Qt::ControlModifier);

    GTUtilsSequenceView::clickAnnotationPan(os, "Misc. Feature", 1);

    GTUtilsDialog::waitForDialog(os,
                                 new ExportSequenceOfSelectedAnnotationsFiller(os,
                                                                               sandBoxDir + "test_7448_3_out.fa",
                                                                               ExportSequenceOfSelectedAnnotationsFiller::Fasta,
                                                                               ExportSequenceOfSelectedAnnotationsFiller::SaveAsSeparate,
                                                                               0,
                                                                               true,
                                                                               false,
                                                                               GTGlobals::UseMouse,
                                                                               true));
    GTUtilsDialog::waitForDialog(os, new PopupChooserByText(os, {"Export", "Export sequence of selected annotations..."}));
    GTMouseDriver::click(Qt::RightButton);
    GTUtilsTaskTreeView::waitTaskFinished(os);

    // Expected: the first 3 symbols are TPA.
    QString currentString = GTUtilsSequenceView::getBeginOfSequenceAsString(os, 3);
    CHECK_SET_ERR(currentString == "TPA", "Last 3 symbols expected: TPA, current:" + currentString);

    GTUtilsSequenceView::clickMouseOnTheSafeSequenceViewArea(os);

    // Expected: the last 3 symbols are ILD.
    currentString = GTUtilsSequenceView::getEndOfSequenceAsString(os, 3);
    CHECK_SET_ERR(currentString == "ILD", "Last 3 symbols expected: ILD, current: " + currentString);
}

GUI_TEST_CLASS_DEFINITION(test_7448_4) {
    // Check that multi-region/multi-frame DNA annotation is translated correctly (DNA is joined first, translated next).
    GTFileDialog::openFile(os, dataDir + "samples/FASTA", "human_T1.fa");
    GTUtilsTaskTreeView::waitTaskFinished(os);

    GTUtils::checkExportServiceIsEnabled(os);

    GTUtilsDialog::waitForDialog(os, new CreateAnnotationWidgetFiller(os, true, "<auto>", "", "join(10..16,18..20)"));
    GTKeyboardDriver::keyClick('n', Qt::ControlModifier);

    GTUtilsSequenceView::clickAnnotationDet(os, "Misc. Feature", 10);

    GTUtilsDialog::waitForDialog(os,
                                 new ExportSequenceOfSelectedAnnotationsFiller(os,
                                                                               sandBoxDir + "test_7448_4_out.fa",
                                                                               ExportSequenceOfSelectedAnnotationsFiller::Fasta,
                                                                               ExportSequenceOfSelectedAnnotationsFiller::SaveAsSeparate,
                                                                               0,
                                                                               true,
                                                                               false,
                                                                               GTGlobals::UseMouse,
                                                                               true));

    GTUtilsDialog::waitForDialog(os, new PopupChooserByText(os, {"Export", "Export sequence of selected annotations..."}));
    GTMouseDriver::click(Qt::RightButton);
    GTUtilsTaskTreeView::waitTaskFinished(os);

    QString exportedSequence = GTUtilsSequenceView::getSequenceAsString(os);
    CHECK_SET_ERR(exportedSequence == "SPS", "Sequence not matched: " + exportedSequence);
}

GUI_TEST_CLASS_DEFINITION(test_7451) {
    // Check that a right click on a recent item on the Welcome Screen does not crash UGENE.

    // Copy the test file first to a tmp location: we will need to remove it later.
    GTFile::copy(os, dataDir + "samples/FASTA/human_T1.fa", testDir + "_common_data/scenarios/sandbox/test_7451.fa");
    GTFileDialog::openFile(os, testDir + "_common_data/scenarios/sandbox/test_7451.fa");
    GTUtilsSequenceView::checkSequenceViewWindowIsActive(os);

    GTUtilsMdi::closeActiveWindow(os);
    GTUtilsSequenceView::checkNoSequenceViewWindowIsOpened(os);
    GTUtilsStartPage::checkRecentListUrl(os, "test_7451.fa", true);

    // Test a right click on the Welcome Screen for a valid file.
    GTWidget::click(os, GTWidget::findLabelByText(os, "test_7451.fa").first(), Qt::RightButton);
    GTUtilsSequenceView::checkSequenceViewWindowIsActive(os);

    GTUtilsMdi::closeActiveWindow(os);
    GTUtilsSequenceView::checkNoSequenceViewWindowIsOpened(os);
    GTUtilsStartPage::checkRecentListUrl(os, "test_7451.fa", true);

    // Test a right click on the Welcome Screen for a removed file.
    // Close the project first to avoid 'missed file' popups.
    GTUtilsDialog::waitForDialog(os, new SaveProjectDialogFiller(os, QDialogButtonBox::No));
    GTMenu::clickMainMenuItem(os, {"File", "Close project"});
    QFile::remove(testDir + "_common_data/scenarios/sandbox/test_7451.fa");

    GTUtilsDialog::waitForDialog(os, new MessageBoxDialogFiller(os, "Remove From List"));
    GTWidget::click(os, GTWidget::findLabelByText(os, "test_7451.fa").first(), Qt::RightButton);

    // Check that there is no removed item in the recent files list and UGENE does not crash.
    GTUtilsStartPage::checkRecentListUrl(os, "test_7451.fa", false);
}

GUI_TEST_CLASS_DEFINITION(test_7456) {
    // Check that UGENE can open a FASTA file with a 100k small sequences as an alignment.
    DNASequenceGeneratorDialogFillerModel model(sandBoxDir + "/test_7456.fa");
    model.length = 5;
    model.window = 5;
    model.numberOfSequences = 100 * 1000;

    GTUtilsDialog::waitForDialog(os, new SequenceReadingModeSelectorDialogFiller(os, SequenceReadingModeSelectorDialogFiller::Join));
    GTUtilsDialog::waitForDialog(os, new DNASequenceGeneratorDialogFiller(os, model));
    GTMenu::clickMainMenuItem(os, {"Tools", "Random sequence generator..."});
    GTUtilsTaskTreeView::waitTaskFinished(os);

    GTUtilsMsaEditor::checkMsaEditorWindowIsActive(os);
    int sequenceCount = GTUtilsMsaEditor::getSequencesCount(os);
    CHECK_SET_ERR(sequenceCount == model.numberOfSequences, "Invalid sequence count in MSA: " + QString::number(sequenceCount));
}

GUI_TEST_CLASS_DEFINITION(test_7460) {
    // Check that UGENE can open an alignment of [1_000 x 10_000] and no MSA overview is shown for a such big alignment.
    DNASequenceGeneratorDialogFillerModel model(sandBoxDir + "/test_7460.fa");
    model.length = 1000;
    model.window = 1000;
    model.numberOfSequences = 10000;

    GTUtilsDialog::waitForDialog(os, new SequenceReadingModeSelectorDialogFiller(os, SequenceReadingModeSelectorDialogFiller::Join));
    GTUtilsDialog::waitForDialog(os, new DNASequenceGeneratorDialogFiller(os, model));
    GTMenu::clickMainMenuItem(os, {"Tools", "Random sequence generator..."});
    GTUtilsTaskTreeView::waitTaskFinished(os);

    GTUtilsMsaEditor::checkMsaEditorWindowIsActive(os);
    int sequenceCount = GTUtilsMsaEditor::getSequencesCount(os);
    CHECK_SET_ERR(sequenceCount == model.numberOfSequences, "Invalid sequence count in MSA: " + QString::number(sequenceCount));

    QWidget *overviewWidget = GTUtilsMsaEditor::getOverviewArea(os);
    CHECK_SET_ERR(overviewWidget->isHidden(), "Overview widget is visible, but must be hidden");
    GTUtilsTaskTreeView::waitTaskFinished(os, 10000);  // Check that there is no long-running active tasks.
}

GUI_TEST_CLASS_DEFINITION(test_7463) {
    // Tools->NGS data analysis->Extract consensus from assemblies...
    // Set _common_data/bam/Mycobacterium.sorted.bam as input and run.
    // Repeat steps with data/samples/Assembly/chrM.sorted.bam.
    // When the chrM workflow is over, click "Close dashboard".
    //     Expected: no crash or freeze.
    GTUtilsWorkflowDesigner::openWorkflowDesigner(os);
    GTUtilsDialog::waitForDialog(os, new WizardFiller(os, "Extract Consensus Wizard", QStringList(), {{"Assembly", testDir + "_common_data/bam/Mycobacterium.sorted.bam"}}));
    GTMenu::clickMainMenuItem(os, {"Tools", "NGS data analysis", "Extract consensus from assemblies..."});
    GTUtilsWorkflowDesigner::runWorkflow(os);

    GTUtilsDialog::waitForDialog(os, new WizardFiller(os, "Extract Consensus Wizard", QStringList(), {{"Assembly", dataDir + "samples/Assembly/chrM.sorted.bam"}}));
    GTMenu::clickMainMenuItem(os, {"Tools", "NGS data analysis", "Extract consensus from assemblies..."});
    GTUtilsWorkflowDesigner::runWorkflow(os);

    GTUtilsNotifications::waitForNotification(os);
    GTUtilsDialog::waitAllFinished(os);
    auto tab = GTTabWidget::getTabBar(os, GTUtilsDashboard::getTabWidget(os));
    GTWidget::click(os, tab->tabButton(tab->currentIndex(), QTabBar::RightSide));
}

GUI_TEST_CLASS_DEFINITION(test_7469) {
    // Check that annotation sequence copy action respects 'join' and 'order' location flags.
    GTFileDialog::openFile(os, testDir + "_common_data/genbank/7469.gb");
    GTUtilsSequenceView::checkSequenceViewWindowIsActive(os);

    // Check 'order' annotation on the direct strand.
    GTUtilsAnnotationsTreeView::clickItem(os, "CDS", 1, false);
    GTKeyboardDriver::keyClick('c', Qt::ControlModifier);
    CHECK_SET_ERR(GTClipboard::text(os) == "AAGACCCCCCCGTAGG", "1. Unexpected DNA sequence: " + GTClipboard::text(os));
    GTKeyboardDriver::keyClick('t', Qt::ControlModifier);
    CHECK_SET_ERR(GTClipboard::text(os) == "KTPP*", "1. Unexpected Amino sequence: " + GTClipboard::text(os));

    // Check 'order' annotation on the complementary strand.
    GTKeyboardDriver::keyClick(Qt::Key_Down);
    GTKeyboardDriver::keyClick('c', Qt::ControlModifier);
    CHECK_SET_ERR(GTClipboard::text(os) == "AAGACCCC-CCCGTAGG", "2. Unexpected DNA sequence: " + GTClipboard::text(os));
    GTKeyboardDriver::keyClick('t', Qt::ControlModifier);
    CHECK_SET_ERR(GTClipboard::text(os) == "KT-PV", "2. Unexpected Amino sequence: " + GTClipboard::text(os));

    // Check 'join' annotation on the direct strand.
    GTKeyboardDriver::keyClick(Qt::Key_Down);
    GTKeyboardDriver::keyClick('c', Qt::ControlModifier);
    CHECK_SET_ERR(GTClipboard::text(os) == "TGCCTTGCAAAGTTACTTAAGCTAGCTTG", "3. Unexpected DNA sequence: " + GTClipboard::text(os));
    GTKeyboardDriver::keyClick('t', Qt::ControlModifier);
    CHECK_SET_ERR(GTClipboard::text(os) == "CLAKLLKLA", "3. Unexpected Amino sequence: " + GTClipboard::text(os));

    // Check 'join' annotation on the complementary strand.
    GTKeyboardDriver::keyClick(Qt::Key_Down);
    GTKeyboardDriver::keyClick('c', Qt::ControlModifier);
    CHECK_SET_ERR(GTClipboard::text(os) == "TGCCTTGCAAA-GTTACTTAAGCTAGCTTG", "4. Unexpected DNA sequence: " + GTClipboard::text(os));
    GTKeyboardDriver::keyClick('t', Qt::ControlModifier);
    CHECK_SET_ERR(GTClipboard::text(os) == "CLA-VT*ASL", "4. Unexpected Amino sequence: " + GTClipboard::text(os));
}

GUI_TEST_CLASS_DEFINITION(test_7472) {
    // Check that "Build tree" does not start the task if output directory is not writable.
    GTFileDialog::openFile(os, testDir + "_common_data/stockholm/ABC_tran.sto");
    GTUtilsMsaEditor::checkMsaEditorWindowIsActive(os);

    class CheckReadOnlyPathScenario : public CustomScenario {
    public:
        void run(GUITestOpStatus &os) override {
            QWidget *dialog = GTWidget::getActiveModalWidget(os);

            // Create a read-only directory and set a path to a file inside it into the saveLineEdit.
            QString dirPath = QFileInfo(sandBoxDir + GTUtils::genUniqueString("test_7472")).absoluteFilePath();
            CHECK_SET_ERR(QDir().mkpath(dirPath), "Failed to create dir: " + dirPath);
            GTFile::setReadOnly(os, dirPath, false);

            auto saveLineEdit = GTWidget::findLineEdit(os, "fileNameEdit", dialog);
            GTLineEdit::setText(os, saveLineEdit, dirPath + "/tree.nwk");

            // Check that error message is shown.
            GTUtilsDialog::waitForDialog(os, new MessageBoxDialogFiller(os, QMessageBox::Ok, "Error opening file for writing"));
            GTUtilsDialog::clickButtonBox(os, QDialogButtonBox::Ok);

            GTUtilsDialog::clickButtonBox(os, QDialogButtonBox::Cancel);
        }
    };
    GTUtilsDialog::waitForDialog(os, new BuildTreeDialogFiller(os, new CheckReadOnlyPathScenario()));
    GTWidget::click(os, GTAction::button(os, "Build Tree"));
    GTUtilsTaskTreeView::waitTaskFinished(os);

    GTUtilsProjectTreeView::checkNoItem(os, "tree.nwk");
}

GUI_TEST_CLASS_DEFINITION(test_7473_1) {
    // Build an alignment for a read-only alignment file.
    GTFileDialog::openFile(os, testDir + "_common_data/stockholm", "2-Hacid_dh.sto");
    GTUtilsMsaEditor::checkMsaEditorWindowIsActive(os);

    GTUtilsDocument::checkIfDocumentIsLocked(os, "2-Hacid_dh.sto", true);

    GTUtilsMsaEditor::buildPhylogeneticTree(os, sandBoxDir + "test_7443.nwk");
    GTUtilsTaskTreeView::waitTaskFinished(os);

    // Check that tree view is opened.
    GTUtilsMsaEditor::getTreeView(os);
}

GUI_TEST_CLASS_DEFINITION(test_7473_2) {
    // Build an alignment for a read-only alignment file from options panel.
    GTFileDialog::openFile(os, dataDir + "samples/Stockholm/CBS.sto");
    GTUtilsMsaEditor::checkMsaEditorWindowIsActive(os);

    GTUtilsDocument::checkIfDocumentIsLocked(os, "CBS.sto", true);

    GTUtilsOptionPanelMsa::openTab(os, GTUtilsOptionPanelMsa::TreeSettings);

    GTUtilsDialog::waitForDialog(os, new BuildTreeDialogFiller(os, "default", 0, 0, true));
    GTWidget::click(os, GTWidget::findWidget(os, "BuildTreeButton"));
    GTUtilsTaskTreeView::waitTaskFinished(os);

    // Check that tree view is opened.
    GTUtilsMsaEditor::getTreeView(os);
}

GUI_TEST_CLASS_DEFINITION(test_7476) {
    // Check that IQ-TREE has "Display Options" tab, and it works.
    GTFileDialog::openFile(os, testDir + "_common_data/clustal/collapse_mode_1.aln");
    GTUtilsMsaEditor::checkMsaEditorWindowIsActive(os);

    class EnableCreateNewViewOptionScenario : public CustomScenario {
    public:
        void run(GUITestOpStatus &os) override {
            auto dialog = GTWidget::getActiveModalWidget(os);

            GTComboBox::selectItemByText(os, "algorithmBox", dialog, "IQ-TREE");

            GTTabWidget::clickTab(os, "tab_widget", dialog, "Display Options");

            GTRadioButton::click(os, "createNewView", dialog);

            GTUtilsDialog::clickButtonBox(os, QDialogButtonBox::Ok);
        }
    };
    GTUtilsDialog::waitForDialog(os, new BuildTreeDialogFiller(os, new EnableCreateNewViewOptionScenario()));
    GTToolbar::clickButtonByTooltipOnToolbar(os, MWTOOLBAR_ACTIVEMDI, "Build Tree");
    GTUtilsTaskTreeView::waitTaskFinished(os);

    // Check that tree view is opened.
    GTUtilsPhyTree::checkTreeViewerWindowIsActive(os, "collapse_mode_");
}

GUI_TEST_CLASS_DEFINITION(test_7487_1) {
    // Check that move of the multi-region selection with drag-and-drop works as expected (2 selected regions).
    GTFileDialog::openFile(os, testDir + "_common_data/clustal/collapse_mode_1.aln");
    GTUtilsMsaEditor::checkMsaEditorWindowIsActive(os);

    // Original state: a,b,c,d,e,f,g,h.
    GTUtilsMsaEditor::selectRowsByName(os, {"c", "d", "g", "h"});

    // Drag and drop "g" up to the "e" location.
    QRect movingSequenceSrcRect = GTUtilsMsaEditor::getSequenceNameRect(os, "g");
    QRect movingSequenceDstRect = GTUtilsMsaEditor::getSequenceNameRect(os, "e");
    GTMouseDriver::dragAndDrop(movingSequenceSrcRect.center(), movingSequenceDstRect.center());

    QStringList nameList = GTUtilsMSAEditorSequenceArea::getNameList(os);
    CHECK_SET_ERR(nameList == QStringList({"a", "b", "c", "d", "g", "h", "e", "f"}), "1. Unexpected order: " + nameList.join(","));

    // Restore original state: a,b,c,d,e,f,g,h.
    GTUtilsMsaEditor::clearSelection(os);
    GTUtilsMsaEditor::undo(os);
    nameList = GTUtilsMSAEditorSequenceArea::getNameList(os);
    CHECK_SET_ERR(nameList == QStringList({"a", "b", "c", "d", "e", "f", "g", "h"}), "2. Unexpected order: " + nameList.join(","));

    // Drag and drop "b" down to the "d" location.
    GTUtilsMsaEditor::selectRowsByName(os, {"a", "b", "e", "f"});
    movingSequenceSrcRect = GTUtilsMsaEditor::getSequenceNameRect(os, "b");
    movingSequenceDstRect = GTUtilsMsaEditor::getSequenceNameRect(os, "d");
    GTMouseDriver::dragAndDrop(movingSequenceSrcRect.center(), movingSequenceDstRect.center());

    nameList = GTUtilsMSAEditorSequenceArea::getNameList(os);
    CHECK_SET_ERR(nameList == QStringList({"c", "d", "a", "b", "e", "f", "g", "h"}), "3. Unexpected order: " + nameList.join(","));
}

GUI_TEST_CLASS_DEFINITION(test_7487_2) {
    // Check that move of the multi-region selection with drag-and-drop works as expected (4 selected regions).
    GTFileDialog::openFile(os, testDir + "_common_data/clustal/collapse_mode_1.aln");
    GTUtilsMsaEditor::checkMsaEditorWindowIsActive(os);

    // Original state: a,b,c,d,e,f,g,h.
    GTUtilsMsaEditor::selectRowsByName(os, {"a", "c", "e", "g"});

    // Drag and drop "e" up to the "d" location.
    QRect movingSequenceSrcRect = GTUtilsMsaEditor::getSequenceNameRect(os, "e");
    QRect movingSequenceDstRect = GTUtilsMsaEditor::getSequenceNameRect(os, "d");
    GTMouseDriver::dragAndDrop(movingSequenceSrcRect.center(), movingSequenceDstRect.center());

    QStringList nameList = GTUtilsMSAEditorSequenceArea::getNameList(os);
    CHECK_SET_ERR(nameList == QStringList({"b", "a", "c", "e", "g", "d", "f", "h"}), "1. Unexpected order: " + nameList.join(","));
    GTUtilsMsaEditor::checkSelectionByNames(os, {"a", "c", "e", "g"});

    // Restore original state: a,b,c,d,e,f,g,h. Check that selection is restored too.
    GTUtilsMsaEditor::undo(os);
    GTUtilsMsaEditor::checkSelectionByNames(os, {"a", "c", "e", "g"});
    nameList = GTUtilsMSAEditorSequenceArea::getNameList(os);
    CHECK_SET_ERR(nameList == QStringList({"a", "b", "c", "d", "e", "f", "g", "h"}), "2. Unexpected order: " + nameList.join(","));
    GTUtilsMsaEditor::clearSelection(os);

    // Drag and drop "d" down to the "e" location.
    GTUtilsMsaEditor::selectRowsByName(os, {"b", "d", "f", "h"});
    movingSequenceSrcRect = GTUtilsMsaEditor::getSequenceNameRect(os, "d");
    movingSequenceDstRect = GTUtilsMsaEditor::getSequenceNameRect(os, "e");
    GTMouseDriver::dragAndDrop(movingSequenceSrcRect.center(), movingSequenceDstRect.center());

    nameList = GTUtilsMSAEditorSequenceArea::getNameList(os);
    CHECK_SET_ERR(nameList == QStringList({"a", "c", "e", "b", "d", "f", "h", "g"}), "3. Unexpected order: " + nameList.join(","));
    GTUtilsMsaEditor::checkSelectionByNames(os, {"b", "d", "f", "h"});

    GTUtilsMsaEditor::undo(os);
    GTUtilsMsaEditor::checkSelectionByNames(os, {"b", "d", "f", "h"});
    nameList = GTUtilsMSAEditorSequenceArea::getNameList(os);
    CHECK_SET_ERR(nameList == QStringList({"a", "b", "c", "d", "e", "f", "g", "h"}), "4. Unexpected order: " + nameList.join(","));
}

GUI_TEST_CLASS_DEFINITION(test_7490) {
    // Create a multi-selection and check that the current line label in the MCA editor's status bar shows '-'.
    GTFile::copy(os, testDir + "_common_data/sanger/alignment.ugenedb", sandBoxDir + "test_7490.ugenedb");
    GTFileDialog::openFile(os, sandBoxDir + "test_7490.ugenedb");
    GTUtilsTaskTreeView::waitTaskFinished(os);

    GTUtilsMcaEditor::selectReadsByName(os, {"SZYD_Cas9_5B70", "SZYD_Cas9_CR50"});
    QString currentLineNumberText = GTUtilsMcaEditorStatusWidget::getRowNumberString(os);
    CHECK_SET_ERR(currentLineNumberText == "-", "Unexpected <Ln> string in MCA editor status bar: " + currentLineNumberText);
}

<<<<<<< HEAD
GUI_TEST_CLASS_DEFINITION(test_7504) {
    // Check that multi-region complement(join()) annotation is exported in the correct order.
    GTFileDialog::openFile(os, testDir + "_common_data/fasta/short.fa");
    GTUtilsTaskTreeView::waitTaskFinished(os);
    GTUtils::checkExportServiceIsEnabled(os);

    GTUtilsDialog::waitForDialog(os, new CreateAnnotationWidgetFiller(os, true, "<auto>", "", "complement(join(1..1,10..10))"));
    GTKeyboardDriver::keyClick('n', Qt::ControlModifier);

    GTUtilsDialog::waitForDialog(os,
                                 new ExportSequenceOfSelectedAnnotationsFiller(os,
                                                                               sandBoxDir + "test_7504_out.fa",
                                                                               ExportSequenceOfSelectedAnnotationsFiller::Fasta,
                                                                               ExportSequenceOfSelectedAnnotationsFiller::Merge));

    GTUtilsDialog::waitForDialog(os, new PopupChooserByText(os, {"Export", "Export sequence of selected annotations..."}));
    GTMouseDriver::click(Qt::RightButton);
    GTUtilsTaskTreeView::waitTaskFinished(os);

    QString exportedSequence = GTUtilsSequenceView::getSequenceAsString(os);
    CHECK_SET_ERR(exportedSequence == "GA", "Sequence not matched: " + exportedSequence);
=======
GUI_TEST_CLASS_DEFINITION(test_7505) {
    // Check that double-click on the sequence name in MSA editor toggles centering of the start/end sequence region.
    GTFileDialog::openFile(os, dataDir + "samples/CLUSTALW/ty3.aln.gz");
    GTUtilsMsaEditor::checkMsaEditorWindowIsActive(os);

    GTUtilsMsaEditor::clickSequenceName(os, "Pc_Metavir10");

    int firstVisibleBase = GTUtilsMSAEditorSequenceArea::getFirstVisibleBase(os);
    CHECK_SET_ERR(firstVisibleBase == 0, "1. Unexpected first visible base: " + QString::number(firstVisibleBase));

    QRect rect = GTUtilsMsaEditor::getSequenceNameRect(os, "Pc_Metavir10");
    GTMouseDriver::moveTo(rect.center());

    GTMouseDriver::doubleClick();
    int expectedCenter = 66;
    firstVisibleBase = GTUtilsMSAEditorSequenceArea::getFirstVisibleBase(os);
    CHECK_SET_ERR(firstVisibleBase < expectedCenter, "2. Unexpected first visible base: " + QString::number(firstVisibleBase));
    int lastVisibleBase = GTUtilsMSAEditorSequenceArea::getLastVisibleBase(os);
    CHECK_SET_ERR(lastVisibleBase > expectedCenter, "2. Unexpected last visible base: " + QString::number(lastVisibleBase));

    GTMouseDriver::doubleClick();
    expectedCenter = 1220;
    firstVisibleBase = GTUtilsMSAEditorSequenceArea::getFirstVisibleBase(os);
    CHECK_SET_ERR(firstVisibleBase < expectedCenter, "3. Unexpected first visible base: " + QString::number(firstVisibleBase));
    lastVisibleBase = GTUtilsMSAEditorSequenceArea::getLastVisibleBase(os);
    CHECK_SET_ERR(lastVisibleBase > expectedCenter, "3. Unexpected last visible base: " + QString::number(lastVisibleBase));

    GTMouseDriver::doubleClick();
    expectedCenter = 66;
    firstVisibleBase = GTUtilsMSAEditorSequenceArea::getFirstVisibleBase(os);
    CHECK_SET_ERR(firstVisibleBase < expectedCenter, "4. Unexpected first visible base: " + QString::number(firstVisibleBase));
    lastVisibleBase = GTUtilsMSAEditorSequenceArea::getLastVisibleBase(os);
    CHECK_SET_ERR(lastVisibleBase > expectedCenter, "4. Unexpected last visible base: " + QString::number(lastVisibleBase));
>>>>>>> 6e43a970
}

}  // namespace GUITest_regression_scenarios

}  // namespace U2<|MERGE_RESOLUTION|>--- conflicted
+++ resolved
@@ -1643,7 +1643,6 @@
     CHECK_SET_ERR(currentLineNumberText == "-", "Unexpected <Ln> string in MCA editor status bar: " + currentLineNumberText);
 }
 
-<<<<<<< HEAD
 GUI_TEST_CLASS_DEFINITION(test_7504) {
     // Check that multi-region complement(join()) annotation is exported in the correct order.
     GTFileDialog::openFile(os, testDir + "_common_data/fasta/short.fa");
@@ -1665,7 +1664,8 @@
 
     QString exportedSequence = GTUtilsSequenceView::getSequenceAsString(os);
     CHECK_SET_ERR(exportedSequence == "GA", "Sequence not matched: " + exportedSequence);
-=======
+}
+
 GUI_TEST_CLASS_DEFINITION(test_7505) {
     // Check that double-click on the sequence name in MSA editor toggles centering of the start/end sequence region.
     GTFileDialog::openFile(os, dataDir + "samples/CLUSTALW/ty3.aln.gz");
@@ -1699,7 +1699,6 @@
     CHECK_SET_ERR(firstVisibleBase < expectedCenter, "4. Unexpected first visible base: " + QString::number(firstVisibleBase));
     lastVisibleBase = GTUtilsMSAEditorSequenceArea::getLastVisibleBase(os);
     CHECK_SET_ERR(lastVisibleBase > expectedCenter, "4. Unexpected last visible base: " + QString::number(lastVisibleBase));
->>>>>>> 6e43a970
 }
 
 }  // namespace GUITest_regression_scenarios
