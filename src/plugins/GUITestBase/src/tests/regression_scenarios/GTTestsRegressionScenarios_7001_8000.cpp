/**
 * UGENE - Integrated Bioinformatics Tools.
 * Copyright (C) 2008-2023 UniPro <ugene@unipro.ru>
 * http://ugene.net
 *
 * This program is free software; you can redistribute it and/or
 * modify it under the terms of the GNU General Public License
 * as published by the Free Software Foundation; either version 2
 * of the License, or (at your option) any later version.
 *
 * This program is distributed in the hope that it will be useful,
 * but WITHOUT ANY WARRANTY; without even the implied warranty of
 * MERCHANTABILITY or FITNESS FOR A PARTICULAR PURPOSE. See the
 * GNU General Public License for more details.
 *
 * You should have received a copy of the GNU General Public License
 * along with this program; if not, write to the Free Software
 * Foundation, Inc., 51 Franklin Street, Fifth Floor, Boston,
 * MA 02110-1301, USA.
 */
#include <api/GTUtils.h>
#include <base_dialogs/GTFileDialog.h>
#include <cmath>
#include <drivers/GTKeyboardDriver.h>
#include <drivers/GTMouseDriver.h>
#include <primitives/GTAction.h>
#include <primitives/GTCheckBox.h>
#include <primitives/GTComboBox.h>
#include <primitives/GTDoubleSpinBox.h>
#include <primitives/GTGroupBox.h>
#include <primitives/GTLineEdit.h>
#include <primitives/GTListWidget.h>
#include <primitives/GTMainWindow.h>
#include <primitives/GTMenu.h>
#include <primitives/GTPlainTextEdit.h>
#include <primitives/GTRadioButton.h>
#include <primitives/GTSlider.h>
#include <primitives/GTSpinBox.h>
#include <primitives/GTTabWidget.h>
#include <primitives/GTTableView.h>
#include <primitives/GTToolbar.h>
#include <primitives/GTTreeWidget.h>
#include <primitives/GTWidget.h>
#include <primitives/PopupChooser.h>
#include <system/GTClipboard.h>
#include <system/GTFile.h>
#include <utils/GTKeyboardUtils.h>
#include <utils/GTUtilsDialog.h>
#include <utils/GTUtilsText.h>
#include <utils/GTUtilsToolTip.h>

#include <QApplication>
#include <QClipboard>
#include <QDir>
#include <QFileInfo>
#include <QListWidget>
#include <QRadioButton>

#include <U2Core/AppContext.h>
#include <U2Core/BaseDocumentFormats.h>
#include <U2Core/IOAdapterUtils.h>
#include <U2Core/ProjectModel.h>

#include <U2Gui/Notification.h>

#include <U2View/ADVConstants.h>
#include <U2View/TvBranchItem.h>
#include <U2View/TvNodeItem.h>
#include <U2View/TvTextItem.h>

#include "GTTestsRegressionScenarios_7001_8000.h"
#include "GTUtilsAnnotationsTreeView.h"
#include "GTUtilsAssemblyBrowser.h"
#include "GTUtilsBookmarksTreeView.h"
#include "GTUtilsCircularView.h"
#include "GTUtilsDashboard.h"
#include "GTUtilsDocument.h"
#include "GTUtilsLog.h"
#include "GTUtilsMcaEditor.h"
#include "GTUtilsMcaEditorSequenceArea.h"
#include "GTUtilsMcaEditorStatusWidget.h"
#include "GTUtilsMdi.h"
#include "GTUtilsMsaEditor.h"
#include "GTUtilsMsaEditorSequenceArea.h"
#include "GTUtilsNotifications.h"
#include "GTUtilsOptionPanelMSA.h"
#include "GTUtilsOptionPanelSequenceView.h"
#include "GTUtilsOptionsPanelPhyTree.h"
#include "GTUtilsPcr.h"
#include "GTUtilsPhyTree.h"
#include "GTUtilsPrimerLibrary.h"
#include "GTUtilsProject.h"
#include "GTUtilsProjectTreeView.h"
#include "GTUtilsQueryDesigner.h"
#include "GTUtilsSequenceView.h"
#include "GTUtilsStartPage.h"
#include "GTUtilsTask.h"
#include "GTUtilsTaskTreeView.h"
#include "GTUtilsWizard.h"
#include "GTUtilsWorkflowDesigner.h"
#include "api/GTMSAEditorStatusWidget.h"
#include "base_dialogs/MessageBoxFiller.h"
#include "runnables/ugene/corelibs/U2Gui/AppSettingsDialogFiller.h"
#include "runnables/ugene/corelibs/U2Gui/CreateAnnotationWidgetFiller.h"
#include "runnables/ugene/corelibs/U2Gui/EditAnnotationDialogFiller.h"
#include "runnables/ugene/corelibs/U2Gui/ExportDocumentDialogFiller.h"
#include "runnables/ugene/corelibs/U2Gui/ExportImageDialogFiller.h"
#include "runnables/ugene/corelibs/U2Gui/ImportACEFileDialogFiller.h"
#include "runnables/ugene/corelibs/U2Gui/ImportBAMFileDialogFiller.h"
#include "runnables/ugene/corelibs/U2Gui/ProjectTreeItemSelectorDialogFiller.h"
#include "runnables/ugene/corelibs/U2Gui/RangeSelectionDialogFiller.h"
#include "runnables/ugene/corelibs/U2Gui/ReplaceSubsequenceDialogFiller.h"
#include "runnables/ugene/corelibs/U2View/ov_assembly/ExportConsensusDialogFiller.h"
#include "runnables/ugene/corelibs/U2View/ov_msa/BuildTreeDialogFiller.h"
#include "runnables/ugene/corelibs/U2View/ov_msa/DistanceMatrixDialogFiller.h"
#include "runnables/ugene/corelibs/U2View/ov_msa/ExtractSelectedAsMSADialogFiller.h"
#include "runnables/ugene/corelibs/U2View/temperature/MeltingTemperatureSettingsDialogFiller.h"
#include "runnables/ugene/plugins/annotator/FindAnnotationCollocationsDialogFiller.h"
#include "runnables/ugene/plugins/dna_export/DNASequenceGeneratorDialogFiller.h"
#include "runnables/ugene/plugins/dna_export/ExportAnnotationsDialogFiller.h"
#include "runnables/ugene/plugins/dna_export/ExportSequencesDialogFiller.h"
#include "runnables/ugene/plugins/dotplot/BuildDotPlotDialogFiller.h"
#include "runnables/ugene/plugins/dotplot/DotPlotDialogFiller.h"
#include "runnables/ugene/plugins/enzymes/ConstructMoleculeDialogFiller.h"
#include "runnables/ugene/plugins/enzymes/CreateFragmentDialogFiller.h"
#include "runnables/ugene/plugins/enzymes/DigestSequenceDialogFiller.h"
#include "runnables/ugene/plugins/enzymes/FindEnzymesDialogFiller.h"
#include "runnables/ugene/plugins/external_tools/AlignToReferenceBlastDialogFiller.h"
#include "runnables/ugene/plugins/external_tools/BlastLocalSearchDialogFiller.h"
#include "runnables/ugene/plugins/external_tools/MakeBlastDbDialogFiller.h"
#include "runnables/ugene/plugins/external_tools/RemoteBLASTDialogFiller.h"
#include "runnables/ugene/plugins/external_tools/TrimmomaticDialogFiller.h"
#include "runnables/ugene/plugins/pcr/ImportPrimersDialogFiller.h"
#include "runnables/ugene/plugins/query/AnalyzeWithQuerySchemaDialogFiller.h"
#include "runnables/ugene/plugins/workflow_designer/DatasetNameEditDialogFiller.h"
#include "runnables/ugene/plugins/workflow_designer/StartupDialogFiller.h"
#include "runnables/ugene/plugins/workflow_designer/WizardFiller.h"
#include "runnables/ugene/plugins/workflow_designer/WorkflowMetadialogFiller.h"
#include "runnables/ugene/plugins_3rdparty/MAFFT/MAFFTSupportRunDialogFiller.h"
#include "runnables/ugene/plugins_3rdparty/kalign/KalignDialogFiller.h"
#include "runnables/ugene/plugins_3rdparty/primer3/Primer3DialogFiller.h"
#include "runnables/ugene/plugins_3rdparty/sitecon/SiteconBuildDialogFiller.h"
#include "runnables/ugene/ugeneui/DocumentFormatSelectorDialogFiller.h"
#include "runnables/ugene/ugeneui/SaveProjectDialogFiller.h"
#include "runnables/ugene/ugeneui/SequenceReadingModeSelectorDialogFiller.h"
namespace U2 {

namespace GUITest_regression_scenarios {
using namespace HI;

GUI_TEST_CLASS_DEFINITION(test_7003) {
    // 1. Ensure that 'UGENE_EXTERNAL_TOOLS_VALIDATION_BY_PATH_ONLY' is not set to "1"
    // 2. Open "UGENE Application Settings", select "External Tools" tab
    // 3. Add the 'dumb.sh' or 'dumb.cmd' as a Python executable
    // 4. Check that validation fails

    qputenv("UGENE_EXTERNAL_TOOLS_VALIDATION_BY_PATH_ONLY", "0");

    class CheckPythonInvalidation : public CustomScenario {
        void run() override {
            AppSettingsDialogFiller::openTab(AppSettingsDialogFiller::ExternalTools);

            QString toolPath = testDir + "_common_data/regression/7003/dumb.";
            toolPath += isOsWindows() ? "cmd" : "sh";

            AppSettingsDialogFiller::setExternalToolPath("python", QFileInfo(toolPath).absoluteFilePath());
            CHECK_SET_ERR(!AppSettingsDialogFiller::isExternalToolValid("python"),
                          "Python module is expected to be invalid, but in fact it is valid")

            GTUtilsDialog::clickButtonBox(QDialogButtonBox::Cancel);
        }
    };

    GTUtilsDialog::waitForDialog(new AppSettingsDialogFiller(new CheckPythonInvalidation()));
    GTMenu::clickMainMenuItem({"Settings", "Preferences..."}, GTGlobals::UseMouse);
}

GUI_TEST_CLASS_DEFINITION(test_7012) {
    GTLogTracer lt;
    GTUtilsWorkflowDesigner::openWorkflowDesigner();
    GTUtilsDialog::waitForDialog(
        new WizardFiller(
            "Extract Consensus Wizard",
            QStringList(),
            {{"Assembly", testDir + "_common_data/ugenedb/1.bam.ugenedb"}}));
    GTMenu::clickMainMenuItem({"Tools", "NGS data analysis", "Extract consensus from assemblies..."});
    GTUtilsWorkflowDesigner::runWorkflow();
    GTUtilsTaskTreeView::waitTaskFinished();
    bool hasUnexpectedLogMessage = lt.hasMessage("Ignored incorrect value of attribute");
    CHECK_SET_ERR(!hasUnexpectedLogMessage, "Found unexpected message in the log");

    // Check that output file contains only empty FASTA entries.
    QStringList fileUrls = GTUtilsDashboard::getOutputFileUrls();
    CHECK_SET_ERR(fileUrls.length() == 1, "Incorrect number of output files: " + QString::number(fileUrls.length()));
    QString fileContent = GTFile::readAll(fileUrls[0]);
    QStringList lines = fileContent.split("\n");
    for (const auto& line : qAsConst(lines)) {
        CHECK_SET_ERR(line.startsWith(">") || line.isEmpty(), "Only FASTA header lines are expected: " + line);
    }
}

GUI_TEST_CLASS_DEFINITION(test_7014) {
    // The test checks 'Save subalignment' in the collapse (virtual groups) mode.
    GTFileDialog::openFile(testDir + "_common_data/nexus", "DQB1_exon4.nexus");
    GTUtilsMsaEditor::checkMsaEditorWindowIsActive();

    // Enable collapsing.
    GTUtilsMsaEditor::toggleCollapsingMode();

    // Expand collapsed group.
    GTUtilsMsaEditor::toggleCollapsingGroup("LR882519 exotic DQB1");

    GTUtilsMSAEditorSequenceArea::selectArea(QPoint(1, 1), QPoint(5, 4));

    GTUtilsDialog::add(new PopupChooser({MSAE_MENU_EXPORT, "Save subalignment"}, GTGlobals::UseMouse));
    auto saveSubalignmentDialogFiller = new ExtractSelectedAsMSADialogFiller(sandBoxDir + "test_7014.aln");
    saveSubalignmentDialogFiller->setUseDefaultSequenceSelection(true);
    GTUtilsDialog::add(saveSubalignmentDialogFiller);
    GTMenu::showContextMenu(GTUtilsMsaEditor::getSequenceArea());
    GTUtilsTaskTreeView::waitTaskFinished();

    GTUtilsMdi::closeWindow("DQB1_exon4 [DQB1_exon4.nexus]");
    GTUtilsMsaEditor::checkMsaEditorWindowIsActive();

    // Expected state: the saved sub-alignment is opened. Check the content.
    QStringList nameList = GTUtilsMSAEditorSequenceArea::getNameList();
    QStringList expectedNameList = {"LR882519 exotic DQB1", "LR882531 local DQB1", "LR882507 local DQB1", "LR882509 local DQB1"};
    CHECK_SET_ERR(nameList == expectedNameList, "Unexpected name list in the exported alignment: " + nameList.join(","));

    int msaLength = GTUtilsMSAEditorSequenceArea::getLength();
    CHECK_SET_ERR(msaLength == 5, "Unexpected exported alignment length: " + QString::number(msaLength));
}

GUI_TEST_CLASS_DEFINITION(test_7022) {
    GTFileDialog::openFile(testDir + "_common_data/scenarios/_regression/7022/test_7022.gb");
    GTUtilsSequenceView::checkSequenceViewWindowIsActive();

    // Turn on "Wrap mode" and click on the first annotation in DetView.
    QAction* wrapMode = GTAction::findActionByText("Wrap sequence");
    if (!wrapMode->isChecked()) {
        GTWidget::click(GTAction::button(wrapMode));
    }
    GTUtilsSequenceView::clickAnnotationDet("Misc. Feature", 2);

    // Copy selected annotation.
    GTUtilsDialog::waitForDialog(new PopupChooserByText({"Copy/Paste", "Copy annotation sequence"}));
    GTMenu::showContextMenu(GTUtilsSequenceView::getPanOrDetView());
    GTUtilsTaskTreeView::waitTaskFinished();

    QString expected = "TGTCAGATTCACCAAAGTTGAAATGAAGGAAAAAATGCTAAGGGCAGCCAGAGAGAGGTCAGGTTACCCACAAAGGGAAGCCCATCAGAC";
    QString text = GTClipboard::text();
    CHECK_SET_ERR(text == expected, QString("Unexpected annotation, expected: %1, current: %2").arg(expected).arg(text));
}

GUI_TEST_CLASS_DEFINITION(test_7043) {
    // Check that you see 3D struct is rendered correctly.
    GTFileDialog::openFile(dataDir + "samples/PDB/1CF7.PDB");
    GTUtilsTaskTreeView::waitTaskFinished();

    auto biostructWidget = GTWidget::findWidget("1-1CF7");
    QImage image1 = GTWidget::getImage(biostructWidget);
    QSet<QRgb> colors;
    for (int i = 0; i < image1.width(); i++) {
        for (int j = 0; j < image1.height(); j++) {
            colors << image1.pixel(i, j);
        }
    }

    // Usually 875 colors are drawn for 1CF7.pdb.
    CHECK_SET_ERR(colors.size() > 100, "Biostruct was not drawn or error label wasn't displayed, number of colors: " + QString::number(colors.size()));

    // There must be no error message on the screen.
    auto errorLabel = GTWidget::findLabel("opengl_initialization_error_label", nullptr, {false});
    CHECK_SET_ERR(errorLabel == nullptr, "Found 'Failed to initialize OpenGL' label");
}

GUI_TEST_CLASS_DEFINITION(test_7044) {
    // The test checks 'Save subalignment' in the collapse (virtual groups) mode after reordering.
    GTFileDialog::openFile(testDir + "_common_data/nexus", "DQB1_exon4.nexus");
    GTUtilsMsaEditor::checkMsaEditorWindowIsActive();

    // Enable collapsing.
    GTUtilsMsaEditor::toggleCollapsingMode();

    // Rename the last two sequences in 'seqA' and 'seqB'.
    GTUtilsMSAEditorSequenceArea::renameSequence("LR882509 local DQB1", "seqA");
    GTUtilsMSAEditorSequenceArea::renameSequence("LR882503 local DQB1", "seqB");

    // Copy seqA.
    GTUtilsMSAEditorSequenceArea::selectSequence("seqA");
    GTKeyboardUtils::copy();

    // Select first collapsed mode and 'Paste before'.
    GTUtilsMSAEditorSequenceArea::selectSequence("LR882520 exotic DQB1");
    GTKeyboardDriver::keyPress(Qt::Key_Control);
    GTKeyboardDriver::keyClick('v', Qt::AltModifier);
    GTKeyboardDriver::keyRelease(Qt::Key_Control);

    // Cut seqB.
    GTUtilsMSAEditorSequenceArea::selectSequence("seqB");
    GTKeyboardUtils::cut();

    // Select the first sequence and 'Paste before'
    GTUtilsMSAEditorSequenceArea::selectSequence("seqA_1");
    GTKeyboardDriver::keyPress(Qt::Key_Control);
    GTKeyboardDriver::keyClick('v', Qt::AltModifier);
    GTKeyboardDriver::keyRelease(Qt::Key_Control);

    // Select seqB and seqA_1 (a group of seqA_1 and seqA).
    GTUtilsMSAEditorSequenceArea::selectSequence("seqA_1");
    GTKeyboardDriver::keyPress(Qt::Key_Shift);
    GTUtilsMSAEditorSequenceArea::selectSequence("seqB");
    GTKeyboardDriver::keyRelease(Qt::Key_Shift);

    // Export -> Save subalignment.
    GTUtilsDialog::add(new PopupChooser({MSAE_MENU_EXPORT, "Save subalignment"}, GTGlobals::UseMouse));
    auto saveSubalignmentDialogFiller = new ExtractSelectedAsMSADialogFiller(sandBoxDir + "test_7044.aln");
    saveSubalignmentDialogFiller->setUseDefaultSequenceSelection(true);
    GTUtilsDialog::add(saveSubalignmentDialogFiller);
    GTMenu::showContextMenu(GTUtilsMsaEditor::getSequenceArea());
    GTUtilsTaskTreeView::waitTaskFinished();

    // Expected state: the saved sub-alignment is opened. Check the content.
    QStringList nameList = GTUtilsMSAEditorSequenceArea::getNameList();
    QStringList expectedNameList = {"seqB", "seqA_1", "seqA"};
    CHECK_SET_ERR(nameList == expectedNameList, "Unexpected name list in the exported alignment: " + nameList.join(","));
}

GUI_TEST_CLASS_DEFINITION(test_7045) {
    GTFileDialog::openFile(testDir + "_common_data/scenarios/msa", "COI_subalign.aln");
    GTUtilsMsaEditor::checkMsaEditorWindowIsActive();

    // Select 's1'.
    GTUtilsMSAEditorSequenceArea::selectSequence("s1");

    // Copy (CTRL C) and Paste (CTRL V) -> new 's1_1' sequence appears.
    GTKeyboardUtils::copy();
    GTKeyboardUtils::paste();

    // Switch collapsing mode on -> 2 collapsed groups: 's1' and' Mecopoda_elongata_Ishigaki_J' are on the screen.
    GTUtilsMsaEditor::toggleCollapsingMode();

    // Select 's1'.
    GTUtilsMSAEditorSequenceArea::selectSequence("s1");

    // Call Export -> Save subalignment context menu.
    GTUtilsDialog::add(new PopupChooser({MSAE_MENU_EXPORT, "Save subalignment"}, GTGlobals::UseMouse));
    auto saveSubalignmentDialogFiller = new ExtractSelectedAsMSADialogFiller(sandBoxDir + "test_7044.aln");
    saveSubalignmentDialogFiller->setUseDefaultSequenceSelection(true);
    GTUtilsDialog::add(saveSubalignmentDialogFiller);
    GTMenu::showContextMenu(GTUtilsMsaEditor::getSequenceArea());
    GTUtilsTaskTreeView::waitTaskFinished();

    // Expected state : new alignment where s1, s1_1 and s2 are present.
    QStringList nameList = GTUtilsMSAEditorSequenceArea::getNameList();
    QStringList expectedNameList = {"s1", "s1_1", "s2"};
    CHECK_SET_ERR(nameList == expectedNameList, "Unexpected name list in the exported alignment: " + nameList.join(","));
}

GUI_TEST_CLASS_DEFINITION(test_7091) {
    // The test compares images of UGENE's main window before and after "Preferences" dialog is closed.
    QWidget* mainWindow = QApplication::activeWindow();
    QImage initialImage = GTWidget::getImage(mainWindow);

    // The scenario does nothing and only closes the dialog.
    class NoOpScenario : public CustomScenario {
    public:
        void run() override {
            QWidget* dialog = GTWidget::getActiveModalWidget();
            GTUtilsDialog::clickButtonBox(dialog, QDialogButtonBox::Ok);
        }
    };
    GTUtilsDialog::waitForDialog(new AppSettingsDialogFiller(new NoOpScenario()));
    GTMenu::clickMainMenuItem({"Settings", "Preferences..."});

    QImage currentImage = GTWidget::getImage(mainWindow);
    CHECK_SET_ERR(initialImage == currentImage, "Visual appearance of the dialog should not change.");
}

GUI_TEST_CLASS_DEFINITION(test_7106) {
    // Check that in Tree-Sync mode Drag & Drop of sequences in the MSA name list is disabled.
    GTFileDialog::openFile(dataDir + "samples/CLUSTALW/COI.aln");
    GTUtilsMsaEditor::checkMsaEditorWindowIsActive();

    GTUtilsMsaEditor::buildPhylogeneticTree(sandBoxDir + "test_7106");
    GTUtilsTaskTreeView::waitTaskFinished();

    QStringList sequenceList1 = GTUtilsMSAEditorSequenceArea::getVisibleNames();

    QRect firstRowRect = GTUtilsMsaEditor::getSequenceNameRect(0);
    QRect secondRowRect = GTUtilsMsaEditor::getSequenceNameRect(1);

    GTMouseDriver::click(firstRowRect.center());
    GTMouseDriver::dragAndDrop(firstRowRect.center(), secondRowRect.center());

    QStringList sequenceList2 = GTUtilsMSAEditorSequenceArea::getVisibleNames();
    CHECK_SET_ERR(sequenceList2 == sequenceList1, "Sequence order must not change");
}

<<<<<<< HEAD
GUI_TEST_CLASS_DEFINITION(test_7111) {
    GTLogTracer lt;
    GTUtilsDialog::waitForDialog(new StartupDialogFiller());

    GTFileDialog::openFile(dataDir + "/workflow_samples/Custom elements/casava-fastq-filter.uwl");
    GTUtilsTaskTreeView::waitTaskFinished();

    GTUtilsWorkflowDesigner::click("Read Sequence");
    GTUtilsWorkflowDesigner::addInputFile("Read Sequence", dataDir + "/samples/FASTQ/eas.fastq");

    GTUtilsWorkflowDesigner::runWorkflow();
    GTUtilsTaskTreeView::waitTaskFinished();

    CHECK_SET_ERR(!lt.hasMessage("Cannot connect "), "Unexpected message in the log");
=======
GUI_TEST_CLASS_DEFINITION(test_7110) {
    GTLogTracer lt;
    GTFileDialog::openFile(dataDir + "samples/Genbank/murine.gb");
    GTUtilsSequenceView::checkSequenceViewWindowIsActive();

    class Scenario : public CustomScenario {
        void run() override {
            GTWidget::getActiveModalWidget();
            GTKeyboardDriver::keyClick(Qt::Key_Enter);
        }
    };

    GTUtilsDialog::waitForDialog(new RemoteBLASTDialogFiller(new Scenario()));
    GTUtilsDialog::waitForDialog(new PopupChooser({"ADV_MENU_ANALYSE", "Query NCBI BLAST database"}));
    GTMenu::showContextMenu(GTUtilsSequenceView::getSeqWidgetByNumber());

    GTUtilsTaskTreeView::cancelTask("RemoteBLASTTask");

    CHECK_SET_ERR(!lt.hasMessage("content-type missing in HTTP POST"), "Unexpected message in the log");
>>>>>>> 2b480a44
}

GUI_TEST_CLASS_DEFINITION(test_7121) {
    GTFileDialog::openFile(dataDir + "samples/CLUSTALW/COI.aln");
    GTUtilsMsaEditor::checkMsaEditorWindowIsActive();

    GTUtilsMSAEditorSequenceArea::selectSequence("Phaneroptera_falcata");
    GTKeyboardUtils::copy();

    GTUtilsProjectTreeView::click("COI.aln");
    GTKeyboardUtils::paste();
    GTUtilsTaskTreeView::waitTaskFinished();

    QStringList docs = GTUtilsProjectTreeView::getDocuments().keys();
    bool isFound = std::any_of(docs.begin(), docs.end(), [](const auto& doc) { return doc.startsWith("clipboard_") && doc.endsWith(".fa"); });
    CHECK_SET_ERR(isFound, "Can't find expected document in the project view. Documents: " + docs.join(","));
}

GUI_TEST_CLASS_DEFINITION(test_7125) {
    // Open data/samples/CLUSTALW/ty3.aln.gz
    // Press the Build Tree button on the toolbar.
    // In the "Build Phylogenetic Tree" dialog select the PhyML Maximum Likelihood method.
    // Select CpREV substitution model.
    // Press "Save Settings".
    // Cancel the dialog.
    // Open data/samples/CLUSTALW/COI.aln
    // Press the Build Tree button on the toolbar.
    // In the "Build Phylogenetic Tree" dialog select the PhyML Maximum Likelihood method.
    // Press "Build".
    //    Expected state: no crash.

    class SaveSettingsScenario : public CustomScenario {
    public:
        void run() override {
            QWidget* dialog = GTWidget::getActiveModalWidget();

            auto currentCombobox = GTWidget::findComboBox("algorithmBox", dialog);
            GTComboBox::selectItemByText(currentCombobox, "PhyML Maximum Likelihood");

            currentCombobox = GTWidget::findComboBox("subModelCombo", dialog);
            GTComboBox::selectItemByText(currentCombobox, "CpREV");

            GTWidget::click(GTWidget::findButtonByText("Save Settings", dialog));
            GTUtilsDialog::clickButtonBox(dialog, QDialogButtonBox::Cancel);
        }
    };

    GTFileDialog::openFile(dataDir + "samples/CLUSTALW/ty3.aln.gz");
    GTUtilsMsaEditor::checkMsaEditorWindowIsActive();
    GTUtilsDialog::waitForDialog(new BuildTreeDialogFiller(new SaveSettingsScenario));
    GTToolbar::clickButtonByTooltipOnToolbar(MWTOOLBAR_ACTIVEMDI, "Build Tree");

    GTFileDialog::openFile(dataDir + "samples/CLUSTALW/COI.aln");
    GTUtilsMsaEditor::checkMsaEditorWindowIsActive();
    GTUtilsDialog::waitForDialog(new BuildTreeDialogFillerPhyML(false));
    GTToolbar::clickButtonByTooltipOnToolbar(MWTOOLBAR_ACTIVEMDI, "Build Tree");

    GTUtilsTask::cancelAllTasks();  // Cancel the long-running tasks.
}

GUI_TEST_CLASS_DEFINITION(test_7126) {
    // Check that MSA re-ordered by tree is copied to clipboard using the visual row order.
    GTFileDialog::openFile(dataDir + "samples/CLUSTALW/COI.aln");
    GTUtilsMsaEditor::checkMsaEditorWindowIsActive();

    GTUtilsMsaEditor::buildPhylogeneticTree(sandBoxDir + "test_7127");
    GTUtilsTaskTreeView::waitTaskFinished();

    GTUtilsMsaEditor::selectRows(0, 17);

    GTUtilsDialog::add(new PopupChooserByText({"Copy/Paste", "Copy (custom format)"}));
    GTUtilsMSAEditorSequenceArea::callContextMenu();
    GTUtilsTaskTreeView::waitTaskFinished();

    QStringList lines = GTClipboard::text().split("\n");
    CHECK_SET_ERR(lines[0].startsWith("CLUSTAL W"), "Unexpected line 0: " + lines[0]);
    CHECK_SET_ERR(lines[1].trimmed().isEmpty(), "Unexpected line 1: " + lines[1]);
    CHECK_SET_ERR(lines[2].startsWith("Isophya_altaica_EF540820"), "Unexpected line 2: " + lines[2]);
    CHECK_SET_ERR(lines[3].startsWith("Bicolorana_bicolor_EF540830"), "Unexpected line 3: " + lines[3]);
    CHECK_SET_ERR(lines[4].startsWith("Roeseliana_roeseli"), "Unexpected lines 4: " + lines[4]);
    CHECK_SET_ERR(lines[5].startsWith("Montana_montana"), "Unexpected lines 5: " + lines[5]);
}

GUI_TEST_CLASS_DEFINITION(test_7127) {
    // Make an alignment ordered by tree and check that the row order shown in the status bar is correct.
    GTFileDialog::openFile(dataDir + "samples/CLUSTALW/COI.aln");
    GTUtilsMsaEditor::checkMsaEditorWindowIsActive();

    GTUtilsMsaEditor::buildPhylogeneticTree(sandBoxDir + "test_7127");
    GTUtilsTaskTreeView::waitTaskFinished();

    for (int i = 0; i < 18; i++) {
        GTUtilsMSAEditorSequenceArea::clickToPosition(QPoint(0, i));
        QString rowNumber = GTMSAEditorStatusWidget::getRowNumberString();
        QString expectedRowNumber = QString::number(i + 1);
        CHECK_SET_ERR(rowNumber == expectedRowNumber, "Unexpected row number! Expected:  " + expectedRowNumber + ", got: " + rowNumber);
    }
}

GUI_TEST_CLASS_DEFINITION(test_7128) {
    // Copy mafft folder in sandbox_dir.
    // Open UGENE, open Preferences...->External Tools.
    // Set MAFFT path as "sandbox_dir/mafft/mafft.bat", wait for validating, click OK.
    // Remove "sandbox_dir/mafft/".
    // Open COI.aln and Align with MAFFT.
    // Expected: the log contains errors like "file "sandbox_dir/mafft/mafft.bat" doesn't exist".

    QString mafftDirToRemove = sandBoxDir + "mafft";
    QString mafftPathToRemove = mafftDirToRemove + "/mafft.bat";

    class SetMafft : public CustomScenario {
    public:
        SetMafft(const QString& mafftDir, const QString& mafftPath)
            : mafftDir(mafftDir), mafftPath(mafftPath) {
        }
        void run() override {
            QString toolPath = AppSettingsDialogFiller::getExternalToolPath("MAFFT");
            GTFile::copyDir(toolPath.remove("mafft.bat"), mafftDir);
            AppSettingsDialogFiller::setExternalToolPath("MAFFT", QFileInfo(mafftPath).absoluteFilePath());
            GTUtilsTaskTreeView::waitTaskFinished();

            toolPath = AppSettingsDialogFiller::getExternalToolPath("MAFFT");
            bool isValid = AppSettingsDialogFiller::isExternalToolValid("MAFFT");
            CHECK_SET_ERR(isValid, QString("MAFFT with path '%1' is expected to be valid, but in fact it is invalid").arg(toolPath));
            GTUtilsDialog::clickButtonBox(QDialogButtonBox::Ok);
        }

    private:
        QString mafftDir;
        QString mafftPath;
    };

    GTUtilsDialog::waitForDialog(new AppSettingsDialogFiller(new SetMafft(mafftDirToRemove, mafftPathToRemove)));
    GTMenu::clickMainMenuItem({"Settings", "Preferences..."}, GTGlobals::UseMouse);

    GTFileDialog::openFile(dataDir + "samples/CLUSTALW/COI.aln");
    GTUtilsMsaEditor::checkMsaEditorWindowIsActive();

    GTLogTracer lt;
    GTFile::removeDir(mafftDirToRemove);
    GTUtilsDialog::waitForDialog(new MAFFTSupportRunDialogFiller(new MAFFTSupportRunDialogFiller::Parameters()));
    GTUtilsDialog::waitForDialog(new PopupChooser({MSAE_MENU_ALIGN, "Align with MAFFT"}));
    GTWidget::click(GTUtilsMdi::activeWindow(), Qt::RightButton);

    QString expectedError = QString("External tool '%1' doesn't exist").arg(QFileInfo(mafftPathToRemove).absoluteFilePath());
    CHECK_SET_ERR(lt.hasError(expectedError), "Expected error is not found");
}

GUI_TEST_CLASS_DEFINITION(test_7151) {
    // Open data/samples/ACE/BL060C3.ace as MSA.
    // Close project, don't save. These steps are required for BL060C3.ace to appear in the Recent Files.
    // Click Tools->Sanger data analysis->Map reads to reference...
    // Set _common_data/sanger/reference.gb as reference.
    // Add sanger_01.ab1-sanger_20.ab1 as reads.
    // Click Map.
    // While running Sanger, click BL060C3.ace from Recent Files on Start Page.
    // Wait for the Sanger Reads Editor to appears.
    // In Select Document Format dialog click OK.
    //     Expected: no crash.

    GTUtilsDialog::waitForDialog(new ImportACEFileFiller(true));
    GTFileDialog::openFileWithDialog(dataDir + "samples/ACE", "BL060C3.ace");
    GTUtilsTaskTreeView::waitTaskFinished();

    GTUtilsProject::closeProject(true);
    GTUtilsTaskTreeView::waitTaskFinished();

    QList<QLabel*> labels = GTWidget::findLabelByText("- BL060C3.ace");

    AlignToReferenceBlastDialogFiller::Settings settings;
    settings.referenceUrl = testDir + "_common_data/sanger/reference.gb";
    for (int i = 1; i <= 20; i++) {
        settings.readUrls << QString(testDir + "_common_data/sanger/sanger_%1.ab1").arg(i, 2, 10, QChar('0'));
    }
    settings.outAlignment = QFileInfo(sandBoxDir + "test_7151").absoluteFilePath();

    GTUtilsDialog::waitForDialog(new AlignToReferenceBlastDialogFiller(settings));
    GTMenu::clickMainMenuItem({"Tools", "Sanger data analysis", "Map reads to reference..."});

    class WaitInSelectFormatDialog : public CustomScenario {
    public:
        void run() override {
            QWidget* dialog = GTWidget::getActiveModalWidget();
            GTUtilsMcaEditor::checkMcaEditorWindowIsActive();
            GTUtilsDialog::clickButtonBox(dialog, QDialogButtonBox::Ok);
        }
    };
    GTUtilsDialog::waitForDialog(new ImportACEFileFiller(new WaitInSelectFormatDialog()));
    GTWidget::click(labels.first());
    GTUtilsMsaEditor::checkMsaEditorWindowIsActive();
}

GUI_TEST_CLASS_DEFINITION(test_7152) {
    // Check that corner characters of an alignment has valid info shown in the status bar.
    GTFileDialog::openFile(testDir + "_common_data/clustal/region.full-gap.aln");
    GTUtilsMsaEditor::checkMsaEditorWindowIsActive();

    GTUtilsMSAEditorSequenceArea::clickToPosition(QPoint(0, 0));
    QString topLeft = GTMSAEditorStatusWidget::getRowNumberString() + "/" +
                      GTMSAEditorStatusWidget::getColumnNumberString() + "/" +
                      GTMSAEditorStatusWidget::getSequenceUngappedPositionString();
    GTMSAEditorStatusWidget::getColumnNumberString();
    CHECK_SET_ERR(topLeft == "1/1/1", "Top left position is wrong: " + topLeft);

    GTUtilsMSAEditorSequenceArea::clickToPosition(QPoint(39, 10));
    QString bottomRight = GTMSAEditorStatusWidget::getRowNumberString() + "/" +
                          GTMSAEditorStatusWidget::getColumnNumberString() + "/" +
                          GTMSAEditorStatusWidget::getSequenceUngappedPositionString();
    GTMSAEditorStatusWidget::getColumnNumberString();
    CHECK_SET_ERR(bottomRight == "11/40/35", "Bottom right position is wrong: " + bottomRight);
}

GUI_TEST_CLASS_DEFINITION(test_7154) {
    // 1. Open "_common_data/genbank/Smc3_LOCUS_19_45436_bp_DNA_HTG_4_changed.gbk".
    GTFileDialog::openFile(testDir + "_common_data/genbank/Smc3_LOCUS_19_45436_bp_DNA_HTG_4_changed.gbk");
    GTUtilsTaskTreeView::waitTaskFinished();

    // 2. Create annotation #1
    GTUtilsDialog::waitForDialog(new CreateAnnotationWidgetFiller(false, "grpA", "annA", "complement(10.. 20)"));
    GTKeyboardDriver::keyClick('n', Qt::ControlModifier);

    // 3. Create annotations #2
    GTUtilsDialog::waitForDialog(new CreateAnnotationWidgetFiller(false, "grpB", "annB", "complement(30.. 40)"));
    GTKeyboardDriver::keyClick('n', Qt::ControlModifier);

    // 7. Drag&drop annotation #1 to group #2
    QTreeWidgetItem* annA = GTUtilsAnnotationsTreeView::findItem("annA");
    QTreeWidgetItem* annB = GTUtilsAnnotationsTreeView::findItem("annB");
    QTreeWidgetItem* grpA = annA->parent();
    QTreeWidgetItem* grpB = annB->parent();
    QPoint pointA = GTUtilsAnnotationsTreeView::getItemCenter("annA");
    QPoint pointGrpB = GTTreeWidget::getItemCenter(grpB);
    GTMouseDriver::dragAndDrop(pointA, pointGrpB);

    // 8. Drag&drop group #1 to group #2
    QPoint pointGrpA = GTTreeWidget::getItemCenter(grpA);
    pointGrpA = GTTreeWidget::getItemCenter(grpA);
    pointGrpB = GTTreeWidget::getItemCenter(grpB);
    GTMouseDriver::dragAndDrop(pointGrpA, pointGrpB);

    // Expected: group moved successfully, no crash
    GTGlobals::FindOptions findOpt(false, Qt::MatchContains);
    QTreeWidgetItem* itemGrpA = GTUtilsAnnotationsTreeView::findItem("grpA", nullptr, findOpt);
    CHECK_SET_ERR(itemGrpA != nullptr, QString("Can't find item grpA"));
    QTreeWidgetItem* parentGrpA = itemGrpA->parent();
    CHECK_SET_ERR(parentGrpA != nullptr, QString("Parent of the grpA was not found"));
    annA = GTUtilsAnnotationsTreeView::findItem("annA");
    annB = GTUtilsAnnotationsTreeView::findItem("annB");
    grpA = annA->parent();
    grpB = annB->parent();
    CHECK_SET_ERR(grpA == grpB && grpA == parentGrpA,
                  QString("Parent of the grpA, annA, annB must be the same"));
}

GUI_TEST_CLASS_DEFINITION(test_7161) {
    class ItemPopupChooserByPosition : public PopupChooser {
        // for some reason PopupChooser does not work properly, so we choose item by position
    public:
        ItemPopupChooserByPosition(int _pos)
            : PopupChooser({}), pos(_pos) {
        }

        void run() override {
            for (int i = 0; i < pos; i++) {
                GTKeyboardDriver::keyClick(Qt::Key_Down);
            }
            GTKeyboardDriver::keyClick(Qt::Key_Enter);
        }

    private:
        int pos;
    };

    class ChooseCDSAndCommentsWithin60kRegion : public FindAnnotationCollocationsDialogFiller {
    public:
        ChooseCDSAndCommentsWithin60kRegion()
            : FindAnnotationCollocationsDialogFiller() {
        }

        void run() override {
            QToolButton* plusButton = getPlusButton();

            GTUtilsDialog::waitForDialog(new ItemPopupChooserByPosition(3));
            GTWidget::click(plusButton);

            GTUtilsDialog::waitForDialog(new ItemPopupChooserByPosition(3));
            GTWidget::click(plusButton);

            QWidget* dialog = GTWidget::getActiveModalWidget();
            GTSpinBox::setValue("regionSpin", 60000, GTGlobals::UseKeyBoard, dialog);
            GTUtilsDialog::clickButtonBox(dialog, QDialogButtonBox::Ok);
            GTUtilsTaskTreeView::waitTaskFinished();
            GTUtilsDialog::clickButtonBox(dialog, QDialogButtonBox::Cancel);
        }
    };

    // 1. Open data/samples/sars.gb
    GTFileDialog::openFile(dataDir + "/samples/Genbank/", "sars.gb");
    GTUtilsTaskTreeView::waitTaskFinished();

    // 2. Use context menu: {Analyze -> Find annotated regions}
    // 3. Click plus button, select "comment", repeat and select "cds"
    // 4. Set "Region size" to 60000
    // 5. Press "Search button"
    // Expected state: no crash or assert on run
    auto* toolbar = GTToolbar::getToolbar("mwtoolbar_activemdi");
    auto* farButton = GTToolbar::getWidgetForActionTooltip(toolbar, "Find annotated regions");

    GTUtilsDialog::waitForDialog(new ChooseCDSAndCommentsWithin60kRegion());
    GTWidget::click(farButton);
}

GUI_TEST_CLASS_DEFINITION(test_7183) {
    class ExportSequencesScenario : public CustomScenario {
    public:
        void run() override {
            QWidget* dialog = GTWidget::getActiveModalWidget();
            GTRadioButton::click(GTWidget::findRadioButton("bothStrandsButton", dialog));
            GTCheckBox::setChecked(GTWidget::findCheckBox("translateButton", dialog), true);
            GTUtilsDialog::clickButtonBox(dialog, QDialogButtonBox::Ok);
        }
    };
    // 1. Open file _common_data/fasta/reads.fa as separate sequences.
    QString filePath = testDir + "_common_data/fasta/reads.fa";
    QString fileName = "reads.fa";
    GTFile::copy(filePath, sandBoxDir + "/" + fileName);
    GTUtilsDialog::waitForDialog(new SequenceReadingModeSelectorDialogFiller());
    GTUtilsProject::openFile(sandBoxDir + "/" + fileName);
    GTUtilsSequenceView::checkSequenceViewWindowIsActive();

    for (int i = 0; i < 8; i++) {
        GTUtilsDialog::add(new PopupChooser({ACTION_PROJECT__EXPORT_IMPORT_MENU_ACTION, ACTION_EXPORT_SEQUENCE}));
        GTUtilsDialog::add(new ExportSelectedRegionFiller(new ExportSequencesScenario()));
        GTUtilsProjectTreeView::click("reads.fa", Qt::RightButton);
        GTUtilsTaskTreeView::waitTaskFinished();
    }
    // 2. Open context menu on reads.fa file in project view. Select "Export/Import -> Export sequences..."
    // 3. Check the "Save both strands" radiobutton
    // 4. Check the "Translate to amino" checkbox
    // 5. Push Export button in the dialog.
    // 6. Repeat steps 2-5 8 times
    // Expected state: UGENE is not crash
}

GUI_TEST_CLASS_DEFINITION(test_7191) {
    /*
     * 1. Open data/samples/sars.gb
     * 2. Delete sequence object
     * 3. Export annotation object
     * Expected state: there is no errors in the log
     */
    GTFileDialog::openFile(dataDir + "/samples/Genbank/", "sars.gb");
    GTUtilsTaskTreeView::waitTaskFinished();
    GTUtilsProjectTreeView::click("NC_004718");

    GTUtilsDialog::waitForDialog(new PopupChooser({ACTION_PROJECT__REMOVE_SELECTED}));
    GTMouseDriver::click(Qt::RightButton);
    GTLogTracer lt;
    GTUtilsDialog::waitForDialog(new ExportAnnotationsFiller(sandBoxDir + "test_7191.gb", ExportAnnotationsFiller::ugenedb));
    GTUtilsDialog::waitForDialog(new PopupChooserByText({"Export/Import", "Export annotations..."}));
    GTUtilsProjectTreeView::callContextMenu("NC_004718 features");
    GTUtilsTaskTreeView::waitTaskFinished();
    CHECK_SET_ERR(!lt.hasErrors(), "Errors in log: " + lt.getJoinedErrorString());
}

GUI_TEST_CLASS_DEFINITION(test_7193) {
    GTUtilsPcr::clearPcrDir();
    // 1. Open "samples/FASTA/human_T1.fa".
    GTFileDialog::openFile(dataDir + "samples/FASTA/human_T1.fa");
    GTUtilsTaskTreeView::waitTaskFinished();

    // 2. Open the PCR OP.
    GTWidget::click(GTWidget::findWidget("OP_IN_SILICO_PCR"));

    // 3. Enter the primers: "GGAAAAAATGCTAAGGGC" and "CTGGGTTGAAAATTCTTT".
    GTUtilsPcr::setPrimer(U2Strand::Direct, "GGAAAAAATGCTAAGGGC");
    GTUtilsPcr::setPrimer(U2Strand::Complementary, "CTGGGTTGAAAATTCTTT");
    // 4. Set both mismatches to 9
    GTUtilsPcr::setMismatches(U2Strand::Direct, 9);
    GTUtilsPcr::setMismatches(U2Strand::Complementary, 9);
    // 5. Set 3' perfect match to 3
    auto perfectSpinBox = GTWidget::findSpinBox("perfectSpinBox");
    GTSpinBox::setValue(perfectSpinBox, 3, GTGlobals::UseKeyBoard);

    // 6. Click the find button.
    GTWidget::click(GTWidget::findWidget("findProductButton"));
    GTUtilsTaskTreeView::waitTaskFinished();

    CHECK_SET_ERR(GTUtilsPcr::productsCount() == 22, QString("Expected 22 result instead of %1").arg(QString::number(GTUtilsPcr::productsCount())));
}

GUI_TEST_CLASS_DEFINITION(test_7212) {
    // Open _common_data/clustal/shortened_big.aln.
    // Click the Pairwise Alignment tab of the Options Panel.
    // Select two sequence from the original alignment and click on the Align button.
    // Until the task completes, click the Pairwise Alignment tab again.
    // Wait for task finish. A new document "pairwise_alignment_result.aln" has been added to the project.
    //
    // Remove pairwise_alignment_result.aln from project.
    // Return to shortened_big.aln and click the Pairwise Alignment tab of the Options Panel.
    // Click Align.
    //     Expected state: no crash.
    GTFileDialog::openFile(testDir + "_common_data/clustal/shortened_big.aln");
    GTUtilsMsaEditor::checkMsaEditorWindowIsActive();
    GTUtilsOptionPanelMsa::toggleTab(GTUtilsOptionPanelMsa::PairwiseAlignment);
    GTUtilsOptionPanelMsa::addFirstSeqToPA("seq1");
    GTUtilsOptionPanelMsa::addSecondSeqToPA("seq2");
    QString documentName = GTUtils::genUniqueString("pairwise_alignment_result");
    GTUtilsOptionPanelMsa::setOutputFile(sandBoxDir + documentName + ".aln");

    GTWidget::click(GTUtilsOptionPanelMsa::getAlignButton());
    GTUtilsOptionPanelMsa::toggleTab(GTUtilsOptionPanelMsa::PairwiseAlignment);
    GTUtilsTaskTreeView::waitTaskFinished();

    GTUtilsDocument::removeDocument(documentName);
    GTUtilsProjectTreeView::doubleClickItem("shortened_big.aln");
    GTUtilsOptionPanelMsa::toggleTab(GTUtilsOptionPanelMsa::PairwiseAlignment);
    GTWidget::click(GTUtilsOptionPanelMsa::getAlignButton());
    GTUtilsTaskTreeView::waitTaskFinished();
}

GUI_TEST_CLASS_DEFINITION(test_7234) {
    class InSilicoWizardScenario : public CustomScenario {
    public:
        void run() override {
            GTWidget::getActiveModalWidget();

            GTUtilsWizard::setInputFiles({{QFileInfo(dataDir + "samples/FASTA/human_T1.fa").absoluteFilePath()}});
            GTUtilsWizard::clickButton(GTUtilsWizard::Next);

            GTUtilsWizard::setParameter("Primers URL", QFileInfo(dataDir + "primer3/drosophila.w.transposons.txt").absoluteFilePath());

            GTUtilsWizard::clickButton(GTUtilsWizard::Next);
            GTUtilsWizard::clickButton(GTUtilsWizard::Run);
        }
    };

    // 1. Open WD and choose the "In Silico PCR" sample.
    // 2. Select "Read Sequence", add data\samples\fasta\human_T1.fa
    // 3. Select "In Silico PCR" item, add "add "\data\primer3\drosophila.w.transposons"
    // 4. Run
    // Expected state: no crash
    GTUtilsWorkflowDesigner::openWorkflowDesigner();

    GTUtilsDialog::waitForDialog(new WizardFiller("In Silico PCR", new InSilicoWizardScenario()));
    GTUtilsWorkflowDesigner::addSample("In Silico PCR");
    GTUtilsTaskTreeView::waitTaskFinished();
}

GUI_TEST_CLASS_DEFINITION(test_7246) {
    GTFileDialog::openFile(testDir + "_common_data/clustal/RAW.aln");
    GTUtilsMsaEditor::checkMsaEditorWindowIsActive();

    // Check that alphabet is RAW.
    QWidget* tabWidget = GTUtilsOptionPanelMsa::openTab(GTUtilsOptionPanelMsa::General);
    QString alphabet = GTUtilsOptionPanelMsa::getAlphabetLabelText();
    CHECK_SET_ERR(alphabet.contains("Raw"), "Alphabet is not RAW/1: " + alphabet);

    // Click convert to Amino button and check the alphabet is 'Amino'.
    GTWidget::click(GTWidget::findButtonByText("Amino", tabWidget));
    GTUtilsTaskTreeView::waitTaskFinished();
    alphabet = GTUtilsOptionPanelMsa::getAlphabetLabelText();
    CHECK_SET_ERR(alphabet.contains("amino"), "Alphabet is not Amino: " + alphabet);
    QString sequence = GTUtilsMSAEditorSequenceArea::getSequenceData(0);
    CHECK_SET_ERR(sequence == "UTTSQDLQWLVXPTLIXSMAQSQGQPLASQPPAVDPYDMPGTSYSTPGLSAYSTGGASGS", "Not an Amino sequence: " + sequence);

    GTUtilsMsaEditor::undo();
    GTUtilsTaskTreeView::waitTaskFinished();
    alphabet = GTUtilsOptionPanelMsa::getAlphabetLabelText();
    CHECK_SET_ERR(alphabet.contains("Raw"), "Alphabet is not RAW/2: " + alphabet);

    // Click convert to DNA button and check the alphabet is 'DNA'.
    GTWidget::click(GTWidget::findButtonByText("DNA", tabWidget));
    GTUtilsTaskTreeView::waitTaskFinished();
    alphabet = GTUtilsOptionPanelMsa::getAlphabetLabelText();
    CHECK_SET_ERR(alphabet.contains("DNA"), "Alphabet is not DNA: " + alphabet);
    sequence = GTUtilsMSAEditorSequenceArea::getSequenceData(0);
    CHECK_SET_ERR(sequence == "TTTNNNNNNNNNNTNNNNNANNNGNNNANNNNANNNNNNNGTNNNTNGNNANNTGGANGN", "Not a DNA sequence: " + sequence);

    // Click convert to RNA button and check the alphabet is 'RNA'.
    GTWidget::click(GTWidget::findButtonByText("RNA", tabWidget));
    GTUtilsTaskTreeView::waitTaskFinished();
    alphabet = GTUtilsOptionPanelMsa::getAlphabetLabelText();
    CHECK_SET_ERR(alphabet.contains("RNA"), "Alphabet is not RNA: " + alphabet);
    sequence = GTUtilsMSAEditorSequenceArea::getSequenceData(0);
    CHECK_SET_ERR(sequence == "UUUNNNNNNNNNNUNNNNNANNNGNNNANNNNANNNNNNNGUNNNUNGNNANNUGGANGN", "Not a RNA sequence: " + sequence);
}

GUI_TEST_CLASS_DEFINITION(test_7247) {
    // Open WD.
    // Load scenario sample "Remote BLASTing".
    // Add any fasta file as input.
    // Click Next, Next, Apply.
    // Close WD tab.
    // Question appears: "The workflow has been modified. Do you want to save changes?". Click Save.
    // In "Workflow properties" dialog add location. Click OK.
    //    Expected: UGENE doesn't crash.
    class RemoteBlastWizardScenario : public CustomScenario {
    public:
        void run() override {
            GTUtilsWizard::setInputFiles({{dataDir + "samples/FASTA/human_T1.fa"}});
            GTUtilsWizard::clickButton(GTUtilsWizard::Next);
            GTUtilsWizard::clickButton(GTUtilsWizard::Next);
            GTUtilsWizard::clickButton(GTUtilsWizard::Apply);
        }
    };
    GTUtilsWorkflowDesigner::openWorkflowDesigner();
    GTUtilsDialog::add(new WizardFiller("Remote BLASTing Wizard", new RemoteBlastWizardScenario()));
    GTUtilsWorkflowDesigner::addSample("Remote BLASTing");
    GTUtilsDialog::add(new MessageBoxDialogFiller("Save"));
    GTUtilsDialog::add(new WorkflowMetaDialogFiller(testDir + "_common_data/scenarios/sandbox/7247.uwl", "7247"));
    GTUtilsMdi::click(GTGlobals::Close);
}

GUI_TEST_CLASS_DEFINITION(test_7276) {
    // Check that selection and sequence order does not change after KAlign alignment.
    GTFileDialog::openFile(dataDir + "samples/CLUSTALW/COI.aln");
    GTUtilsMsaEditor::checkMsaEditorWindowIsActive();

    // Insert space into some sequence to check that the final alignment algorithm is not no-op.
    GTUtilsMSAEditorSequenceArea::clickToPosition({0, 0});
    GTKeyboardDriver::keyClick(Qt::Key_Space);
    GTUtilsTaskTreeView::waitTaskFinished();

    QString unalignedSequence = GTUtilsMSAEditorSequenceArea::getSequenceData(0);
    QStringList sequenceNameList1 = GTUtilsMSAEditorSequenceArea::getNameList();

    QString sequenceName = "Phaneroptera_falcata";
    GTUtilsMsaEditor::clickSequenceName(sequenceName);
    GTUtilsMsaEditor::checkSelectionByNames({sequenceName});

    GTUtilsDialog::waitForDialog(new PopupChooserByText({"Sort", "By name"}));
    GTUtilsMSAEditorSequenceArea::callContextMenu();
    GTUtilsTaskTreeView::waitTaskFinished();

    // Check that the sequence is still selected, but the list is re-ordered.
    GTUtilsMsaEditor::checkSelectionByNames({sequenceName});
    QStringList sequenceNameList2 = GTUtilsMSAEditorSequenceArea::getNameList();
    CHECK_SET_ERR(sequenceNameList2 != sequenceNameList1, "Name list must change as the result of sorting");

    // Align with KAlign now.
    GTUtilsDialog::add(new PopupChooser({MSAE_MENU_ALIGN, "alignWithKalignAction"}));
    GTUtilsDialog::add(new KalignDialogFiller());
    GTUtilsMSAEditorSequenceArea::callContextMenu();
    GTUtilsTaskTreeView::waitTaskFinished();

    // Check that sequence is still selected and the list is not re-ordered.
    GTUtilsMsaEditor::checkSelectionByNames({sequenceName});
    QStringList sequenceNameList3 = GTUtilsMSAEditorSequenceArea::getNameList();
    CHECK_SET_ERR(sequenceNameList3 == sequenceNameList2, "Name list should not change as the result of alignment");

    // Check that the space inserted before was fixed by the alignment algorithm.
    int newIndex = sequenceNameList2.indexOf(sequenceName);
    QString alignedSequence = GTUtilsMSAEditorSequenceArea::getSequenceData(newIndex);
    CHECK_SET_ERR(alignedSequence.left(20) == unalignedSequence.mid(1).left(20), "Aligned sequence must match the original sequence");
}

GUI_TEST_CLASS_DEFINITION(test_7279) {
    // Check that UGENE prints a detailed error message in case if input parameters are invalid.
    GTFileDialog::openFile(dataDir + "samples/CLUSTALW/COI.aln");
    GTUtilsMsaEditor::checkMsaEditorWindowIsActive();

    GTLogTracer lt;
    GTUtilsDialog::waitForDialog(new BuildTreeDialogFiller("test_7279.nwk", 2, 99.99));
    GTUtilsMsaEditor::clickBuildTreeButton();
    GTUtilsTaskTreeView::waitTaskFinished();
    CHECK_SET_ERR(lt.getJoinedErrorString().contains("Failed to compute distance matrix: distance matrix contains infinite values"),
                  "Expected error message is not found");
}

GUI_TEST_CLASS_DEFINITION(test_7293) {
    // Open a multibyte unicode file that triggers format selection dialog with a raw data preview.
    // Check that raw data is shown correctly for both Open... & Open As... dialog (these are 2 different dialogs).

    class CheckDocumentReadingModeSelectorTextScenario : public CustomScenario {
    public:
        void run() override {
            QWidget* dialog = GTWidget::getActiveModalWidget();
            auto textEdit = GTWidget::findPlainTextEdit("previewEdit", dialog);
            QString previewText = textEdit->toPlainText();
            CHECK_SET_ERR(previewText.contains("Первый"), "Expected text is not found in previewEdit");
            GTUtilsDialog::clickButtonBox(dialog, QDialogButtonBox::Cancel);
        }
    };
    GTUtilsDialog::waitForDialog(new SequenceReadingModeSelectorDialogFiller(new CheckDocumentReadingModeSelectorTextScenario()));
    GTUtilsDialog::waitForDialog(new GTFileDialogUtils(testDir + "_common_data/fasta/utf16be.fa"));
    GTMenu::clickMainMenuItem({"File", "Open..."});
    GTUtilsDialog::checkNoActiveWaiters();

    // Now check preview text for the second dialog.
    class CheckDocumentFormatSelectorTextScenario : public CustomScenario {
    public:
        void run() override {
            QWidget* dialog = GTWidget::getActiveModalWidget();
            auto textEdit = GTWidget::findPlainTextEdit("previewEdit", dialog);
            QString previewText = textEdit->toPlainText();
            CHECK_SET_ERR(previewText.contains("Первый"), "Expected text is not found in previewEdit");
            GTUtilsDialog::clickButtonBox(dialog, QDialogButtonBox::Cancel);
        }
    };
    GTUtilsDialog::waitForDialog(new DocumentFormatSelectorDialogFiller(new CheckDocumentFormatSelectorTextScenario()));
    GTUtilsDialog::waitForDialog(new GTFileDialogUtils(testDir + "_common_data/fasta/utf16be.fa"));
    GTMenu::clickMainMenuItem({"File", "Open as..."});
}

GUI_TEST_CLASS_DEFINITION(test_7338) {
    // 1. Open and import _common_data/bam/NoAssemblies.bam, with "Import empty reads" checked.
    // 2. Close project
    // 3. Repeat step 1
    // Expected state: no crash
    GTUtilsDialog::add(new ImportBAMFileFiller(sandBoxDir + "test_7338_1.ugenedb", "", "", true));
    GTFileDialog::openFile(testDir + "_common_data/bam/NoAssemblies.bam");
    GTUtilsTaskTreeView::waitTaskFinished();

    GTUtilsDialog::waitForDialog(new SaveProjectDialogFiller(QDialogButtonBox::No));
    GTMenu::clickMainMenuItem({"File", "Close project"});
    GTUtilsTaskTreeView::waitTaskFinished();

    GTUtilsDialog::add(new ImportBAMFileFiller(sandBoxDir + "test_7338_2.ugenedb", "", "", true));
    GTFileDialog::openFile(testDir + "_common_data/bam/NoAssemblies.bam");
    GTUtilsTaskTreeView::waitTaskFinished();
}

GUI_TEST_CLASS_DEFINITION(test_7367) {
    // Generate a large sequence.
    // Check that test does not time-outs and the generated sequence contains expected base distribution.

    DNASequenceGeneratorDialogFillerModel model(sandBoxDir + "/test_7367.fa");
    model.percentA = 10;
    model.percentC = 20;
    model.percentG = 30;
    model.percentT = 40;
    model.length = 100 * 1000 * 1000;

    GTUtilsDialog::waitForDialog(new DNASequenceGeneratorDialogFiller(model));
    GTMenu::clickMainMenuItem({"Tools", "Random sequence generator..."});
    GTUtilsTaskTreeView::waitTaskFinished();
    GTUtilsSequenceView::checkSequenceViewWindowIsActive();

    QString sequence = GTUtilsSequenceView::getSequenceAsString();
    CHECK_SET_ERR(sequence.length() == model.length, "Invalid sequence length: " + QString::number(sequence.length()));
    qint64 countA = sequence.count('A');
    qint64 countC = sequence.count('C');
    qint64 countG = sequence.count('G');
    qint64 countT = sequence.count('T');
    CHECK_SET_ERR(countA + countC + countG + countT == model.length,
                  QString("A+C+G+T != sequence length, %1 != %2").arg(countA + countC + countG + countT).arg(sequence.length()));
    qint64 percentA = countA * 100 / sequence.length();
    qint64 percentC = countC * 100 / sequence.length();
    qint64 percentG = countG * 100 / sequence.length();
    qint64 percentT = countT * 100 / sequence.length();

    int diff = 2;  // Allow 2% deviation. With a such big size (100M) the distribution should be within this deviation.
    CHECK_SET_ERR(percentA >= model.percentA - diff && percentA <= model.percentA + diff, "Invalid percent of A: " + QString::number(percentA));
    CHECK_SET_ERR(percentC >= model.percentC - diff && percentC <= model.percentC + diff, "Invalid percent of C: " + QString::number(percentC));
    CHECK_SET_ERR(percentG >= model.percentG - diff && percentG <= model.percentG + diff, "Invalid percent of G: " + QString::number(percentG));
    CHECK_SET_ERR(percentT >= model.percentT - diff && percentT <= model.percentT + diff, "Invalid percent of T: " + QString::number(percentT));
}

GUI_TEST_CLASS_DEFINITION(test_7368) {
    // Generate a large sequence (>=100mb).
    // Check that error dialog is shown when such a big sequence is exported as an alignment.
    DNASequenceGeneratorDialogFillerModel model(sandBoxDir + "/test_7368.fa");
    model.length = 100 * 1000 * 1000;

    GTUtilsDialog::waitForDialog(new DNASequenceGeneratorDialogFiller(model));
    GTMenu::clickMainMenuItem({"Tools", "Random sequence generator..."});
    GTUtilsTaskTreeView::waitTaskFinished();
    GTUtilsSequenceView::checkSequenceViewWindowIsActive();

    GTUtilsDialog::add(new PopupChooser({ACTION_PROJECT__EXPORT_IMPORT_MENU_ACTION, ACTION_EXPORT_SEQUENCE_AS_ALIGNMENT}));
    GTUtilsDialog::add(new MessageBoxDialogFiller(QMessageBox::Ok, "too large"));
    GTUtilsProjectTreeView::callContextMenu("test_7368.fa");
}

GUI_TEST_CLASS_DEFINITION(test_7380) {
    // Check that "Remove selection" is enabled when whole sequence is selected.
    GTFileDialog::openFile(testDir + "_common_data/sanger/alignment.ugenedb");
    GTUtilsMcaEditor::checkMcaEditorWindowIsActive();
    GTUtilsMcaEditor::clickReadName("SZYD_Cas9_5B70");

    GTUtilsDialog::waitForDialog(new PopupCheckerByText({"Edit", "Remove selection"}, PopupChecker::IsEnabled));
    GTUtilsMcaEditorSequenceArea::callContextMenu();

    // Check that "Trim left end" is disabled when whole sequence is selected.
    GTUtilsDialog::waitForDialog(new PopupCheckerByText({"Edit", "Trim left end"}, PopupChecker::IsDisabled));
    GTUtilsMcaEditorSequenceArea::callContextMenu();
}

GUI_TEST_CLASS_DEFINITION(test_7371) {
    // Check that vertical scrollbar changes on expanding/collapsing all rows in MCA editor.
    GTFileDialog::openFile(testDir + "_common_data/sanger/alignment.ugenedb");
    GTUtilsMcaEditor::checkMcaEditorWindowIsActive();

    QScrollBar* scrollBar = GTUtilsMcaEditor::getVerticalScrollBar();
    CHECK_SET_ERR(scrollBar->isVisible(), "Vertical scrollbar must be visible in expanded mode (default)");

    GTUtilsMcaEditor::toggleShowChromatogramsMode();
    CHECK_SET_ERR(!scrollBar->isVisible(), "Vertical scrollbar must not be visible in collapsed mode");

    GTUtilsMcaEditor::toggleShowChromatogramsMode();
    CHECK_SET_ERR(scrollBar->isVisible(), "Vertical scrollbar must be visible in expanded mode (restored)");
}

GUI_TEST_CLASS_DEFINITION(test_7384_1) {
    // Check that multi-series graph does not crash on large sequence.
    GTFileDialog::openFile(testDir + "_common_data/fasta/Mycobacterium.fna");
    GTUtilsSequenceView::checkSequenceViewWindowIsActive();
    for (int i = 0; i < 7; i++) {
        GTUtilsSequenceView::toggleGraphByName("GC Frame Plot");
        GTUtilsTaskTreeView::waitTaskFinished();
    }
}

GUI_TEST_CLASS_DEFINITION(test_7384_2) {
    // Open graph, zoom in, and close. Do not wait until the task is finished. UGENE must not crash.
    GTFileDialog::openFile(testDir + "_common_data/fasta/Mycobacterium.fna");
    for (int i = 0; i < 4; i++) {
        GTUtilsSequenceView::toggleGraphByName("GC Frame Plot");
        GTUtilsSequenceView::zoomIn();
        GTUtilsSequenceView::toggleGraphByName("GC Frame Plot");
    }
}

GUI_TEST_CLASS_DEFINITION(test_7388) {
    GTFileDialog::openFile(testDir + "_common_data/clustal/align_subalign.aln");
    GTUtilsMsaEditor::checkMsaEditorWindowIsActive();

    GTUtils::checkExportServiceIsEnabled();

    // Export subalignment with only gaps inside.
    GTUtilsDialog::add(new PopupChooser({MSAE_MENU_EXPORT, "Save subalignment"}, GTGlobals::UseMouse));

    auto saveSubalignmentDialogFiller = new ExtractSelectedAsMSADialogFiller(sandBoxDir + "test_7388.aln", {"s1", "s2"}, 16, 24);
    saveSubalignmentDialogFiller->setUseDefaultSequenceSelection(true);
    GTUtilsDialog::add(saveSubalignmentDialogFiller);
    GTMenu::showContextMenu(GTUtilsMsaEditor::getSequenceArea());
    GTUtilsTaskTreeView::waitTaskFinished();

    // Select both sequences with only gaps inside.
    GTUtilsMdi::checkWindowIsActive("test_7388");
    GTUtilsMsaEditor::selectRows(0, 1);

    // Check that "Copy" works as expected.
    GTUtilsDialog::add(new PopupChooserByText({"Copy/Paste", "Copy"}));
    GTUtilsMSAEditorSequenceArea::callContextMenu();
    QString clipboardText1 = GTClipboard::text();
    GTUtilsTaskTreeView::waitTaskFinished();
    CHECK_SET_ERR(clipboardText1 == "---------\n---------",
                  "1. Unexpected clipboard text: " + clipboardText1);

    // Check that "Copy (custom format)" works as expected.
    GTUtilsDialog::add(new PopupChooserByText({"Copy/Paste", "Copy (custom format)"}));
    GTUtilsMSAEditorSequenceArea::callContextMenu();
    GTUtilsTaskTreeView::waitTaskFinished();
    QString clipboardText2 = GTClipboard::text();
    CHECK_SET_ERR(clipboardText2 == "CLUSTAL W 2.0 multiple sequence alignment\n\ns1   --------- 9\ns2   --------- 9\n              \n\n",
                  "2. Unexpected clipboard text: " + clipboardText2);
}

GUI_TEST_CLASS_DEFINITION(test_7390) {
    // 1. Set SPAdes to any file
    // Expected: SPAdes is invalid
    class SetSpades : public CustomScenario {
        void run() override {
            AppSettingsDialogFiller::openTab(AppSettingsDialogFiller::ExternalTools);

            QString toolPath = dataDir + "samples/FASTA/human_T1.fa";

            AppSettingsDialogFiller::setExternalToolPath("SPAdes", QFileInfo(toolPath).absoluteFilePath());
            CHECK_SET_ERR(!AppSettingsDialogFiller::isExternalToolValid("SPAdes"),
                          "SPAdes is expected to be invalid, but in fact it is valid");

            GTUtilsDialog::clickButtonBox(QDialogButtonBox::Ok);
        }
    };

    GTUtilsDialog::waitForDialog(new AppSettingsDialogFiller(new SetSpades()));
    GTMenu::clickMainMenuItem({"Settings", "Preferences..."}, GTGlobals::UseMouse);

    // 2. Open WD
    GTUtilsWorkflowDesigner::openWorkflowDesigner();

    using TrimmomaticAddSettings = QPair<TrimmomaticDialogFiller::TrimmomaticSteps, QMap<TrimmomaticDialogFiller::TrimmomaticValues, QVariant>>;
    QList<TrimmomaticAddSettings> steps;
    steps.append(TrimmomaticAddSettings(TrimmomaticDialogFiller::TrimmomaticSteps::ILLUMINACLIP, {}));

    // 3. Open the "De novo assemble Illumina SE reads" sample
    // 4. Set "human_T1.fa" as input
    // 5. Click "Next"
    // 6. Set the "ILLUMINACLIP" Trimmomatic step
    // 7. Click "Next"
    // 8. Click "Next"
    // 9. Click "Apply"
    class ProcessWizard : public CustomScenario {
    public:
        void run() override {
            //    Expected state: wizard has appeared.
            QWidget* wizard = GTWidget::getActiveModalWidget();
            GTWidget::clickWindowTitle(wizard);

            GTUtilsWizard::setInputFiles({{dataDir + "samples/FASTA/human_T1.fa"}});
            GTUtilsWizard::clickButton(GTUtilsWizard::Next);

            GTWidget::click(GTWidget::findToolButton("trimmomaticPropertyToolButton", wizard));
            GTUtilsWizard::clickButton(GTUtilsWizard::Next);
            GTUtilsWizard::clickButton(GTUtilsWizard::Next);
            GTUtilsWizard::clickButton(GTUtilsWizard::Apply);
        }
    };

    GTUtilsDialog::waitForDialog(new TrimmomaticDialogFiller(steps));
    GTUtilsDialog::waitForDialog(new WizardFiller("Illumina SE Reads De Novo Assembly Wizard", new ProcessWizard));
    GTUtilsWorkflowDesigner::addSample("De novo assemble Illumina SE reads");

    // 10. Validate workflow
    // Expected: no crash
    GTUtilsWorkflowDesigner::validateWorkflow();
    GTKeyboardDriver::keyClick(Qt::Key_Enter);
}

GUI_TEST_CLASS_DEFINITION(test_7401) {
    // 1. Open human_T1.fa.
    GTFileDialog::openFile(dataDir + "samples/FASTA/human_T1.fa");
    GTUtilsTaskTreeView::waitTaskFinished();

    // 2. Select any part of sequence.
    PanView* panView = GTUtilsSequenceView::getPanViewByNumber();
    auto startPoint = panView->mapToGlobal(panView->rect().center());
    auto endPoint = QPoint(startPoint.x() + 150, startPoint.y());
    GTMouseDriver::dragAndDrop(startPoint, endPoint);

    // 3. Move mouse a bit upper
    endPoint = QPoint(endPoint.x(), endPoint.y() - 20);
    GTMouseDriver::moveTo(endPoint);

    // Only one selection is presented
    auto firstSelection = GTUtilsSequenceView::getSelection();
    CHECK_SET_ERR(firstSelection.size() == 1, QString("Expected first selections: 1, current: %1").arg(firstSelection.size()));

    // 4. Double click and move the cursor to the right (or to the left).
    GTMouseDriver::click();
    GTMouseDriver::press();
    endPoint = QPoint(endPoint.x() + 150, endPoint.y());
    GTMouseDriver::moveTo(endPoint);
    GTMouseDriver::release();

    // Only one selection is presented, and it's been expanded to the right
    auto secondSelection = GTUtilsSequenceView::getSelection();
    CHECK_SET_ERR(secondSelection.size() == 1, QString("Expected second selections: 1, current: %1").arg(secondSelection.size()));

    qint64 firstSelectionEndPos = firstSelection.first().endPos();
    qint64 secondSelectionEndPos = secondSelection.first().endPos();
    CHECK_SET_ERR(firstSelectionEndPos < secondSelectionEndPos,
                  QString("The first selection end pos should be lesser than the second selection end pos: first = %1, second = %2").arg(firstSelectionEndPos).arg(secondSelectionEndPos));
}

GUI_TEST_CLASS_DEFINITION(test_7402) {
    // Check that MSA Toolbar→Actions→Export→Export-Selected-Sequences action is present and works as expected.

    GTFileDialog::openFile(dataDir + "samples/CLUSTALW/COI.aln");
    GTUtilsMsaEditor::checkMsaEditorWindowIsActive();

    GTFileDialog::openFile(testDir + "_common_data/clustal/protein.fasta.aln");
    GTUtilsMsaEditor::checkMsaEditorWindowIsActive();

    // Check that menu is present and disabled.
    GTMenu::checkMainMenuItemState({"Actions", "Export", "Move selected rows to another alignment"}, PopupChecker::IsDisabled);

    // Select a row, check that menu is enabled, export the selected row.
    GTUtilsMsaEditor::selectRowsByName({"Whale"});
    GTMenu::clickMainMenuItem({"Actions", "Export", "Move selected rows to another alignment", "COI [COI.aln]"});
    GTUtilsTaskTreeView::waitTaskFinished();

    QStringList sourceNameList = GTUtilsMSAEditorSequenceArea::getNameList();
    CHECK_SET_ERR(!sourceNameList.contains("Whale"), "Row was not removed from the source MSA");

    GTUtilsMdi::activateWindow("COI.aln");
    QStringList targetNameList = GTUtilsMSAEditorSequenceArea::getNameList();
    CHECK_SET_ERR(targetNameList.contains("Whale"), "Row was not added to the target MSA");
}

GUI_TEST_CLASS_DEFINITION(test_7403) {
    // Check that there is no crash when generating very large (2Gb) sequences.
    DNASequenceGeneratorDialogFillerModel model(sandBoxDir + "/test_7403.fa");
    model.referenceUrl = testDir + "_common_data/sanger/reference.gb";
    model.length = 2147483647;
    GTUtilsDialog::waitForDialog(new DNASequenceGeneratorDialogFiller(model));
    GTMenu::clickMainMenuItem({"Tools", "Random sequence generator..."});

    // Give the generator's task some time to warm up & cancel it.
    GTGlobals::sleep(3000);
    GTUtilsTaskTreeView::cancelTask("Generate sequence task");
    GTUtilsTaskTreeView::waitTaskFinished(20000);
}

GUI_TEST_CLASS_DEFINITION(test_7404_1) {
    // Check sequence generator can produce a sequence percents set to 100 or 0: one non-zero value.
    DNASequenceGeneratorDialogFillerModel model(sandBoxDir + "/test_7404_1.fa");
    model.percentA = 100;
    model.percentC = 0;
    model.percentG = 0;
    model.percentT = 0;
    model.length = 1000;

    GTUtilsDialog::waitForDialog(new DNASequenceGeneratorDialogFiller(model));
    GTMenu::clickMainMenuItem({"Tools", "Random sequence generator..."});

    GTUtilsSequenceView::checkSequenceViewWindowIsActive();
    QString sequence = GTUtilsSequenceView::getSequenceAsString();
    CHECK_SET_ERR(sequence.count('A') == model.length, "Percent of A is not equal to 100%");
}

GUI_TEST_CLASS_DEFINITION(test_7404_2) {
    // Check sequence generator can produce a sequence percents set to 100 or 0: two non-zero values.
    DNASequenceGeneratorDialogFillerModel model(sandBoxDir + "/test_7404_1.fa");
    model.url = sandBoxDir + "/test_7404_2.fa";
    model.percentA = 50;
    model.percentC = 50;
    model.percentG = 0;
    model.percentT = 0;
    model.length = 1000;

    GTUtilsDialog::waitForDialog(new DNASequenceGeneratorDialogFiller(model));
    GTMenu::clickMainMenuItem({"Tools", "Random sequence generator..."});

    GTUtilsSequenceView::checkSequenceViewWindowIsActive();
    QString sequence = GTUtilsSequenceView::getSequenceAsString();

    int countA = sequence.count('A');
    int countC = sequence.count('C');
    int countG = sequence.count('G');
    int countT = sequence.count('T');

    int deviation = 100;  // +- 100 bases (10%).

    int minValue = model.length / 2 - deviation;
    int maxValue = model.length / 2 + deviation;
    CHECK_SET_ERR(sequence.length() == model.length, "Invalid sequence length: " + QString::number(sequence.length()));
    CHECK_SET_ERR(countA >= minValue && countA <= maxValue, "Invalid count of A: " + QString::number(countA));
    CHECK_SET_ERR(countC >= minValue && countC <= maxValue, "Invalid count of C: " + QString::number(countC));
    CHECK_SET_ERR(countG == 0, "Invalid count of G: " + QString::number(countG));
    CHECK_SET_ERR(countT == 0, "Invalid count of T: " + QString::number(countT));
}

GUI_TEST_CLASS_DEFINITION(test_7405) {
    // Check that UGENE does not crash when incorrect reference sequence name is used.

    DNASequenceGeneratorDialogFillerModel model(sandBoxDir + "/test_7405.fa");
    model.referenceUrl = "/some-wrong-url";
    model.length = 100 * 1000 * 1000;

    GTLogTracer lt;
    GTUtilsDialog::waitForDialog(new DNASequenceGeneratorDialogFiller(model));
    GTMenu::clickMainMenuItem({"Tools", "Random sequence generator..."});
    GTUtilsTaskTreeView::waitTaskFinished();

    QString error = lt.getJoinedErrorString();
    CHECK_SET_ERR(error.contains(model.referenceUrl), "Expected error message is not found");
}

GUI_TEST_CLASS_DEFINITION(test_7407) {
    // Check that UGENE can generate a single character sequence.
    DNASequenceGeneratorDialogFillerModel model(sandBoxDir + "/test_7407.fa");
    model.length = 1;
    model.window = 1;
    model.referenceUrl = testDir + "_common_data/sanger/reference.gb";

    GTLogTracer lt;
    GTUtilsDialog::waitForDialog(new DNASequenceGeneratorDialogFiller(model));
    GTMenu::clickMainMenuItem({"Tools", "Random sequence generator..."});

    GTUtilsSequenceView::checkSequenceViewWindowIsActive();
    QString sequence = GTUtilsSequenceView::getSequenceAsString();

    CHECK_SET_ERR(sequence.length() == 1, "Invalid sequence length: " + QString::number(sequence.length()));
    char c = sequence[0].toLatin1();
    CHECK_SET_ERR(c == 'A' || c == 'C' || c == 'G' || c == 'T', "Invalid sequence symbol: " + sequence[0]);
    lt.assertNoErrors();
    ;
}

GUI_TEST_CLASS_DEFINITION(test_7410) {
    // Check sequence generation dialog uses correct file extension for MSA and generates MSA, not a sequence.
    DNASequenceGeneratorDialogFillerModel model(sandBoxDir + "/test_7410");
    model.formatId = BaseDocumentFormats::CLUSTAL_ALN;
    model.numberOfSequences = 3;
    GTUtilsDialog::waitForDialog(new DNASequenceGeneratorDialogFiller(model));
    GTMenu::clickMainMenuItem({"Tools", "Random sequence generator..."});

    GTUtilsMsaEditor::checkMsaEditorWindowIsActive();
    CHECK_SET_ERR(GTUtilsMsaEditor::getSequencesCount() == 3, "Invalid number of sequence in the alignment");

    GTUtilsProjectTreeView::checkItem("test_7410.aln");
}

GUI_TEST_CLASS_DEFINITION(test_7413) {
    // Check that the distribution is uniform by the Kolmogorov-Smirnov test.
    // https://colab.research.google.com/drive/1-F4pAh-n0BMXeZczQY-te-UcEJeUSP8Y?usp=sharing
    DNASequenceGeneratorDialogFillerModel model(sandBoxDir + "/test_7413.fa");
    model.percentA = 99;
    model.percentC = 1;
    model.percentG = 0;
    model.percentT = 0;
    model.length = 10000;

    auto checkUniformDistribution = [&model]() {
        GTUtilsDialog::waitForDialog(new DNASequenceGeneratorDialogFiller(model));
        GTMenu::clickMainMenuItem({"Tools", "Random sequence generator..."});

        GTUtilsSequenceView::checkSequenceViewWindowIsActive();
        QString sequence = GTUtilsSequenceView::getSequenceAsString();

        QVector<int> empiricalSum;
        int sumNumSeq = 0;
        for (QChar c : qAsConst(sequence)) {
            sumNumSeq += c == 'C' ? 1 : 0;
            empiricalSum << sumNumSeq;
        }
        CHECK_SET_ERR_RESULT(sumNumSeq > 0, "Invalid base content: there is no letter C in the sequence", false);

        double maxDifference = 0;
        for (int i = 0; i < model.length; i++) {
            maxDifference = std::max<double>(maxDifference, std::abs((double(i) + 1) / model.length - double(empiricalSum[i]) / sumNumSeq));
        }

        // https://drive.google.com/file/d/1YFIm8SXb3e-W0JKWWmiTXXh4BU2unHEm/view?usp=sharing
        // 1.61 is the constant from the table for alpha value 0.01.
        return maxDifference < 1.61 / std::sqrt(sumNumSeq);
    };

    for (int i = 0; i < 10; ++i) {
        if (checkUniformDistribution()) {
            return;
        }
        model.url = sandBoxDir + QString("/test_7413_%1.fa").arg(i);
    }
    CHECK_SET_ERR(false, "The generated sequences are not uniform distributed")
}

GUI_TEST_CLASS_DEFINITION(test_7414) {
    // Check that 1 char window selects a random char from the origin.
    DNASequenceGeneratorDialogFillerModel model(sandBoxDir + "/test_7414.fa");
    model.length = 1000;
    model.window = 1;
    model.referenceUrl = testDir + "_common_data/sanger/reference.gb";

    GTUtilsDialog::waitForDialog(new DNASequenceGeneratorDialogFiller(model));
    GTMenu::clickMainMenuItem({"Tools", "Random sequence generator..."});

    GTUtilsSequenceView::checkSequenceViewWindowIsActive();
    QString sequence = GTUtilsSequenceView::getSequenceAsString();

    CHECK_SET_ERR(sequence.length() == model.length, "Invalid sequence length: " + QString::number(sequence.length()));
    CHECK_SET_ERR(sequence.count('A') > 0, "No 'A' char in the result");
    CHECK_SET_ERR(sequence.count('C') > 0, "No 'C' char in the result");
    CHECK_SET_ERR(sequence.count('G') > 0, "No 'G' char in the result");
    CHECK_SET_ERR(sequence.count('T') > 0, "No 'T' char in the result");
}

GUI_TEST_CLASS_DEFINITION(test_7415_1) {
    // Check that by default Random Sequence generator uses random seed: produces different results on different runs.
    DNASequenceGeneratorDialogFillerModel model(sandBoxDir + "/test_7415_1_1.fa");

    GTUtilsDialog::waitForDialog(new DNASequenceGeneratorDialogFiller(model));
    GTMenu::clickMainMenuItem({"Tools", "Random sequence generator..."});

    GTUtilsTaskTreeView::waitTaskFinished();
    QString sequence1 = GTUtilsSequenceView::getSequenceAsString();

    model.url = sandBoxDir + "/test_7415_1_2.fa";
    GTUtilsDialog::waitForDialog(new DNASequenceGeneratorDialogFiller(model));
    GTMenu::clickMainMenuItem({"Tools", "Random sequence generator..."});

    GTUtilsTaskTreeView::waitTaskFinished();
    QString sequence2 = GTUtilsSequenceView::getSequenceAsString();

    CHECK_SET_ERR(sequence1.length() == model.length, "Invalid sequence1 length: " + QString::number(sequence1.length()));
    CHECK_SET_ERR(sequence2.length() == model.length, "Invalid sequence2 length: " + QString::number(sequence2.length()));
    CHECK_SET_ERR(sequence1 != sequence2, "Sequences are equal");
}

GUI_TEST_CLASS_DEFINITION(test_7415_2) {
    // Check that for given seed, Random Sequence generator produces same results on different runs.
    DNASequenceGeneratorDialogFillerModel model(sandBoxDir + "/test_7415_2_1.fa");
    model.seed = 0;

    GTUtilsDialog::waitForDialog(new DNASequenceGeneratorDialogFiller(model));
    GTMenu::clickMainMenuItem({"Tools", "Random sequence generator..."});

    GTUtilsTaskTreeView::waitTaskFinished();
    QString sequence1 = GTUtilsSequenceView::getSequenceAsString();

    model.url = sandBoxDir + "/test_7415_2_2.fa";
    GTUtilsDialog::waitForDialog(new DNASequenceGeneratorDialogFiller(model));
    GTMenu::clickMainMenuItem({"Tools", "Random sequence generator..."});

    GTUtilsTaskTreeView::waitTaskFinished();
    QString sequence2 = GTUtilsSequenceView::getSequenceAsString();

    CHECK_SET_ERR(sequence1.length() == model.length, "Invalid sequence1 length: " + QString::number(sequence1.length()));
    CHECK_SET_ERR(sequence2.length() == model.length, "Invalid sequence2 length: " + QString::number(sequence2.length()));
    CHECK_SET_ERR(sequence1 == sequence2, "Sequences are not equal");
}

GUI_TEST_CLASS_DEFINITION(test_7415_3) {
    // Check that by default Random Sequence generator does not generate identical windows.
    DNASequenceGeneratorDialogFillerModel model(sandBoxDir + "/test_7415_3.fa");
    model.seed = 10;
    model.window = 50;
    model.length = 2 * model.window;

    GTUtilsDialog::waitForDialog(new DNASequenceGeneratorDialogFiller(model));
    GTMenu::clickMainMenuItem({"Tools", "Random sequence generator..."});

    GTUtilsTaskTreeView::waitTaskFinished();
    QString sequence = GTUtilsSequenceView::getSequenceAsString();

    CHECK_SET_ERR(sequence.length() == model.length, "Invalid sequence length: " + QString::number(sequence.length()));
    QString window1Sequence = sequence.mid(0, model.window);
    QString window2Sequence = sequence.mid(model.window, model.window);

    CHECK_SET_ERR(window1Sequence != window2Sequence, "Sequences are equal");
}

GUI_TEST_CLASS_DEFINITION(test_7419) {
    // Copy "_common_data/ugenedb/murine.ugenedb" to sandbox
    GTFile::copy(testDir + "_common_data/ugenedb/murine.ugenedb", sandBoxDir + "test_7419.ugenedb");

    // Open the copied file
    GTFileDialog::openFile(sandBoxDir + "test_7419.ugenedb");
    GTUtilsTaskTreeView::waitTaskFinished();

    // Now remove it from the disk manually
    GTLogTracer lt;
    QFile::remove(sandBoxDir + "test_7419.ugenedb");

    // Expected: the message box about lost database -> click OK -> view is closed.
    GTUtilsDialog::waitForDialog(new MessageBoxDialogFiller(QMessageBox::Ok, "The document 'test_7419.ugenedb' was removed from its original folder. Therefore, it will be deleted from the current project"));

    // The document update happens each 3 seconds, the messagebox will appear on the closest update
    GTUtilsDialog::checkNoActiveWaiters(3000);

    // Expected: no safe points
    auto joinedErrorList = lt.getJoinedErrorString();
    CHECK_SET_ERR(!joinedErrorList.contains("Trying to recover from error"), "Unexpected SAFE_POINT has appeared");
}

GUI_TEST_CLASS_DEFINITION(test_7438) {
    // Checks that selection with Shift does not cause a crash.
    GTFileDialog::openFile(dataDir + "samples/CLUSTALW/COI.aln");
    GTUtilsMsaEditor::checkMsaEditorWindowIsActive();

    // There are 18 sequences in the list, and we are trying to select with SHIFT+KeyDown beyond this range.
    GTUtilsMsaEditor::clickSequence(15);
    GTKeyboardDriver::keyPress(Qt::Key_Shift);
    for (int i = 0; i < 5; i++) {
        GTKeyboardDriver::keyClick(Qt::Key_Down);
    }
    GTKeyboardDriver::keyRelease(Qt::Key_Shift);

    QRect selectedRect = GTUtilsMSAEditorSequenceArea::getSelectedRect();
    CHECK_SET_ERR(selectedRect.top() == 15, "Illegal start of the selection: " + QString::number(selectedRect.top()));
    CHECK_SET_ERR(selectedRect.bottom() == 17, "Illegal end of the selection: " + QString::number(selectedRect.bottom()));
}

GUI_TEST_CLASS_DEFINITION(test_7447) {
    // Check that search results in MSA Editor are reset when user enters incorrect search pattern.
    GTFileDialog::openFile(dataDir + "samples/CLUSTALW/HIV-1.aln");
    GTUtilsMsaEditor::checkMsaEditorWindowIsActive();

    // Enter a valid search pattern: 'ATG'
    GTUtilsOptionPanelMsa::openTab(GTUtilsOptionPanelMsa::Search);
    GTUtilsOptionPanelMsa::enterPattern("ATG");
    GTUtilsTaskTreeView::waitTaskFinished();
    auto selectedRect = GTUtilsMSAEditorSequenceArea::getSelectedRect();
    CHECK_SET_ERR(selectedRect == QRect(0, 0, 3, 1),
                  QString("Illegal first result coordinates: " + GTUtilsText::rectToString(selectedRect)));

    // Press 'Next', move to the next result.
    GTUtilsOptionPanelMsa::clickNext();
    GTUtilsTaskTreeView::waitTaskFinished();
    selectedRect = GTUtilsMSAEditorSequenceArea::getSelectedRect();
    CHECK_SET_ERR(selectedRect == QRect(21, 0, 3, 1),
                  QString("Illegal second result coordinates: " + GTUtilsText::rectToString(selectedRect)));

    // Enter illegal 'M' character: check that there is a warning and no results in the list.
    auto patternEdit = GTWidget::findPlainTextEdit("textPattern");
    GTWidget::click(patternEdit);

    GTKeyboardDriver::keyClick('M');
    GTUtilsTaskTreeView::waitTaskFinished();

    QString pattern = GTUtilsOptionPanelMsa::getPattern();
    CHECK_SET_ERR(pattern == "ATGM", "Unexpected pattern, expected: ATGM, got: " + pattern);

    auto nextButton = GTWidget::findPushButton("nextPushButton");
    CHECK_SET_ERR(!nextButton->isEnabled(), "Next button must be disabled");
    GTUtilsOptionPanelMsa::checkResultsText("No results");

    // Delete the last 'M' character. Check that the first 'ATG' result is selected.
    GTWidget::click(patternEdit);
    GTKeyboardDriver::keyClick(Qt::Key_Backspace);
    GTUtilsTaskTreeView::waitTaskFinished();

    pattern = GTUtilsOptionPanelMsa::getPattern();
    CHECK_SET_ERR(pattern == "ATG", "Illegal pattern, expected: 'ATG', got: " + pattern);

    selectedRect = GTUtilsMSAEditorSequenceArea::getSelectedRect();
    CHECK_SET_ERR(selectedRect == QRect(0, 0, 3, 1),
                  QString("Illegal first (2) result coordinates: " + GTUtilsText::rectToString(selectedRect)));
}

GUI_TEST_CLASS_DEFINITION(test_7448_1) {
    // Check that "Export sequence of selected annotations..." does not generate error messages.
    GTLogTracer lt;
    GTFileDialog::openFile(dataDir + "samples/Genbank/murine.gb");
    GTUtilsTaskTreeView::waitTaskFinished();

    GTUtils::checkExportServiceIsEnabled();

    GTUtilsSequenceView::clickAnnotationPan("misc_feature", 2);

    GTUtilsDialog::waitForDialog(
        new ExportSequenceOfSelectedAnnotationsFiller(
            sandBoxDir + "murine_out.fa",
            ExportSequenceOfSelectedAnnotationsFiller::Fasta,
            ExportSequenceOfSelectedAnnotationsFiller::SaveAsSeparate,
            0,
            true,
            false,
            GTGlobals::UseMouse,
            true));
    GTUtilsDialog::waitForDialog(new PopupChooserByText({"Export", "Export sequence of selected annotations..."}));
    GTMouseDriver::click(Qt::RightButton);
    GTUtilsTaskTreeView::waitTaskFinished();

    // Expected: there is no log message "Sequences of the selected annotations can't be exported. At least one of the annotations is out of boundaries"
    CHECK_SET_ERR(!lt.hasMessage("Sequences of the selected annotations can't be exported. At least one of the annotations is out of boundaries"), "Found unexpected message");
}

GUI_TEST_CLASS_DEFINITION(test_7448_2) {
    // Check that "Export sequence of selected annotations..."  for multi-big-chunks import mode works correctly.
    GTFileDialog::openFile(testDir + "_common_data/fasta/5mbf.fa.gz");
    GTUtilsTaskTreeView::waitTaskFinished();

    GTUtils::checkExportServiceIsEnabled();

    GTUtilsDialog::waitForDialog(new CreateAnnotationWidgetFiller(true, "<auto>", "", "1..5000000"));
    GTKeyboardDriver::keyClick('n', Qt::ControlModifier);

    GTUtilsSequenceView::clickAnnotationPan("misc_feature", 1);

    GTUtilsDialog::waitForDialog(
        new ExportSequenceOfSelectedAnnotationsFiller(
            sandBoxDir + "test_7448_2_out.fa",
            ExportSequenceOfSelectedAnnotationsFiller::Fasta,
            ExportSequenceOfSelectedAnnotationsFiller::SaveAsSeparate,
            0,
            true,
            false,
            GTGlobals::UseMouse,
            true));
    GTUtilsDialog::waitForDialog(new PopupChooserByText({"Export", "Export sequence of selected annotations..."}));
    GTMouseDriver::click(Qt::RightButton);
    GTUtilsTaskTreeView::waitTaskFinished();

    // Expected: the last 3 symbols are RAG.
    QString currentString = GTUtilsSequenceView::getEndOfSequenceAsString(3);
    CHECK_SET_ERR(currentString == "RAG", "Last 3 symbols expected: RAG, current: " + currentString);
}

GUI_TEST_CLASS_DEFINITION(test_7448_3) {
    // Check that "Export sequence of selected annotations..."  for multi-big-chunks import mode works correctly for complementary mode.

    GTFileDialog::openFile(testDir + "_common_data/fasta/5mbf.fa.gz");
    GTUtilsTaskTreeView::waitTaskFinished();

    GTUtils::checkExportServiceIsEnabled();

    GTUtilsDialog::waitForDialog(new CreateAnnotationWidgetFiller(true, "<auto>", "", "complement(1..5000000)"));
    GTKeyboardDriver::keyClick('n', Qt::ControlModifier);

    GTUtilsSequenceView::clickAnnotationPan("misc_feature", 1);

    GTUtilsDialog::waitForDialog(
        new ExportSequenceOfSelectedAnnotationsFiller(
            sandBoxDir + "test_7448_3_out.fa",
            ExportSequenceOfSelectedAnnotationsFiller::Fasta,
            ExportSequenceOfSelectedAnnotationsFiller::SaveAsSeparate,
            0,
            true,
            false,
            GTGlobals::UseMouse,
            true));
    GTUtilsDialog::waitForDialog(new PopupChooserByText({"Export", "Export sequence of selected annotations..."}));
    GTMouseDriver::click(Qt::RightButton);
    GTUtilsTaskTreeView::waitTaskFinished();

    // Expected: the first 3 symbols are TPA.
    QString currentString = GTUtilsSequenceView::getBeginOfSequenceAsString(3);
    CHECK_SET_ERR(currentString == "TPA", "Last 3 symbols expected: TPA, current:" + currentString);

    GTUtilsSequenceView::clickMouseOnTheSafeSequenceViewArea();

    // Expected: the last 3 symbols are ILD.
    currentString = GTUtilsSequenceView::getEndOfSequenceAsString(3);
    CHECK_SET_ERR(currentString == "ILD", "Last 3 symbols expected: ILD, current: " + currentString);
}

GUI_TEST_CLASS_DEFINITION(test_7448_4) {
    // Check that multi-region/multi-frame DNA annotation is translated correctly (DNA is joined first, translated next).
    GTFileDialog::openFile(dataDir + "samples/FASTA", "human_T1.fa");
    GTUtilsTaskTreeView::waitTaskFinished();

    GTUtils::checkExportServiceIsEnabled();

    GTUtilsDialog::waitForDialog(new CreateAnnotationWidgetFiller(true, "<auto>", "", "join(10..16,18..20)"));
    GTKeyboardDriver::keyClick('n', Qt::ControlModifier);

    GTUtilsSequenceView::clickAnnotationDet("misc_feature", 10);

    GTUtilsDialog::waitForDialog(
        new ExportSequenceOfSelectedAnnotationsFiller(
            sandBoxDir + "test_7448_4_out.fa",
            ExportSequenceOfSelectedAnnotationsFiller::Fasta,
            ExportSequenceOfSelectedAnnotationsFiller::SaveAsSeparate,
            0,
            true,
            false,
            GTGlobals::UseMouse,
            true));

    GTUtilsDialog::waitForDialog(new PopupChooserByText({"Export", "Export sequence of selected annotations..."}));
    GTMouseDriver::click(Qt::RightButton);
    GTUtilsTaskTreeView::waitTaskFinished();

    QString exportedSequence = GTUtilsSequenceView::getSequenceAsString();
    CHECK_SET_ERR(exportedSequence == "SPS", "Sequence not matched: " + exportedSequence);
}

GUI_TEST_CLASS_DEFINITION(test_7451) {
    // Check that a right click on a recent item on the Welcome Screen does not crash UGENE.

    // Copy the test file first to a tmp location: we will need to remove it later.
    GTFile::copy(dataDir + "samples/FASTA/human_T1.fa", testDir + "_common_data/scenarios/sandbox/test_7451.fa");
    GTFileDialog::openFile(testDir + "_common_data/scenarios/sandbox/test_7451.fa");
    GTUtilsSequenceView::checkSequenceViewWindowIsActive();

    GTUtilsMdi::closeActiveWindow();
    GTUtilsSequenceView::checkNoSequenceViewWindowIsOpened();
    GTUtilsStartPage::checkRecentListUrl("test_7451.fa", true);

    // Test a right click on the Welcome Screen for a valid file.
    GTWidget::click(GTWidget::findLabelByText("test_7451.fa").first(), Qt::RightButton);
    GTUtilsSequenceView::checkSequenceViewWindowIsActive();

    GTUtilsMdi::closeActiveWindow();
    GTUtilsSequenceView::checkNoSequenceViewWindowIsOpened();
    GTUtilsStartPage::checkRecentListUrl("test_7451.fa", true);

    // Test a right click on the Welcome Screen for a removed file.
    // Close the project first to avoid 'missed file' popups.
    GTUtilsDialog::waitForDialog(new SaveProjectDialogFiller(QDialogButtonBox::No));
    GTMenu::clickMainMenuItem({"File", "Close project"});
    QFile::remove(testDir + "_common_data/scenarios/sandbox/test_7451.fa");

    GTUtilsDialog::waitForDialog(new MessageBoxDialogFiller("Remove From List"));
    GTWidget::click(GTWidget::findLabelByText("test_7451.fa").first(), Qt::RightButton);

    // Check that there is no removed item in the recent files list and UGENE does not crash.
    GTUtilsStartPage::checkRecentListUrl("test_7451.fa", false);
}

GUI_TEST_CLASS_DEFINITION(test_7454) {
    // Open data/samples/PDB/1CF7.PDB.
    // Increase the width of the Project View.
    //     Expected: the current Sequence View is narrow.
    // Find the action toolbar extension for the first sequence in the Sequence View (">>" button). Press ">>"->
    //         "X Remove sequence".
    //     Expected: no crash.
    GTFileDialog::openFile(dataDir + "samples/PDB/1CF7.PDB");
    GTUtilsTaskTreeView::waitTaskFinished();

    auto splitterCenter = GTUtilsProjectTreeView::getProjectViewAndObjectViewSplitterHandlePoint();
    int deltaX = isOsMac() ? 1000 : isOsWindows() ? 950
                                                  : 1100;
    GTMouseDriver::dragAndDrop(splitterCenter, splitterCenter + QPoint(deltaX, 0));

    GTUtilsDialog::waitForDialog(new PopupChooserByText({"Remove sequence"}));
    QToolBar* toolbar = GTWidget::findToolBar("views_tool_bar_1CF7 chain A sequence");
    GTWidget::click(GTWidget::findWidget("qt_toolbar_ext_button", toolbar));
}

GUI_TEST_CLASS_DEFINITION(test_7455) {
    // 1. Open "_common_data/regression/7455/clipboard.gb"
    GTFileDialog::openFile(testDir + "_common_data/regression/7455/clipboard.gb");
    GTUtilsSequenceView::checkSequenceViewWindowIsActive();

    // 2. Open the "Find restriction sites" dialog, choose "AaaI" (vary first one) only and click OK.
    FindEnzymesDialogFillerSettings settings;
    settings.enzymes = QStringList {"AaaI"};
    settings.clickSelectAllSuppliers = true;
    GTUtilsDialog::waitForDialog(new FindEnzymesDialogFiller(settings));
    GTWidget::click(GTWidget::findWidget("Find restriction sites_widget"));
    GTUtilsTaskTreeView::waitTaskFinished();

    // 3. Right click -> Cloning -> Digest into fragments...
    class DigestScenario : public CustomScenario {
    public:
        void run() override {
            // 4. Select "AaaI" and click "Add---->"
            // 5. Go to the "Conserved annotations" tab
            QWidget* dialog = GTWidget::getActiveModalWidget();
            auto availableEnzymeWidget = GTWidget::findListWidget("availableEnzymeWidget", dialog);
            QList<QListWidgetItem*> items = availableEnzymeWidget->findItems("AaaI : 2 cut(s)", Qt::MatchExactly);
            CHECK_SET_ERR(items.size() == 1, "Unexpected number of enzymes");

            GTListWidget::click(availableEnzymeWidget, "AaaI : 2 cut(s)");
            GTWidget::click(GTWidget::findWidget("addButton", dialog));
            GTTabWidget::clickTab("tabWidget", dialog, 1);

            class SelectAnnotationScenario : public CustomScenario {
            public:
                void run() override {
                    // 6. Click "Add", choose the only option and click "OK".
                    QWidget* dialog = GTWidget::getActiveModalWidget();
                    auto selectAnnotationsList = GTWidget::findWidgetByType<QListWidget*>(dialog, "Cant find the \"Select annotations\" list");
                    auto items = GTListWidget::getItems(selectAnnotationsList);
                    CHECK_SET_ERR(items.size() == 1, "Unexpected number of annotations");

                    GTListWidget::click(selectAnnotationsList, items.first());
                    GTUtilsDialog::clickButtonBox(dialog, QDialogButtonBox::Ok);
                }
            };

            GTUtilsDialog::waitForDialog(new Filler("select_annotations_dialog", new SelectAnnotationScenario()));

            // 7. Click "OK"
            GTWidget::click(GTWidget::findWidget("addAnnBtn", dialog));
            GTUtilsDialog::clickButtonBox(dialog, QDialogButtonBox::Ok);
        }
    };

    GTLogTracer lt;
    GTUtilsDialog::waitForDialog(new DigestSequenceDialogFiller(new DigestScenario()));
    GTUtilsDialog::waitForDialog(new PopupChooserByText({"Cloning", "Digest into fragments..."}));
    GTMenu::showContextMenu(GTUtilsSequenceView::getPanOrDetView());
    GTUtilsTaskTreeView::waitTaskFinished();

    // Expected: the task finished with an error: Conserved annotation misc_feature (2646..3236) is disrupted by the digestion. Try changing the restriction sites.
    CHECK_SET_ERR(lt.hasError("Conserved annotation Misc. Feature (2646..3236) is disrupted by the digestion. Try changing the restriction sites."), "Expected error not found");
}

GUI_TEST_CLASS_DEFINITION(test_7456) {
    // Check that UGENE can open a FASTA file with a 100k small sequences as an alignment.
    DNASequenceGeneratorDialogFillerModel model(sandBoxDir + "/test_7456.fa");
    model.length = 5;
    model.window = 5;
    model.numberOfSequences = 100 * 1000;
    GTUtilsDialog::add(new DNASequenceGeneratorDialogFiller(model));
    GTUtilsDialog::add(new SequenceReadingModeSelectorDialogFiller(SequenceReadingModeSelectorDialogFiller::Join), 90000);
    GTMenu::clickMainMenuItem({"Tools", "Random sequence generator..."});
    GTUtilsTaskTreeView::waitTaskFinished();

    GTUtilsMsaEditor::checkMsaEditorWindowIsActive();
    int sequenceCount = GTUtilsMsaEditor::getSequencesCount();
    CHECK_SET_ERR(sequenceCount == model.numberOfSequences, "Invalid sequence count in MSA: " + QString::number(sequenceCount));
}

GUI_TEST_CLASS_DEFINITION(test_7459) {
    // Check that UGENE can fetch remote file as a reference for the generator task.
    DNASequenceGeneratorDialogFillerModel model(sandBoxDir + "/test_7459.fa");
    model.referenceUrl = "https://raw.githubusercontent.com/ugeneunipro/ugene/master/data/samples/FASTA/human_T1.fa";
    GTUtilsDialog::add(new DNASequenceGeneratorDialogFiller(model));
    GTMenu::clickMainMenuItem({"Tools", "Random sequence generator..."});
    GTUtilsTaskTreeView::waitTaskFinished();

    GTUtilsSequenceView::checkSequenceViewWindowIsActive();
}

GUI_TEST_CLASS_DEFINITION(test_7460) {
    // Check that UGENE can open an alignment of [1_000 x 10_000] fast enough.
    DNASequenceGeneratorDialogFillerModel model(sandBoxDir + "/test_7460.fa");
    model.length = 1000;
    model.window = 1000;
    model.numberOfSequences = 10000;

    GTUtilsDialog::waitForDialog(new SequenceReadingModeSelectorDialogFiller(SequenceReadingModeSelectorDialogFiller::Join));
    GTUtilsDialog::waitForDialog(new DNASequenceGeneratorDialogFiller(model));
    GTMenu::clickMainMenuItem({"Tools", "Random sequence generator..."});
    GTUtilsTaskTreeView::waitTaskFinished();

    GTUtilsMsaEditor::checkMsaEditorWindowIsActive();
    int sequenceCount = GTUtilsMsaEditor::getSequencesCount();
    CHECK_SET_ERR(sequenceCount == model.numberOfSequences, "Invalid sequence count in MSA: " + QString::number(sequenceCount));

    QWidget* overviewWidget = GTUtilsMsaEditor::getOverviewArea();
    CHECK_SET_ERR(overviewWidget->isVisible(), "Overview widget ,must be visible, but must be hidden");
    GTUtilsTaskTreeView::waitTaskFinished(10000);  // Check that there is no long-running active tasks.
}

GUI_TEST_CLASS_DEFINITION(test_7463) {
    // Tools->NGS data analysis->Extract consensus from assemblies...
    // Set _common_data/bam/Mycobacterium.sorted.bam as input and run.
    // Repeat steps with data/samples/Assembly/chrM.sorted.bam.
    // When the chrM workflow is over, click "Close dashboard".
    //     Expected: no crash or freeze.
    GTUtilsWorkflowDesigner::openWorkflowDesigner();
    GTUtilsDialog::waitForDialog(new WizardFiller("Extract Consensus Wizard", QStringList(), {{"Assembly", testDir + "_common_data/bam/Mycobacterium.sorted.bam"}}));
    GTMenu::clickMainMenuItem({"Tools", "NGS data analysis", "Extract consensus from assemblies..."});
    GTUtilsWorkflowDesigner::runWorkflow();

    GTUtilsDialog::waitForDialog(new WizardFiller("Extract Consensus Wizard", QStringList(), {{"Assembly", dataDir + "samples/Assembly/chrM.sorted.bam"}}));
    GTMenu::clickMainMenuItem({"Tools", "NGS data analysis", "Extract consensus from assemblies..."});
    GTUtilsWorkflowDesigner::runWorkflow();

    GTUtilsTaskTreeView::waitTaskFinished();
    GTWidget::findLabelByText("The workflow task has been finished", GTUtilsDashboard::getDashboard());

    auto tab = GTTabWidget::getTabBar(GTUtilsDashboard::getTabWidget());
    GTWidget::click(tab->tabButton(tab->currentIndex(), QTabBar::RightSide));
    GTWidget::click(tab->tabButton(tab->currentIndex(), QTabBar::RightSide));
}

GUI_TEST_CLASS_DEFINITION(test_7465) {
    // 1. Open workflow sample "Align sequences with MUSCLE"
    // Expected state: wizard has appeared.
    class AlignSequencesWithMuscleWizardFiller : public CustomScenario {
    public:
        void run() override {
            // 2. Set file with many (~1200) sequences as input file and run workflow
            GTUtilsWizard::setInputFiles({{QFileInfo(testDir + "_common_data/regression/7465/big_msa_as_fasta.fa").absoluteFilePath()}});
            GTUtilsWizard::clickButton(GTUtilsWizard::Next);
            GTUtilsWizard::clickButton(GTUtilsWizard::Run);
        }
    };
    GTUtilsDialog::waitForDialog(new WizardFiller("Align Sequences with MUSCLE Wizard", new AlignSequencesWithMuscleWizardFiller));
    GTUtilsWorkflowDesigner::openWorkflowDesigner();
    GTUtilsWorkflowDesigner::addSample("Align sequences with MUSCLE");
    GTUtilsTaskTreeView::waitTaskFinished();
    // Expected state: there is a notification about lacking of memory.
    CHECK_SET_ERR(GTUtilsDashboard::getJoinedNotificationsString().contains("There is not enough memory to align these sequences with MUSCLE"),
                  "No expected message about lacking of memory in notifications");
}

GUI_TEST_CLASS_DEFINITION(test_7469) {
    // Check that annotation sequence copy action respects 'join' and 'order' location flags.
    GTFileDialog::openFile(testDir + "_common_data/genbank/7469.gb");
    GTUtilsSequenceView::checkSequenceViewWindowIsActive();

    // Check 'order' annotation on the direct strand.
    GTUtilsAnnotationsTreeView::clickItem("CDS", 1, false);
    GTKeyboardUtils::copy();
    CHECK_SET_ERR(GTClipboard::text() == "AAGACCCCCCCGTAGG", "1. Unexpected DNA sequence: " + GTClipboard::text());
    GTKeyboardDriver::keyClick('t', Qt::ControlModifier);
    CHECK_SET_ERR(GTClipboard::text() == "KTPP*", "1. Unexpected Amino sequence: " + GTClipboard::text());

    // Check 'order' annotation on the complementary strand.
    GTKeyboardDriver::keyClick(Qt::Key_Down);
    GTKeyboardUtils::copy();
    CHECK_SET_ERR(GTClipboard::text() == "AAGACCCC-CCCGTAGG", "2. Unexpected DNA sequence: " + GTClipboard::text());
    GTKeyboardDriver::keyClick('t', Qt::ControlModifier);
    CHECK_SET_ERR(GTClipboard::text() == "KT-PV", "2. Unexpected Amino sequence: " + GTClipboard::text());

    // Check 'join' annotation on the direct strand.
    GTKeyboardDriver::keyClick(Qt::Key_Down);
    GTKeyboardUtils::copy();
    CHECK_SET_ERR(GTClipboard::text() == "TGCCTTGCAAAGTTACTTAAGCTAGCTTG", "3. Unexpected DNA sequence: " + GTClipboard::text());
    GTKeyboardDriver::keyClick('t', Qt::ControlModifier);
    CHECK_SET_ERR(GTClipboard::text() == "CLAKLLKLA", "3. Unexpected Amino sequence: " + GTClipboard::text());

    // Check 'join' annotation on the complementary strand.
    GTKeyboardDriver::keyClick(Qt::Key_Down);
    GTKeyboardUtils::copy();
    CHECK_SET_ERR(GTClipboard::text() == "TGCCTTGCAAA-GTTACTTAAGCTAGCTTG", "4. Unexpected DNA sequence: " + GTClipboard::text());
    GTKeyboardDriver::keyClick('t', Qt::ControlModifier);
    CHECK_SET_ERR(GTClipboard::text() == "CLA-VT*ASL", "4. Unexpected Amino sequence: " + GTClipboard::text());
}

GUI_TEST_CLASS_DEFINITION(test_7472) {
    // Check that "Build tree" does not start the task if output directory is not writable.
    GTFileDialog::openFile(testDir + "_common_data/stockholm/ABC_tran.sto");
    GTUtilsMsaEditor::checkMsaEditorWindowIsActive();

    class CheckReadOnlyPathScenario : public CustomScenario {
    public:
        void run() override {
            QWidget* dialog = GTWidget::getActiveModalWidget();

            // Create a read-only directory and set a path to a file inside it into the saveLineEdit.
            QString dirPath = QFileInfo(sandBoxDir + GTUtils::genUniqueString("test_7472")).absoluteFilePath();
            CHECK_SET_ERR(QDir().mkpath(dirPath), "Failed to create dir: " + dirPath);
            GTFile::setReadOnly(dirPath, false);

            auto saveLineEdit = GTWidget::findLineEdit("fileNameEdit", dialog);
            GTLineEdit::setText(saveLineEdit, dirPath + "/tree.nwk");

            // Check that error message is shown.
            GTUtilsDialog::waitForDialog(new MessageBoxDialogFiller(QMessageBox::Ok, "Error opening file for writing"));
            GTUtilsDialog::clickButtonBox(QDialogButtonBox::Ok);

            GTUtilsDialog::clickButtonBox(QDialogButtonBox::Cancel);
        }
    };
    GTUtilsDialog::waitForDialog(new BuildTreeDialogFiller(new CheckReadOnlyPathScenario()));
    GTWidget::click(GTAction::button("Build Tree"));
    GTUtilsTaskTreeView::waitTaskFinished();

    GTUtilsProjectTreeView::checkNoItem("tree.nwk");
}

GUI_TEST_CLASS_DEFINITION(test_7473_1) {
    // Build an alignment for a read-only alignment file.
    GTFileDialog::openFile(testDir + "_common_data/stockholm", "2-Hacid_dh.sto");
    GTUtilsMsaEditor::checkMsaEditorWindowIsActive();

    GTUtilsDocument::checkIfDocumentIsLocked("2-Hacid_dh.sto", true);

    GTUtilsMsaEditor::buildPhylogeneticTree(sandBoxDir + "test_7443.nwk");
    GTUtilsTaskTreeView::waitTaskFinished();

    // Check that tree view is opened.
    GTUtilsMsaEditor::getTreeView();
}

GUI_TEST_CLASS_DEFINITION(test_7473_2) {
    // Build an alignment for a read-only alignment file from options panel.
    GTFileDialog::openFile(dataDir + "samples/Stockholm/CBS.sto");
    GTUtilsMsaEditor::checkMsaEditorWindowIsActive();

    GTUtilsDocument::checkIfDocumentIsLocked("CBS.sto", true);

    GTUtilsOptionPanelMsa::openTab(GTUtilsOptionPanelMsa::AddTree);

    GTUtilsDialog::waitForDialog(new BuildTreeDialogFiller("default", 0, 0, true));
    GTWidget::click(GTWidget::findWidget("buildTreeButton"));
    GTUtilsTaskTreeView::waitTaskFinished();

    // Check that tree view is opened.
    GTUtilsMsaEditor::getTreeView();
}

GUI_TEST_CLASS_DEFINITION(test_7476) {
    // Check that IQ-TREE has "Display Options" tab, and it works.
    GTFileDialog::openFile(testDir + "_common_data/clustal/collapse_mode_1.aln");
    GTUtilsMsaEditor::checkMsaEditorWindowIsActive();

    class EnableCreateNewViewOptionScenario : public CustomScenario {
    public:
        void run() override {
            auto dialog = GTWidget::getActiveModalWidget();

            GTComboBox::selectItemByText("algorithmBox", dialog, "IQ-TREE");

            GTTabWidget::clickTab("tab_widget", dialog, "Display Options");

            GTRadioButton::click("createNewView", dialog);

            GTUtilsDialog::clickButtonBox(QDialogButtonBox::Ok);
        }
    };
    GTUtilsDialog::waitForDialog(new BuildTreeDialogFiller(new EnableCreateNewViewOptionScenario()));
    GTToolbar::clickButtonByTooltipOnToolbar(MWTOOLBAR_ACTIVEMDI, "Build Tree");
    GTUtilsTaskTreeView::waitTaskFinished();

    // Check that tree view is opened.
    GTUtilsPhyTree::checkTreeViewerWindowIsActive("collapse_mode_");
}

GUI_TEST_CLASS_DEFINITION(test_7487_1) {
    // Check that move of the multi-region selection with drag-and-drop works as expected (2 selected regions).
    GTFileDialog::openFile(testDir + "_common_data/clustal/collapse_mode_1.aln");
    GTUtilsMsaEditor::checkMsaEditorWindowIsActive();

    // Original state: a,b,c,d,e,f,g,h.
    GTUtilsMsaEditor::selectRowsByName({"c", "d", "g", "h"});

    // Drag and drop "g" up to the "e" location.
    QRect movingSequenceSrcRect = GTUtilsMsaEditor::getSequenceNameRect("g");
    QRect movingSequenceDstRect = GTUtilsMsaEditor::getSequenceNameRect("e");
    GTMouseDriver::dragAndDrop(movingSequenceSrcRect.center(), movingSequenceDstRect.center());

    QStringList nameList = GTUtilsMSAEditorSequenceArea::getNameList();
    CHECK_SET_ERR(nameList == QStringList({"a", "b", "c", "d", "g", "h", "e", "f"}), "1. Unexpected order: " + nameList.join(","));

    // Restore original state: a,b,c,d,e,f,g,h.
    GTUtilsMsaEditor::clearSelection();
    GTUtilsMsaEditor::undo();
    nameList = GTUtilsMSAEditorSequenceArea::getNameList();
    CHECK_SET_ERR(nameList == QStringList({"a", "b", "c", "d", "e", "f", "g", "h"}), "2. Unexpected order: " + nameList.join(","));

    // Drag and drop "b" down to the "d" location.
    GTUtilsMsaEditor::selectRowsByName({"a", "b", "e", "f"});
    movingSequenceSrcRect = GTUtilsMsaEditor::getSequenceNameRect("b");
    movingSequenceDstRect = GTUtilsMsaEditor::getSequenceNameRect("d");
    GTMouseDriver::dragAndDrop(movingSequenceSrcRect.center(), movingSequenceDstRect.center());

    nameList = GTUtilsMSAEditorSequenceArea::getNameList();
    CHECK_SET_ERR(nameList == QStringList({"c", "d", "a", "b", "e", "f", "g", "h"}), "3. Unexpected order: " + nameList.join(","));
}

GUI_TEST_CLASS_DEFINITION(test_7487_2) {
    // Check that move of the multi-region selection with drag-and-drop works as expected (4 selected regions).
    GTFileDialog::openFile(testDir + "_common_data/clustal/collapse_mode_1.aln");
    GTUtilsMsaEditor::checkMsaEditorWindowIsActive();

    // Original state: a,b,c,d,e,f,g,h.
    GTUtilsMsaEditor::selectRowsByName({"a", "c", "e", "g"});

    // Drag and drop "e" up to the "d" location.
    QRect movingSequenceSrcRect = GTUtilsMsaEditor::getSequenceNameRect("e");
    QRect movingSequenceDstRect = GTUtilsMsaEditor::getSequenceNameRect("d");
    GTMouseDriver::dragAndDrop(movingSequenceSrcRect.center(), movingSequenceDstRect.center());

    QStringList nameList = GTUtilsMSAEditorSequenceArea::getNameList();
    CHECK_SET_ERR(nameList == QStringList({"b", "a", "c", "e", "g", "d", "f", "h"}), "1. Unexpected order: " + nameList.join(","));
    GTUtilsMsaEditor::checkSelectionByNames({"a", "c", "e", "g"});

    // Restore original state: a,b,c,d,e,f,g,h. Check that selection is restored too.
    GTUtilsMsaEditor::undo();
    GTUtilsMsaEditor::checkSelectionByNames({"a", "c", "e", "g"});
    nameList = GTUtilsMSAEditorSequenceArea::getNameList();
    CHECK_SET_ERR(nameList == QStringList({"a", "b", "c", "d", "e", "f", "g", "h"}), "2. Unexpected order: " + nameList.join(","));
    GTUtilsMsaEditor::clearSelection();

    // Drag and drop "d" down to the "e" location.
    GTUtilsMsaEditor::selectRowsByName({"b", "d", "f", "h"});
    movingSequenceSrcRect = GTUtilsMsaEditor::getSequenceNameRect("d");
    movingSequenceDstRect = GTUtilsMsaEditor::getSequenceNameRect("e");
    GTMouseDriver::dragAndDrop(movingSequenceSrcRect.center(), movingSequenceDstRect.center());

    nameList = GTUtilsMSAEditorSequenceArea::getNameList();
    CHECK_SET_ERR(nameList == QStringList({"a", "c", "e", "b", "d", "f", "h", "g"}), "3. Unexpected order: " + nameList.join(","));
    GTUtilsMsaEditor::checkSelectionByNames({"b", "d", "f", "h"});

    GTUtilsMsaEditor::undo();
    GTUtilsMsaEditor::checkSelectionByNames({"b", "d", "f", "h"});
    nameList = GTUtilsMSAEditorSequenceArea::getNameList();
    CHECK_SET_ERR(nameList == QStringList({"a", "b", "c", "d", "e", "f", "g", "h"}), "4. Unexpected order: " + nameList.join(","));
}

GUI_TEST_CLASS_DEFINITION(test_7490) {
    // Create a multi-selection and check that the current line label in the MCA editor's status bar shows '-'.
    GTFile::copy(testDir + "_common_data/sanger/alignment.ugenedb", sandBoxDir + "test_7490.ugenedb");
    GTFileDialog::openFile(sandBoxDir + "test_7490.ugenedb");
    GTUtilsTaskTreeView::waitTaskFinished();

    GTUtilsMcaEditor::selectReadsByName({"SZYD_Cas9_5B70", "SZYD_Cas9_CR50"});
    QString currentLineNumberText = GTUtilsMcaEditorStatusWidget::getRowNumberString();
    CHECK_SET_ERR(currentLineNumberText == "-", "Unexpected <Ln> string in MCA editor status bar: " + currentLineNumberText);
}

GUI_TEST_CLASS_DEFINITION(test_7491) {
    /*
     * 1. Select "Tools->NGS data analysis->Extract consensus from assemblies..."
     * 2. Set "samples/Assembly/chrM.sorted.bam" as an input
     * 3. Click "Run"
     * 4. Close WD
     * 5. Click 'Save' and 'Save anyway' in save dialogs
     * 6. repeat steps 1-4
     * Expected state: no errors in the log
     */
    GTUtilsWorkflowDesigner::openWorkflowDesigner();

    GTUtilsDialog::waitForDialog(new WizardFiller("Extract Consensus Wizard", QStringList(), {{"Assembly", dataDir + "samples/Assembly/chrM.sorted.bam"}}));
    GTMenu::clickMainMenuItem({"Tools", "NGS data analysis", "Extract consensus from assemblies..."});
    GTUtilsDialog::checkNoActiveWaiters(40000);

    GTUtilsWorkflowDesigner::runWorkflow();
    GTUtilsTaskTreeView::waitTaskFinished();

    GTUtilsDialog::waitForDialog(new MessageBoxDialogFiller(QMessageBox::Save));
    GTUtilsMdi::click(GTGlobals::Close);
    GTUtilsDialog::checkNoActiveWaiters(10000);

    GTUtilsDialog::waitForDialog(new MessageBoxDialogFiller("Save anyway"));
    GTUtilsDialog::checkNoActiveWaiters(10000);

    GTLogTracer lt;
    GTUtilsWorkflowDesigner::openWorkflowDesigner();
    GTUtilsDialog::waitForDialog(new WizardFiller("Extract Consensus Wizard", QStringList(), {{"Assembly", dataDir + "samples/Assembly/chrM.sorted.bam"}}));
    GTMenu::clickMainMenuItem({"Tools", "NGS data analysis", "Extract consensus from assemblies..."});
    GTUtilsWorkflowDesigner::runWorkflow();
    GTUtilsTaskTreeView::waitTaskFinished();
    CHECK_SET_ERR(!lt.hasErrors(), "Errors in log: " + lt.getJoinedErrorString());
}

GUI_TEST_CLASS_DEFINITION(test_7499) {
    // Create a multi-selection and check that the current line label in the MCA editor's status bar shows '-'.

    GTFileDialog::openFile(testDir + "_common_data/clustal/protein.fasta.aln");
    GTUtilsMsaEditor::checkMsaEditorWindowIsActive();

    QString sequence1v1 = GTUtilsMSAEditorSequenceArea::getSequenceData(1).left(10);
    QString sequence8v1 = GTUtilsMSAEditorSequenceArea::getSequenceData(8).left(10);

    // Modify 2 sequences first.
    GTUtilsMSAEditorSequenceArea::clickToPosition({1, 1});
    GTKeyboardDriver::keyClick(Qt::Key_Space);
    GTUtilsTaskTreeView::waitTaskFinished();

    GTUtilsMSAEditorSequenceArea::clickToPosition({8, 8});
    GTKeyboardDriver::keyClick(Qt::Key_Space);
    GTUtilsTaskTreeView::waitTaskFinished();

    QString sequence1v2 = GTUtilsMSAEditorSequenceArea::getSequenceData(1).left(10);
    QString sequence8v2 = GTUtilsMSAEditorSequenceArea::getSequenceData(8).left(10);
    QString expected1v2 = sequence1v1.mid(0, 1) + "-" + sequence1v1.mid(1, 8);
    QString expected8v2 = sequence8v1.mid(0, 8) + "-" + sequence8v1.mid(8, 1);
    CHECK_SET_ERR(sequence1v2 == expected1v2, "Sequence 1 modification is not matched: " + sequence1v2 + ", expected: " + expected1v2);
    CHECK_SET_ERR(sequence8v2 == expected8v2, "Sequence 8 modification is not matched: " + sequence8v2 + ", expected: " + expected8v2);

    QStringList nameListBefore = GTUtilsMSAEditorSequenceArea::getNameList();

    // Align the first sequence to the current alignment.
    GTUtilsMsaEditor::clickSequence(1);
    GTUtilsDialog::waitForDialog(new PopupChooser({"align_selection_to_alignment_muscle"}));
    GTWidget::click(GTAction::button("align_selected_sequences_to_alignment"));
    GTUtilsTaskTreeView::waitTaskFinished();

    // The order of sequences should not change.
    QStringList nameListAfter = GTUtilsMSAEditorSequenceArea::getNameList();
    CHECK_SET_ERR(nameListBefore == nameListAfter, "Name list changed");

    // Only the first sequence must be changed (alignment back).
    QString sequence1v3 = GTUtilsMSAEditorSequenceArea::getSequenceData(1).left(10);
    QString sequence8v3 = GTUtilsMSAEditorSequenceArea::getSequenceData(8).left(10);
    CHECK_SET_ERR(sequence1v3 == sequence1v1, "Sequence 1 was not aligned as expected.");
    CHECK_SET_ERR(sequence8v3 == sequence8v2, "Sequence 8 was modified as result of alignment");
}

GUI_TEST_CLASS_DEFINITION(test_7504) {
    // Check that multi-region complement(join()) annotation is exported in the correct order.
    GTFileDialog::openFile(testDir + "_common_data/fasta/short.fa");
    GTUtilsTaskTreeView::waitTaskFinished();
    GTUtils::checkExportServiceIsEnabled();

    GTUtilsDialog::waitForDialog(new CreateAnnotationWidgetFiller(true, "<auto>", "", "complement(join(1..1,10..10))"));
    GTKeyboardDriver::keyClick('n', Qt::ControlModifier);

    GTUtilsDialog::waitForDialog(
        new ExportSequenceOfSelectedAnnotationsFiller(
            sandBoxDir + "test_7504_out.fa",
            ExportSequenceOfSelectedAnnotationsFiller::Fasta,
            ExportSequenceOfSelectedAnnotationsFiller::Merge));

    GTUtilsDialog::waitForDialog(new PopupChooserByText({"Export", "Export sequence of selected annotations..."}));
    GTMenu::showContextMenu(GTUtilsSequenceView::getPanOrDetView());
    GTUtilsTaskTreeView::waitTaskFinished();

    QString exportedSequence = GTUtilsSequenceView::getSequenceAsString();
    CHECK_SET_ERR(exportedSequence == "GA", "Sequence not matched: " + exportedSequence);
}

GUI_TEST_CLASS_DEFINITION(test_7505) {
    // Check that double-click on the sequence name in MSA editor toggles centering of the start/end sequence region.
    GTFileDialog::openFile(dataDir + "samples/CLUSTALW/ty3.aln.gz");
    GTUtilsMsaEditor::checkMsaEditorWindowIsActive();

    // Delete first sequences so the tested sequence will be scrolled into the view.
    GTUtilsMsaEditor::selectRows(0, 15);
    GTKeyboardDriver::keyClick(Qt::Key_Delete);

    QString sequenceName = "Pc_Metavir10";
    GTUtilsMsaEditor::clickSequenceName(sequenceName);
    GTUtilsMsaEditor::checkSelectionByNames({sequenceName});

    int firstVisibleBase = GTUtilsMSAEditorSequenceArea::getFirstVisibleBaseIndex();
    CHECK_SET_ERR(firstVisibleBase == 0, "1. Unexpected first visible base: " + QString::number(firstVisibleBase));

    QRect rect = GTUtilsMsaEditor::getSequenceNameRect(sequenceName);
    GTMouseDriver::moveTo(rect.center());

    GTMouseDriver::doubleClick();
    int expectedCenter = 66;
    firstVisibleBase = GTUtilsMSAEditorSequenceArea::getFirstVisibleBaseIndex();
    CHECK_SET_ERR(firstVisibleBase < expectedCenter, "2. Unexpected first visible base: " + QString::number(firstVisibleBase));
    int lastVisibleBase = GTUtilsMSAEditorSequenceArea::getLastVisibleBaseIndex();
    CHECK_SET_ERR(lastVisibleBase > expectedCenter, "2. Unexpected last visible base: " + QString::number(lastVisibleBase));

    GTMouseDriver::doubleClick();
    expectedCenter = 1220;
    firstVisibleBase = GTUtilsMSAEditorSequenceArea::getFirstVisibleBaseIndex();
    CHECK_SET_ERR(firstVisibleBase < expectedCenter, "3. Unexpected first visible base: " + QString::number(firstVisibleBase));
    lastVisibleBase = GTUtilsMSAEditorSequenceArea::getLastVisibleBaseIndex();
    CHECK_SET_ERR(lastVisibleBase > expectedCenter, "3. Unexpected last visible base: " + QString::number(lastVisibleBase));

    GTMouseDriver::doubleClick();
    expectedCenter = 66;
    firstVisibleBase = GTUtilsMSAEditorSequenceArea::getFirstVisibleBaseIndex();
    CHECK_SET_ERR(firstVisibleBase < expectedCenter, "4. Unexpected first visible base: " + QString::number(firstVisibleBase));
    lastVisibleBase = GTUtilsMSAEditorSequenceArea::getLastVisibleBaseIndex();
    CHECK_SET_ERR(lastVisibleBase > expectedCenter, "4. Unexpected last visible base: " + QString::number(lastVisibleBase));
}

GUI_TEST_CLASS_DEFINITION(test_7506) {
    // Check that blast search correctly selects database name from new variants of file.
    BlastLocalSearchDialogFiller::Parameters blastParams;
    blastParams.runBlast = true;
    blastParams.dbPath = testDir + "_common_data/cmdline/external-tool-support/blastplus/human_T1_v2_10/human_T1.ndb";
    blastParams.withInputFile = true;
    blastParams.inputPath = dataDir + "samples/FASTA/human_T1.fa";
    GTUtilsDialog::waitForDialog(new BlastLocalSearchDialogFiller(blastParams));
    GTMenu::clickMainMenuItem({"Tools", "BLAST", "BLAST search..."});
    GTUtilsTaskTreeView::waitTaskFinished();

    bool hasExpectedResult = GTUtilsAnnotationsTreeView::findRegion("blast result", U2Region(5061, 291));
    CHECK_SET_ERR(hasExpectedResult, "Can not find the expected blastn result");
}

GUI_TEST_CLASS_DEFINITION(test_7507) {
    // Check that "Worm" rendering mode is available and is enabled by default for '4rte' PDB file.
    GTFileDialog::openFile(testDir + "_common_data/pdb/4rte.pdb");
    GTUtilsSequenceView::checkSequenceViewWindowIsActive();

    QWidget* sequenceViewWindow = GTUtilsSequenceView::getActiveSequenceViewWindow();
    auto glWidget = GTWidget::findWidget("1-4RTE", sequenceViewWindow);

    GTUtilsDialog::waitForDialog(
        new PopupCheckerByText(
            {"Render Style", "Worms"},
            PopupChecker::CheckOptions(PopupChecker::IsEnabled | PopupChecker::IsChecked)));
    GTMenu::showContextMenu(glWidget);
}

GUI_TEST_CLASS_DEFINITION(test_7508) {
    // Check that no-op "align-selection" action with MUSCLE does not produce "Undo" history.
    GTFileDialog::openFile(dataDir + "samples/CLUSTALW/COI.aln");
    GTUtilsMsaEditor::checkMsaEditorWindowIsActive();

    // Try to  align a sequence that is already aligned.
    GTUtilsMsaEditor::clickSequence(1);
    GTUtilsDialog::waitForDialog(new PopupChooser({"align_selection_to_alignment_muscle"}));
    GTWidget::click(GTAction::button("align_selected_sequences_to_alignment"));
    GTUtilsTaskTreeView::waitTaskFinished();

    auto undoButton = GTAction::button("msa_action_undo");
    CHECK_SET_ERR(!undoButton->isEnabled(), "Undo button must be disabled");
}

GUI_TEST_CLASS_DEFINITION(test_7509) {
    // Check that MCA editor does not crash when closed in "replace-character" mode.
    GTFileDialog::openFile(dataDir + "samples/Sanger/alignment.ugenedb");
    GTUtilsMcaEditor::checkMcaEditorWindowIsActive();

    // Enable "replace-character" mode.
    GTUtilsMcaEditorSequenceArea::clickToPosition({6374, 0});
    CHECK_SET_ERR(GTUtilsMcaEditorSequenceArea::getSelectedReadChar() == 'C', "Position validation failed!");

    GTKeyboardDriver::keyClick('r', Qt::ShiftModifier);
    short mode = GTUtilsMcaEditorSequenceArea::getCharacterModificationMode();
    CHECK_SET_ERR(mode == 1, "Not an edit mode! Mode: " + QString::number(mode));

    // Close MCA editor -> UGENE should not crash.
    GTUtilsMdi::closeActiveWindow();
}

GUI_TEST_CLASS_DEFINITION(test_7511) {
    // Check that Blast Search filters the list of available tool based on the selected file sequence alphabet.
    class BlastToolListCheckScenario : public CustomScenario {
    public:
        void run() override {
            auto dialog = GTWidget::getActiveModalWidget();
            auto toolsCombo = GTWidget::findComboBox("programNameComboBox");
            auto selectFileButton = GTWidget::findToolButton("browseInput", dialog);
            GTComboBox::checkValuesPresence(toolsCombo, {"blastn", "blastp", "blastx", "tblastx", "tblastn"});

            GTUtilsDialog::waitForDialog(new GTFileDialogUtils(dataDir + "samples/FASTA/human_T1.fa"));
            GTWidget::click(selectFileButton);
            GTUtilsTaskTreeView::waitTaskFinished();
            // Check that the list of tools is updated to nucleic tools.
            GTComboBox::checkValuesPresence(toolsCombo, {"blastn", "blastx", "tblastx"});

            GTUtilsDialog::waitForDialog(new GTFileDialogUtils(testDir + "_common_data/fasta/titin.fa"));
            GTWidget::click(selectFileButton);
            GTUtilsTaskTreeView::waitTaskFinished();
            //  Check that the list of tools is updated to amino tools.
            GTComboBox::checkValuesPresence(toolsCombo, {"blastp", "tblastn"});

            GTUtilsDialog::clickButtonBox(QDialogButtonBox::Cancel);  // Cancel "Blast" dialog.
            GTUtilsDialog::clickButtonBox(QDialogButtonBox::Cancel);  // Cancel "Save project" popup.
        }
    };
    GTUtilsDialog::waitForDialog(new BlastLocalSearchDialogFiller(new BlastToolListCheckScenario()));
    GTMenu::clickMainMenuItem({"Tools", "BLAST", "BLAST search..."});
}

GUI_TEST_CLASS_DEFINITION(test_7515) {
    // Run Tools->NGS data analysis->Extract consensus from assemblies... twice and see that UGENE does not crash.
    GTUtilsWorkflowDesigner::openWorkflowDesigner();
    GTUtilsDialog::waitForDialog(new WizardFiller("Extract Consensus Wizard", QStringList(), {{"Assembly", testDir + "_common_data/bam/hg19_chr5_chr10_chr12_chrX.sorted.bam"}}));
    GTMenu::clickMainMenuItem({"Tools", "NGS data analysis", "Extract consensus from assemblies..."});
    GTUtilsWorkflowDesigner::runWorkflow();

    GTUtilsDialog::waitForDialog(new WizardFiller("Extract Consensus Wizard", QStringList(), {{"Assembly", testDir + "_common_data/bam/hg19_chr5_chr10_chr12_chrX.sorted.bam"}}));
    GTMenu::clickMainMenuItem({"Tools", "NGS data analysis", "Extract consensus from assemblies..."});
    GTUtilsWorkflowDesigner::runWorkflow();

    // Wait up to 10 seconds for the crash and finish tasks if no crash happened.
    GTGlobals::sleep(10000);
    GTUtilsWorkflowDesigner::stopWorkflow();
    GTUtilsDialog::add(new MessageBoxDialogFiller(QMessageBox::Discard));
    GTUtilsMdi::click(GTGlobals::Close);
    GTUtilsMdi::activateWindow("Extract");
    GTUtilsWorkflowDesigner::stopWorkflow();
}

GUI_TEST_CLASS_DEFINITION(test_7517) {
    // Check that MSA Overview is rendered only once.

    // First open any file to make project view active and avoid related opening animation during the main test.
    GTFileDialog::openFile(dataDir + "samples/FASTA/human_T1.fa");
    GTUtilsTaskTreeView::waitTaskFinished();

    // Start the test.
    GTLogTracer lt;
    GTFileDialog::openFile(dataDir + "samples/CLUSTALW/ty3.aln.gz");
    GTUtilsTaskTreeView::waitTaskFinished();

    lt.checkMessageWithTextCount("Registering new task: Render overview", 1, "check1");

    auto showOverviewButton = GTUtilsMsaEditor::getShowOverviewButton();
    GTWidget::click(showOverviewButton);
    GTUtilsTaskTreeView::waitTaskFinished();
    lt.checkMessageWithTextCount("Registering new task: Render overview", 1, "check2");

    GTWidget::click(showOverviewButton);
    GTUtilsTaskTreeView::waitTaskFinished();
    lt.checkMessageWithTextCount("Registering new task: Render overview", 1, "check3");
}

GUI_TEST_CLASS_DEFINITION(test_7520) {
    // 1. Open WD
    GTUtilsWorkflowDesigner::openWorkflowDesigner();

    // 2. Add "Improve Reads with Trimmomatic" to the scene
    const QString trimmomaticName = "Improve Reads with Trimmomatic";
    GTUtilsWorkflowDesigner::addElement(trimmomaticName);

    // 3. Check tooltips for "Palindrome clip threshold" label and value
    // Expected state: they should be correct (different with "simple clip" tooltip)

    class TrimmomaticCustomScenario : public CustomScenario {
        void run() override {
            QWidget* dialog = GTWidget::getActiveModalWidget();
            auto addButton = GTWidget::findToolButton("buttonAdd", dialog);

            GTWidget::click(addButton);
            for (int i = 0; i < 4; i++) {
                GTKeyboardDriver::keyClick(Qt::Key_Down);
            }
            GTKeyboardDriver::keyClick(Qt::Key_Enter);
            GTWidget::click(addButton);

            GTMouseDriver::moveTo(GTWidget::getWidgetCenter(GTWidget::findWidget("palindromeThreshold")));
            QString tooltip = GTUtilsToolTip::getToolTip();
            QString expedtedTooltip("A threshold for palindrome alignment mode. For palindromic matches, a longer alignment is possible."
                                    " Therefore the threshold can be in the range of 30. Even though this threshold is very high"
                                    " (requiring a match of almost 50 bases) Trimmomatic is still able to identify very, very short adapter fragments.");
            CHECK_SET_ERR(tooltip.contains(expedtedTooltip), QString("Actual tooltip not contains expected string. Expected string: %1").arg(expedtedTooltip));

            GTMouseDriver::moveTo(GTWidget::getWidgetCenter(GTWidget::findWidget("palindromeLabel")));
            tooltip = GTUtilsToolTip::getToolTip();
            CHECK_SET_ERR(tooltip.contains(expedtedTooltip), QString("Actual tooltip not contains expected string. Expected string: %1").arg(expedtedTooltip));

            GTUtilsDialog::clickButtonBox(dialog, QDialogButtonBox::Cancel);
        }
    };

    GTUtilsDialog::waitForDialog(new TrimmomaticDialogFiller(new TrimmomaticCustomScenario()));
    GTUtilsWorkflowDesigner::click(trimmomaticName);
    GTUtilsWorkflowDesigner::setParameter("Trimming steps", "", GTUtilsWorkflowDesigner::customDialogSelector);
    GTUtilsTaskTreeView::waitTaskFinished();
}

GUI_TEST_CLASS_DEFINITION(test_7521) {
    GTFileDialog::openFile(testDir + "_common_data/clustal/align_subalign.aln");
    GTUtilsMsaEditor::checkMsaEditorWindowIsActive();

    GTUtilsDialog::add(new ExportMsaImage(testDir + "_common_data/scenarios/sandbox/test_7521_nm.png", ExportMsaImage::Settings(false, false, true, false)));
    GTWidget::click(GTAction::button("export_msa_as_image_action"));
    GTUtilsTaskTreeView::waitTaskFinished();

    GTUtilsDialog::add(new ExportMsaImage(testDir + "_common_data/scenarios/sandbox/test_7521_mm.png", ExportMsaImage::Settings(false, false, true, true, 70)));
    GTWidget::click(GTAction::button("export_msa_as_image_action"));
    GTUtilsTaskTreeView::waitTaskFinished();

    QPixmap normalMode(sandBoxDir + "test_7521_nm");
    QPixmap multilineMode(sandBoxDir + "test_7521_mm");
    double normalHeight = normalMode.height();
    double multilineHeight = multilineMode.height();
    double normalWidth = normalMode.width();
    double multilineWidth = multilineMode.width();

    double widthDiff = normalWidth / multilineWidth;

    CHECK_SET_ERR(multilineHeight == normalHeight * 2 + 30, "Image height in multiline mode: " + QString::number(normalHeight) + ", image height in multiline mode: " + QString::number(multilineHeight));
    CHECK_SET_ERR(widthDiff > 1 && widthDiff < 2, "Image width in multiline mode: " + QString::number(normalWidth) + ", image width in multiline mode: " + QString::number(multilineWidth));
}

GUI_TEST_CLASS_DEFINITION(test_7531) {
    // Open "samples/FASTA/human_T1.fa".
    GTFileDialog::openFile(dataDir + "samples/FASTA/human_T1.fa");
    GTUtilsTaskTreeView::waitTaskFinished();

    // Click "Ctrl+N" and create the annotation on "80..90"
    GTUtilsDialog::waitForDialog(new CreateAnnotationWidgetFiller(true, "<auto>", "test_7531", "80..90"));
    GTKeyboardDriver::keyClick('n', Qt::ControlModifier);

    // Select the created annotation and click "Delete".
    GTUtilsAnnotationsTreeView::clickItem("test_7531", 1, false);
    GTKeyboardDriver::keyClick(Qt::Key_Delete);

    // Open the "In silico PCR" tab.
    GTUtilsOptionPanelSequenceView::openTab(GTUtilsOptionPanelSequenceView::InSilicoPcr);

    // Set "TTGTCAGATTCACCAAAGTT" as a forward primer and "CTCTCTTCTGGCCTGTAGGGTTTCTG" as a reverse primer.
    GTUtilsOptionPanelSequenceView::setForwardPrimer("TTGTCAGATTCACCAAAGTT");
    GTUtilsOptionPanelSequenceView::setReversePrimer("CTCTCTTCTGGCCTGTAGGGTTTCTG");

    // Click "Find product(s) anyway".
    GTUtilsOptionPanelSequenceView::pressFindProducts();
    GTUtilsTaskTreeView::waitTaskFinished();

    // Expected: the only product has been found.
    const int count = GTUtilsOptionPanelSequenceView::productsCount();
    CHECK_SET_ERR(count == 1, QString("Unexpected products quantity, expected: 1, current: %1").arg(count));

    // Click "Extract primer".
    GTUtilsOptionPanelSequenceView::pressExtractProduct();
    GTUtilsTaskTreeView::waitTaskFinished();

    // Expected: no crash
}

GUI_TEST_CLASS_DEFINITION(test_7535) {
    // Check that UGENE does not crash when tooltip is invoked on non-standard annotations.
    GTFileDialog::openFile(testDir + "_common_data/genbank/zero_length_feature.gb");
    GTUtilsTaskTreeView::waitTaskFinished();

    auto zeroLength0Item = GTUtilsAnnotationsTreeView::findItem("zero_length_0");
    GTMouseDriver::moveTo(GTTreeWidget::getItemCenter(zeroLength0Item));
    QString tooltip = GTUtilsToolTip::getToolTip();
    CHECK_SET_ERR(tooltip.isEmpty(), "Expected no tooltip for zero-length annotation: " + tooltip);

    auto zeroLengthXItem = GTUtilsAnnotationsTreeView::findItem("zero_length_x");
    GTMouseDriver::moveTo(GTTreeWidget::getItemCenter(zeroLengthXItem));
    tooltip = GTUtilsToolTip::getToolTip();
    CHECK_SET_ERR(tooltip.isEmpty(), "Expected no tooltip for out of bound annotation: " + tooltip);

    auto normalLengthItem = GTUtilsAnnotationsTreeView::findItem("normal_length");
    GTMouseDriver::moveTo(GTTreeWidget::getItemCenter(normalLengthItem));
    tooltip = GTUtilsToolTip::getToolTip();
    CHECK_SET_ERR(tooltip.contains("<b>Sequence</b> = TTGCAGAATTC"), "Expected sequence info in tooltip for a normal annotation: " + tooltip);

    auto normalLengthComplementaryItem = GTUtilsAnnotationsTreeView::findItem("normal_length_c");
    GTMouseDriver::moveTo(GTTreeWidget::getItemCenter(normalLengthComplementaryItem));
    tooltip = GTUtilsToolTip::getToolTip();
    CHECK_SET_ERR(tooltip.contains("<b>Sequence</b> = GAATTCTGCAA"), "Expected complementary sequence info in tooltip for a normal annotation: " + tooltip);

    auto joinedItem = GTUtilsAnnotationsTreeView::findItem("joined");
    GTMouseDriver::moveTo(GTTreeWidget::getItemCenter(joinedItem));
    tooltip = GTUtilsToolTip::getToolTip();
    CHECK_SET_ERR(tooltip.contains("<b>Sequence</b> = TCT"), "Expected dna sequence info in tooltip for a joined annotation: " + tooltip);
    CHECK_SET_ERR(tooltip.contains("<b>Translation</b> = S"), "Expected amino sequence info in tooltip for a joined annotation: " + tooltip);

    auto joinedComplementaryItem = GTUtilsAnnotationsTreeView::findItem("joined_c");
    GTMouseDriver::moveTo(GTTreeWidget::getItemCenter(joinedComplementaryItem));
    tooltip = GTUtilsToolTip::getToolTip();
    CHECK_SET_ERR(tooltip.contains("<b>Sequence</b> = AGA"), "Expected dna sequence info in tooltip for a joined complementary annotation: " + tooltip);
    CHECK_SET_ERR(tooltip.contains("<b>Translation</b> = R"), "Expected amino sequence info in tooltip for a joined complementary annotation: " + tooltip);
}

GUI_TEST_CLASS_DEFINITION(test_7539) {
    // Check that UGENE shows a tooltip when a small 1-char annotation region is hovered in sequence view.
    GTFileDialog::openFile(testDir + "_common_data/genbank/zero_length_feature.gb");
    GTUtilsTaskTreeView::waitTaskFinished();

    GTUtilsSequenceView::moveMouseToAnnotationInDetView("joined", 30);
    QString tooltip = GTUtilsToolTip::getToolTip();
    CHECK_SET_ERR(tooltip.contains("<b>Sequence</b> = TCT"), "Expected dna sequence info in tooltip for a joined annotation: " + tooltip);
    CHECK_SET_ERR(tooltip.contains("<b>Translation</b> = S"), "Expected amino sequence info in tooltip for a joined annotation: " + tooltip);

    GTUtilsSequenceView::moveMouseToAnnotationInDetView("joined_c", 30);
    tooltip = GTUtilsToolTip::getToolTip();
    CHECK_SET_ERR(tooltip.contains("<b>Sequence</b> = AGA"), "Expected dna sequence info in tooltip for a joined complementary annotation: " + tooltip);
    CHECK_SET_ERR(tooltip.contains("<b>Translation</b> = R"), "Expected amino sequence info in tooltip for a joined complementary annotation: " + tooltip);
}

GUI_TEST_CLASS_DEFINITION(test_7540) {
    // 1. Open file with two equal annotations.
    GTFileDialog::openFile(testDir + "_common_data/regression/7540/7540.gb");
    GTUtilsTaskTreeView::waitTaskFinished();

    QTreeWidgetItem* miscFeature = GTUtilsAnnotationsTreeView::findItem("misc_feature");
    GTTreeWidget::click(miscFeature);
    // 2. Select one and cheange it location, then name.
    GTUtilsDialog::waitForDialog(new EditAnnotationFiller("misc_feature", "2..8"));
    GTKeyboardDriver::keyClick(Qt::Key_F2);

    GTTreeWidget::click(miscFeature);
    GTUtilsDialog::waitForDialog(new EditAnnotationFiller("misc_feature1", "2..8"));
    GTKeyboardDriver::keyClick(Qt::Key_F2);
    // 3. Open Annotation Highlighting Tab.
    // Expected state: no crash or SAFE_POINT triggering.
    GTUtilsOptionPanelSequenceView::openTab(GTUtilsOptionPanelSequenceView::AnnotationsHighlighting);
}

GUI_TEST_CLASS_DEFINITION(test_7546) {
    // Check that tree or msa with ambiguous names can't be synchronized.
    GTFileDialog::openFile(testDir + "_common_data/clustal/same_name_sequences.aln");
    GTUtilsMsaEditor::checkMsaEditorWindowIsActive();

    GTUtilsMsaEditor::toggleCollapsingMode();
    GTUtilsMsaEditor::buildPhylogeneticTree(sandBoxDir + "test_7546.nwk");
    GTUtilsTaskTreeView::waitTaskFinished();

    // Expected result: UGENE does not crash and Sync button is OFF.
    QAbstractButton* syncModeButton = GTAction::button("sync_msa_action");
    CHECK_SET_ERR(!syncModeButton->isEnabled(), "Sync mode must be not available");
}

GUI_TEST_CLASS_DEFINITION(test_7548) {
    // Check that UGENE shows correct MSA symbols for huge MSA files when scrolled to large positions.
    GTFileDialog::openFile(testDir + "_common_data/clustal/big.aln");
    GTUtilsTaskTreeView::waitTaskFinished();

    GTUtilsMSAEditorSequenceArea::clickToPosition({1, 0});  // Move focus and check visually that the selected char is 'C'.
    QString colorOfC = GTUtilsMSAEditorSequenceArea::getColor({1, 0});

    QList<QPoint> positions = {{9999 - 1, 0}, {100000 - 1, 0}, {2000000 - 1, 1}};
    for (const QPoint& position : qAsConst(positions)) {
        GTUtilsMsaEditor::gotoWithKeyboardShortcut(position.x() + 1);  // GoTo accepts visual positions.
        GTUtilsMSAEditorSequenceArea::clickToPosition(position);  // Selected character has some opacity adjustment.

        QString color = GTUtilsMSAEditorSequenceArea::getColor(position);
        CHECK_SET_ERR(color == colorOfC, "Invalid color: " + color + ", position: " + QString::number(position.x()) + ", expected: " + colorOfC);
    }
}

GUI_TEST_CLASS_DEFINITION(test_7550) {
    class Click103TimesScenario : public CustomScenario {
    public:
        void run() override {
            for (int i = 0; i < 103; i++) {
                U2::NotificationStack::addNotification("Notification " + QString::number(i + 1));
                GTGlobals::sleep(200);
            }
        }
    };
    // Create 100+ notifications. Check that UGENE does not crash.
    GTThread::runInMainThread(new Click103TimesScenario());
}

GUI_TEST_CLASS_DEFINITION(test_7555) {
    // Check that among many empty assemblies in the file the one with reads is opened by default.
    GTFileDialog::openFile(testDir + "_common_data/ugenedb/7555-reads-data-removed.ugenedb");
    GTUtilsAssemblyBrowser::checkAssemblyBrowserWindowIsActive();
    CHECK_SET_ERR(GTUtilsAssemblyBrowser::getReadsCount() > 0, "No reads in the view");
}

GUI_TEST_CLASS_DEFINITION(test_7556) {
    // Check that IQ-TREE parameter input widgets work in sync with a manual parameters input as text.
    // Check that in Tree-Sync mode Drag & Drop of sequences in the MSA name list is disabled.
    GTFileDialog::openFile(testDir + "_common_data/msf/1.msf");
    GTUtilsMsaEditor::checkMsaEditorWindowIsActive();

    class OptionsTestScenario : public CustomScenario {
    public:
        void run() override {
            auto dialog = GTWidget::getActiveModalWidget();
            GTComboBox::selectItemByText("algorithmBox", dialog, "IQ-TREE");

            auto substModelEdit = GTWidget::findLineEdit("substModelEdit", dialog);
            auto ultrafastBootstrapEdit = GTWidget::findLineEdit("ultrafastBootstrapEdit", dialog);
            auto alrtEdit = GTWidget::findLineEdit("alrtEdit", dialog);
            auto ancestralReconstructionCheckBox = GTWidget::findCheckBox("ancestralReconstructionCheckBox", dialog);
            auto extraParametersTextEdit = GTWidget::findPlainTextEdit("extraParametersTextEdit", dialog);

            CHECK_SET_ERR(extraParametersTextEdit->toPlainText().isEmpty(), "extraParametersTextEdit is not empty by default");
            CHECK_SET_ERR(substModelEdit->text().isEmpty(), "substModelEdit is not empty by default");
            CHECK_SET_ERR(ultrafastBootstrapEdit->text().isEmpty(), "ultrafastBootstrapEdit is not empty by default");
            CHECK_SET_ERR(alrtEdit->text().isEmpty(), "alrtEdit is not empty by default");
            CHECK_SET_ERR(!ancestralReconstructionCheckBox->isChecked(), "ancestralReconstructionCheckBox is not unchecked by default");

            // Set values to widgets, check that text is changed.
            GTPlainTextEdit::setText(extraParametersTextEdit, "-custom c1 -m 1 -bb 2 --custom c2 c3 -alrt 3");
            GTLineEdit::setText(substModelEdit, "LM");
            GTLineEdit::setText(ultrafastBootstrapEdit, "1000");
            GTLineEdit::setText(alrtEdit, "1001");
            GTCheckBox::setChecked(ancestralReconstructionCheckBox);
            CHECK_SET_ERR(extraParametersTextEdit->toPlainText() == "-custom c1 --custom c2 c3 -m LM -bb 1000 -alrt 1001 -asr",
                          "extraParametersTextEdit is not updated with values from the inputs");

            // Empty text field - widgets must be also reset.
            GTPlainTextEdit::clear(extraParametersTextEdit);
            CHECK_SET_ERR(substModelEdit->text().isEmpty(), "substModelEdit is not empty");
            CHECK_SET_ERR(ultrafastBootstrapEdit->text().isEmpty(), "ultrafastBootstrapEdit is not empty");
            CHECK_SET_ERR(alrtEdit->text().isEmpty(), "alrtEdit is not empty by default");
            CHECK_SET_ERR(!ancestralReconstructionCheckBox->isChecked(), "ancestralReconstructionCheckBox is not unchecked");

            // Set text with parameters and check the widgets are updated
            GTPlainTextEdit::setText(extraParametersTextEdit, "-m TEST -bb 1000 -alrt 1002 -asr");
            CHECK_SET_ERR(substModelEdit->text() == "TEST", "substModelEdit is not updated");
            CHECK_SET_ERR(ultrafastBootstrapEdit->text() == "1000", "ultrafastBootstrapEdit is not updated");
            CHECK_SET_ERR(alrtEdit->text() == "1002", "alrtEdit is not updated");
            CHECK_SET_ERR(ancestralReconstructionCheckBox->isChecked(), "ancestralReconstructionCheckBox is not checked");

            GTUtilsDialog::clickButtonBox(dialog, QDialogButtonBox::Ok);
        }
    };

    GTUtilsDialog::waitForDialog(new BuildTreeDialogFiller(new OptionsTestScenario()));
    GTToolbar::clickButtonByTooltipOnToolbar(MWTOOLBAR_ACTIVEMDI, "Build Tree");
    GTUtilsTaskTreeView::waitTaskFinished();

    GTUtilsMsaEditor::getTreeView();  // Check that tree view is opened.
}

GUI_TEST_CLASS_DEFINITION(test_7558) {
    /*
    1. Open sars.gb, murine.gb COI.aln
    2. Type 'NCBI' in project filter
    Expected state: no errors in the log
    3. Search 'frame'
    Expected state: 2 results found (murine and sars)
    4. Search 'zzzz'
    Expected state: no results found
    5. Search '29837500'
    Expected state: 1 result found
    */
    GTFileDialog::openFile(dataDir + "/samples/Genbank/sars.gb");
    GTUtilsTaskTreeView::waitTaskFinished();
    GTFileDialog::openFile(dataDir + "/samples/Genbank/murine.gb");
    GTUtilsTaskTreeView::waitTaskFinished();
    GTFileDialog::openFile(dataDir + "samples/CLUSTALW/COI.aln");
    GTUtilsMsaEditor::checkMsaEditorWindowIsActive();

    GTLogTracer lt;
    GTUtilsProjectTreeView::filterProject("NCBI");
    GTUtilsTaskTreeView::waitTaskFinished();
    lt.assertNoErrors();

    GTUtilsProjectTreeView::filterProject("frame");
    GTUtilsTaskTreeView::waitTaskFinished();
    GTUtilsProjectTreeView::checkFilteredGroup("CDS", {}, {"NC_001363 features", "NC_004718 features"}, {});

    GTUtilsProjectTreeView::filterProject("zzzz");
    GTUtilsTaskTreeView::waitTaskFinished();
    GTUtilsProjectTreeView::checkFilteredResultIsEmpty();

    GTUtilsProjectTreeView::filterProject("29837500");
    GTUtilsTaskTreeView::waitTaskFinished();
    GTUtilsProjectTreeView::checkFilteredGroup("mat_peptide", {}, {"NC_004718 features"}, {});
}

GUI_TEST_CLASS_DEFINITION(test_7572) {
    // 1. Open HIV-1.aln
    // 2. Click the "Build Tree" button on the toolbar.
    // 3. Start building tree with Likelihood algorithm
    // 4. Cancel Tree building task
    // Expected state: no message about QProcess destructor in details log
    GTLogTracer lt;
    GTFileDialog::openFile(dataDir + "samples/CLUSTALW/HIV-1.aln");
    GTUtilsTaskTreeView::waitTaskFinished();

    class PhyMLMaximumLikelihoodScenario : public CustomScenario {
    public:
        void run() override {
            QWidget* dialog = GTWidget::getActiveModalWidget();
            GTComboBox::selectItemByText("algorithmBox", dialog, "PhyML Maximum Likelihood");
            GTLineEdit::setText("fileNameEdit", sandBoxDir + "test_7572.nwk", dialog);
            GTUtilsDialog::clickButtonBox(dialog, QDialogButtonBox::Ok);
        }
    };
    GTUtilsDialog::waitForDialog(new BuildTreeDialogFiller(new PhyMLMaximumLikelihoodScenario));
    GTToolbar::clickButtonByTooltipOnToolbar(MWTOOLBAR_ACTIVEMDI, "Build Tree");

    QString taskName = "Calculating Phylogenetic Tree";
    GTUtilsTaskTreeView::checkTaskIsPresent(taskName);
    QString taskStatus = GTUtilsTaskTreeView::getTaskStatus(taskName);
    CHECK_SET_ERR(taskStatus == "Running", "The task status is incorrect: " + taskStatus);
    GTUtilsTaskTreeView::cancelTask(taskName);
    GTUtilsTaskTreeView::waitTaskFinished();
    // We can't put it in macro because it will be auto-triggered by log message from macro itself.
    bool messageNotFound = !lt.hasMessage("QProcess: Destroyed while process");
    CHECK_SET_ERR(messageNotFound, "Message about QProcess destructor found, but shouldn't be.");
}

GUI_TEST_CLASS_DEFINITION(test_7573) {
    // Open data/samples/PDB/1CF7.PDB
    // Right click 3D Model->Molecular Surface->SAS.
    // Press Ctrl+S and save the project.
    // Press Ctrl+S many times.
    //     Expected: UGENE doesn't crash.
    GTFileDialog::openFile(dataDir + "samples/PDB/1CF7.PDB");
    GTUtilsSequenceView::checkSequenceViewWindowIsActive();

    GTUtilsDialog::waitForDialog(new PopupChooser({"Molecular Surface", "SAS"}));
    GTMenu::showContextMenu(GTWidget::findWidget("1-1CF7"));

    GTUtilsProject::saveProjectAs(sandBoxDir + "7573/A.uprj");
    for (int i = 0; i < 50; i++) {
        GTKeyboardDriver::keyClick('S', Qt::ControlModifier);
    }
    GTUtilsTaskTreeView::waitTaskFinished();
}

GUI_TEST_CLASS_DEFINITION(test_7574) {
    // Original problem:
    // Open _common_data/pdb/1JFA_3.pdb
    // Click context menu 'Models..'
    // Enable Model N3 -> UGENE crashes.
    GTFileDialog::openFile(testDir + "_common_data/pdb/1JFA_3.pdb");
    GTUtilsSequenceView::checkSequenceViewWindowIsActive();

    GTUtilsDialog::add(new PopupChooserByText({"Models.."}));
    GTMenu::showContextMenu(GTWidget::findWidget("1-1JFA"));

    auto dialog = GTWidget::findWidget("SelectModelsDialog");
    auto listWidget = GTWidget::findListWidget("modelsList", dialog);
    QStringList itemsBefore = GTListWidget::getItems(listWidget);
    CHECK_SET_ERR(itemsBefore.size() == 3, "1. Expected 3 items, got: " + QString::number(itemsBefore.size()));
    CHECK_SET_ERR(GTListWidget::isItemChecked(listWidget, "1"), "1. Item 1 must be checked");
    CHECK_SET_ERR(!GTListWidget::isItemChecked(listWidget, "2"), "1. Item 2 must not be checked");
    CHECK_SET_ERR(!GTListWidget::isItemChecked(listWidget, "3"), "1. Item 3 must not be checked");
    GTListWidget::checkAllItems(listWidget, true);
    GTUtilsDialog::clickButtonBox(dialog, QDialogButtonBox::Ok);
    GTThread::waitForMainThread();
    // UGENE must not crash.

    // Open the dialog again and check that all 3 items are checked.
    GTUtilsDialog::add(new PopupChooserByText({"Models.."}));
    GTMenu::showContextMenu(GTWidget::findWidget("1-1JFA"));

    dialog = GTWidget::findWidget("SelectModelsDialog");
    listWidget = GTWidget::findListWidget("modelsList", dialog);
    QStringList itemsAfter = GTListWidget::getItems(listWidget);
    CHECK_SET_ERR(itemsBefore.size() == 3, "2. Expected 3 items, got: " + QString::number(itemsBefore.size()));
    CHECK_SET_ERR(GTListWidget::isItemChecked(listWidget, "1"), "2. Item 1 must be checked");
    CHECK_SET_ERR(GTListWidget::isItemChecked(listWidget, "2"), "2. Item 2 must be checked");
    CHECK_SET_ERR(GTListWidget::isItemChecked(listWidget, "3"), "2. Item 3 must be checked");
    GTUtilsDialog::clickButtonBox(dialog, QDialogButtonBox::Ok);
}

GUI_TEST_CLASS_DEFINITION(test_7575) {
    // Check that reset-zoom action does not crash UGENE.
    GTFileDialog::openFile(dataDir + "samples/CLUSTALW/COI.aln");
    GTUtilsMsaEditor::checkMsaEditorWindowIsActive();

    GTUtilsMsaEditor::zoomIn();
    GTUtilsMsaEditor::zoomIn();
    GTUtilsMsaEditor::zoomIn();

    GTUtilsMSAEditorSequenceArea::scrollToPosition({550, 1});
    GTUtilsMsaEditor::resetZoom();
    // Expected state: UGENE does not crash.
}

GUI_TEST_CLASS_DEFINITION(test_7576) {
    // Check that zoom-to-selection in MSA keeps the selected region within the visible sequence area.
    GTFileDialog::openFile(dataDir + "samples/CLUSTALW/COI.aln");
    GTUtilsMsaEditor::checkMsaEditorWindowIsActive();

    QList<QPoint> topLeftPoints = {{500, 5}, {603, 17}};
    QList<QPoint> bottomRightPoints = {{540, 15}, {603, 17}};

    for (int i = 0; i < topLeftPoints.size(); i++) {
        QPoint topLeft = topLeftPoints[i];
        QPoint bottomRight = bottomRightPoints[i];

        GTUtilsMSAEditorSequenceArea::selectArea(topLeft, bottomRight);
        GTUtilsMsaEditor::zoomToSelection();

        int firstVisibleBaseIndex = GTUtilsMSAEditorSequenceArea::getFirstVisibleBaseIndex();
        int lastVisibleBaseIndex = GTUtilsMSAEditorSequenceArea::getLastVisibleBaseIndex();
        CHECK_SET_ERR(firstVisibleBaseIndex <= topLeft.x() && lastVisibleBaseIndex >= bottomRight.x(),
                      QString("%1.Invalid visible X range: %2:%3").arg(i).arg(firstVisibleBaseIndex).arg(lastVisibleBaseIndex));

        int firstVisibleRowIndex = GTUtilsMSAEditorSequenceArea::getFirstVisibleRowIndex();
        int lastVisibleRowIndex = GTUtilsMSAEditorSequenceArea::getLastVisibleRowIndex(true);
        CHECK_SET_ERR(firstVisibleRowIndex <= topLeft.y() && lastVisibleRowIndex >= bottomRight.y(),
                      QString("%1.Invalid visible Y range: %2:%3").arg(i).arg(firstVisibleRowIndex).arg(lastVisibleRowIndex));

        GTUtilsMsaEditor::resetZoom();
    }
}

GUI_TEST_CLASS_DEFINITION(test_7582) {
    // Check that UGENE can build a tree for an MSA with non-unique sequence names.
    GTFileDialog::openFile(testDir + "_common_data/clustal/same_name_sequences.aln");
    GTUtilsMsaEditor::checkMsaEditorWindowIsActive();

    class RunBuildTreeScenario : public CustomScenario {
    public:
        void run() override {
            auto dialog = GTWidget::getActiveModalWidget();
            GTComboBox::selectItemByText("algorithmBox", dialog, "MrBayes");
            GTLineEdit::setText("fileNameEdit", sandBoxDir + "test_7582.nwk", dialog);  // Set output file name.
            GTUtilsDialog::clickButtonBox(dialog, QDialogButtonBox::Ok);
        }
    };
    GTLogTracer lt;
    GTUtilsDialog::waitForDialog(new BuildTreeDialogFiller(new RunBuildTreeScenario()));
    GTToolbar::clickButtonByTooltipOnToolbar(MWTOOLBAR_ACTIVEMDI, "Build Tree");
    GTUtilsTaskTreeView::waitTaskFinished();
    GTUtilsMsaEditor::getTreeView();  // Check that tree view was opened.
    CHECK_SET_ERR(!lt.hasErrors(), "Found error in the log: " + lt.getJoinedErrorString());
}

GUI_TEST_CLASS_DEFINITION(test_7584) {
    // Open "samples/FASTA/human_T1.fa".
    GTFileDialog::openFile(dataDir + "samples/FASTA/human_T1.fa");
    GTUtilsTaskTreeView::waitTaskFinished();

    class OkClicker : public Filler {
    public:
        OkClicker()
            : Filler("CreateAnnotationDialog") {
        }
        void run() override {
            QWidget* w = GTWidget::getActiveModalWidget();
            GTUtilsDialog::clickButtonBox(w, QDialogButtonBox::Ok);
        }
    };

    // Select Align->Align sequence to mRNA from context menu
    // In "Select Item" dialog expand  human_T1 and select corresponding sequence
    // Push OK -> "Save result to annotation" dialog appeas
    // Click Create button in "Save result to annotation" dialog
    GTUtilsDialog::waitForDialog(new OkClicker());
    GTUtilsDialog::waitForDialog(new ProjectTreeItemSelectorDialogFiller("human_T1.fa", "human_T1 (UCSC April 2002 chr7:115977709-117855134)"));
    GTUtilsDialog::waitForDialog(new PopupChooser({"ADV_MENU_ALIGN", "Align sequence to mRNA"}));
    GTMenu::showContextMenu(GTUtilsMdi::activeWindow());

    // Remove this file by Del button as quick as possible
    GTUtilsProjectTreeView::click("Annotations");
    GTKeyboardDriver::keyClick(Qt::Key_Delete);
    GTUtilsTaskTreeView::waitTaskFinished();
}

GUI_TEST_CLASS_DEFINITION(test_7607) {
    // Check that UGENE can build a tree for an MSA with non-unique sequence names.
    GTFileDialog::openFile(testDir + "_common_data/clustal/align.aln");
    GTUtilsMsaEditor::checkMsaEditorWindowIsActive();

    class BuildTreeWithMrBayesScenario : public CustomScenario {
    public:
        void run() override {
            auto dialog = GTWidget::getActiveModalWidget();
            GTComboBox::selectItemByText("algorithmBox", dialog, "MrBayes");
            GTLineEdit::setText("fileNameEdit", sandBoxDir + "test_7607.nwk", dialog);  // Set output file name.
            GTUtilsDialog::clickButtonBox(dialog, QDialogButtonBox::Ok);
        }
    };
    GTUtilsDialog::waitForDialog(new BuildTreeDialogFiller(new BuildTreeWithMrBayesScenario()));
    GTToolbar::clickButtonByTooltipOnToolbar(MWTOOLBAR_ACTIVEMDI, "Build Tree");
    GTUtilsTaskTreeView::waitTaskFinished();

    QString expectedTree = GTFile::readAll(testDir + "_common_data/regression/7607/test_7607_expected.nwk");
    QString actualTree = GTFile::readAll(sandBoxDir + "test_7607.nwk");
    CHECK_SET_ERR(actualTree == expectedTree, "Actual tree does not match the expected tree");
}

GUI_TEST_CLASS_DEFINITION(test_7609) {
    // Open _common_data/clustal/non_unique_row_names.aln.
    // Open and close the "Tree Settings" tab of the Options Panel.
    // Select the first sequence in the alignment.
    // Press Delete 2 times.
    // No crash.
    GTFileDialog::openFile(testDir + "_common_data/clustal/non_unique_row_names.aln");
    GTUtilsMsaEditor::checkMsaEditorWindowIsActive();
    GTUtilsOptionPanelMsa::openTab(GTUtilsOptionPanelMsa::AddTree);
    GTUtilsOptionPanelMsa::closeTab(GTUtilsOptionPanelMsa::AddTree);
    GTUtilsMsaEditor::removeRows(0, 0);
    GTUtilsMsaEditor::removeRows(0, 0);
}

GUI_TEST_CLASS_DEFINITION(test_7611) {
    // Check that export 3D struct to PDF works correctly (doesn't fail with error or an empty document).
    GTFileDialog::openFile(dataDir + "samples/PDB/1CF7.PDB");
    GTUtilsTaskTreeView::waitTaskFinished();

    QString pdfFilePath = sandBoxDir + "test_7611.pdf";

    class ExportImageScenario : public CustomScenario {
    public:
        ExportImageScenario(const QString& _pdfFilePath)
            : pdfFilePath(_pdfFilePath) {
        }

        void run() override {
            QWidget* dialog = GTWidget::getActiveModalWidget();
            GTComboBox::selectItemByText("formatsBox", dialog, "PDF");
            GTLineEdit::setText("fileNameEdit", pdfFilePath, dialog);
            GTUtilsDialog::clickButtonBox(dialog, QDialogButtonBox::Ok);
        }

        QString pdfFilePath;
    };

    GTLogTracer lt;

    GTUtilsDialog::waitForDialog(new Filler("ImageExportForm", new ExportImageScenario(pdfFilePath)));
    GTUtilsDialog::waitForDialog(new PopupChooser({"bioStruct3DExportImageAction"}));
    GTMenu::showContextMenu(GTWidget::findWidget("1-1CF7"));

    GTUtilsTaskTreeView::waitTaskFinished();

    CHECK_SET_ERR(!lt.hasErrors(), "Errors in log: " + lt.getJoinedErrorString());
    qint64 pdfFileSize = GTFile::getSize(pdfFilePath);
    CHECK_SET_ERR(pdfFileSize > 1000 * 1000, "Invalid PDF file size: " + QString::number(pdfFileSize));
}

GUI_TEST_CLASS_DEFINITION(test_7616) {
    // Check that "Open Tree" button in MSA Editor's options panel works correctly.
    GTFileDialog::openFile(dataDir + "/samples/Newick/COI.nwk");
    GTUtilsPhyTree::checkTreeViewerWindowIsActive();

    QList<Document*> documents = AppContext::getProject()->getDocuments();
    CHECK_SET_ERR(documents.size() == 1, "Expected 1 document in project");
    Document* initialCoiNwkDocument = documents.first();

    GTFileDialog::openFile(dataDir + "samples/CLUSTALW/COI.aln");
    GTUtilsMsaEditor::checkMsaEditorWindowIsActive();

    GTUtilsOptionPanelMsa::openTab(GTUtilsOptionPanelMsa::AddTree);

    // Try non-tree file. Expected state: nothing is loaded.
    GTLogTracer lt1;
    GTUtilsDialog::waitForDialog(new GTFileDialogUtils(dataDir + "/samples/CLUSTALW/ty3.aln.gz"));
    GTWidget::click(GTWidget::findWidget("openTreeButton"));
    GTUtilsTaskTreeView::waitTaskFinished();
    CHECK_SET_ERR(lt1.hasMessage("Document contains no tree objects"), "Expected message not found");
    GTUtilsMsaEditor::checkNoTreeView();

    // Try load a tree file that is already in the project. Expected state: the document in the project is reused.
    GTUtilsDialog::waitForDialog(new GTFileDialogUtils(dataDir + "/samples/Newick/COI.nwk"));
    GTWidget::click(GTWidget::findWidget("openTreeButton"));
    GTUtilsTaskTreeView::waitTaskFinished();

    // Check there is an active tree view.
    GTUtilsMsaEditor::getTreeView();

    documents = AppContext::getProject()->getDocuments();
    CHECK_SET_ERR(documents.size() == 2, "Expected 2 document in project");
    CHECK_SET_ERR(documents.contains(initialCoiNwkDocument), "Expected initial tree document to be present in the project and re-used in MSA editor");
}

GUI_TEST_CLASS_DEFINITION(test_7617) {
    // 1. Build dotplot for human_T1.fa
    GTUtilsDialog::waitForDialog(new DotPlotFiller());
    GTUtilsDialog::waitForDialog(new BuildDotPlotFiller(dataDir + "samples/FASTA/human_T1.fa", "", false, true));

    GTMenu::clickMainMenuItem({"Tools", "Build dotplot..."});
    GTUtilsDialog::waitForDialog(new GTFileDialogUtils(sandBoxDir, "test_7617", GTFileDialogUtils::Save));
    GTUtilsDialog::waitForDialog(new MessageBoxDialogFiller(QMessageBox::Yes));

    // 2. Click "Remove sequence" (gray cross) on sequence widget toolbar
    // 3. Answer "Yes" in "Save dot-plot" dialog and choose valid path
    // Expected state: no crash, no errors in the log
    GTLogTracer lt;
    auto toolbar = GTWidget::findWidget("views_tool_bar_human_T1 (UCSC April 2002 chr7:115977709-117855134)");
    GTWidget::click(GTWidget::findWidget("remove_sequence", toolbar));
    GTUtilsTaskTreeView::waitTaskFinished();
    CHECK_SET_ERR(!lt.hasErrors(), "Errors in log: " + lt.getJoinedErrorString());
    QFile f(sandBoxDir + "test_7617");
    CHECK_SET_ERR(f.exists() && f.size() != 0, "Result file is not exists or empty");
}

GUI_TEST_CLASS_DEFINITION(test_7623) {
    GTLogTracer lt;

    // Select "Tools>Workflow Designer"
    GTUtilsWorkflowDesigner::openWorkflowDesigner();

    // Open "Trim and аlign Sanger reads" sample
    class Scenario : public CustomScenario {
    public:
        void run() override {
            // Select Reference .../test/general/_common_data/sanger/reference.gb
            GTUtilsWizard::setParameter("Reference", testDir + "_common_data/sanger/reference.gb");

            // Push Next
            GTUtilsWizard::clickButton(GTUtilsWizard::Next);

            // On page "Input Sanger reads" add: .../test/general/_common_data/sanger/n_and_gaps.fa and click "Next" button
            GTUtilsWizard::setInputFiles({{testDir + QString("_common_data/sanger/n_and_gaps.fa")}});

            GTUtilsWizard::clickButton(GTUtilsWizard::Next);

            //  Push Next on "Trim and Filtering" page
            GTUtilsWizard::clickButton(GTUtilsWizard::Next);
            GTUtilsWizard::clickButton(GTUtilsWizard::Run);
        }
    };

    GTUtilsDialog::waitForDialog(new WizardFiller("Map Sanger Reads to Reference", new Scenario()));
    GTUtilsWorkflowDesigner::addSample("Trim and Map Sanger reads");
    GTUtilsTaskTreeView::waitTaskFinished();
    CHECK_SET_ERR(lt.hasError("All input reads contain gaps or Ns only, abort"), "Expected error not found");
}

GUI_TEST_CLASS_DEFINITION(test_7629) {
    // 1. Open sars.gb
    GTFileDialog::openFile(dataDir + "/samples/Genbank/sars.gb");
    GTUtilsTaskTreeView::waitTaskFinished();
    // 2. Copy 1001 symbol
    GTUtilsDialog::waitForDialog(new SelectSequenceRegionDialogFiller(1, 1001));
    GTUtilsDialog::waitForDialog(new PopupChooser({"Select", "Sequence region"}));
    GTMenu::showContextMenu(GTUtilsMdi::activeWindow());

    GTUtilsDialog::waitForDialog(new PopupChooserByText(QStringList() << "Copy/Paste"
                                                                      << "Copy selected sequence"));
    GTMenu::showContextMenu(GTUtilsSequenceView::getPanOrDetView());
    GTUtilsTaskTreeView::waitTaskFinished();
    // 3. Paste it to project filter
    // Expected: no crash, here is info message in log and warning message box
    GTLogTracer lt;
    GTUtilsDialog::waitForDialog(new MessageBoxDialogFiller(QMessageBox::Ok, "The search pattern is too long. Pattern was truncated to 1000 symbols."));
    auto nameFilterEdit = GTWidget::findLineEdit("nameFilterEdit");
    GTLineEdit::setText(nameFilterEdit, GTClipboard::text(), true, true);
    GTUtilsTaskTreeView::waitTaskFinished();
    GTUtilsLog::checkMessageWithWait(lt, "The search pattern is too long. Pattern was truncated to 1000 symbols.", 90000);

    // 4. Copy region with acceptable length 1000 symbols
    GTUtilsDialog::waitForDialog(new SelectSequenceRegionDialogFiller(1, 1000));
    GTUtilsDialog::waitForDialog(new PopupChooser({"Select", "Sequence region"}));
    GTMenu::showContextMenu(GTUtilsMdi::activeWindow());

    GTUtilsDialog::waitForDialog(new PopupChooserByText({"Copy/Paste", "Copy selected sequence"}));
    GTMenu::showContextMenu(GTUtilsSequenceView::getPanOrDetView());
    GTUtilsTaskTreeView::waitTaskFinished();
    // 5. Paste it to project filter
    // Expected: no crash, no error in log
    GTLogTracer logTracer2;
    GTUtilsTaskTreeView::openView();
    GTLineEdit::clear(nameFilterEdit);
    GTLineEdit::setText(nameFilterEdit, GTClipboard::text(), true, true);
    GTUtilsTaskTreeView::checkTaskIsPresent("Filtering project content");
    GTUtilsTaskTreeView::waitTaskFinished();
    CHECK_SET_ERR(!logTracer2.hasErrors(), "Log should not contain errors");
}

GUI_TEST_CLASS_DEFINITION(test_7630) {
    // Open CVU55762.gb and murine.gb in separate sequence mode.
    GTFileDialog::openFile(dataDir + "/samples/Genbank/", "CVU55762.gb");
    GTUtilsTaskTreeView::waitTaskFinished();

    // In CVU55762 select region 1001-1000.
    auto filler = new SelectSequenceRegionDialogFiller(1001, 1000);
    filler->setCircular(true);
    GTUtilsDialog::waitForDialog(filler);
    GTKeyboardUtils::selectAll();

    // Copy it (Cmd-C).
    GTKeyboardUtils::copy();

    // Switch to murine and toggle circular views.
    GTFileDialog::openFile(dataDir + "/samples/Genbank/", "murine.gb");
    GTUtilsTaskTreeView::waitTaskFinished();
    GTUtilsCv::commonCvBtn::click();

    // Select region 1000-5833.
    filler = new SelectSequenceRegionDialogFiller(1000, 5830);
    filler->setCircular(true);
    GTUtilsDialog::waitForDialog(filler);
    GTKeyboardUtils::selectAll();

    // Right-click on the sequence->Replace subsequence... "Replace sequence" dialog appears.
    // Paste clipboard into text field (Cmd-V).
    // Press Enter.
    // Dialog closed, sequence changed. Now only 1 annotation remains (5' terminal repeat).
    class ReplaceSequenceScenario : public CustomScenario {
        void run() override {
            QWidget* dialog = GTWidget::getActiveModalWidget();

            auto plainText = GTWidget::findPlainTextEdit("sequenceEdit", dialog);
            GTWidget::click(plainText);

            // Select the whole sequence and replace it with '='. Try applying the change.
            GTKeyboardUtils::selectAll();
            GTKeyboardUtils::paste();
            GTUtilsDialog::clickButtonBox(dialog, QDialogButtonBox::Ok);
        }
    };
    GTUtilsDialog::waitForDialog(new ReplaceSubsequenceDialogFiller(new ReplaceSequenceScenario()));
    GTMenu::clickMainMenuItem({"Actions", "Edit", "Replace subsequence..."});

    // Remove the annotation:
    //     click on it in Sequence View to select it
    //         -> right click it
    //         -> Remove
    //         -> Selected annotations and qualifiers.
    GTUtilsSequenceView::clickAnnotationDet("misc_feature", 2, 0, true);
    GTUtilsDialog::waitForDialog(new PopupChooser({ADV_MENU_REMOVE, "Selected annotations and qualifiers"}));
    GTMouseDriver::moveTo(GTUtilsAnnotationsTreeView::getItemCenter("misc_feature"));
    GTMouseDriver::click(Qt::RightButton);

    // Open "Search in Sequence" Options Panel tab (Cmd-F).
    GTKeyboardDriver::keyClick('f', Qt::ControlModifier);

    // Paste clipboard into pattern text field (Cmd-V).
    GTKeyboardUtils::paste();

    // Was state: crash when "Find in sequence task" progress is 94% (same as in crash report).
    //            no crash handler appeared, but there is error in zsh (Terminal):
    GTUtilsTaskTreeView::waitTaskFinished();
}

GUI_TEST_CLASS_DEFINITION(test_7631) {
    // Check that file buttons on Workflow Dashboard "Inputs" tab for actors not visible by default works as expected (open the file with UGENE).
    GTUtilsWorkflowDesigner::openWorkflowDesigner();
    GTUtilsWorkflowDesigner::addSample("Align sequences with MUSCLE", GTUtilsMdi::activeWindow());
    GTKeyboardDriver::keyClick(Qt::Key_Escape);  // Cancel the wizard.

    // Go to the "Read alignment" element and set an input file.
    GTMouseDriver::moveTo(GTUtilsWorkflowDesigner::getItemCenter("Read alignment"));
    GTMouseDriver::click();
    GTUtilsWorkflowDesigner::setDatasetInputFile(dataDir + "samples/CLUSTALW/COI.aln");

    GTUtilsWorkflowDesigner::runWorkflow();
    GTUtilsTaskTreeView::waitTaskFinished();

    GTUtilsDashboard::openTab(GTUtilsDashboard::Input);
    GTUtilsDashboard::clickLabelInParametersWidget("Write alignment");

    GTUtilsDashboard::clickFileButtonInParametersWidget("muscle_alignment.aln");
    GTUtilsMsaEditor::checkMsaEditorWindowIsActive();
}

GUI_TEST_CLASS_DEFINITION(test_7633) {
    GTFileDialog::openFile(dataDir + "samples/CLUSTALW/COI.aln");
    GTUtilsMsaEditor::checkMsaEditorWindowIsActive();

    // Click "Build Tree". Click "Display Options->Display tree in new window".
    GTUtilsDialog::waitForDialog(new BuildTreeDialogFiller(testDir + "_common_data/scenarios/sandbox/COI_7633.nwk", 0, 0, false));
    GTToolbar::clickButtonByTooltipOnToolbar(MWTOOLBAR_ACTIVEMDI, "Build Tree");

    // Remove the tree from the project.
    GTUtilsProjectTreeView::click("COI_7633.nwk");
    GTKeyboardDriver::keyClick(Qt::Key_Delete);

    // Switch to the COI.aln window.
    GTUtilsProjectTreeView::doubleClickItem("COI.aln");

    // Open the "Tree Setting" tab in the Options Panel and click "Open tree".
    GTUtilsOptionPanelMsa::openTab(GTUtilsOptionPanelMsa::AddTree);
    GTUtilsDialog::waitForDialog(new GTFileDialogUtils(testDir + "_common_data/scenarios/sandbox/COI_7633.nwk"));
    GTWidget::click(GTWidget::findWidget("openTreeButton"));

    // Expected: there is no crash, tree viewer is added.
    // TODO: uncomment after fixing UGENE-7869.
    //  GTUtilsMsaEditor::getTreeView();
}

GUI_TEST_CLASS_DEFINITION(test_7635) {
    // Checks that notification container widget contains all available notifications.
    class Create10NotificationsScenario : public CustomScenario {
    public:
        void run() override {
            for (int i = 0; i < 10; i++) {
                U2::NotificationStack::addNotification("Notification " + QString::number(i + 1));
                GTGlobals::sleep(200);
            }
        }
    };
    GTThread::runInMainThread(new Create10NotificationsScenario());

    QString counterValue = GTUtilsNotifications::getNotificationCounterValue();
    CHECK_SET_ERR(counterValue == "10", "Invalid notification counter value: " + counterValue);

    auto containerWidget = GTUtilsNotifications::openNotificationContainerWidget();
    QList<QWidget*> notifications = GTWidget::findChildren<QWidget>(containerWidget, [](QWidget* w) { return qobject_cast<Notification*>(w) != nullptr; });
    CHECK_SET_ERR(notifications.count() == 10, "Invalid notification widgets count: " + QString::number(notifications.count()));

    // Check that counter value was not reset after the widget is opened.
    counterValue = GTUtilsNotifications::getNotificationCounterValue();
    CHECK_SET_ERR(counterValue == "10", "Invalid notification counter value: " + counterValue);
}

GUI_TEST_CLASS_DEFINITION(test_7644) {
    // Open _common_data/genbank/1seq.gen
    GTFileDialog::openFile(testDir + "_common_data/genbank/1seq.gen");
    GTUtilsSequenceView::checkSequenceViewWindowIsActive();

    // Open the OP's "Search in Sequence" tab.
    GTUtilsOptionPanelSequenceView::openTab(GTUtilsOptionPanelSequenceView::Tabs::Search);

    // Click Actions->Edit->Switch on the editing mode.
    GTUtilsSequenceView::makePanViewVisible(false);
    GTUtilsSequenceView::makeDetViewVisible();
    GTUtilsSequenceView::enableEditingMode();

    // Select the entire sequence.
    GTUtilsSequenceView::selectSequenceRegion(1, 70);

    // Press Backspace.
    GTUtilsDialog::add(new MessageBoxDialogFiller(QMessageBox::Yes, "Would you like"));
    GTKeyboardDriver::keyClick(Qt::Key::Key_Backspace);
    GTUtilsTaskTreeView::waitTaskFinished();
}

GUI_TEST_CLASS_DEFINITION(test_7645) {
    // 1. Open file "/_common_data/primer3/7645.seq"
    // 2. Run Primer 3 with default parameters
    // Expected state: there is only two files in project view - sequence and annotations
    GTFileDialog::openFile(testDir + "/_common_data/primer3", "7645.seq");
    GTUtilsSequenceView::checkSequenceViewWindowIsActive();

    GTUtilsDialog::add(new PopupChooser({"ADV_MENU_ANALYSE", "primer3_action"}));
    GTUtilsDialog::add(new Primer3DialogFiller());
    GTMenu::showContextMenu(GTUtilsSequenceView::getPanOrDetView());
    GTUtilsTaskTreeView::waitTaskFinished();

    CHECK_SET_ERR(GTUtilsProjectTreeView::countTopLevelItems() == 2, "two opened files expected");
}

GUI_TEST_CLASS_DEFINITION(test_7650) {
    // 1. Open samples/CLUSTALW/COI.aln
    // 2. Press 'Save as', and save file to its own path.
    // Expected state: message box with warning appears.
    GTFileDialog::openFile(dataDir + "samples/CLUSTALW/COI.aln");
    GTUtilsMsaEditor::checkMsaEditorWindowIsActive();
    GTUtilsDialog::add(new MessageBoxDialogFiller("Ok"));
    GTUtilsDialog::waitForDialog(new ExportDocumentDialogFiller(dataDir + "samples/CLUSTALW/", "COI.aln", ExportDocumentDialogFiller::CLUSTALW), false, true);
    GTWidget::click(GTAction::button("Save alignment as"));
    GTUtilsProjectTreeView::click("COI.aln");
}

GUI_TEST_CLASS_DEFINITION(test_7652) {
    // Check that views can be opened when there is an active modal dialog.
    class WaitViewIsOpenAndCloseScenario : public CustomScenario {
    public:
        void run() override {
            GTFileDialog::openFile(testDir + "_common_data/ugenedb/Mycobacterium.sorted.ugenedb");
            GTUtilsAssemblyBrowser::checkAssemblyBrowserWindowIsActive();

            GTFileDialog::openFile(dataDir + "samples/CLUSTALW/COI.aln");
            GTUtilsMsaEditor::checkMsaEditorWindowIsActive();

            GTFileDialog::openFile(dataDir + "samples/FASTA/human_T1.fa");
            GTUtilsSequenceView::checkSequenceViewWindowIsActive();

            GTFileDialog::openFile(dataDir + "samples/Newick/COI.nwk");
            GTUtilsPhyTree::checkTreeViewerWindowIsActive();

            GTUtilsDialog::clickButtonBox(GTWidget::getActiveModalWidget(), QDialogButtonBox::Ok);
        }
    };
    GTUtilsDialog::waitForDialog(new AppSettingsDialogFiller(new WaitViewIsOpenAndCloseScenario()));
    GTMenu::clickMainMenuItem({"Settings", "Preferences..."});
}

GUI_TEST_CLASS_DEFINITION(test_7659) {
    // 1. Open WD sampe "Call variants
    // 2. Select "Read Assembly (BAM/SAM)" worker
    // 3. Rename dataset "Dataset" -> "NewSet"
    // 4.Select "Read Sequence"
    // Expected state: dataset renamed to "NewSet" too
    GTUtilsWorkflowDesigner::openWorkflowDesigner();
    GTUtilsWorkflowDesigner::addSample("Call variants");
    GTKeyboardDriver::keyClick(Qt::Key_Escape);

    GTUtilsWorkflowDesigner::click("Read Assembly (BAM/SAM)");
    GTUtilsDialog::waitForDialog(new DatasetNameEditDialogFiller("NewSet"));
    GTUtilsDialog::waitForDialog(new PopupChooser({"rename_dataset_action"}));

    auto barWidget = GTWidget::findWidgetByType<QTabBar*>(GTUtilsWorkflowDesigner::getDatasetsListWidget(), "Can't find QTabBar widget");
    auto tabButton = barWidget->tabButton(0, isOsMac() ? QTabBar::LeftSide : QTabBar::RightSide);
    GTWidget::click(tabButton, Qt::RightButton);

    GTUtilsWorkflowDesigner::click("Read Sequence");
    barWidget = GTWidget::findWidgetByType<QTabBar*>(GTUtilsWorkflowDesigner::getDatasetsListWidget(), "Can't find QTabBar widget");
    CHECK_SET_ERR(barWidget->tabText(0) == "NewSet", "Actual dataset name on 'Read Sequence' worker is not expected 'NewSet'.");
}

GUI_TEST_CLASS_DEFINITION(test_7661) {
    // Duplicate _common_data/ugenedb/chrM.sorted.bam.ugenedb.
    QString origFilePath = testDir + "_common_data/ugenedb/chrM.sorted.bam.ugenedb";
    GTFile::copy(origFilePath, sandBoxDir + "/chrM.sorted.bam.ugenedb");

    // Open duplicate.
    GTFileDialog::openFile(sandBoxDir, "chrM.sorted.bam.ugenedb");
    GTUtilsTaskTreeView::waitTaskFinished();

    // Type "chr" in the search field in the project view.
    GTUtilsProjectTreeView::filterProject("chr");

    // Wait for the filtration.Found 1 result.Select it.
    GTGlobals::FindOptions options;
    options.matchPolicy = Qt::MatchFlag::MatchContains;
    GTUtilsProjectTreeView::click("chrM", "Object name", Qt::MouseButton::LeftButton, options);

    // Click the cross in the search field in the project view.
    // Filter clearing has the same result
    GTUtilsProjectTreeView::filterProject("");

    // Close the chrM tab.
    GTMenu::clickMainMenuItem({"Actions", "Close active view"}, GTGlobals::UseKey);

    // Rename the file in the storage from "chrM.sorted.bam.ugenedb" to "Renamed.ugenedb".
    // UGENE displays the message "File Modification Detected".Click OK.
    GTUtilsDialog::waitForDialog(new MessageBoxDialogFiller("OK", "was removed"));
    QFile f(sandBoxDir + "/chrM.sorted.bam.ugenedb");
    f.rename(sandBoxDir + "/Renamed.ugenedb");
    GTUtilsDialog::checkNoActiveWaiters();

    // Rename the file back to "chrM.sorted.bam.ugenedb".
    f.rename(sandBoxDir + "/chrM.sorted.bam.ugenedb");

    // Open it in UGENE again.
    GTFileDialog::openFile(sandBoxDir, "chrM.sorted.bam.ugenedb");
    GTUtilsTaskTreeView::waitTaskFinished();

    // Expected: no crash
}

// Clicks the "Run Schema" menu item;
// in the "Run Schema" dialog that appears, sets
//     `inputPath` as "Load sequence" (if `inputPath` is empty, does nothing),
//     "sandbox/7667.gb" as "Save results to" (if the path of the output file is already set, does nothing),
//     checks/unchecks the "Add to project" checkbox depending on `addToProject`;
// accepts the dialog and runs the Query Designer task.
static void runSchema(const QString& inputPath = "", bool addToProject = true) {
    class RunSchemaDialogScenario : public CustomScenario {
        QString input;
        bool addToProj;

    public:
        RunSchemaDialogScenario(const QString& input, bool addToProj)
            : input(input), addToProj(addToProj) {
        }

        void run() override {
            auto dialog = GTWidget::getActiveModalWidget();
            if (!input.isEmpty()) {
                GTUtilsDialog::waitForDialog(new GTFileDialogUtils(input));
                GTWidget::click(GTWidget::findToolButton("tbInFile", dialog));
            }
            {
                auto out = GTWidget::findLineEdit("outFileEdit", dialog);
                if (GTLineEdit::getText(out).isEmpty()) {
                    GTLineEdit::setText(out, UGUITest::sandBoxDir + "7667.gb");
                }
            }
            GTCheckBox::setChecked("cbAddToProj", addToProj, dialog);
            GTUtilsDialog::clickButtonBox(dialog, QDialogButtonBox::Ok);
        }
    };
    GTUtilsDialog::add(new Filler("RunQueryDlg", new RunSchemaDialogScenario(inputPath, addToProject)));
    GTMenu::clickMainMenuItem({"Actions", "Run Schema..."});
}

// Sets the Primer3 algorithm parameter "Number to return" to 3.
static void setNumberToReturn(QTableView* table) {
    GTTableView::click(table, 3, 1);
    GTSpinBox::setValue(GTWidget::findWidgetByType<QSpinBox*>(table, "7667-0"), 3);
}

// Sets the cell (`row`, 1) of `table` to `value`.
static void setDouble(QTableView* table, int row, double value) {
    GTTableView::click(table, row, 1);
    GTDoubleSpinbox::setValue(
        GTWidget::findWidgetByType<QDoubleSpinBox*>(table, "7667-" + QString::number(row)),
        value,
        GTGlobals::UseKeyBoard);
}

GUI_TEST_CLASS_DEFINITION(test_7667_1) {
    // Run 2 tasks one by one with different settings.

    // Open _common_data/primer3/only_primer.uql.
    //     The "Query Designer" window opens.
    // Run Schema.
    //     The "Run Schema" dialog appears.
    // Set:
    //     Load sequence      _common_data/primer3/all_settingsfiles.fa
    //     Save results to    tmp/7667.gb
    // Click Run.
    //     The all_settingsfiles.fa will open with the resulting annotations.
    // Expected: the following annotations:
    //     Result 1    850..869    complement(1022..1041)
    //     Result 2    22..41      complement(199..218)
    //     Result 3    850..869    complement(993..1012)
    //     Result 4    452..471    complement(610..629)
    //     Result 5    610..629    complement(786..805)
    // File->Close project. Don't save it.
    // Return to the "Query Designer" window.
    // Select the subunit of the Primer element on the Scene.
    //     Its parameters appear in the Property Editor.
    // Change the Parameters:
    //     Product size ranges             100-300
    //     Number to return                3
    //     Max repeat mispriming           10
    //     Max template mispriming         10
    //     Max 3' stability                10
    //     Pair max repeat mispriming      20
    //     Pair max template mispriming    20
    // Run Schema.
    //     The "Run Schema" dialog appears.
    // Click Run.
    // Expected: the following annotations:
    //     Result 1    199..218    complement(297..316)
    //     Result 2    40..59      complement(297..316)
    //     Result 3    39..58      complement(297..316)
    GTFileDialog::openFile(testDir + "_common_data/primer3/only_primer.uql");
    GTUtilsTaskTreeView::waitTaskFinished();
    runSchema(testDir + "_common_data/primer3/all_settingsfiles.fa");
    GTUtilsSequenceView::checkSequenceViewWindowIsActive();
    GTUtilsAnnotationsTreeView::checkAnnotationRegions("Result 1  (0, 2)", {{850, 869}, {1022, 1041}});
    GTUtilsAnnotationsTreeView::checkAnnotationRegions("Result 2  (0, 2)", {{22, 41}, {199, 218}});
    GTUtilsAnnotationsTreeView::checkAnnotationRegions("Result 3  (0, 2)", {{850, 869}, {993, 1012}});
    GTUtilsAnnotationsTreeView::checkAnnotationRegions("Result 4  (0, 2)", {{452, 471}, {610, 629}});
    GTUtilsAnnotationsTreeView::checkAnnotationRegions("Result 5  (0, 2)", {{610, 629}, {786, 805}});
    GTUtilsProject::closeProject(true);
    GTUtilsMdi::activateWindow("Query Designer - NewSchema");

    GTWidget::moveToAndClick(GTUtilsQueryDesigner::getItemCenter("Primer"));
    auto table = GTWidget::findTableView("table");
    {  // Product size ranges.
        GTTableView::click(table, 2, 1);
        GTLineEdit::setText(GTWidget::findWidgetByType<QLineEdit*>(table, "7667"), "100-300");
    }
    setNumberToReturn(table);
    setDouble(table, 4, 10);  // Max repeat mispriming.
    setDouble(table, 5, 10);  // Max template mispriming.
    setDouble(table, 6, 10);  // Max 3' stability.
    setDouble(table, 7, 20);  // Pair max repeat mispriming.
    setDouble(table, 8, 20);  // Pair max template mispriming.
    runSchema();
    GTUtilsAnnotationsTreeView::checkAnnotationRegions("Result 1  (0, 2)", {{199, 218}, {297, 316}});
    GTUtilsAnnotationsTreeView::checkAnnotationRegions("Result 2  (0, 2)", {{40, 59}, {297, 316}});
    GTUtilsAnnotationsTreeView::checkAnnotationRegions("Result 3  (0, 2)", {{39, 58}, {297, 316}});
}

GUI_TEST_CLASS_DEFINITION(test_7667_2) {
    // Run 2 tasks at the same time with different settings.

    // Open _common_data/primer3/only_primer.uql.
    //     The "Query Designer" window opens.
    // Select the subunit of the Primer element on the Scene.
    //     Its parameters appear in the Property Editor.
    // Run Schema.
    //     The "Run Schema" dialog appears.
    // Set:
    //     Load sequence      _common_data/bwa/NC_000021.gbk.min.fa
    //     Save results to    tmp/7667.gb
    //     Add to project     ☐
    // Click Run.
    // Don't wait for the task to finish. Change the "Number to return" Property Editor parameter to 3.
    // Run Schema again.
    //     The "Run Schema" dialog appears.
    // Set _common_data/primer3/all_settingsfiles.fa as the "Load sequence".
    // Click Run.
    // Expected: both tasks completed successfully.
    GTFileDialog::openFile(testDir + "_common_data/primer3/only_primer.uql");
    GTUtilsTaskTreeView::waitTaskFinished();
    GTWidget::moveToAndClick(GTUtilsQueryDesigner::getItemCenter("Primer"));
    runSchema(testDir + "_common_data/bwa/NC_000021.gbk.min.fa", false);

    setNumberToReturn(GTWidget::findTableView("table"));
    runSchema(testDir + "_common_data/primer3/all_settingsfiles.fa");
    GTUtilsTaskTreeView::waitTaskFinished();
}

GUI_TEST_CLASS_DEFINITION(test_7668) {
    // Open tree in MSA editor and check that sync mode works in all tree layouts.
    GTFileDialog::openFile(dataDir + "samples/CLUSTALW/COI.aln");
    GTUtilsMsaEditor::checkMsaEditorWindowIsActive();
    GTUtilsProjectTreeView::toggleView();

    GTUtilsOptionPanelMsa::openTab(GTUtilsOptionPanelMsa::AddTree);
    GTUtilsDialog::add(new GTFileDialogUtils(dataDir + "/samples/Newick/COI.nwk"));
    GTWidget::click(GTWidget::findWidget("openTreeButton"));
    GTUtilsTaskTreeView::waitTaskFinished();

    auto syncModeButton = GTAction::button("sync_msa_action");
    auto layoutCombo = GTWidget::findComboBox("layoutCombo");

    auto collapsedNodeSelector = [&](TvNodeItem* buttonNode) {
        auto branchNode = dynamic_cast<TvBranchItem*>(buttonNode->parentItem());
        auto distanceTextNode = branchNode->getDistanceTextItem();
        return distanceTextNode != nullptr && distanceTextNode->text() == "0.068";
    };
    auto selectNodeToCollapse = [&](QList<TvNodeItem*> nodes) -> TvNodeItem* {
        auto it = std::find_if(nodes.begin(), nodes.end(), collapsedNodeSelector);
        CHECK_SET_ERR_RESULT(it != nodes.end(), "Node to collapse is not found!", nullptr);
        return *it;
    };

    // Rectangular.
    QStringList allInRect = GTUtilsMSAEditorSequenceArea::getCurrentRowNames();
    CHECK_SET_ERR(syncModeButton->isChecked(), "Sync mode must be ON after opening");

    QList<TvNodeItem*> treeNodes = GTUtilsPhyTree::getNodes();
    TvNodeItem* rectNodeToCollapse = selectNodeToCollapse(treeNodes);
    GTUtilsPhyTree::doubleClickNode(rectNodeToCollapse);
    CHECK_SET_ERR(syncModeButton->isChecked(), "Sync mode must be ON after collapse in Rectangular");
    QStringList collapsedInRect = GTUtilsMSAEditorSequenceArea::getCurrentRowNames();
    CHECK_SET_ERR(collapsedInRect.length() == allInRect.length() - 2,
                  "Invalid count of nodes after collapse in Rectangular: " + QString::number(collapsedInRect.size()));

    // Circular.
    GTComboBox::selectItemByText(layoutCombo, "Circular");
    CHECK_SET_ERR(syncModeButton->isChecked(), "Sync mode must be ON after switch to Circular");
    QStringList collapsedInCircular = GTUtilsMSAEditorSequenceArea::getCurrentRowNames();
    CHECK_SET_ERR(collapsedInCircular == collapsedInRect,
                  QString("Nodes in Circular layout do not match: rect: '%1', circular: '%2'").arg(collapsedInRect.join(",")).arg(collapsedInCircular.join(",")));
    treeNodes = GTUtilsPhyTree::getNodes();
    TvNodeItem* circularNodeToCollapse = selectNodeToCollapse(treeNodes);
    GTUtilsPhyTree::doubleClickNode(circularNodeToCollapse);
    CHECK_SET_ERR(syncModeButton->isChecked(), "Sync mode must be ON after collapse op in Circular");
    QStringList allInCircular = GTUtilsMSAEditorSequenceArea::getCurrentRowNames();
    CHECK_SET_ERR(allInCircular == allInRect, "Invalid nodes after collapse in Circular");

    // Unrooted.
    GTComboBox::selectItemByText(layoutCombo, "Unrooted");
    CHECK_SET_ERR(syncModeButton->isChecked(), "Sync mode must be ON after switch to Unrooted");
    QStringList allInUnrooted = GTUtilsMSAEditorSequenceArea::getCurrentRowNames();
    CHECK_SET_ERR(allInUnrooted == allInRect, "Nodes in Unrooted layout do not match");
    treeNodes = GTUtilsPhyTree::getNodes();
    TvNodeItem* unrootedNodeToCollapse = selectNodeToCollapse(treeNodes);
    GTUtilsPhyTree::doubleClickNode(unrootedNodeToCollapse);
    CHECK_SET_ERR(syncModeButton->isChecked(), "Sync mode must be ON after collapse op in Unrooted");
    QStringList collapsedInUnrooted = GTUtilsMSAEditorSequenceArea::getCurrentRowNames();
    CHECK_SET_ERR(collapsedInUnrooted == collapsedInRect, "Invalid nodes after collapse in Unrooted");

    // Rectangular (back).
    GTComboBox::selectItemByText(layoutCombo, "Rectangular");
    CHECK_SET_ERR(syncModeButton->isChecked(), "Sync mode must be ON after switch to Rectangular");
}

GUI_TEST_CLASS_DEFINITION(test_7671) {
    // I made a small file which has the same error as file from the issue,
    // because the file from the issue was almost 100 Mb size

    // Open _common_data/scenarios/_regression/7671/NC_051342_region.gb
    GTFileDialog::openFile(testDir + "_common_data/scenarios/_regression/7671/NC_051342_region.gb");
    GTUtilsTaskTreeView::waitTaskFinished();

    // Call the Primer3 dialog
    // In the Primer3 Designer dialog select PT - PCR tab
    // Check in main checkbox and set Exon range : 1424 - 1606
    // Click Pick primers button
    Primer3DialogFiller::Primer3Settings settings;
    settings.rtPcrDesign = true;
    settings.exonRangeLine = "1424-1606";

    GTUtilsDialog::add(new Primer3DialogFiller(settings));
    GTToolbar::clickButtonByTooltipOnToolbar(MWTOOLBAR_ACTIVEMDI, "Primer3");
    GTUtilsTaskTreeView::waitTaskFinished();

    // Expected: no crash
}

GUI_TEST_CLASS_DEFINITION(test_7680) {
    // Check that tree buttons size remains not changed on window resize.
    GTFileDialog::openFile(dataDir + "/samples/Newick/COI.nwk");
    GTUtilsPhyTree::checkTreeViewerWindowIsActive();
    QList<TvNodeItem*> nodes = GTUtilsPhyTree::getNodes();
    auto node = nodes[5];

    QRect viewRectBefore = GTUtilsPhyTree::getItemViewRect(node);
    GTUtilsProjectTreeView::toggleView();
    QRect viewRectAfter = GTUtilsPhyTree::getItemViewRect(node);

    CHECK_SET_ERR(viewRectBefore.width() > 0 && viewRectBefore.height() > 0, "Initial node size is 0");

    CHECK_SET_ERR(viewRectBefore.width() == viewRectAfter.width(),
                  QString("Width of the node changed: %1 vs %2").arg(viewRectBefore.width()).arg(viewRectAfter.width()));

    CHECK_SET_ERR(viewRectBefore.height() == viewRectAfter.height(),
                  QString("Height of the node changed: %1 vs %2").arg(viewRectBefore.height()).arg(viewRectAfter.height()));
}

GUI_TEST_CLASS_DEFINITION(test_7682) {
    // Check 'curvature' controls for rectangular branches.
    GTFileDialog::openFile(dataDir + "/samples/Newick/COI.nwk");
    GTUtilsPhyTree::checkTreeViewerWindowIsActive();
    QWidget* optionPanel = GTUtilsOptionPanelPhyTree::openTab();

    // Check 'curvature' slider is enabled and current value is 0.
    QSlider* curvatureSlider = GTWidget::findSlider("curvatureSlider", optionPanel);
    CHECK_SET_ERR(curvatureSlider->isEnabled(), "Slider is not enabled");
    CHECK_SET_ERR(curvatureSlider->value() == 0, "By default there is no curvature");
    CHECK_SET_ERR(curvatureSlider->minimum() == 0, "Incorrect minimum curvature");
    CHECK_SET_ERR(curvatureSlider->maximum() == 100, "Incorrect maximum curvature");

    // Change slider and check that image changes too.
    QImage imageBefore = GTUtilsPhyTree::captureTreeImage();
    GTSlider::setValue(curvatureSlider, 50);
    QImage imageAfter = GTUtilsPhyTree::captureTreeImage();
    CHECK_SET_ERR(imageBefore != imageAfter, "Image is not changed");

    auto layoutCombo = GTWidget::findComboBox("layoutCombo", optionPanel);

    // Switch to the 'Circular', check that 'curvature' is disabled.
    GTComboBox::selectItemByText(layoutCombo, "Circular");
    CHECK_SET_ERR(!curvatureSlider->isEnabled(), "Slider must be disabled");

    // Switch back to the 'Rectangular' and check that curvature is enabled again.
    GTComboBox::selectItemByText(layoutCombo, "Rectangular");
    CHECK_SET_ERR(curvatureSlider->isEnabled(), "Slider must be re-enabled");
    CHECK_SET_ERR(curvatureSlider->value() == 50, "Slider value must be restored, current value: " + QString::number(curvatureSlider->value()));
}

GUI_TEST_CLASS_DEFINITION(test_7686) {
    // Check "copy tree image to clipboard".
    GTFileDialog::openFile(testDir + "_common_data/newick/PF05282_full.nhx");
    GTUtilsPhyTree::checkTreeViewerWindowIsActive();

    GTClipboard::clear();
    GTMenu::clickMainMenuItem({"Actions", "Tree image", "Copy to clipboard"});
    GTClipboard::checkHasNonEmptyImage();

    // Zoom so image becomes very large: UGENE should show an error message.
    GTUtilsPhyTree::zoomWithMouseWheel(20);
    GTUtilsDialog::waitForDialog(new MessageBoxDialogFiller("OK", "Image is too large. Please zoom out."));
    GTMenu::clickMainMenuItem({"Actions", "Tree image", "Copy to clipboard"});
}

GUI_TEST_CLASS_DEFINITION(test_7697) {
    // Check that tree settings are saved/restored correctly.
    GTFileDialog::openFile(dataDir + "/samples/Newick/COI.nwk");
    GTUtilsPhyTree::checkTreeViewerWindowIsActive();

    auto panel1 = GTUtilsOptionPanelPhyTree::openTab();
    CHECK_SET_ERR(GTCheckBox::getState("showNamesCheck", panel1) == true, "Invalid default showNamesCheck state");
    GTCheckBox::setChecked("showNamesCheck", false, panel1);
    CHECK_SET_ERR(GTCheckBox::getState("showDistancesCheck", panel1) == true, "Invalid default showDistancesCheck state");
    GTCheckBox::setChecked("showDistancesCheck", false, panel1);

    auto curvatureSlider = GTWidget::findSlider("curvatureSlider", panel1);
    CHECK_SET_ERR(curvatureSlider->value() == 0, "Invalid default curvatureSlider value: " + QString::number(curvatureSlider->value()));
    GTSlider::setValue(curvatureSlider, 20);

    CHECK_SET_ERR(GTComboBox::getCurrentText("treeViewCombo", panel1) == "Default", "Invalid default treeViewCombo value");
    GTComboBox::selectItemByText("treeViewCombo", panel1, "Cladogram");

    GTUtilsMdi::closeActiveWindow();

    GTUtilsProjectTreeView::doubleClickItem("COI.nwk");
    GTUtilsPhyTree::checkTreeViewerWindowIsActive();

    auto panel2 = GTUtilsOptionPanelPhyTree::openTab();
    CHECK_SET_ERR(GTCheckBox::getState("showNamesCheck", panel2) == false, "showNamesCheck state is not restored");
    CHECK_SET_ERR(GTCheckBox::getState("showDistancesCheck", panel2) == false, "showDistancesCheck state is not restored");
    CHECK_SET_ERR(GTWidget::findSlider("curvatureSlider", panel2)->value() == 20, "curvatureSlider state is not restored");
    CHECK_SET_ERR(GTComboBox::getCurrentText("treeViewCombo", panel2) == "Cladogram", "treeViewCombo state is not restored");
}

GUI_TEST_CLASS_DEFINITION(test_7699) {
    GTUtilsWorkflowDesigner::openWorkflowDesigner();
    GTMenu::clickMainMenuItem({"Tools", "NGS data analysis", "Extract transcript sequences..."});
    GTUtilsTaskTreeView::waitTaskFinished();
    GTUtilsWorkflowDesigner::click("Extract Transcript Sequences with Gffread");

    // Expand 'Inputs'.
    QWidget* wdWindow = GTUtilsWorkflowDesigner::getActiveWorkflowDesignerWindow();
    GTGroupBox::setChecked("inputPortBox", true, wdWindow);

    // Enter some text into 'Output sequences' line edit. Do not submit the change (do not press Enter).
    GTUtilsWorkflowDesigner::clickParameter("Output sequences");
    GTKeyboardDriver::keySequence("123.fa");

    // Click to the label above the inputs table.
    auto inputScrollArea = GTWidget::findScrollArea("inputScrollArea", wdWindow);
    auto labelAboveInputsTable = GTWidget::findLabelByText("Input transcripts", inputScrollArea).first();
    GTWidget::click(labelAboveInputsTable);
    // Expected state: no crash.

    QString parameterValue = GTUtilsWorkflowDesigner::getParameter("Output sequences");
    CHECK_SET_ERR(parameterValue == "123.fa", "Parameter must be set to '123.fa'");
}

GUI_TEST_CLASS_DEFINITION(test_7701) {
    GTUtilsWorkflowDesigner::openWorkflowDesigner();
    GTUtilsWorkflowDesigner::toggleDebugMode();

    GTUtilsWorkflowDesigner::addSample("Align sequences with MUSCLE");
    GTKeyboardDriver::keyClick(Qt::Key_Escape);  // Close wizard.
    GTUtilsTaskTreeView::waitTaskFinished();

    GTUtilsWorkflowDesigner::click("Read alignment");
    GTUtilsWorkflowDesigner::addInputFile("Read alignment", dataDir + "samples/CLUSTALW/ty3.aln.gz");

    GTUtilsWorkflowDesigner::setBreakpoint("Write alignment");

    GTLogTracer lt;
    GTUtilsWorkflowDesigner::runWorkflow();
    GTUtilsMdi::closeAllWindows();

    // Workflow must continue execution even with no windows.
    GTUtilsTaskTreeView::waitTaskFinished();

    // Expected state: there is no crash or errors.
    lt.assertNoErrors();
}

GUI_TEST_CLASS_DEFINITION(test_7708) {
    GTUtilsDialog::waitForDialog(new StartupDialogFiller());
    GTFileDialog::openFile(testDir + "_common_data/scenarios/_regression/7708/7708.uwl");
    GTUtilsTaskTreeView::waitTaskFinished();

    GTUtilsWorkflowDesigner::addInputFile("Read Sequence", dataDir + "samples/FASTA/human_T1.fa");

    GTUtilsWorkflowDesigner::click("Annotate with UQL");
    GTUtilsWorkflowDesigner::setParameter("Schema", dataDir + "samples/FASTA/human_T1.fa", GTUtilsWorkflowDesigner::textValue);

    GTUtilsWorkflowDesigner::runWorkflow();
    GTUtilsTaskTreeView::waitTaskFinished();
    GTUtilsWorkflowDesigner::checkErrorList("Failed to read QueryDesigner schema from");
}

GUI_TEST_CLASS_DEFINITION(test_7712) {
    class FilterShortScaffoldsWizard : public CustomScenario {
    public:
        void run() override {
            GTWidget::getActiveModalWidget();
            GTUtilsWizard::setInputFiles({{testDir + "_common_data/genbank/1anot.gen"}});
            GTUtilsWizard::clickButton(GTUtilsWizard::Next);
            GTUtilsWizard::clickButton(GTUtilsWizard::Next);
            GTUtilsWizard::clickButton(GTUtilsWizard::Run);
        }
    };

    GTUtilsWorkflowDesigner::openWorkflowDesigner();
    GTUtilsDialog::waitForDialog(new WizardFiller("Filter short sequences", new FilterShortScaffoldsWizard()), 60000);
    GTMenu::clickMainMenuItem({"Tools", "NGS data analysis", "Filter short scaffolds..."});
    GTUtilsTaskTreeView::waitTaskFinished();
    QString notification = GTUtilsDashboard::getJoinedNotificationsString();
    CHECK_SET_ERR(notification.contains("Nothing to write"), "Unexpected notification message: " + notification);
}

GUI_TEST_CLASS_DEFINITION(test_7714) {
    // Open the file 1.bam.
    // Check the box "Deselect all", "Import unmapped reads" and import the file.
    // Expected state: UGENE not crashed
    GTLogTracer lt;
    qint64 expectedReads = 10;

    GTUtilsDialog::waitForDialog(new ImportBAMFileFiller(sandBoxDir + "test_7714/test_7714.ugenedb", "", "", true, true));
    GTFileDialog::openFile(testDir + "_common_data/bam/", "1.bam");
    GTUtilsTaskTreeView::waitTaskFinished();
    GTUtilsAssemblyBrowser::checkAssemblyBrowserWindowIsActive();
    qint64 assemblyReads1 = GTUtilsAssemblyBrowser::getReadsCount();
    CHECK_SET_ERR(assemblyReads1 == expectedReads, QString("An unexpected assembly reads count: expect  %1, got %2").arg(expectedReads).arg(assemblyReads1));

    GTUtilsMdi::closeActiveWindow();

    GTUtilsDialog::waitForDialog(new ImportBAMFileFiller(sandBoxDir + "test_7714/test_7714_1.ugenedb", "", "", true, true));
    GTFileDialog::openFile(testDir + "_common_data/bam/", "1.bam");
    GTUtilsTaskTreeView::waitTaskFinished();
    GTUtilsAssemblyBrowser::checkAssemblyBrowserWindowIsActive();
    qint64 assemblyReads2 = GTUtilsAssemblyBrowser::getReadsCount();
    CHECK_SET_ERR(assemblyReads2 == expectedReads, QString("An unexpected assembly reads count: expect  %1, got %2").arg(expectedReads).arg(assemblyReads2));

    lt.assertNoErrors();
}

GUI_TEST_CLASS_DEFINITION(test_7715) {
    // Open COI.aln.
    //     Expected: no log messages
    //         "QObject::connect(U2::MaEditorWgt, U2::MaGraphOverview): invalid nullptr parameter
    //          QWidget::setMinimumSize: (msa_editor_sequence_area/U2::MSAEditorSequenceArea) Negative sizes (-1,-1)
    //              are not possible".
    // Select the first character.
    // Quickly and abruptly move the subalignment to the right by at least 20 characters.
    //     Expected: the Overview isn't empty, no log messages
    //         "QWidget::setMinimumSize: (msa_editor_name_list/U2::MsaEditorNameList) Negative sizes (-1,-1)
    //              are not possible
    //          QWidget::setMinimumSize: (msa_editor_sequence_area/U2::MSAEditorSequenceArea) Negative sizes (-1,-1)
    //              are not possible".
    // Click "Wrap mode".
    //     Expected: no size messages in the log.
    // Click "Remove all gaps".
    //     Expected: no size messages in the log.
    GTLogTracer lt;
    GTFileDialog::openFile(dataDir + "samples/CLUSTALW/COI.aln");
    GTUtilsMsaEditor::checkMsaEditorWindowIsActive();
    GTUtilsMSAEditorSequenceArea::click();

    GTMouseDriver::press();
    GTThread::waitForMainThread();
    GTMouseDriver::moveTo(GTWidget::getWidgetCenter(GTWidget::findWidget(GTUtilsOptionPanelMsa::tabsNames[GTUtilsOptionPanelMsa::General])));
    GTMouseDriver::release();
    GTUtilsTaskTreeView::waitTaskFinished();

    // The background is white, the bars are gray, the background in the selection is light gray, the bars
    // in the selection are dark gray, the selection frame is black. Total 5 colors.
    CHECK_SET_ERR(GTWidget::countColors(GTWidget::getImage(GTUtilsMsaEditor::getGraphOverview())).size() == 5,
                  "Overview is empty (white)");

    GTUtilsMsaEditor::setMultilineMode(true);
    GTMenu::clickMainMenuItem({"Actions", "Edit", "Remove all gaps"});
    GTUtilsTaskTreeView::waitTaskFinished();
    CHECK_SET_ERR(!lt.hasMessage("QObject::connect"), "Found unexpected message/1");
    CHECK_SET_ERR(!lt.hasMessage("QWidget::setMinimumSize)"), "Found unexpected message/2");
}

GUI_TEST_CLASS_DEFINITION(test_7720) {
    GTFileDialog::openFile(testDir + "_common_data/realign_sequences_in_alignment/", "amino_ext.aln");
    GTUtilsTaskTreeView::waitTaskFinished();

    GTUtilsMsaEditor::setMultilineMode(true);
    GTGlobals::sleep(2000);

    MaEditorMultilineWgt* uiWidget = GTUtilsMsaEditor::getEditor()->getUI();
    auto handle = GTWidget::findSplitter("name_and_sequence_areas_splitter", uiWidget->getUI(0))->handle(1);

    int baseWidth = GTUtilsMSAEditorSequenceArea::getBaseWidth();
    int sequenceLength = GTUtilsMsaEditor::getEditor()->getAlignmentLen();
    int sequencePercentWidth = qRound(baseWidth * sequenceLength / 100.0);
    int rightX = uiWidget->mapToGlobal({uiWidget->width(), 0}).x();

    GTUtilsProjectTreeView::toggleView();
    GTGlobals::sleep(2000);

    // Set the splitter to 40% bases per line: 3 lines.
    int x = rightX - 40 * sequencePercentWidth;
    QPoint p = GTWidget::getWidgetCenter(handle);
    GTMouseDriver::dragAndDrop(p, {x, p.y()});
    GTGlobals::sleep(2000);

    // Set the splitter to 100px sequence view width -> many rows will be shown.
    x = rightX - 100;
    p = GTWidget::getWidgetCenter(handle);
    GTMouseDriver::dragAndDrop(p, {x, p.y()});
    GTGlobals::sleep(2000);

    // Set the splitter to 95% sequence view width -> must fit 1 row.
    x = rightX - 95 * sequencePercentWidth;
    p = GTWidget::getWidgetCenter(handle);
    GTMouseDriver::dragAndDrop(p, {x, p.y()});
    GTGlobals::sleep(2000);

    // Expected result today: no crash.
    // TODO: add more checks when multiline-UI will generate correct count of widgets. Today it generates > 1 even if 1 is enough.
}

GUI_TEST_CLASS_DEFINITION(test_7730) {
    GTFileDialog::openFile(dataDir + "samples/CLUSTALW/COI.aln");
    GTUtilsMsaEditor::checkMsaEditorWindowIsActive();

    // Open the OP's "Statistics" tab.
    GTUtilsOptionPanelMsa::toggleTab(GTUtilsOptionPanelMsa::Statistics);

    // In this tab click the ">" button.
    GTWidget::click(GTWidget::findWidget("addSeq"));

    // Enable "Wrap mode".
    QAction* wrapMode = GTAction::findActionByText("Wrap mode");
    GTWidget::click(GTAction::button(wrapMode));

    // Сheck the "Show distances column" box.
    GTCheckBox::setChecked("showDistancesColumnCheck", true);

    // Disable "Wrap mode".
    GTWidget::click(GTAction::button(wrapMode));

    // Сheck the "Exclude gaps" box.
    GTCheckBox::setChecked("excludeGapsCheckBox", true);
    GTUtilsTaskTreeView::waitTaskFinished();

    // Expected: UGENE doesn't crash
}

GUI_TEST_CLASS_DEFINITION(test_7740) {
    GTFileDialog::openFile(dataDir + "samples/Newick/COI.nwk");
    GTUtilsPhyTree::checkTreeViewerWindowIsActive();

    // Select root node.
    TvNodeItem* rootNode = GTUtilsPhyTree::getRootNode();
    GTUtilsPhyTree::clickNode(rootNode);

    // Swap Siblings button must be disabled.
    QToolBar* toolbar = GTToolbar::getToolbar(MWTOOLBAR_ACTIVEMDI);
    auto swapSiblingsButton = GTToolbar::getWidgetForActionObjectName(toolbar, "Swap Siblings");
    CHECK_SET_ERR(!swapSiblingsButton->isEnabled(), "Swap siblings must be disabled");
}

GUI_TEST_CLASS_DEFINITION(test_7744) {
    GTFileDialog::openFile(dataDir + "/samples/Genbank/sars.gb");
    GTUtilsSequenceView::checkSequenceViewWindowIsActive();

    // Select "GC Deviation (G-C)/(G+C)"  or "AT Deviation (A-T)/(A+T)" graph
    GTUtilsDialog::waitForDialog(new PopupChooser({"GC Deviation (G-C)/(G+C)"}));
    GTWidget::click(GTWidget::findWidget("GraphMenuAction"));
    GTUtilsDialog::checkNoActiveWaiters();

    GTUtilsDialog::waitForDialog(new PopupChooser({"AT Deviation (A-T)/(A+T)"}));
    GTWidget::click(GTWidget::findWidget("GraphMenuAction"));
    GTUtilsDialog::checkNoActiveWaiters();
}

GUI_TEST_CLASS_DEFINITION(test_7748) {
    GTUtilsDialog::waitForDialog(new ImportBAMFileFiller("", testDir + "_common_data/fasta/broken", "empty_name_multi.fa"));
    GTFileDialog::openFile(dataDir + "samples/Assembly/chrM.sam");
    GTUtilsAssemblyBrowser::checkAssemblyBrowserWindowIsActive();
}

GUI_TEST_CLASS_DEFINITION(test_7751) {
    GTFileDialog::openFile(dataDir + "samples/Newick/COI.nwk");
    GTUtilsPhyTree::checkTreeViewerWindowIsActive();

    // Select any inner node
    GTUtilsPhyTree::clickNode(GTUtilsPhyTree::getNodeByBranchText("0.009", "0.026"));

    QToolBar* toolbar = GTToolbar::getToolbar(MWTOOLBAR_ACTIVEMDI);
    auto swapSiblingsButton = GTToolbar::getWidgetForActionObjectName(toolbar, "Swap Siblings");
    CHECK_SET_ERR(swapSiblingsButton->isEnabled(), "Swap siblings must be enabled");

    // Click Swapping Siblings button on the toolbar
    GTWidget::click(swapSiblingsButton);
    CHECK_SET_ERR(swapSiblingsButton->isEnabled(), "Swap siblings must be enabled");
    GTUtilsPhyTree::getNodeByBranchText("0.026", "0.009");

    GTWidget::click(swapSiblingsButton);
    CHECK_SET_ERR(swapSiblingsButton->isEnabled(), "Swap siblings must be enabled");
    GTUtilsPhyTree::getNodeByBranchText("0.009", "0.026");
}

GUI_TEST_CLASS_DEFINITION(test_7753) {
    // 1. Open "data/samples/Assembly/chrM.sorted.bam".
    // 2. Delete bam file
    // 3. Press 'imort' button in dialog
    // Expected state: you got message box with error and error in log
    class DeleteFileBeforeImport : public CustomScenario {
        void run() override {
            QFile::remove(sandBoxDir + "test_7753/chrM.sorted.bam");
            GTUtilsDialog::clickButtonBox(GTWidget::getActiveModalWidget(), QDialogButtonBox::Ok);
        }
    };
    GTLogTracer lt;
    QString sandboxFilePath = sandBoxDir + "test_7753/chrM.sorted.bam";
    QDir().mkpath(sandBoxDir + "test_7753");
    GTFile::copy(dataDir + "samples/Assembly/chrM.sorted.bam", sandboxFilePath);
    GTUtilsDialog::waitForDialog(new MessageBoxDialogFiller(QMessageBox::Ok));
    GTUtilsDialog::waitForDialog(new ImportBAMFileFiller(new DeleteFileBeforeImport()));
    GTFileDialog::openFile(sandboxFilePath);
    GTUtilsTaskTreeView::waitTaskFinished();
    CHECK_SET_ERR(lt.hasError(QString("File %1 does not exists. Document was removed.").arg(QFileInfo(sandboxFilePath).absoluteFilePath())), "Expected error not found");
}

GUI_TEST_CLASS_DEFINITION(test_7770) {
    GTUtilsDialog::waitForDialog(new SiteconBuildDialogFiller(testDir + "_common_data/clustal/1000_sequences.aln", sandBoxDir + "/test_7770.sitecon"));
    GTMenu::clickMainMenuItem({"Tools", "Search for TFBS", "Build SITECON model..."});
    // It is important to give a time for sitecon to warm up to reproduce the crash.
    GTGlobals::sleep(15000);
    GTKeyboardDriver::keyClick(Qt::Key_Escape);  // Cancel the execution.
    GTUtilsTaskTreeView::waitTaskFinished(5000);  // Check the task is canceled fast enough with no crash.
}

GUI_TEST_CLASS_DEFINITION(test_7781) {
    // Open "_common_data/scenarios/_regression/7781/7781.bam".
    GTUtilsDialog::add(new ImportBAMFileFiller(sandBoxDir + "test_7781.ugenedb", "", "", false));
    GTFileDialog::openFile(testDir + "_common_data/scenarios/_regression/7781/7781.bam");
    GTUtilsAssemblyBrowser::checkAssemblyBrowserWindowIsActive();
    GTUtilsTaskTreeView::waitTaskFinished();

    auto coveredRegionsLabel = GTWidget::findLabel("CoveredRegionsLabel", GTUtilsMdi::activeWindow());
    QString textFromLabel = coveredRegionsLabel->text();
    CHECK_SET_ERR(textFromLabel.contains(">206<"), "expected coverage value not found: 206");
    CHECK_SET_ERR(textFromLabel.contains(">10<"), "expected coverage value not found: 10");
    CHECK_SET_ERR(textFromLabel.contains(">2<"), "expected coverage value not found: 2");
}

GUI_TEST_CLASS_DEFINITION(test_7786) {
    GTFileDialog::openFile(testDir + "_common_data/scenarios/_regression/7786/7786.fa");
    GTUtilsTaskTreeView::waitTaskFinished();

    GTUtilsOptionPanelSequenceView::openTab(GTUtilsOptionPanelSequenceView::InSilicoPcr);

    GTUtilsOptionPanelSequenceView::setForwardPrimer("AAAAAAAAAAAAAAA");
    GTUtilsOptionPanelSequenceView::setReversePrimer("AAAAAAAAAAAAAAA");

    GTUtilsOptionPanelSequenceView::pressFindProducts();
    GTUtilsTaskTreeView::waitTaskFinished();

    const int count = GTUtilsOptionPanelSequenceView::productsCount();
    CHECK_SET_ERR(count == 1, QString("Unexpected products quantity, expected: 1, current: %1").arg(count));
}

GUI_TEST_CLASS_DEFINITION(test_7789) {
    // Check that show/hide node shape option works.

    GTFileDialog::openFile(testDir + "_common_data/newick/COXII CDS tree.newick");
    GTUtilsTaskTreeView::waitTaskFinished();
    GTUtilsPhyTree::clickZoomFitButton();

    GTUtilsOptionPanelPhyTree::openTab();

    GTCheckBox::checkState("showNodeShapeCheck", false);
    GTCheckBox::checkState("showTipShapeCheck", false);

    // ========================== rectangular layout ===================
    QImage originalRectangularImage = GTUtilsPhyTree::captureTreeImage();

    GTCheckBox::setChecked("showNodeShapeCheck", true);
    QImage imageWithNodesShapeRectangularLayout = GTUtilsPhyTree::captureTreeImage();
    CHECK_SET_ERR(imageWithNodesShapeRectangularLayout != originalRectangularImage, "imageWithNodesShapeRectangularLayout != originalRectangularImage failed");

    GTCheckBox::setChecked("showNodeShapeCheck", false);
    QImage imageWithNoNodesShapeRectangularLayout = GTUtilsPhyTree::captureTreeImage();
    CHECK_SET_ERR(imageWithNoNodesShapeRectangularLayout == originalRectangularImage, "imageWithNoNodesShapeRectangularLayout == originalRectangularImage failed");

    GTCheckBox::setChecked("showTipShapeCheck", true);
    QImage imageWithTipShapeRectangularLayout = GTUtilsPhyTree::captureTreeImage();
    CHECK_SET_ERR(imageWithTipShapeRectangularLayout != originalRectangularImage, "imageWithTipShapeRectangularLayout != originalRectangularImage failed");
    CHECK_SET_ERR(imageWithTipShapeRectangularLayout != imageWithNodesShapeRectangularLayout, "imageWithTipShapeRectangularLayout != imageWithNodesShapeRectangularLayout failed");

    GTCheckBox::setChecked("showTipShapeCheck", false);
    QImage imageWithNoTipShapeRectangularLayout = GTUtilsPhyTree::captureTreeImage();
    CHECK_SET_ERR(imageWithNoTipShapeRectangularLayout == originalRectangularImage, "imageWithNoTipShapeRectangularLayout == originalImage failed");

    // ========================== circular layout ===================
    GTUtilsDialog::waitForDialog(new PopupChooser({"Circular"}));
    GTWidget::click(GTWidget::findWidget("Layout"));

    QImage originalCircularImage = GTUtilsPhyTree::captureTreeImage();

    GTCheckBox::setChecked("showNodeShapeCheck", true);
    QImage imageWithNodesShapeCircularLayout = GTUtilsPhyTree::captureTreeImage();
    CHECK_SET_ERR(imageWithNodesShapeCircularLayout != originalCircularImage, "imageWithNodesShapeCircularLayout != originalCircularImage failed");

    GTCheckBox::setChecked("showNodeShapeCheck", false);
    QImage imageWithNoNodesShapeCircularLayout = GTUtilsPhyTree::captureTreeImage();
    CHECK_SET_ERR(imageWithNoNodesShapeCircularLayout == originalCircularImage, "imageWithNoNodesShapeCircularLayout == originalCircularImage failed");

    GTCheckBox::setChecked("showTipShapeCheck", true);
    QImage imageWithTipShapeCircularLayout = GTUtilsPhyTree::captureTreeImage();
    CHECK_SET_ERR(imageWithTipShapeCircularLayout != originalCircularImage, "imageWithTipShapeCircularLayout != originalCircularImage failed");
    CHECK_SET_ERR(imageWithTipShapeCircularLayout != imageWithNodesShapeCircularLayout, "imageWithTipShapeCircularLayout != imageWithNodesShapeCircularLayout failed");

    GTCheckBox::setChecked("showTipShapeCheck", false);
    QImage imageWithNoTipShapeCircularLayout = GTUtilsPhyTree::captureTreeImage();
    CHECK_SET_ERR(imageWithNoTipShapeCircularLayout == originalCircularImage, "imageWithNoTipShapeRectangularLayout == originalCircularImage failed");

    // ========================== unrooted layout ===================
    GTUtilsDialog::waitForDialog(new PopupChooser({"Unrooted"}));
    GTWidget::click(GTWidget::findWidget("Layout"));

    QImage originalUnrootedImage = GTUtilsPhyTree::captureTreeImage();

    GTCheckBox::setChecked("showNodeShapeCheck", true);
    QImage imageWithNodesShapeUnrootedLayout = GTUtilsPhyTree::captureTreeImage();
    CHECK_SET_ERR(imageWithNodesShapeUnrootedLayout != originalUnrootedImage, "imageWithNodesShapeUnrootedLayout != originalUnrootedImage failed");

    GTCheckBox::setChecked("showNodeShapeCheck", false);
    QImage imageWithNoNodesShapeUnrootedLayout = GTUtilsPhyTree::captureTreeImage();
    CHECK_SET_ERR(imageWithNoNodesShapeUnrootedLayout == originalUnrootedImage, "imageWithNoNodesShapeUnrootedLayout == originalUnrootedImage failed");

    GTCheckBox::setChecked("showTipShapeCheck", true);
    QImage imageWithTipShapeUnrootedCircularLayout = GTUtilsPhyTree::captureTreeImage();
    CHECK_SET_ERR(imageWithTipShapeUnrootedCircularLayout != originalUnrootedImage, "imageWithTipShapeUnrootedCircularLayout != originalUnrootedImage failed");
    CHECK_SET_ERR(imageWithTipShapeUnrootedCircularLayout != imageWithNodesShapeUnrootedLayout, "imageWithTipShapeUnrootedCircularLayout != imageWithNodesShapeUnrootedLayout failed");

    GTCheckBox::setChecked("showTipShapeCheck", false);
    QImage imageWithNoTipShapeUnrootedLayout = GTUtilsPhyTree::captureTreeImage();
    CHECK_SET_ERR(imageWithNoTipShapeUnrootedLayout == originalUnrootedImage, "imageWithNoTipShapeUnrootedLayout == originalUnrootedImage failed");
}

GUI_TEST_CLASS_DEFINITION(test_7792) {
    GTFileDialog::openFile(dataDir + "/samples/Newick/COI.nwk");
    GTUtilsPhyTree::checkTreeViewerWindowIsActive();
    QWidget* optionPanel = GTUtilsOptionPanelPhyTree::openTab();

    // Check 'curvature' slider is enabled and current value is 0.
    QSlider* curvatureSlider = GTWidget::findSlider("curvatureSlider", optionPanel);
    CHECK_SET_ERR(curvatureSlider->isEnabled(), "1. Slider is not enabled");
    CHECK_SET_ERR(curvatureSlider->value() == 0, "2. By default there is no curvature");

    // Check 'expansion' slider is enabled and current value is 100.
    QSlider* expansionSlider = GTWidget::findSlider("breadthScaleAdjustmentSlider", optionPanel);
    CHECK_SET_ERR(expansionSlider->isEnabled(), "3. Slider is not enabled");
    CHECK_SET_ERR(expansionSlider->value() == 100, QString("4. By default expansion is 100: got %1").arg(expansionSlider->value()));

    // Change curvature slider and check that image changes too.
    QImage imageBefore = GTUtilsPhyTree::captureTreeImage();
    GTSlider::setValue(curvatureSlider, 50);
    QImage imageAfter1 = GTUtilsPhyTree::captureTreeImage();
    CHECK_SET_ERR(imageAfter1 != imageBefore, "5. Image is not changed");

    // Double-click on the slider and check that curvative is 0 and check that image changes to the original image
    GTMouseDriver::moveTo(GTWidget::getWidgetVisibleCenterGlobal(GTWidget::findWidget("curvatureSlider")));
    GTMouseDriver::doubleClick();
    CHECK_SET_ERR(curvatureSlider->value() == 0, "6. The curvature should be 0");
    QImage imageAfter2 = GTUtilsPhyTree::captureTreeImage();
    CHECK_SET_ERR(imageAfter2 == imageBefore, "7. Image is changed");

    // Change expansion slider and check that image changes too.
    GTSlider::setValue(expansionSlider, 200);
    QImage imageAfter3 = GTUtilsPhyTree::captureTreeImage();
    CHECK_SET_ERR(imageAfter3 != imageBefore, "8. Image is not changed");

    // Double-click on the expansion slider and check that expansion is 100 and check that image changes to the original one
    GTMouseDriver::moveTo(GTWidget::getWidgetVisibleCenterGlobal(GTWidget::findWidget("breadthScaleAdjustmentSlider")));
    GTMouseDriver::doubleClick();
    CHECK_SET_ERR(expansionSlider->value() == 100, "9. The expansion should be 100");
    QImage imageAfter4 = GTUtilsPhyTree::captureTreeImage();
    CHECK_SET_ERR(imageAfter4 == imageBefore, "10. Image is changed");
}

GUI_TEST_CLASS_DEFINITION(test_7793) {
    // 1. Click "File ->Open as..."
    // 2. Choose "samples/ABIF/A01.abi"
    // Expected state file opened without a dialog.
    GTUtilsDialog::add(new GTFileDialogUtils(dataDir + "/samples/ABIF/A01.abi"));
    GTMenu::clickMainMenuItem({"File", "Open as..."});
    GTUtilsTaskTreeView::waitTaskFinished();
    GTUtilsSequenceView::checkSequenceViewWindowIsActive();
}

GUI_TEST_CLASS_DEFINITION(test_7797) {
    // Open "samples/FASTA/human_T1.fa".
    GTFileDialog::openFile(dataDir + "samples/FASTA/human_T1.fa");
    GTUtilsTaskTreeView::waitTaskFinished();

    // Select from context menu Analyze->Analyze with Query Schema menu item.
    QString fullFilePath = QFileInfo(testDir + "_common_data/query/empty.uql").absoluteFilePath();
    GTUtilsDialog::waitForDialog(new AnalyzeWithQuerySchemaDialogFiller(fullFilePath, true));
    GTUtilsDialog::waitForDialog(new PopupChooserByText({"Analyze", "Analyze with query schema..."}));
    GTUtilsSequenceView::openPopupMenuOnSequenceViewArea();
    GTUtilsTaskTreeView::waitTaskFinished();
    // Expected state: there is no crash.
}

GUI_TEST_CLASS_DEFINITION(test_7806) {
    QDir(sandBoxDir).mkdir("test_7806");
    QDir(sandBoxDir).mkdir("test_7806/1");
    QDir(sandBoxDir).mkdir("test_7806/2");

    GTFile::copy(dataDir + "samples/Assembly/chrM.fa", sandBoxDir + "/test_7806/1/chrM.fa");
    GTFile::copy(dataDir + "samples/Assembly/chrM.sam", sandBoxDir + "/test_7806/2/chrM.sam");
    IOAdapterUtils::writeTextFile(sandBoxDir + "test_7806/2/chrM.fa", "1234");

    GTUtilsDialog::waitForDialog(new ImportBAMFileFiller("", sandBoxDir + "/test_7806/1", "chrM.fa"));
    GTFileDialog::openFile(sandBoxDir + "/test_7806/2/chrM.sam");

    GTUtilsAssemblyBrowser::checkAssemblyBrowserWindowIsActive();
    qint64 size = GTFile::getSize(sandBoxDir + "/test_7806/2/chrM.fa");
    CHECK_SET_ERR(size == 4, "chrM.fa in SAM dir is changed, size: " + QString::number(size));
}

GUI_TEST_CLASS_DEFINITION(test_7823) {
    GTFileDialog::openFile(dataDir + "samples/Genbank/", "murine.gb");
    GTUtilsSequenceView::checkSequenceViewWindowIsActive();

    GTUtilsAnnotationsTreeView::expandItem("CDS  (0, 4)");

    GTMouseDriver::dragAndDrop(GTUtilsAnnotationsTreeView::getItemCenter("CDS"),
                               GTUtilsAnnotationsTreeView::getItemCenter("comment  (0, 1)"));

    GTUtilsSequenceView::clickAnnotationPan("CDS", 1042, 0, false);
}

GUI_TEST_CLASS_DEFINITION(test_7824) {
    // 1. Open 1.gb.
    // 2. Double click any annotation
    // Expected: the corresponding sequence has been selected
    //
    // 3. Click right button on the same annotation
    // Expected: the corresponding sequence is still selected
    // Current: sequence selection is gone, only annotation selection left

    GTFileDialog::openFile(testDir + "_common_data/scenarios/project/", "1.gb");
    GTUtilsTaskTreeView::waitTaskFinished();

    GTTreeWidget::doubleClick(GTUtilsAnnotationsTreeView::findItem("B_group  (0, 2)"));
    GTTreeWidget::doubleClick(GTUtilsAnnotationsTreeView::findItem("B"));
    GTTreeWidget::click(GTUtilsAnnotationsTreeView::findItem("B"), -1, Qt::RightButton);
    GTKeyboardDriver::keyClick(Qt::Key_Escape);
    QVector<U2Region> selection = GTUtilsSequenceView::getSelection();
    CHECK_SET_ERR(selection.size() == 1, "Selection size should be 1, but actual size is " + QString::number(selection.size()));
    CHECK_SET_ERR(selection.first() == U2Region(29, 91),
                  QString("Selection doesn't match with 'B' annotation it is (%1, %2) instead of (29, 91).")
                      .arg(QString::number(selection.first().startPos))
                      .arg(QString::number(selection.first().length)));
    GTTreeWidget::doubleClick(GTUtilsAnnotationsTreeView::findItem("C_group  (0, 1)"));
    QPoint cCenter = GTUtilsAnnotationsTreeView::getItemCenter("C");
    QPoint bjCenter = GTUtilsAnnotationsTreeView::getItemCenter("B_joined");
    GTKeyboardDriver::keyPress(Qt::Key_Control);
    GTMouseDriver::moveTo(cCenter);
    GTMouseDriver::doubleClick();
    GTMouseDriver::moveTo(bjCenter);
    GTMouseDriver::doubleClick();
    GTKeyboardDriver::keyRelease(Qt::Key_Control);

    selection = GTUtilsSequenceView::getSelection();
    CHECK_SET_ERR(selection.size() == 4, "Selection size should be 4, but actual size is " + QString::number(selection.size()));
}

GUI_TEST_CLASS_DEFINITION(test_7825) {
    // 1. Open the attached sequence.
    // 2. Open Primer3 dialog
    // 3. Set "pick_discriminative_primers" task
    // 4. Set Target region to 36, 163 (annotated region)
    // 5. Set region to whole sequence
    // 6. Go to Advance settings tab and click "Pick anyway"
    // 7. Click "Pick"
    // Expected: primers frame the annotation

    GTFileDialog::openFile(testDir + "_common_data/regression/7825/seq.gb");
    GTUtilsTaskTreeView::waitTaskFinished();

    Primer3DialogFiller::Primer3Settings settings;
    settings.filePath = testDir + "_common_data/regression/7825/settings.txt";
    GTUtilsDialog::add(new PopupChooser({"ADV_MENU_ANALYSE", "primer3_action"}));
    GTUtilsDialog::add(new Primer3DialogFiller(settings));
    GTMenu::showContextMenu(GTUtilsSequenceView::getPanOrDetView());
    GTUtilsTaskTreeView::waitTaskFinished();
    GTUtilsAnnotationsTreeView::checkAnnotationRegions("pair 1  (0, 2)", {{16, 35}, {199, 218}});
}

GUI_TEST_CLASS_DEFINITION(test_7827) {
    // 1. Open samples/PDB/1CF7.PDB
    GTFileDialog::openFile(dataDir + "samples/PDB/1CF7.PDB");
    GTUtilsTaskTreeView::waitTaskFinished();

    // 2. Open Primer Library
    GTUtilsPrimerLibrary::openLibrary();

    // 3. Click "Import primer(s)"
    GTUtilsDialog::waitForDialog(new ImportPrimersDialogFiller({}, {{"1CF7.PDB", {"1CF7 chain A sequence", "1CF7 chain B sequence", "1CF7 chain C sequence", "1CF7 chain D sequence"}}}));
    GTUtilsPrimerLibrary::clickButton(GTUtilsPrimerLibrary::Button::Import);

    // Expected: two sequences imported as primers, two declined because of alphabet
    GTUtilsNotifications::checkNotificationReportText({"A sequence: <span style=\" color:#a6392e;\">error", "B sequence: <span style=\" color:#a6392e;\">error", "C sequence: <span style=\" color:#008000;\">success", "D sequence: <span style=\" color:#008000;\">success"});
}

GUI_TEST_CLASS_DEFINITION(test_7830) {
    // 1. Open COI.aln
    GTFileDialog::openFile(dataDir + "samples/CLUSTALW/", "COI.aln");
    GTUtilsTaskTreeView::waitTaskFinished();

    // 2. Right button-> Statistics-> Generate distance matrix
    // 3. Click "Generate" (save to a new file)
    GTUtilsDialog::add(new PopupChooser({MSAE_MENU_STATISTICS, "Generate distance matrix"}, GTGlobals::UseMouse));
    GTUtilsDialog::add(new DistanceMatrixDialogFiller(DistanceMatrixDialogFiller::SaveFormat::HTML, sandBoxDir + "test_7830.html"));
    GTMenu::showContextMenu(GTUtilsMdi::activeWindow());
    GTUtilsTaskTreeView::waitTaskFinished();

    // Expected: legend exists, and, in general, the generated report contains some expected part from "_common_data/regression/7830/test.html"
    auto generated = GTFile::readAll(sandBoxDir + "test_7830.html");
    auto expected = GTFile::readAll(testDir + "_common_data/regression/7830/test.html");
    CHECK_SET_ERR(generated.contains(expected), "Distance matfix report does not contain expected text");
}

GUI_TEST_CLASS_DEFINITION(test_7842) {
    // 1. Open "GenBank/murine.gb" and "GenBank/sars.gb"
    // 2. Click right button->Cloning->Construct molecule...
    // 3. Click "From project..."
    // 4. Try select both sequences: it should not be possible because ProjectTreeItemSelector will be instantiated with 'allowMultipleSelection=false'.
    // Expected: only one sequence could be selected, only one "Create Fragment" dialog has appeared, only one fragment added

    GTFileDialog::openFile(dataDir + "samples/Genbank/murine.gb");
    GTFileDialog::openFile(dataDir + "samples/Genbank/sars.gb");
    GTUtilsTaskTreeView::waitTaskFinished();

    class Scenario : public CustomScenario {
        void run() override {
            QWidget* dialog = GTWidget::getActiveModalWidget();

            GTUtilsDialog::add(new ProjectTreeItemSelectorDialogFiller({{"sars.gb", {"NC_004718"}}, {"murine.gb", {"NC_001363"}}}));
            GTUtilsDialog::add(new CreateFragmentDialogFiller());
            GTWidget::click(GTWidget::findWidget("fromProjectButton"));

            auto fragmentListWidget = GTWidget::findListWidget("fragmentListWidget", dialog);
            CHECK_SET_ERR(fragmentListWidget->count() == 1, QString("Unexpected fragments size, expected: 1, current: %1").arg(fragmentListWidget->count()));

            GTUtilsDialog::clickButtonBox(dialog, QDialogButtonBox::Cancel);
        }
    };

    GTUtilsDialog::waitForDialog(new ConstructMoleculeDialogFiller(new Scenario()));
    GTMenu::clickMainMenuItem({"Tools", "Cloning", "Construct molecule..."});
}

GUI_TEST_CLASS_DEFINITION(test_7850) {
    GTFileDialog::openFile(dataDir + "samples/CLUSTALW/COI.aln");
    GTUtilsMsaEditor::checkMsaEditorWindowIsActive();

    GTUtilsBookmarksTreeView::addBookmark("COI [COI.aln]", "my bookmark");

    // Scroll MSA to the middle.
    GTUtilsMsaEditor::gotoWithKeyboardShortcut(550);

    // Update start bookmark.
    GTUtilsBookmarksTreeView::updateBookmark("my bookmark");
    int savedLeftOffset = GTUtilsMSAEditorSequenceArea::getFirstVisibleBaseIndex();

    // Scroll MSA to the start.
    GTUtilsMsaEditor::gotoWithKeyboardShortcut(1);

    // Expected state: click on the bookmark restores updated MSA position.
    GTUtilsBookmarksTreeView::doubleClickBookmark("my bookmark");

    int restoredLeftOffset = GTUtilsMSAEditorSequenceArea::getFirstVisibleBaseIndex();
    CHECK_SET_ERR(restoredLeftOffset == savedLeftOffset,
                  QString("Bad offset: expected %1, current %2").arg(savedLeftOffset).arg(restoredLeftOffset));
}

GUI_TEST_CLASS_DEFINITION(test_7850_1) {
    GTFileDialog::openFile(dataDir + "/samples/Raw/raw.seq");
    GTUtilsSequenceView::checkSequenceViewWindowIsActive();
    GTUtilsBookmarksTreeView::addBookmark("raw [raw.seq]", "raw_seq");

    GTUtilsMdi::closeWindow("raw [raw.seq]");

    GTUtilsDialog::waitForDialog(new PopupCheckerByText({ACTION_UPDATE_BOOKMARK}, PopupChecker::CheckOption(PopupChecker::IsDisabled)));
    GTMouseDriver::moveTo(GTUtilsBookmarksTreeView::getItemCenter("raw_seq"));
    GTMouseDriver::click(Qt::RightButton);
}

GUI_TEST_CLASS_DEFINITION(test_7852) {
    /*
    1. Open samples/FASTA/human_T1.fa.
    2. Open the "Statistics" tab, expand Codons.
       Current state: AAA: 16 558.
    3. Open the "Find pattern" tab, click on sequence, "Ctrl + A" -> "Go".
    4. Open the "Statistics" tab.
       Expected: AAA: 5 501.
    5. Open the "Find pattern" tab, click on sequence, "Ctrl + A", set "Min" to 1, "Max" to 100 -> "Go".
    6. Open the "Statistics" tab.
       Expected: AAA: 4
    */
    GTFileDialog::openFile(dataDir + "samples/FASTA", "human_T1.fa");
    GTUtilsSequenceView::checkSequenceViewWindowIsActive();

    GTUtilsOptionPanelSequenceView::openTab(GTUtilsOptionPanelSequenceView::Statistics);

    auto reportPanel = GTWidget::findWidget("options_panel_codons_widget");
    GTWidget::click(reportPanel);
    GTUtilsTaskTreeView::waitTaskFinished();

    QString codonsInfo = GTWidget::findWidgetByType<QLabel*>(reportPanel, "Failed to find label inside codons panel")->text();
    CHECK_SET_ERR(codonsInfo.contains("<td><b>AAA:&nbsp;&nbsp;</b></td><td>16 558 &nbsp;&nbsp;</td>"), "Codons info does not contain desired string 'AAA: 16 558'");

    GTUtilsOptionPanelSequenceView::openTab(GTUtilsOptionPanelSequenceView::Search);
    GTUtilsDialog::add(new PopupChooser({"Select", "Sequence region"}));
    GTUtilsDialog::add(new SelectSequenceRegionDialogFiller(1, 199950));
    GTUtilsSequenceView::openPopupMenuOnSequenceViewArea();

    GTUtilsOptionPanelSequenceView::openTab(GTUtilsOptionPanelSequenceView::Statistics);

    reportPanel = GTWidget::findWidget("options_panel_codons_widget");
    GTWidget::click(reportPanel);
    GTUtilsTaskTreeView::waitTaskFinished();

    codonsInfo = GTWidget::findWidgetByType<QLabel*>(reportPanel, "Failed to find label inside codons panel")->text();
    CHECK_SET_ERR(codonsInfo.contains("<td><b>AAA:&nbsp;&nbsp;</b></td><td>5 501 &nbsp;&nbsp;</td>"), "Codons info does not contain desired string 'AAA: 5 501'");

    GTUtilsOptionPanelSequenceView::openTab(GTUtilsOptionPanelSequenceView::Search);
    GTUtilsDialog::add(new PopupChooser({"Select", "Sequence region"}));
    GTUtilsDialog::add(new SelectSequenceRegionDialogFiller(1, 100));
    GTUtilsSequenceView::openPopupMenuOnSequenceViewArea();

    GTUtilsOptionPanelSequenceView::openTab(GTUtilsOptionPanelSequenceView::Statistics);

    reportPanel = GTWidget::findWidget("options_panel_codons_widget");
    GTWidget::click(reportPanel);
    GTUtilsTaskTreeView::waitTaskFinished();

    codonsInfo = GTWidget::findWidgetByType<QLabel*>(reportPanel, "Failed to find label inside codons panel")->text();
    CHECK_SET_ERR(codonsInfo.contains("<td><b>AAA:&nbsp;&nbsp;</b></td><td>4 &nbsp;&nbsp;</td>"), "Codons info does not contain desired string 'AAA: 4'");
}

GUI_TEST_CLASS_DEFINITION(test_7853_1) {
    // 1. Open Primer Library
    // 2. Click "Import primer(s)"
    // Expected: "Add Object(s)" button is disabled
    GTUtilsPrimerLibrary::openLibrary();

    class Custom : public CustomScenario {
        void run() override {
            CHECK_SET_ERR(!GTWidget::findWidget("pbAddObject")->isEnabled(), "Add object(s) should be disabled'");

            GTUtilsDialog::clickButtonBox(QDialogButtonBox::Cancel);
        }
    };

    GTUtilsDialog::waitForDialog(new ImportPrimersDialogFiller(new Custom()));
    GTUtilsPrimerLibrary::clickButton(GTUtilsPrimerLibrary::Button::Import);
}

GUI_TEST_CLASS_DEFINITION(test_7853_2) {
    // 1. Open any file (e.g. human_T1.fa)
    // 2. Open Primer Library
    // 3. Click "Import primer(s)"
    // Expected: "Add Object(s)" button is enabled
    GTFileDialog::openFile(dataDir + "samples/FASTA", "human_T1.fa");
    GTUtilsSequenceView::checkSequenceViewWindowIsActive();
    GTUtilsPrimerLibrary::openLibrary();

    class Custom : public CustomScenario {
        void run() override {
            CHECK_SET_ERR(GTWidget::findWidget("pbAddObject")->isEnabled(), "Add object(s) should be enabled'");

            GTUtilsDialog::clickButtonBox(QDialogButtonBox::Cancel);
        }
    };

    GTUtilsDialog::waitForDialog(new ImportPrimersDialogFiller(new Custom()));
    GTUtilsPrimerLibrary::clickButton(GTUtilsPrimerLibrary::Button::Import);
}

GUI_TEST_CLASS_DEFINITION(test_7858) {
    GTFileDialog::openFile(testDir + "_common_data/sanger/alignment.ugenedb");
    GTUtilsMcaEditor::checkMcaEditorWindowIsActive();

    GTUtilsBookmarksTreeView::addBookmark("Aligned reads [alignment.ugenedb]", "Bookmark1");
    GTUtilsBookmarksTreeView::clickBookmark("Bookmark1");
    // Expected state: no crash.
}

GUI_TEST_CLASS_DEFINITION(test_7860) {
    GTFileDialog::openFile(dataDir + "/samples/Newick/COI.nwk");
    GTUtilsPhyTree::checkTreeViewerWindowIsActive();

    // Press zoom out twice.
    auto treeView = GTWidget::findWidget("treeView");

    GTUtilsPhyTree::clickZoomOutButton();
    GTUtilsPhyTree::clickZoomOutButton();
    QImage savedImage = GTWidget::getImage(treeView);

    // Create a bookmark.
    GTUtilsBookmarksTreeView::addBookmark("Tree [COI.nwk]", "Zoom-2");
    // Press Reset zoom.
    GTUtilsPhyTree::clickZoom100Button();
    // Double-click on the bookmark.
    GTUtilsBookmarksTreeView::doubleClickBookmark("Zoom-2");

    QImage restoredImage = GTWidget::getImage(treeView);

    // Expected: the tree is zoomed out twice.
    CHECK_SET_ERR(restoredImage == savedImage, "Bookmarked image is not equal expected image")
}

GUI_TEST_CLASS_DEFINITION(test_7861) {
    // Open COI.aln.
    GTFileDialog::openFile(dataDir + "samples/CLUSTALW/COI.aln");
    GTUtilsMsaEditor::checkMsaEditorWindowIsActive();

    // Press PageDown.
    GTKeyboardDriver::keyClick(Qt::Key_PageDown);

    // Goto 1.
    GTUtilsMsaEditor::gotoWithKeyboardShortcut(1);

    // Expected: position 1 is visible.
    int leftOffset = GTUtilsMSAEditorSequenceArea::getFirstVisibleBaseIndex();
    CHECK_SET_ERR(leftOffset == 0, QString("Bad offset: expected 0, current %1").arg(leftOffset));
}

GUI_TEST_CLASS_DEFINITION(test_7863) {
    GTFileDialog::openFile(dataDir + "/samples/Newick/COI.nwk");
    GTUtilsPhyTree::checkTreeViewerWindowIsActive();

    // Switch "tree view" setting from "Default" to "Phylogram".
    GTUtilsOptionPanelPhyTree::openTab();
    auto treeView = GTWidget::findWidget("treeView");

    GTUtilsOptionPanelPhyTree::changeTreeLayout("Circular");
    GTUtilsOptionPanelPhyTree::changeBranchDepthScaleMode("Phylogram");
    GTUtilsTaskTreeView::waitTaskFinished();
    QImage savedImage = GTWidget::getImage(treeView);

    // Create a bookmark.
    GTUtilsBookmarksTreeView::addBookmark("Tree [COI.nwk]", "Circular Phylogram");

    // Switch branch mode back to "Default".
    GTUtilsOptionPanelPhyTree::changeBranchDepthScaleMode("Default");
    GTUtilsTaskTreeView::waitTaskFinished();

    // Activate the "Circular Phylogram" bookmark.
    GTUtilsBookmarksTreeView::doubleClickBookmark("Circular Phylogram");
    QImage restoredImage = GTWidget::getImage(treeView);

    // Expected: tree view is changed to "Phylogram"
    CHECK_SET_ERR(restoredImage == savedImage, "Bookmarked image is not equal expected image")
}

GUI_TEST_CLASS_DEFINITION(test_7866) {
    /*
    1. Open murine.gb
    2. Open Analyze->Query with local BLAST from context menu
    3. Fill database path and name with correct data
    Expected state: "Search" button is enabled
    4. Set database path with not latin symbols, move cursor to this line edit
    Expected state: "Search" button is disabled, corresponding tooltip is shown
    5. Return back correct data do database path
    6. Set database name with not latin symbols, move cursor to this line edit
    Expected state: "Search" button is disabled, corresponding tooltip is shown
    7. Return back correct data do database mane
    Expected state: "Search" button is enabled
    */
    class CheckWrongPathsAndNamesScenario : public CustomScenario {
    public:
        void run() override {
            QWidget* dialog = GTWidget::getActiveModalWidget();
            QPoint pointToResetTooltip = dialog->mapToGlobal(dialog->rect().topLeft());
            QDialogButtonBox* box = GTUtilsDialog::buttonBox(dialog);
            QPushButton* okButton = box->button(QDialogButtonBox::Ok);

            auto databasePathLineEdit = GTWidget::findLineEdit("databasePathLineEdit", dialog);
            GTLineEdit::setText(databasePathLineEdit, "ee");
            auto baseNameLineEdit = GTWidget::findLineEdit("baseNameLineEdit", dialog);
            GTLineEdit::setText(baseNameLineEdit, "ee");
            CHECK_SET_ERR(okButton->isEnabled(), "1. Search button should be enabled");

            GTLineEdit::setText(databasePathLineEdit, "飛艇", false, true);
            GTMouseDriver::moveTo(pointToResetTooltip);
            GTMouseDriver::moveTo(GTWidget::getWidgetCenter(databasePathLineEdit));
            CHECK_SET_ERR(GTUtilsToolTip::getToolTip() == "Database path contains spaces or/and non-Latin characters.", "1. Expected tooltip not found.");
            CHECK_SET_ERR(!okButton->isEnabled(), "2. Search button should be disabled");

            GTLineEdit::setText(databasePathLineEdit, "TT");
            GTMouseDriver::moveTo(pointToResetTooltip);
            CHECK_SET_ERR(GTUtilsToolTip::getToolTip().isEmpty(), "1. Tooltip should be empty");
            CHECK_SET_ERR(okButton->isEnabled(), "3. Search button should be enabled");

            GTLineEdit::setText(baseNameLineEdit, "AAюЯOПA", false, true);
            GTMouseDriver::moveTo(pointToResetTooltip);
            GTMouseDriver::moveTo(GTWidget::getWidgetCenter(baseNameLineEdit));
            CHECK_SET_ERR(GTUtilsToolTip::getToolTip() == "Database name contains spaces or/and non-Latin characters.", "2. Expected tooltip not found.");
            CHECK_SET_ERR(!okButton->isEnabled(), "4. Search button should be disabled");

            GTLineEdit::setText(baseNameLineEdit, "zz");
            GTMouseDriver::moveTo(pointToResetTooltip);
            CHECK_SET_ERR(GTUtilsToolTip::getToolTip().isEmpty(), "2. Tooltip should be empty");
            CHECK_SET_ERR(okButton->isEnabled(), "5. Search button should be enabled");

            GTUtilsDialog::clickButtonBox(dialog, QDialogButtonBox::Cancel);
        }
    };

    GTFileDialog::openFile(dataDir + "/samples/Genbank/murine.gb");
    GTUtilsTaskTreeView::waitTaskFinished();
    GTUtilsDialog::waitForDialog(new BlastLocalSearchDialogFiller(new CheckWrongPathsAndNamesScenario()));
    GTMenu::clickMainMenuItem({"Actions", "Analyze", "Query with local BLAST..."});
}

GUI_TEST_CLASS_DEFINITION(test_7867) {
    // Open In Silico PCR element in Workflow Designer
    // Melting temperature by default is Primer3 in Option Panel instead of Rough like in 46.0
    // Open Melting temperature dialog, select Rough algorithm, push OK
    // Dialog is closed, but  Primer3 is still displayed, field is selected
    // Click on Melting temperature label
    // "Rough-tm-algorithm" is displayed on the screen. It's correct.
    // Again click on "Rough-tm-algorithm"
    // Expected: Rough
    class InSilicoWizardScenario : public CustomScenario {
    public:
        void run() override {
            GTWidget::getActiveModalWidget();
            GTUtilsWizard::clickButton(GTUtilsWizard::Cancel);
        }
    };

    GTUtilsWorkflowDesigner::openWorkflowDesigner();

    GTUtilsDialog::waitForDialog(new WizardFiller("In Silico PCR", new InSilicoWizardScenario()));
    GTUtilsWorkflowDesigner::addSample("In Silico PCR");

    GTUtilsWorkflowDesigner::click("In Silico PCR");
    auto tsPar = GTUtilsWorkflowDesigner::getParameter("Temperature settings");
    CHECK_SET_ERR(tsPar == "Primer 3", "Incorrect parameter, expected \"Primer 3\"");

    QMap<GTUtilsMeltingTemperature::Parameter, QString> parameters = {{GTUtilsMeltingTemperature::Parameter::Algorithm, "Rough"}};
    GTUtilsDialog::waitForDialog(new MeltingTemperatureSettingsDialogFiller(parameters));
    GTUtilsWorkflowDesigner::setParameter("Temperature settings", "", GTUtilsWorkflowDesigner::customDialogSelector);

    tsPar = GTUtilsWorkflowDesigner::getParameter("Temperature settings");
    CHECK_SET_ERR(tsPar == "Rough", "Incorrect parameter, expected \"Rough\"");
}

GUI_TEST_CLASS_DEFINITION(test_7885) {
    // Open _common_data/scenarios/_regression/7885/test_7885.aln
    // Select sequencef from 2 to the last one
    // Click Ctrl + x
    // Expected: nothing has been cut, error in the log
    GTFileDialog::openFile(testDir + "_common_data/scenarios/_regression/7885/", "test_7885.aln");
    GTUtilsTaskTreeView::waitTaskFinished();
    GTUtilsMsaEditor::clickSequenceName("seq2");
    GTKeyboardDriver::keyPress(Qt::Key_Shift);
    GTKeyboardDriver::keyClick(Qt::Key_PageDown);
    GTUtilsMsaEditor::clickSequenceName("seq2_1_5_2_1_1");
    GTKeyboardDriver::keyRelease(Qt::Key_Shift);
    GTLogTracer lt;
    GTKeyboardUtils::cut();
    CHECK_SET_ERR(lt.hasError("Block size is too big and can't be copied into the clipboard"), "No expected error");
    CHECK_SET_ERR(GTUtilsMSAEditorSequenceArea::getSelectedSequencesNum() != 0, "No selected sequences");
}

GUI_TEST_CLASS_DEFINITION(test_7896) {
    /*
     1. Do menu File->Open as... samples/PDB/1CF7.PDB
     2. Select Pdb format
     3. Select option to join sequnces as multiple alignment and press OK
     Expected state: msa view with read only msa object opened
     4. Do menu File->Open as... samples/SCF/90-JRI-07.scf
     5. Select option to join sequnces as multiple alignment and press OK
     Expected state: msa view with read only msa object opened
    */
    GTUtilsDialog::add(new GTFileDialogUtils(dataDir + "samples/PDB/1CF7.PDB"));
    GTUtilsDialog::add(new DocumentFormatSelectorDialogFiller("PDB"));
    GTUtilsDialog::add(new SequenceReadingModeSelectorDialogFiller(SequenceReadingModeSelectorDialogFiller::Join));
    GTMenu::clickMainMenuItem({"File", "Open as..."});
    GTUtilsTaskTreeView::waitTaskFinished();
    GTUtilsMsaEditor::checkMsaEditorWindowIsActive();
    GTUtilsMdi::closeActiveWindow();

    GTUtilsDialog::add(new GTFileDialogUtils(dataDir + "samples/SCF/90-JRI-07.scf"));
    GTUtilsDialog::add(new SequenceReadingModeSelectorDialogFiller(SequenceReadingModeSelectorDialogFiller::Join));
    GTMenu::clickMainMenuItem({"File", "Open as..."});
    GTUtilsTaskTreeView::waitTaskFinished();
    GTUtilsMsaEditor::checkMsaEditorWindowIsActive();
}

GUI_TEST_CLASS_DEFINITION(test_7923) {
    /*
     * 1. Open _common_data/gff/5k_annotation_tables.gff
     * 2. Type "SARS" in project search
     * Expected: 5k results found
     */
    GTFileDialog::openFile(testDir, "_common_data/gff/5k_annotation_tables.gff");
    GTUtilsTaskTreeView::waitTaskFinished();

    GTUtilsProjectTreeView::filterProject("notSARS");
    GTUtilsTaskTreeView::waitTaskFinished();
    GTUtilsProjectTreeView::checkFilteredGroup("zzz11111", {}, {"scaffold_4528 features"}, {});
    CHECK_SET_ERR(GTUtilsProjectTreeView::countTopLevelItems() == 1, "Expected only one result.");
}

GUI_TEST_CLASS_DEFINITION(test_7925) {
    /*
    * 1. Build database for /samples/Genbank/murine.gb + /samples/Genbank/sars.gb files
    * Expected state: no errors in the log
    */
    GTLogTracer lt;
    MakeBlastDbDialogFiller::Parameters parametersDB;
    parametersDB.inputFilePath = dataDir + "/samples/Genbank/";
    parametersDB.filenamesList << "murine.gb"
                               << "sars.gb";
    parametersDB.outputDirPath = QDir(sandBoxDir).absolutePath();
    parametersDB.baseNameForDbFiles = "7925";
    parametersDB.dbTitle = "7925";
    GTUtilsDialog::waitForDialog(new MakeBlastDbDialogFiller(parametersDB));
    GTMenu::clickMainMenuItem({"Tools", "BLAST", "BLAST make database..."});
    GTUtilsTaskTreeView::waitTaskFinished();
    CHECK_SET_ERR(!lt.hasErrors(), "Errors in log: " + lt.getJoinedErrorString());
}

GUI_TEST_CLASS_DEFINITION(test_7927) {
    /*
    * 1. Open _common_data\regression\7927\example.seq.
    * 2. Open the "Restriction enzymes" dialog.
    * 3. Check Esp3I.
    * 4. Click OK.
    * 5. Open the "Annotation highlighting" tab.
    * 6. Click twice to on\off "Show annotations" and "Show on translation" checkboxes.
    * Expected state: No errors in the log
    */
    GTFileDialog::openFile(testDir, "_common_data/regression/7927/example.seq");
    GTUtilsTaskTreeView::waitTaskFinished();

    GTUtilsDialog::add(new PopupChooser({ "ADV_MENU_ANALYSE", "Find restriction sites" }));
    FindEnzymesDialogFillerSettings settings({ "Esp3I" });
    GTUtilsDialog::add(new FindEnzymesDialogFiller(settings));
    GTUtilsSequenceView::openPopupMenuOnSequenceViewArea();

    GTLogTracer lt;
    GTWidget::click(GTWidget::findWidget("OP_ANNOT_HIGHLIGHT"));
    GTWidget::click(GTWidget::findWidget("checkShowHideAnnots"));
    GTWidget::click(GTWidget::findWidget("checkShowHideAnnots"));
    GTWidget::click(GTWidget::findWidget("checkShowOnTranslation"));
    GTWidget::click(GTWidget::findWidget("checkShowOnTranslation"));
    CHECK_SET_ERR(!lt.hasErrors(), "Errors in log: " + lt.getJoinedErrorString());
}

GUI_TEST_CLASS_DEFINITION(test_7945) {
    GTFileDialog::openFile(testDir, "_common_data/genbank/one_base_annotation.gb");
    GTUtilsTaskTreeView::waitTaskFinished();

    GTUtilsSequenceView::selectSequenceRegion(10, 13);
    GTUtilsSequenceView::zoomIn();

    GTUtilsSequenceView::clickAnnotationPan("misc_feature", 12, 0, false, Qt::LeftButton, GTUtilsSequenceView::getPanViewByNumber()->getRenderArea()->getCurrentScale() / 2);

    CHECK_SET_ERR(!GTUtilsAnnotationsTreeView::getSelectedAnnotatedRegions().isEmpty(), "No selected annotations, but should be");
}

GUI_TEST_CLASS_DEFINITION(test_7946) {
    // Open _common_data/scenarios/_regression/7946/7946.gb
    // Open details view
    // Make sure, that "Wrap mode" is enabled
    // Click on the annotation
    // Expected: annotation is selected

    GTFileDialog::openFile(testDir, "_common_data/scenarios/_regression/7946/7946.gb");
    GTUtilsTaskTreeView::waitTaskFinished();

    GTUtilsSequenceView::makeDetViewVisible();

    QAbstractButton* wrapButton = GTAction::button("wrap_sequence_action");
    if (!wrapButton->isChecked()) {
        GTWidget::click(wrapButton);
    }

    GTUtilsSequenceView::clickAnnotationDet("misc_feature", 6);

    CHECK_SET_ERR(!GTUtilsAnnotationsTreeView::getSelectedItem().isEmpty(), "No selected annotation, but should be");
}

GUI_TEST_CLASS_DEFINITION(test_7947) {
    // Open human_T1.fa
    // Create any one-character-long annotation
    // Try to select it on zoom view
    // Expected: annotation is selected

    GTFileDialog::openFile(dataDir + "samples/FASTA/human_T1.fa");
    GTUtilsTaskTreeView::waitTaskFinished();

    GTUtilsDialog::waitForDialog(new CreateAnnotationWidgetFiller(true, "<auto>", "", "100000..100000"));
    GTKeyboardDriver::keyClick('n', Qt::ControlModifier);
    GTUtilsSequenceView::clickMouseOnTheSafeSequenceViewArea();
    GTUtilsSequenceView::clickAnnotationPan("misc_feature", 100'000);
    CHECK_SET_ERR(!GTUtilsAnnotationsTreeView::getAllSelectedItems().isEmpty(), "No annotation selected, but should be");

    GTUtilsSequenceView::clickMouseOnTheSafeSequenceViewArea();
    GTUtilsSequenceView::clickAnnotationPan("misc_feature", 100'000, 0, true);
    CHECK_SET_ERR(!GTUtilsSequenceView::getSelection().isEmpty(), "No selected regions, but should be");
}

}  // namespace GUITest_regression_scenarios
}  // namespace U2<|MERGE_RESOLUTION|>--- conflicted
+++ resolved
@@ -397,22 +397,6 @@
     CHECK_SET_ERR(sequenceList2 == sequenceList1, "Sequence order must not change");
 }
 
-<<<<<<< HEAD
-GUI_TEST_CLASS_DEFINITION(test_7111) {
-    GTLogTracer lt;
-    GTUtilsDialog::waitForDialog(new StartupDialogFiller());
-
-    GTFileDialog::openFile(dataDir + "/workflow_samples/Custom elements/casava-fastq-filter.uwl");
-    GTUtilsTaskTreeView::waitTaskFinished();
-
-    GTUtilsWorkflowDesigner::click("Read Sequence");
-    GTUtilsWorkflowDesigner::addInputFile("Read Sequence", dataDir + "/samples/FASTQ/eas.fastq");
-
-    GTUtilsWorkflowDesigner::runWorkflow();
-    GTUtilsTaskTreeView::waitTaskFinished();
-
-    CHECK_SET_ERR(!lt.hasMessage("Cannot connect "), "Unexpected message in the log");
-=======
 GUI_TEST_CLASS_DEFINITION(test_7110) {
     GTLogTracer lt;
     GTFileDialog::openFile(dataDir + "samples/Genbank/murine.gb");
@@ -432,7 +416,22 @@
     GTUtilsTaskTreeView::cancelTask("RemoteBLASTTask");
 
     CHECK_SET_ERR(!lt.hasMessage("content-type missing in HTTP POST"), "Unexpected message in the log");
->>>>>>> 2b480a44
+}
+
+GUI_TEST_CLASS_DEFINITION(test_7111) {
+    GTLogTracer lt;
+    GTUtilsDialog::waitForDialog(new StartupDialogFiller());
+
+    GTFileDialog::openFile(dataDir + "/workflow_samples/Custom elements/casava-fastq-filter.uwl");
+    GTUtilsTaskTreeView::waitTaskFinished();
+
+    GTUtilsWorkflowDesigner::click("Read Sequence");
+    GTUtilsWorkflowDesigner::addInputFile("Read Sequence", dataDir + "/samples/FASTQ/eas.fastq");
+
+    GTUtilsWorkflowDesigner::runWorkflow();
+    GTUtilsTaskTreeView::waitTaskFinished();
+
+    CHECK_SET_ERR(!lt.hasMessage("Cannot connect "), "Unexpected message in the log");
 }
 
 GUI_TEST_CLASS_DEFINITION(test_7121) {
