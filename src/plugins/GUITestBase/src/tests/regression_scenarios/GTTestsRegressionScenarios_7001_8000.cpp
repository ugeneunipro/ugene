/**
 * UGENE - Integrated Bioinformatics Tools.
 * Copyright (C) 2008-2022 UniPro <ugene@unipro.ru>
 * http://ugene.net
 *
 * This program is free software; you can redistribute it and/or
 * modify it under the terms of the GNU General Public License
 * as published by the Free Software Foundation; either version 2
 * of the License, or (at your option) any later version.
 *
 * This program is distributed in the hope that it will be useful,
 * but WITHOUT ANY WARRANTY; without even the implied warranty of
 * MERCHANTABILITY or FITNESS FOR A PARTICULAR PURPOSE. See the
 * GNU General Public License for more details.
 *
 * You should have received a copy of the GNU General Public License
 * along with this program; if not, write to the Free Software
 * Foundation, Inc., 51 Franklin Street, Fifth Floor, Boston,
 * MA 02110-1301, USA.
 */
#include <api/GTUtils.h>
#include <base_dialogs/DefaultDialogFiller.h>
#include <base_dialogs/GTFileDialog.h>
#include <cmath>
#include <drivers/GTKeyboardDriver.h>
#include <drivers/GTMouseDriver.h>
#include <primitives/GTAction.h>
#include <primitives/GTCheckBox.h>
#include <primitives/GTComboBox.h>
#include <primitives/GTLineEdit.h>
#include <primitives/GTListWidget.h>
#include <primitives/GTMainWindow.h>
#include <primitives/GTMenu.h>
#include <primitives/GTPlainTextEdit.h>
#include <primitives/GTRadioButton.h>
#include <primitives/GTSpinBox.h>
#include <primitives/GTTabWidget.h>
#include <primitives/GTTextEdit.h>
#include <primitives/GTToolbar.h>
#include <primitives/GTTreeWidget.h>
#include <primitives/GTWidget.h>
#include <primitives/PopupChooser.h>
#include <system/GTClipboard.h>
#include <system/GTFile.h>
#include <utils/GTUtilsDialog.h>
#include <utils/GTUtilsText.h>
#include <utils/GTUtilsToolTip.h>

#include <QApplication>
#include <QDir>
#include <QFileInfo>
#include <QListWidget>
#include <QRadioButton>

#include <U2Core/AppContext.h>
#include <U2Core/BaseDocumentFormats.h>

#include <U2Gui/Notification.h>

#include "GTTestsRegressionScenarios_7001_8000.h"
#include "GTUtilsAnnotationsTreeView.h"
#include "GTUtilsAssemblyBrowser.h"
#include "GTUtilsDashboard.h"
#include "GTUtilsDocument.h"
#include "GTUtilsLog.h"
#include "GTUtilsMcaEditor.h"
#include "GTUtilsMcaEditorSequenceArea.h"
#include "GTUtilsMcaEditorStatusWidget.h"
#include "GTUtilsMdi.h"
#include "GTUtilsMsaEditor.h"
#include "GTUtilsMsaEditorSequenceArea.h"
#include "GTUtilsNotifications.h"
#include "GTUtilsOptionPanelMSA.h"
#include "GTUtilsOptionPanelSequenceView.h"
#include "GTUtilsPcr.h"
#include "GTUtilsPhyTree.h"
#include "GTUtilsProject.h"
#include "GTUtilsProjectTreeView.h"
#include "GTUtilsSequenceView.h"
#include "GTUtilsStartPage.h"
#include "GTUtilsTaskTreeView.h"
#include "GTUtilsWizard.h"
#include "GTUtilsWorkflowDesigner.h"
#include "api/GTMSAEditorStatusWidget.h"
#include "api/GTRegionSelector.h"
#include "base_dialogs/MessageBoxFiller.h"
#include "runnables/ugene/corelibs/U2Gui/AppSettingsDialogFiller.h"
#include "runnables/ugene/corelibs/U2Gui/CreateAnnotationWidgetFiller.h"
#include "runnables/ugene/corelibs/U2Gui/EditAnnotationDialogFiller.h"
#include "runnables/ugene/corelibs/U2Gui/ImportACEFileDialogFiller.h"
#include "runnables/ugene/corelibs/U2Gui/PositionSelectorFiller.h"
#include "runnables/ugene/corelibs/U2Gui/ProjectTreeItemSelectorDialogFiller.h"
#include "runnables/ugene/corelibs/U2View/ov_msa/BuildTreeDialogFiller.h"
#include "runnables/ugene/corelibs/U2View/ov_msa/ExtractSelectedAsMSADialogFiller.h"
#include "runnables/ugene/plugins/annotator/FindAnnotationCollocationsDialogFiller.h"
#include "runnables/ugene/plugins/dna_export/DNASequenceGeneratorDialogFiller.h"
#include "runnables/ugene/plugins/dna_export/ExportAnnotationsDialogFiller.h"
#include "runnables/ugene/plugins/dna_export/ExportSequencesDialogFiller.h"
#include "runnables/ugene/plugins/enzymes/DigestSequenceDialogFiller.h"
#include "runnables/ugene/plugins/enzymes/FindEnzymesDialogFiller.h"
#include "runnables/ugene/plugins/external_tools/AlignToReferenceBlastDialogFiller.h"
#include "runnables/ugene/plugins/external_tools/BlastLocalSearchDialogFiller.h"
#include "runnables/ugene/plugins/external_tools/TrimmomaticDialogFiller.h"
#include "runnables/ugene/plugins/workflow_designer/WizardFiller.h"
#include "runnables/ugene/plugins/workflow_designer/WorkflowMetadialogFiller.h"
#include "runnables/ugene/plugins_3rdparty/MAFFT/MAFFTSupportRunDialogFiller.h"
#include "runnables/ugene/plugins_3rdparty/kalign/KalignDialogFiller.h"
#include "runnables/ugene/ugeneui/DocumentFormatSelectorDialogFiller.h"
#include "runnables/ugene/ugeneui/SaveProjectDialogFiller.h"
#include "runnables/ugene/ugeneui/SequenceReadingModeSelectorDialogFiller.h"

namespace U2 {

namespace GUITest_regression_scenarios {
using namespace HI;

GUI_TEST_CLASS_DEFINITION(test_7003) {
    // 1. Ensure that 'UGENE_EXTERNAL_TOOLS_VALIDATION_BY_PATH_ONLY' is not set to "1"
    // 2. Open "UGENE Application Settings", select "External Tools" tab
    // 3. Add the 'dumb.sh' or 'dumb.cmd' as a Python executable
    // 4. Check that validation fails

    qputenv("UGENE_EXTERNAL_TOOLS_VALIDATION_BY_PATH_ONLY", "0");

    class CheckPythonInvalidation : public CustomScenario {
        void run(GUITestOpStatus& os) override {
            AppSettingsDialogFiller::openTab(os, AppSettingsDialogFiller::ExternalTools);

            QString toolPath = testDir + "_common_data/regression/7003/dumb.";
            toolPath += isOsWindows() ? "cmd" : "sh";

            AppSettingsDialogFiller::setExternalToolPath(os, "python", QFileInfo(toolPath).absoluteFilePath());
            CHECK_SET_ERR(!AppSettingsDialogFiller::isExternalToolValid(os, "python"),
                          "Python module is expected to be invalid, but in fact it is valid")

            GTUtilsDialog::clickButtonBox(os, QDialogButtonBox::Cancel);
        }
    };

    GTUtilsDialog::waitForDialog(os, new AppSettingsDialogFiller(os, new CheckPythonInvalidation()));
    GTMenu::clickMainMenuItem(os, {"Settings", "Preferences..."}, GTGlobals::UseMouse);
}

GUI_TEST_CLASS_DEFINITION(test_7014) {
    // The test checks 'Save subalignment' in the collapse (virtual groups) mode.
    GTFileDialog::openFile(os, testDir + "_common_data/nexus", "DQB1_exon4.nexus");
    GTUtilsMsaEditor::checkMsaEditorWindowIsActive(os);

    // Enable collapsing.
    GTUtilsMsaEditor::toggleCollapsingMode(os);

    // Expand collapsed group.
    GTUtilsMsaEditor::toggleCollapsingGroup(os, "LR882519 exotic DQB1");

    GTUtilsMSAEditorSequenceArea::selectArea(os, QPoint(1, 1), QPoint(5, 4));

    GTUtilsDialog::add(os, new PopupChooser(os, QStringList() << MSAE_MENU_EXPORT << "Save subalignment", GTGlobals::UseMouse));
    auto saveSubalignmentDialogFiller = new ExtractSelectedAsMSADialogFiller(os, sandBoxDir + "test_7014.aln");
    saveSubalignmentDialogFiller->setUseDefaultSequenceSelection(true);
    GTUtilsDialog::add(os, saveSubalignmentDialogFiller);
    GTMenu::showContextMenu(os, GTUtilsMsaEditor::getSequenceArea(os));
    GTUtilsTaskTreeView::waitTaskFinished(os);

    GTUtilsMdi::closeWindow(os, "DQB1_exon4 [DQB1_exon4.nexus]");
    GTUtilsMsaEditor::checkMsaEditorWindowIsActive(os);

    // Expected state: the saved sub-alignment is opened. Check the content.
    QStringList nameList = GTUtilsMSAEditorSequenceArea::getNameList(os);
    QStringList expectedNameList = {"LR882519 exotic DQB1", "LR882531 local DQB1", "LR882507 local DQB1", "LR882509 local DQB1"};
    CHECK_SET_ERR(nameList == expectedNameList, "Unexpected name list in the exported alignment: " + nameList.join(","));

    int msaLength = GTUtilsMSAEditorSequenceArea::getLength(os);
    CHECK_SET_ERR(msaLength == 5, "Unexpected exported alignment length: " + QString::number(msaLength));
}

GUI_TEST_CLASS_DEFINITION(test_7022) {
    GTFileDialog::openFile(os, testDir + "_common_data/scenarios/_regression/7022/test_7022.gb");
    GTUtilsSequenceView::checkSequenceViewWindowIsActive(os);

    // Turn on "Wrap mode" and click on the first annotation in DetView.
    QAction* wrapMode = GTAction::findActionByText(os, "Wrap sequence");
    if (!wrapMode->isChecked()) {
        GTWidget::click(os, GTAction::button(os, wrapMode));
    }
    GTUtilsSequenceView::clickAnnotationDet(os, "Misc. Feature", 2);

    // Copy selected annotation.
    GTUtilsDialog::waitForDialog(os, new PopupChooserByText(os, {"Copy/Paste", "Copy annotation sequence"}));
    GTMenu::showContextMenu(os, GTUtilsSequenceView::getPanOrDetView(os));
    GTUtilsTaskTreeView::waitTaskFinished(os);

    QString expected = "TGTCAGATTCACCAAAGTTGAAATGAAGGAAAAAATGCTAAGGGCAGCCAGAGAGAGGTCAGGTTACCCACAAAGGGAAGCCCATCAGAC";
    QString text = GTClipboard::text(os);
    CHECK_SET_ERR(text == expected, QString("Unexpected annotation, expected: %1, current: %2").arg(expected).arg(text));
}

GUI_TEST_CLASS_DEFINITION(test_7043) {
    // Check that you see 3D struct is rendered correctly.
    GTFileDialog::openFile(os, dataDir + "samples/PDB/1CF7.PDB");
    GTUtilsTaskTreeView::waitTaskFinished(os);

    auto biostructWidget = GTWidget::findWidget(os, "1-1CF7");
    QImage image1 = GTWidget::getImage(os, biostructWidget);
    QSet<QRgb> colors;
    for (int i = 0; i < image1.width(); i++) {
        for (int j = 0; j < image1.height(); j++) {
            colors << image1.pixel(i, j);
        }
    }
    
// Usually 875 colors are drawn for 1CF7.pdb.
    CHECK_SET_ERR(colors.size() > 100, "Biostruct was not drawn or error label wasn't displayed, number of colors: " + QString::number(colors.size()));

    // There must be no error message on the screen.
    auto errorLabel = GTWidget::findLabel(os, "opengl_initialization_error_label", nullptr, {false});
    CHECK_SET_ERR(errorLabel == nullptr, "Found 'Failed to initialize OpenGL' label");
}

GUI_TEST_CLASS_DEFINITION(test_7044) {
    // The test checks 'Save subalignment' in the collapse (virtual groups) mode after reordering.
    GTFileDialog::openFile(os, testDir + "_common_data/nexus", "DQB1_exon4.nexus");
    GTUtilsMsaEditor::checkMsaEditorWindowIsActive(os);

    // Enable collapsing.
    GTUtilsMsaEditor::toggleCollapsingMode(os);

    // Rename the last two sequences in 'seqA' and 'seqB'.
    GTUtilsMSAEditorSequenceArea::renameSequence(os, "LR882509 local DQB1", "seqA");
    GTUtilsMSAEditorSequenceArea::renameSequence(os, "LR882503 local DQB1", "seqB");

    // Copy seqA.
    GTUtilsMSAEditorSequenceArea::selectSequence(os, "seqA");
    GTKeyboardDriver::keyClick('c', Qt::ControlModifier);

    // Select first collapsed mode and 'Paste before'.
    GTUtilsMSAEditorSequenceArea::selectSequence(os, "LR882520 exotic DQB1");
    GTKeyboardDriver::keyPress(Qt::Key_Control);
    GTKeyboardDriver::keyClick('v', Qt::AltModifier);
    GTKeyboardDriver::keyRelease(Qt::Key_Control);

    // Cut seqB.
    GTUtilsMSAEditorSequenceArea::selectSequence(os, "seqB");
    GTKeyboardDriver::keyClick('x', Qt::ControlModifier);

    // Select the first sequence and 'Paste before'
    GTUtilsMSAEditorSequenceArea::selectSequence(os, "seqA_1");
    GTKeyboardDriver::keyPress(Qt::Key_Control);
    GTKeyboardDriver::keyClick('v', Qt::AltModifier);
    GTKeyboardDriver::keyRelease(Qt::Key_Control);

    // Select seqB and seqA_1 (a group of seqA_1 and seqA).
    GTUtilsMSAEditorSequenceArea::selectSequence(os, "seqA_1");
    GTKeyboardDriver::keyPress(Qt::Key_Shift);
    GTUtilsMSAEditorSequenceArea::selectSequence(os, "seqB");
    GTKeyboardDriver::keyRelease(Qt::Key_Shift);

    // Export -> Save subalignment.
    GTUtilsDialog::add(os, new PopupChooser(os, {MSAE_MENU_EXPORT, "Save subalignment"}, GTGlobals::UseMouse));
    auto saveSubalignmentDialogFiller = new ExtractSelectedAsMSADialogFiller(os, sandBoxDir + "test_7044.aln");
    saveSubalignmentDialogFiller->setUseDefaultSequenceSelection(true);
    GTUtilsDialog::add(os, saveSubalignmentDialogFiller);
    GTMenu::showContextMenu(os, GTUtilsMsaEditor::getSequenceArea(os));
    GTUtilsTaskTreeView::waitTaskFinished(os);

    // Expected state: the saved sub-alignment is opened. Check the content.
    QStringList nameList = GTUtilsMSAEditorSequenceArea::getNameList(os);
    QStringList expectedNameList = {"seqB", "seqA_1", "seqA"};
    CHECK_SET_ERR(nameList == expectedNameList, "Unexpected name list in the exported alignment: " + nameList.join(","));
}

GUI_TEST_CLASS_DEFINITION(test_7045) {
    GTFileDialog::openFile(os, testDir + "_common_data/scenarios/msa", "COI_subalign.aln");
    GTUtilsMsaEditor::checkMsaEditorWindowIsActive(os);

    // Select 's1'.
    GTUtilsMSAEditorSequenceArea::selectSequence(os, "s1");

    // Copy (CTRL C) and Paste (CTRL V) -> new 's1_1' sequence appears.
    GTKeyboardDriver::keyClick('c', Qt::ControlModifier);
    GTKeyboardDriver::keyClick('v', Qt::ControlModifier);

    // Switch collapsing mode on -> 2 collapsed groups: 's1' and' Mecopoda_elongata_Ishigaki_J' are on the screen.
    GTUtilsMsaEditor::toggleCollapsingMode(os);

    // Select 's1'.
    GTUtilsMSAEditorSequenceArea::selectSequence(os, "s1");

    // Call Export -> Save subalignment context menu.
    GTUtilsDialog::add(os, new PopupChooser(os, QStringList() << MSAE_MENU_EXPORT << "Save subalignment", GTGlobals::UseMouse));
    auto saveSubalignmentDialogFiller = new ExtractSelectedAsMSADialogFiller(os, sandBoxDir + "test_7044.aln");
    saveSubalignmentDialogFiller->setUseDefaultSequenceSelection(true);
    GTUtilsDialog::add(os, saveSubalignmentDialogFiller);
    GTMenu::showContextMenu(os, GTUtilsMsaEditor::getSequenceArea(os));
    GTUtilsTaskTreeView::waitTaskFinished(os);

    // Expected state : new alignment where s1, s1_1 and s2 are present.
    QStringList nameList = GTUtilsMSAEditorSequenceArea::getNameList(os);
    QStringList expectedNameList = {"s1", "s1_1", "s2"};
    CHECK_SET_ERR(nameList == expectedNameList, "Unexpected name list in the exported alignment: " + nameList.join(","));
}

GUI_TEST_CLASS_DEFINITION(test_7091) {
    // The test compares images of UGENE's main window before and after "Preferences" dialog is closed.
    QWidget* mainWindow = QApplication::activeWindow();
    QImage initialImage = GTWidget::getImage(os, mainWindow);

    // The scenario does nothing and only closes the dialog.
    class NoOpScenario : public CustomScenario {
    public:
        void run(GUITestOpStatus& os) override {
            QWidget* dialog = GTWidget::getActiveModalWidget(os);
            GTUtilsDialog::clickButtonBox(os, dialog, QDialogButtonBox::Ok);
        }
    };
    GTUtilsDialog::waitForDialog(os, new AppSettingsDialogFiller(os, new NoOpScenario()));
    GTMenu::clickMainMenuItem(os, {"Settings", "Preferences..."});

    QImage currentImage = GTWidget::getImage(os, mainWindow);
    CHECK_SET_ERR(initialImage == currentImage, "Visual appearance of the dialog should not change.");
}

GUI_TEST_CLASS_DEFINITION(test_7106) {
    // Check that in Tree-Sync mode Drag & Drop of sequences in the MSA name list is disabled.
    GTFileDialog::openFile(os, dataDir + "samples/CLUSTALW/COI.aln");
    GTUtilsMsaEditor::checkMsaEditorWindowIsActive(os);

    GTUtilsMsaEditor::buildPhylogeneticTree(os, sandBoxDir + "test_7106");
    GTUtilsTaskTreeView::waitTaskFinished(os);

    QStringList sequenceList1 = GTUtilsMSAEditorSequenceArea::getVisibleNames(os);

    QRect firstRowRect = GTUtilsMsaEditor::getSequenceNameRect(os, 0);
    QRect secondRowRect = GTUtilsMsaEditor::getSequenceNameRect(os, 1);

    GTMouseDriver::click(firstRowRect.center());
    GTMouseDriver::dragAndDrop(firstRowRect.center(), secondRowRect.center());

    QStringList sequenceList2 = GTUtilsMSAEditorSequenceArea::getVisibleNames(os);
    CHECK_SET_ERR(sequenceList2 == sequenceList1, "Sequence order must not change");
}

GUI_TEST_CLASS_DEFINITION(test_7125) {
    // Open data/samples/CLUSTALW/ty3.aln.gz
    // Press the Build Tree button on the toolbar.
    // In the "Build Phylogenetic Tree" dialog select the PhyML Maximum Likelihood method.
    // Select CpREV substitution model.
    // Press "Save Settings".
    // Cancel the dialog.
    // Open data/samples/CLUSTALW/COI.aln
    // Press the Build Tree button on the toolbar.
    // In the "Build Phylogenetic Tree" dialog select the PhyML Maximum Likelihood method.
    // Press "Build".
    //    Expected state: no crash.

    class SaveSettingsScenario : public CustomScenario {
    public:
        void run(GUITestOpStatus& os) override {
            QWidget* dialog = GTWidget::getActiveModalWidget(os);

            auto currentCombobox = GTWidget::findComboBox(os, "algorithmBox", dialog);
            GTComboBox::selectItemByText(os, currentCombobox, "PhyML Maximum Likelihood");

            currentCombobox = GTWidget::findComboBox(os, "subModelCombo", dialog);
            GTComboBox::selectItemByText(os, currentCombobox, "CpREV");

            GTWidget::click(os, GTWidget::findButtonByText(os, "Save Settings", dialog));
            GTUtilsDialog::clickButtonBox(os, dialog, QDialogButtonBox::Cancel);
        }
    };

    GTFileDialog::openFile(os, dataDir + "samples/CLUSTALW/ty3.aln.gz");
    GTUtilsMsaEditor::checkMsaEditorWindowIsActive(os);
    GTUtilsDialog::waitForDialog(os, new BuildTreeDialogFiller(os, new SaveSettingsScenario));
    GTToolbar::clickButtonByTooltipOnToolbar(os, MWTOOLBAR_ACTIVEMDI, "Build Tree");

    GTFileDialog::openFile(os, dataDir + "samples/CLUSTALW/COI.aln");
    GTUtilsMsaEditor::checkMsaEditorWindowIsActive(os);
    GTUtilsDialog::waitForDialog(os, new BuildTreeDialogFillerPhyML(os, false));
    GTToolbar::clickButtonByTooltipOnToolbar(os, MWTOOLBAR_ACTIVEMDI, "Build Tree");
}

GUI_TEST_CLASS_DEFINITION(test_7126) {
    // Check that MSA re-ordered by tree is copied to clipboard using the visual row order.
    GTFileDialog::openFile(os, dataDir + "samples/CLUSTALW/COI.aln");
    GTUtilsMsaEditor::checkMsaEditorWindowIsActive(os);

    GTUtilsMsaEditor::buildPhylogeneticTree(os, sandBoxDir + "test_7127");
    GTUtilsTaskTreeView::waitTaskFinished(os);

    GTUtilsMsaEditor::selectRows(os, 0, 3);

    GTUtilsDialog::waitForDialog(os, new PopupChooserByText(os, {"Copy/Paste", "Copy (custom format)"}));
    GTUtilsMSAEditorSequenceArea::callContextMenu(os);
    GTUtilsTaskTreeView::waitTaskFinished(os);

    QString clipboardText = GTClipboard::text(os);
    QStringList lines = clipboardText.split("\n");

    CHECK_SET_ERR(lines[2].startsWith("Isophya_altaica_EF540820"), "Unexpected line 2: " + lines[2]);
    CHECK_SET_ERR(lines[3].startsWith("Bicolorana_bicolor_EF540830"), "Unexpected line 3: " + lines[3]);
    CHECK_SET_ERR(lines[4].startsWith("Roeseliana_roeseli"), "Unexpected lines 4: " + lines[4]);
    CHECK_SET_ERR(lines[5].startsWith("Montana_montana"), "Unexpected lines 5: " + lines[5]);
}

GUI_TEST_CLASS_DEFINITION(test_7127) {
    // Make an alignment ordered by tree and check that the row order shown in the status bar is correct.
    GTFileDialog::openFile(os, dataDir + "samples/CLUSTALW/COI.aln");
    GTUtilsMsaEditor::checkMsaEditorWindowIsActive(os);

    GTUtilsMsaEditor::buildPhylogeneticTree(os, sandBoxDir + "test_7127");
    GTUtilsTaskTreeView::waitTaskFinished(os);

    for (int i = 0; i < 18; i++) {
        GTUtilsMSAEditorSequenceArea::clickToPosition(os, QPoint(0, i));
        QString rowNumber = GTMSAEditorStatusWidget::getRowNumberString(os);
        QString expectedRowNumber = QString::number(i + 1);
        CHECK_SET_ERR(rowNumber == expectedRowNumber, "Unexpected row number! Expected:  " + expectedRowNumber + ", got: " + rowNumber);
    }
}

GUI_TEST_CLASS_DEFINITION(test_7128) {
    // Copy mafft folder in sandbox_dir.
    // Open UGENE, open Preferences...->External Tools.
    // Set MAFFT path as "sandbox_dir/mafft/mafft.bat", wait for validating, click OK.
    // Remove "sandbox_dir/mafft/".
    // Open COI.aln and Align with MAFFT.
    // Expected: the log contains errors like "file "sandbox_dir/mafft/mafft.bat" doesn't exist".

    QString mafftDirToRemove = sandBoxDir + "mafft";
    QString mafftPathToRemove = mafftDirToRemove + "/mafft.bat";

    class SetMafft : public CustomScenario {
    public:
        SetMafft(const QString& mafftDir, const QString& mafftPath)
            : mafftDir(mafftDir), mafftPath(mafftPath) {
        }
        void run(GUITestOpStatus& os) override {
            QString toolPath = AppSettingsDialogFiller::getExternalToolPath(os, "MAFFT");
            GTFile::copyDir(os, toolPath.remove("mafft.bat"), mafftDir);
            AppSettingsDialogFiller::setExternalToolPath(os, "MAFFT", QFileInfo(mafftPath).absoluteFilePath());
            GTUtilsTaskTreeView::waitTaskFinished(os);

            toolPath = AppSettingsDialogFiller::getExternalToolPath(os, "MAFFT");
            bool isValid = AppSettingsDialogFiller::isExternalToolValid(os, "MAFFT");
            CHECK_SET_ERR(isValid, QString("MAFFT with path '%1' is expected to be valid, but in fact it is invalid").arg(toolPath));
            GTUtilsDialog::clickButtonBox(os, QDialogButtonBox::Ok);
        }

    private:
        QString mafftDir;
        QString mafftPath;
    };

    GTUtilsDialog::waitForDialog(os, new AppSettingsDialogFiller(os, new SetMafft(mafftDirToRemove, mafftPathToRemove)));
    GTMenu::clickMainMenuItem(os, {"Settings", "Preferences..."}, GTGlobals::UseMouse);

    GTFileDialog::openFile(os, dataDir + "samples/CLUSTALW/COI.aln");
    GTUtilsMsaEditor::checkMsaEditorWindowIsActive(os);

    GTLogTracer logTracer;
    GTFile::removeDir(mafftDirToRemove);
    GTUtilsDialog::waitForDialog(os, new MAFFTSupportRunDialogFiller(os, new MAFFTSupportRunDialogFiller::Parameters()));
    GTUtilsDialog::waitForDialog(os, new PopupChooser(os, QStringList() << MSAE_MENU_ALIGN << "Align with MAFFT"));
    GTWidget::click(os, GTUtilsMdi::activeWindow(os), Qt::RightButton);

    GTUtilsLog::checkContainsError(os, logTracer, QString("External tool '%1' doesn't exist").arg(QFileInfo(mafftPathToRemove).absoluteFilePath()));
}

GUI_TEST_CLASS_DEFINITION(test_7151) {
    // Open data/samples/ACE/BL060C3.ace as MSA.
    // Close project, don't save. These steps are required for BL060C3.ace to appear in the Recent Files.
    // Click Tools->Sanger data analysis->Map reads to reference...
    // Set _common_data/sanger/reference.gb as reference.
    // Add sanger_01.ab1-sanger_20.ab1 as reads.
    // Click Map.
    // While running Sanger, click BL060C3.ace from Recent Files on Start Page.
    // Wait for the Sanger Reads Editor to appears.
    // In Select Document Format dialog click OK.
    //     Expected: no crash.

    GTUtilsDialog::waitForDialog(os, new ImportACEFileFiller(os, true));
    GTFileDialog::openFileWithDialog(os, dataDir + "samples/ACE", "BL060C3.ace");
    GTUtilsTaskTreeView::waitTaskFinished(os);

    GTUtilsProject::closeProject(os, true);
    GTUtilsTaskTreeView::waitTaskFinished(os);

    QList<QLabel*> labels = GTWidget::findLabelByText(os, "- BL060C3.ace");

    AlignToReferenceBlastDialogFiller::Settings settings;
    settings.referenceUrl = testDir + "_common_data/sanger/reference.gb";
    for (int i = 1; i <= 20; i++) {
        settings.readUrls << QString(testDir + "_common_data/sanger/sanger_%1.ab1").arg(i, 2, 10, QChar('0'));
    }
    settings.outAlignment = QFileInfo(sandBoxDir + "test_7151").absoluteFilePath();

    GTUtilsDialog::waitForDialog(os, new AlignToReferenceBlastDialogFiller(settings, os));
    GTMenu::clickMainMenuItem(os, {"Tools", "Sanger data analysis", "Map reads to reference..."});

    class WaitInSelectFormatDialog : public CustomScenario {
    public:
        void run(GUITestOpStatus& os) override {
            QWidget* dialog = GTWidget::getActiveModalWidget(os);
            GTUtilsMcaEditor::checkMcaEditorWindowIsActive(os);
            GTUtilsDialog::clickButtonBox(os, dialog, QDialogButtonBox::Ok);
        }
    };
    GTUtilsDialog::waitForDialog(os, new ImportACEFileFiller(os, new WaitInSelectFormatDialog()));
    GTWidget::click(os, labels.first());
    GTUtilsMsaEditor::checkMsaEditorWindowIsActive(os);
}

GUI_TEST_CLASS_DEFINITION(test_7152) {
    // Check that corner characters of an alignment has valid info shown in the status bar.
    GTFileDialog::openFile(os, testDir + "_common_data/clustal/region.full-gap.aln");
    GTUtilsMsaEditor::checkMsaEditorWindowIsActive(os);

    GTUtilsMSAEditorSequenceArea::clickToPosition(os, QPoint(0, 0));
    QString topLeft = GTMSAEditorStatusWidget::getRowNumberString(os) + "/" +
                      GTMSAEditorStatusWidget::getColumnNumberString(os) + "/" +
                      GTMSAEditorStatusWidget::getSequenceUngappedPositionString(os);
    GTMSAEditorStatusWidget::getColumnNumberString(os);
    CHECK_SET_ERR(topLeft == "1/1/1", "Top left position is wrong: " + topLeft);

    GTUtilsMSAEditorSequenceArea::clickToPosition(os, QPoint(39, 10));
    QString bottomRight = GTMSAEditorStatusWidget::getRowNumberString(os) + "/" +
                          GTMSAEditorStatusWidget::getColumnNumberString(os) + "/" +
                          GTMSAEditorStatusWidget::getSequenceUngappedPositionString(os);
    GTMSAEditorStatusWidget::getColumnNumberString(os);
    CHECK_SET_ERR(bottomRight == "11/40/35", "Bottom right position is wrong: " + bottomRight);
}

GUI_TEST_CLASS_DEFINITION(test_7161) {
    class ItemPopupChooserByPosition : public PopupChooser {
        // for some reason PopupChooser don not work properly, so we choose item by position
    public:
        ItemPopupChooserByPosition(HI::GUITestOpStatus& os, int _pos)
            : PopupChooser(os, {}), pos(_pos) {
        }

        void run() override {
            for (int i = 0; i < pos; i++) {
                GTKeyboardDriver::keyClick(Qt::Key_Down);
            }
            GTKeyboardDriver::keyClick(Qt::Key_Enter);
        }

    private:
        int pos;
    };

    class ChooseCDSAndCommentsWithin60kRegion : public FindAnnotationCollocationsDialogFiller {
    public:
        ChooseCDSAndCommentsWithin60kRegion(HI::GUITestOpStatus& os)
            : FindAnnotationCollocationsDialogFiller(os) {
        }

        void run() override {
            QToolButton* plusButton = getPlusButton();

            GTUtilsDialog::waitForDialog(os, new ItemPopupChooserByPosition(os, 3));
            GTWidget::click(os, plusButton);

            GTUtilsDialog::waitForDialog(os, new ItemPopupChooserByPosition(os, 3));
            GTWidget::click(os, plusButton);

            QWidget* dialog = GTWidget::getActiveModalWidget(os);
            GTSpinBox::setValue(os, "regionSpin", 60000, GTGlobals::UseKeyBoard, dialog);
            GTUtilsDialog::clickButtonBox(os, dialog, QDialogButtonBox::Ok);
            GTUtilsTaskTreeView::waitTaskFinished(os);
            GTUtilsDialog::clickButtonBox(os, dialog, QDialogButtonBox::Cancel);
        }
    };

    // 1. Open data/samples/sars.gb
    GTFileDialog::openFile(os, dataDir + "/samples/Genbank/", "sars.gb");
    GTUtilsTaskTreeView::waitTaskFinished(os);

    // 2. Use context menu: {Analyze -> Find annotated regions}
    // 3. Click plus button, select "comment", repeat and select "cds"
    // 4. Set "Region size" to 60000
    // 5. Press "Search button"
    // Expected state: no crash or assert on run
    auto* toolbar = GTToolbar::getToolbar(os, "mwtoolbar_activemdi");
    auto* farButton = GTToolbar::getWidgetForActionTooltip(os, toolbar, "Find annotated regions");

    GTUtilsDialog::waitForDialog(os, new ChooseCDSAndCommentsWithin60kRegion(os));
    GTWidget::click(os, farButton);
}

GUI_TEST_CLASS_DEFINITION(test_7183) {
    class ExportSequencesScenario : public CustomScenario {
    public:
        void run(HI::GUITestOpStatus& os) override {
            QWidget* dialog = GTWidget::getActiveModalWidget(os);
            GTRadioButton::click(os, GTWidget::findRadioButton(os, "bothStrandsButton", dialog));
            GTCheckBox::setChecked(os, GTWidget::findCheckBox(os, "translateButton", dialog), true);
            GTUtilsDialog::clickButtonBox(os, dialog, QDialogButtonBox::Ok);
        }
    };
    // 1. Open file _common_data/fasta/reads.fa as separate sequences.
    QString filePath = testDir + "_common_data/fasta/reads.fa";
    QString fileName = "reads.fa";
    GTFile::copy(os, filePath, sandBoxDir + "/" + fileName);
    GTUtilsDialog::waitForDialog(os, new SequenceReadingModeSelectorDialogFiller(os));
    GTUtilsProject::openFile(os, sandBoxDir + "/" + fileName);
    GTUtilsSequenceView::checkSequenceViewWindowIsActive(os);

    for (int i = 0; i < 8; i++) {
        GTUtilsDialog::add(os, new PopupChooser(os, QStringList() << ACTION_PROJECT__EXPORT_IMPORT_MENU_ACTION << ACTION_EXPORT_SEQUENCE));
        GTUtilsDialog::add(os, new ExportSelectedRegionFiller(os, new ExportSequencesScenario()));
        GTUtilsProjectTreeView::click(os, "reads.fa", Qt::RightButton);
        GTUtilsTaskTreeView::waitTaskFinished(os);
    }
    // 2. Open context menu on reads.fa file in project view. Select "Export/Import -> Export sequences..."
    // 3. Check the "Save both strands" radiobutton
    // 4. Check the "Translate to amino" checkbox
    // 5. Push Export button in the dialog.
    // 6. Repeat steps 2-5 8 times
    // Expected state: UGENE is not crash
}

GUI_TEST_CLASS_DEFINITION(test_7191) {
    /*
     * 1. Open data/samples/sars.gb
     * 2. Delete sequence object
     * 3. Export annotation object
     * Expected state: there is no errors in the log
     */
    GTFileDialog::openFile(os, dataDir + "/samples/Genbank/", "sars.gb");
    GTUtilsTaskTreeView::waitTaskFinished(os);
    GTUtilsProjectTreeView::click(os, "NC_004718");

    GTUtilsDialog::waitForDialog(os, new PopupChooser(os, QStringList() << ACTION_PROJECT__REMOVE_SELECTED));
    GTMouseDriver::click(Qt::RightButton);
    GTLogTracer lt;
    GTUtilsDialog::waitForDialog(os, new ExportAnnotationsFiller(sandBoxDir + "test_7191.gb", ExportAnnotationsFiller::ugenedb, os));
    GTUtilsDialog::waitForDialog(os, new PopupChooserByText(os, {"Export/Import", "Export annotations..."}));
    GTUtilsProjectTreeView::callContextMenu(os, "NC_004718 features");
    GTUtilsTaskTreeView::waitTaskFinished(os);
    CHECK_SET_ERR(!lt.hasErrors(), "Errors in log: " + lt.getJoinedErrorString());
}

GUI_TEST_CLASS_DEFINITION(test_7193) {
    GTUtilsPcr::clearPcrDir(os);
    // 1. Open "samples/FASTA/human_T1.fa".
    GTFileDialog::openFile(os, dataDir + "samples/FASTA/human_T1.fa");
    GTUtilsTaskTreeView::waitTaskFinished(os);

    // 2. Open the PCR OP.
    GTWidget::click(os, GTWidget::findWidget(os, "OP_IN_SILICO_PCR"));

    // 3. Enter the primers: "GGAAAAAATGCTAAGGGC" and "CTGGGTTGAAAATTCTTT".
    GTUtilsPcr::setPrimer(os, U2Strand::Direct, "GGAAAAAATGCTAAGGGC");
    GTUtilsPcr::setPrimer(os, U2Strand::Complementary, "CTGGGTTGAAAATTCTTT");
    // 4. Set both mismatches to 9
    GTUtilsPcr::setMismatches(os, U2Strand::Direct, 9);
    GTUtilsPcr::setMismatches(os, U2Strand::Complementary, 9);
    // 5. Set 3' perfect match to 3
    auto perfectSpinBox = GTWidget::findSpinBox(os, "perfectSpinBox");
    GTSpinBox::setValue(os, perfectSpinBox, 3, GTGlobals::UseKeyBoard);

    // 6. Click the find button.
    GTWidget::click(os, GTWidget::findWidget(os, "findProductButton"));
    GTUtilsTaskTreeView::waitTaskFinished(os);

    CHECK_SET_ERR(GTUtilsPcr::productsCount(os) == 22, QString("Expected 22 result instead of %1").arg(QString::number(GTUtilsPcr::productsCount(os))));
}

GUI_TEST_CLASS_DEFINITION(test_7212) {
    // Open _common_data/clustal/shortened_big.aln.
    // Click the Pairwise Alignment tab of the Options Panel.
    // Select two sequence from the original alignment and click on the Align button.
    // Until the task completes, click the Pairwise Alignment tab again.
    // Wait for task finish. A new document "PairwiseAlignmentResult.aln" has been added to the project.
    //
    // Remove PairwiseAlignmentResult.aln from project.
    // Return to shortened_big.aln and click the Pairwise Alignment tab of the Options Panel.
    // Click Align.
    //     Expected state: no crash.
    GTFileDialog::openFile(os, testDir + "_common_data/clustal/shortened_big.aln");
    GTUtilsMsaEditor::checkMsaEditorWindowIsActive(os);
    GTUtilsOptionPanelMsa::toggleTab(os, GTUtilsOptionPanelMsa::PairwiseAlignment);
    GTUtilsOptionPanelMsa::addFirstSeqToPA(os, "seq1");
    GTUtilsOptionPanelMsa::addSecondSeqToPA(os, "seq2");
    QString documentName = GTUtils::genUniqueString("PairwiseAlignmentResult");
    GTUtilsOptionPanelMsa::setOutputFile(os, sandBoxDir + documentName + ".aln");

    GTWidget::click(os, GTUtilsOptionPanelMsa::getAlignButton(os));
    GTUtilsOptionPanelMsa::toggleTab(os, GTUtilsOptionPanelMsa::PairwiseAlignment);
    GTUtilsTaskTreeView::waitTaskFinished(os);

    GTUtilsDocument::removeDocument(os, documentName);
    GTUtilsProjectTreeView::doubleClickItem(os, "shortened_big.aln");
    GTUtilsOptionPanelMsa::toggleTab(os, GTUtilsOptionPanelMsa::PairwiseAlignment);
    GTWidget::click(os, GTUtilsOptionPanelMsa::getAlignButton(os));
    GTUtilsTaskTreeView::waitTaskFinished(os);
}

GUI_TEST_CLASS_DEFINITION(test_7234) {
    class InSilicoWizardScenario : public CustomScenario {
    public:
        void run(HI::GUITestOpStatus& os) override {
            GTWidget::getActiveModalWidget(os);

            GTUtilsWizard::setInputFiles(os, {{QFileInfo(dataDir + "samples/FASTA/human_T1.fa").absoluteFilePath()}});
            GTUtilsWizard::clickButton(os, GTUtilsWizard::Next);

            GTUtilsWizard::setParameter(os, "Primers URL", QFileInfo(dataDir + "primer3/drosophila.w.transposons.txt").absoluteFilePath());

            GTUtilsWizard::clickButton(os, GTUtilsWizard::Next);
            GTUtilsWizard::clickButton(os, GTUtilsWizard::Run);
        }
    };

    // 1. Open WD and choose the "In Silico PCR" sample.
    // 2. Select "Read Sequence", add data\samples\fasta\human_T1.fa
    // 3. Select "In Silico PCR" item, add "add "\data\primer3\drosophila.w.transposons"
    // 4. Run
    // Expected state: no crash
    GTUtilsWorkflowDesigner::openWorkflowDesigner(os);

    GTUtilsDialog::waitForDialog(os, new WizardFiller(os, "In Silico PCR", new InSilicoWizardScenario()));
    GTUtilsWorkflowDesigner::addSample(os, "In Silico PCR");
    GTUtilsTaskTreeView::waitTaskFinished(os);
}

GUI_TEST_CLASS_DEFINITION(test_7246) {
    GTFileDialog::openFile(os, testDir + "_common_data/clustal/RAW.aln");
    GTUtilsMsaEditor::checkMsaEditorWindowIsActive(os);

    // Check that alphabet is RAW.
    QWidget* tabWidget = GTUtilsOptionPanelMsa::openTab(os, GTUtilsOptionPanelMsa::General);
    QString alphabet = GTUtilsOptionPanelMsa::getAlphabetLabelText(os);
    CHECK_SET_ERR(alphabet.contains("Raw"), "Alphabet is not RAW/1: " + alphabet);

    // Click convert to Amino button and check the alphabet is 'Amino'.
    GTWidget::click(os, GTWidget::findButtonByText(os, "Amino", tabWidget));
    GTUtilsTaskTreeView::waitTaskFinished(os);
    alphabet = GTUtilsOptionPanelMsa::getAlphabetLabelText(os);
    CHECK_SET_ERR(alphabet.contains("amino"), "Alphabet is not Amino: " + alphabet);
    QString sequence = GTUtilsMSAEditorSequenceArea::getSequenceData(os, 0);
    CHECK_SET_ERR(sequence == "UTTSQDLQWLVXPTLIXSMAQSQGQPLASQPPAVDPYDMPGTSYSTPGLSAYSTGGASGS", "Not an Amino sequence: " + sequence);

    GTUtilsMsaEditor::undo(os);
    GTUtilsTaskTreeView::waitTaskFinished(os);
    alphabet = GTUtilsOptionPanelMsa::getAlphabetLabelText(os);
    CHECK_SET_ERR(alphabet.contains("Raw"), "Alphabet is not RAW/2: " + alphabet);

    // Click convert to DNA button and check the alphabet is 'DNA'.
    GTWidget::click(os, GTWidget::findButtonByText(os, "DNA", tabWidget));
    GTUtilsTaskTreeView::waitTaskFinished(os);
    alphabet = GTUtilsOptionPanelMsa::getAlphabetLabelText(os);
    CHECK_SET_ERR(alphabet.contains("DNA"), "Alphabet is not DNA: " + alphabet);
    sequence = GTUtilsMSAEditorSequenceArea::getSequenceData(os, 0);
    CHECK_SET_ERR(sequence == "TTTNNNNNNNNNNTNNNNNANNNGNNNANNNNANNNNNNNGTNNNTNGNNANNTGGANGN", "Not a DNA sequence: " + sequence);

    // Click convert to RNA button and check the alphabet is 'RNA'.
    GTWidget::click(os, GTWidget::findButtonByText(os, "RNA", tabWidget));
    GTUtilsTaskTreeView::waitTaskFinished(os);
    alphabet = GTUtilsOptionPanelMsa::getAlphabetLabelText(os);
    CHECK_SET_ERR(alphabet.contains("RNA"), "Alphabet is not RNA: " + alphabet);
    sequence = GTUtilsMSAEditorSequenceArea::getSequenceData(os, 0);
    CHECK_SET_ERR(sequence == "UUUNNNNNNNNNNUNNNNNANNNGNNNANNNNANNNNNNNGUNNNUNGNNANNUGGANGN", "Not a RNA sequence: " + sequence);
}

GUI_TEST_CLASS_DEFINITION(test_7247) {
    // Open WD.
    // Load scenario sample "Remote BLASTing".
    // Add any fasta file as input.
    // Click Next, Next, Apply.
    // Close WD tab.
    // Question appears: "The workflow has been modified. Do you want to save changes?". Click Save.
    // In "Workflow properties" dialog add location. Click OK.
    //    Expected: UGENE doesn't crash.
    class RemoteBlastWizardScenario : public CustomScenario {
    public:
        void run(GUITestOpStatus& os) override {
            GTUtilsWizard::setInputFiles(os, {{dataDir + "samples/FASTA/human_T1.fa"}});
            GTUtilsWizard::clickButton(os, GTUtilsWizard::Next);
            GTUtilsWizard::clickButton(os, GTUtilsWizard::Next);
            GTUtilsWizard::clickButton(os, GTUtilsWizard::Apply);
        }
    };
    GTUtilsWorkflowDesigner::openWorkflowDesigner(os);
    GTUtilsDialog::add(os, new WizardFiller(os, "Remote BLASTing Wizard", new RemoteBlastWizardScenario()));
    GTUtilsWorkflowDesigner::addSample(os, "Remote BLASTing");
    GTUtilsDialog::add(os, new MessageBoxDialogFiller(os, "Save"));
    GTUtilsDialog::add(os, new WorkflowMetaDialogFiller(os, testDir + "_common_data/scenarios/sandbox/7247.uwl", "7247"));
    GTUtilsMdi::click(os, GTGlobals::Close);
}

GUI_TEST_CLASS_DEFINITION(test_7276) {
    // Check that selection and sequence order does not change after KAlign alignment.
    GTFileDialog::openFile(os, dataDir + "samples/CLUSTALW/COI.aln");
    GTUtilsMsaEditor::checkMsaEditorWindowIsActive(os);

    // Insert space into some sequence to check that the final alignment algorithm is not no-op.
    GTUtilsMSAEditorSequenceArea::clickToPosition(os, {0, 0});
    GTKeyboardDriver::keyClick(Qt::Key_Space);
    GTUtilsTaskTreeView::waitTaskFinished(os);

    QString unalignedSequence = GTUtilsMSAEditorSequenceArea::getSequenceData(os, 0);
    QStringList sequenceNameList1 = GTUtilsMSAEditorSequenceArea::getNameList(os);

    QString sequenceName = "Phaneroptera_falcata";
    GTUtilsMsaEditor::clickSequenceName(os, sequenceName);
    GTUtilsMsaEditor::checkSelectionByNames(os, {sequenceName});

    GTUtilsDialog::waitForDialog(os, new PopupChooserByText(os, {"Sort", "By name"}));
    GTUtilsMSAEditorSequenceArea::callContextMenu(os);
    GTUtilsTaskTreeView::waitTaskFinished(os);

    // Check that the sequence is still selected, but the list is re-ordered.
    GTUtilsMsaEditor::checkSelectionByNames(os, {sequenceName});
    QStringList sequenceNameList2 = GTUtilsMSAEditorSequenceArea::getNameList(os);
    CHECK_SET_ERR(sequenceNameList2 != sequenceNameList1, "Name list must change as the result of sorting");

    // Align with KAlign now.
    GTUtilsDialog::add(os, new PopupChooser(os, {MSAE_MENU_ALIGN, "align_with_kalign"}));
    GTUtilsDialog::add(os, new KalignDialogFiller(os));
    GTUtilsMSAEditorSequenceArea::callContextMenu(os);
    GTUtilsTaskTreeView::waitTaskFinished(os);

    // Check that sequence is still selected and the list is not re-ordered.
    GTUtilsMsaEditor::checkSelectionByNames(os, {sequenceName});
    QStringList sequenceNameList3 = GTUtilsMSAEditorSequenceArea::getNameList(os);
    CHECK_SET_ERR(sequenceNameList3 == sequenceNameList2, "Name list should not change as the result of alignment");

    // Check that the space inserted before was fixed by the alignment algorithm.
    int newIndex = sequenceNameList2.indexOf(sequenceName);
    QString alignedSequence = GTUtilsMSAEditorSequenceArea::getSequenceData(os, newIndex);
    CHECK_SET_ERR(alignedSequence.left(20) == unalignedSequence.mid(1).left(20), "Aligned sequence must match the original sequence");
}

GUI_TEST_CLASS_DEFINITION(test_7279) {
    // Check that UGENE prints a detailed error message in case if input parameters are invalid.
    GTFileDialog::openFile(os, dataDir + "samples/CLUSTALW/COI.aln");
    GTUtilsMsaEditor::checkMsaEditorWindowIsActive(os);

    GTLogTracer logTracer;
    GTUtilsDialog::waitForDialog(os, new BuildTreeDialogFiller(os, "test_7279.nwk", 2, 99.99));
    GTUtilsMsaEditor::clickBuildTreeButton(os);
    GTUtilsTaskTreeView::waitTaskFinished(os);
    CHECK_SET_ERR(logTracer.getJoinedErrorString().contains("Failed to compute distance matrix: distance matrix contains infinite values"),
                  "Expected error message is not found");
}

GUI_TEST_CLASS_DEFINITION(test_7293) {
    // Open a multi-byte unicode file that triggers format selection dialog with a raw data preview.
    // Check that raw data is shown correctly for both Open... & Open As... dialog (these are 2 different dialogs).

    class CheckDocumentReadingModeSelectorTextScenario : public CustomScenario {
    public:
        void run(HI::GUITestOpStatus& os) override {
            QWidget* dialog = GTWidget::getActiveModalWidget(os);
            auto textEdit = GTWidget::findPlainTextEdit(os, "previewEdit", dialog);
            QString previewText = textEdit->toPlainText();
            CHECK_SET_ERR(previewText.contains("Первый"), "Expected text is not found in previewEdit");
            GTUtilsDialog::clickButtonBox(os, dialog, QDialogButtonBox::Cancel);
        }
    };
    GTUtilsDialog::waitForDialog(os, new SequenceReadingModeSelectorDialogFiller(os, new CheckDocumentReadingModeSelectorTextScenario()));
    GTUtilsDialog::waitForDialog(os, new GTFileDialogUtils(os, testDir + "_common_data/fasta/utf16be.fa"));
    GTMenu::clickMainMenuItem(os, {"File", "Open..."});
    GTUtilsDialog::checkNoActiveWaiters(os);

    // Now check preview text for the second dialog.
    class CheckDocumentFormatSelectorTextScenario : public CustomScenario {
    public:
        void run(HI::GUITestOpStatus& os) override {
            QWidget* dialog = GTWidget::getActiveModalWidget(os);
            auto textEdit = GTWidget::findPlainTextEdit(os, "previewEdit", dialog);
            QString previewText = textEdit->toPlainText();
            CHECK_SET_ERR(previewText.contains("Первый"), "Expected text is not found in previewEdit");
            GTUtilsDialog::clickButtonBox(os, dialog, QDialogButtonBox::Cancel);
        }
    };
    GTUtilsDialog::waitForDialog(os, new DocumentFormatSelectorDialogFiller(os, new CheckDocumentFormatSelectorTextScenario()));
    GTUtilsDialog::waitForDialog(os, new GTFileDialogUtils(os, testDir + "_common_data/fasta/utf16be.fa"));
    GTMenu::clickMainMenuItem(os, {"File", "Open as..."});
}

#ifdef SW2_BUILD_WITH_CUDA
GUI_TEST_CLASS_DEFINITION(test_7360) {
    // Open _common_data/fasta/fa1.fa.
    // Call Smith-Waterman dialog:
    //     Pattern: A,
    //     Search in: Translation,
    //     Region: 1-1,
    //     Algorithm version: CUDA.
    // Search.
    //     Expected: no crash.

    // Call Smith-Waterman dialog:
    //     Pattern: AA,
    //     Search in: Translation,
    //     Region: Whole sequence,
    //     Algorithm version: CUDA.
    // Search.
    //     Expected: no crash.
    class SwCudaScenario : public CustomScenario {
    public:
        SwCudaScenario(const QString& pattern, bool isWholeSequence)
            : pattern(pattern), region() {
            if (!isWholeSequence) {
                region = GTRegionSelector::RegionSelectorSettings(1, 1);
            }
        }

        void run(GUITestOpStatus& os) override {
            QWidget* dialog = GTWidget::getActiveModalWidget(os);
            GTTextEdit::setText(os, GTWidget::findTextEdit(os, "teditPattern", dialog), pattern);
            GTRadioButton::click(os, "radioTranslation", dialog);
            GTRegionSelector::setRegion(os, GTWidget::findExactWidget<RegionSelector*>(os, "range_selector", dialog), region);
            GTComboBox::selectItemByText(os, GTWidget::findComboBox(os, "comboRealization", dialog), "CUDA");
            GTUtilsDialog::clickButtonBox(os, dialog, QDialogButtonBox::Ok);
        }

    private:
        QString pattern;
        GTRegionSelector::RegionSelectorSettings region;
    };
    GTFileDialog::openFile(os, testDir + "_common_data/fasta/fa1.fa");
    GTUtilsSequenceView::checkSequenceViewWindowIsActive(os);

    const GTLogTracer logA;
    GTUtilsDialog::waitForDialog(os, new Filler(os, "SmithWatermanDialogBase", new SwCudaScenario("A", false)));
    GTToolbar::clickButtonByTooltipOnToolbar(os, MWTOOLBAR_ACTIVEMDI, "Find pattern [Smith-Waterman]");
    GTUtilsLog::checkContainsError(os, logA, "Pattern length (1) is longer than search sequence length (0).");

    const GTLogTracer logAa;
    GTUtilsDialog::waitForDialog(os, new Filler(os, "SmithWatermanDialogBase", new SwCudaScenario("AA", true)));
    GTToolbar::clickButtonByTooltipOnToolbar(os, MWTOOLBAR_ACTIVEMDI, "Find pattern [Smith-Waterman]");
    GTUtilsLog::checkContainsError(os, logAa, "Pattern length (2) is longer than search sequence length (1).");
}
#endif  // SW2_BUILD_WITH_CUDA

GUI_TEST_CLASS_DEFINITION(test_7367) {
    // Generate a large sequence.
    // Check that test does not time-outs and the generated sequence contains expected base distribution.

    DNASequenceGeneratorDialogFillerModel model(sandBoxDir + "/test_7367.fa");
    model.percentA = 10;
    model.percentC = 20;
    model.percentG = 30;
    model.percentT = 40;
    model.length = 100 * 1000 * 1000;

    GTUtilsDialog::waitForDialog(os, new DNASequenceGeneratorDialogFiller(os, model));
    GTMenu::clickMainMenuItem(os, {"Tools", "Random sequence generator..."});
    GTUtilsTaskTreeView::waitTaskFinished(os);
    GTUtilsSequenceView::checkSequenceViewWindowIsActive(os);

    QString sequence = GTUtilsSequenceView::getSequenceAsString(os);
    CHECK_SET_ERR(sequence.length() == model.length, "Invalid sequence length: " + QString::number(sequence.length()));
    qint64 countA = sequence.count('A');
    qint64 countC = sequence.count('C');
    qint64 countG = sequence.count('G');
    qint64 countT = sequence.count('T');
    CHECK_SET_ERR(countA + countC + countG + countT == model.length,
                  QString("A+C+G+T != sequence length, %1 != %2").arg(countA + countC + countG + countT).arg(sequence.length()));
    qint64 percentA = countA * 100 / sequence.length();
    qint64 percentC = countC * 100 / sequence.length();
    qint64 percentG = countG * 100 / sequence.length();
    qint64 percentT = countT * 100 / sequence.length();

    int diff = 2;  // Allow 2% deviation. With a such big size (100M) the distribution should be within this deviation.
    CHECK_SET_ERR(percentA >= model.percentA - diff && percentA <= model.percentA + diff, "Invalid percent of A: " + QString::number(percentA));
    CHECK_SET_ERR(percentC >= model.percentC - diff && percentC <= model.percentC + diff, "Invalid percent of C: " + QString::number(percentC));
    CHECK_SET_ERR(percentG >= model.percentG - diff && percentG <= model.percentG + diff, "Invalid percent of G: " + QString::number(percentG));
    CHECK_SET_ERR(percentT >= model.percentT - diff && percentT <= model.percentT + diff, "Invalid percent of T: " + QString::number(percentT));
}

GUI_TEST_CLASS_DEFINITION(test_7368) {
    // Generate a large sequence (>=100mb).
    // Check that error dialog is shown when such a big sequence is exported as an alignment.
    DNASequenceGeneratorDialogFillerModel model(sandBoxDir + "/test_7368.fa");
    model.length = 100 * 1000 * 1000;

    GTUtilsDialog::waitForDialog(os, new DNASequenceGeneratorDialogFiller(os, model));
    GTMenu::clickMainMenuItem(os, {"Tools", "Random sequence generator..."});
    GTUtilsTaskTreeView::waitTaskFinished(os);
    GTUtilsSequenceView::checkSequenceViewWindowIsActive(os);

    GTUtilsDialog::add(os, new PopupChooser(os, {ACTION_PROJECT__EXPORT_IMPORT_MENU_ACTION, ACTION_EXPORT_SEQUENCE_AS_ALIGNMENT}));
    GTUtilsDialog::add(os, new MessageBoxDialogFiller(os, QMessageBox::Ok, "too large"));
    GTUtilsProjectTreeView::callContextMenu(os, "test_7368.fa");
}

GUI_TEST_CLASS_DEFINITION(test_7380) {
    // Check that "Remove selection" is enabled when whole sequence is selected.
    GTFileDialog::openFile(os, testDir + "_common_data/sanger/alignment.ugenedb");
    GTUtilsMcaEditor::checkMcaEditorWindowIsActive(os);
    GTUtilsMcaEditor::clickReadName(os, "SZYD_Cas9_5B70");

    GTUtilsDialog::waitForDialog(os, new PopupCheckerByText(os, {"Edit", "Remove selection"}, PopupChecker::IsEnabled));
    GTUtilsMcaEditorSequenceArea::callContextMenu(os);

    // Check that "Trim left end" is disabled when whole sequence is selected.
    GTUtilsDialog::waitForDialog(os, new PopupCheckerByText(os, {"Edit", "Trim left end"}, PopupChecker::IsDisabled));
    GTUtilsMcaEditorSequenceArea::callContextMenu(os);
}

GUI_TEST_CLASS_DEFINITION(test_7371) {
    // Check that vertical scrollbar changes on expanding/collapsing all rows in MCA editor.
    GTFileDialog::openFile(os, testDir + "_common_data/sanger/alignment.ugenedb");
    GTUtilsMcaEditor::checkMcaEditorWindowIsActive(os);

    QScrollBar* scrollBar = GTUtilsMcaEditor::getVerticalScrollBar(os);
    CHECK_SET_ERR(scrollBar->isVisible(), "Vertical scrollbar must be visible in expanded mode (default)");

    GTUtilsMcaEditor::toggleShowChromatogramsMode(os);
    CHECK_SET_ERR(!scrollBar->isVisible(), "Vertical scrollbar must not be visible in collapsed mode");

    GTUtilsMcaEditor::toggleShowChromatogramsMode(os);
    CHECK_SET_ERR(scrollBar->isVisible(), "Vertical scrollbar must be visible in expanded mode (restored)");
}

GUI_TEST_CLASS_DEFINITION(test_7384_1) {
    // Check that multi-series graph does not crash on large sequence.
    GTFileDialog::openFile(os, testDir + "_common_data/fasta/Mycobacterium.fna");
    GTUtilsSequenceView::checkSequenceViewWindowIsActive(os);
    for (int i = 0; i < 7; i++) {
        GTUtilsSequenceView::toggleGraphByName(os, "GC Frame Plot");
        GTUtilsTaskTreeView::waitTaskFinished(os);
    }
}

GUI_TEST_CLASS_DEFINITION(test_7384_2) {
    // Open graph, zoom in, and close. Do not wait until the task is finished. UGENE must not crash.
    GTFileDialog::openFile(os, testDir + "_common_data/fasta/Mycobacterium.fna");
    for (int i = 0; i < 4; i++) {
        GTUtilsSequenceView::toggleGraphByName(os, "GC Frame Plot");
        GTUtilsSequenceView::zoomIn(os);
        GTUtilsSequenceView::toggleGraphByName(os, "GC Frame Plot");
    }
}

GUI_TEST_CLASS_DEFINITION(test_7388) {
    GTFileDialog::openFile(os, testDir + "_common_data/clustal/align_subalign.aln");
    GTUtilsMsaEditor::checkMsaEditorWindowIsActive(os);

    GTUtils::checkExportServiceIsEnabled(os);

    // Export subalignment with only gaps inside.
    GTUtilsDialog::add(os, new PopupChooser(os, {MSAE_MENU_EXPORT, "Save subalignment"}, GTGlobals::UseMouse));

    auto saveSubalignmentDialogFiller = new ExtractSelectedAsMSADialogFiller(os, sandBoxDir + "test_7388.aln", {"s1", "s2"}, 16, 24);
    saveSubalignmentDialogFiller->setUseDefaultSequenceSelection(true);
    GTUtilsDialog::add(os, saveSubalignmentDialogFiller);
    GTMenu::showContextMenu(os, GTUtilsMsaEditor::getSequenceArea(os));
    GTUtilsTaskTreeView::waitTaskFinished(os);

    // Select both sequences with only gaps inside.
    GTUtilsMdi::checkWindowIsActive(os, "test_7388");
    GTUtilsMsaEditor::selectRows(os, 0, 1);

    // Check that "Copy" works as expected.
    GTUtilsDialog::add(os, new PopupChooserByText(os, {"Copy/Paste", "Copy"}));
    GTUtilsMSAEditorSequenceArea::callContextMenu(os);
    QString clipboardText1 = GTClipboard::text(os);
    GTUtilsTaskTreeView::waitTaskFinished(os);
    CHECK_SET_ERR(clipboardText1 == "---------\n---------",
                  "1. Unexpected clipboard text: " + clipboardText1);

    // Check that "Copy (custom format)" works as expected.
    GTUtilsDialog::add(os, new PopupChooserByText(os, {"Copy/Paste", "Copy (custom format)"}));
    GTUtilsMSAEditorSequenceArea::callContextMenu(os);
    GTUtilsTaskTreeView::waitTaskFinished(os);
    QString clipboardText2 = GTClipboard::text(os);
    CHECK_SET_ERR(clipboardText2 == "CLUSTAL W 2.0 multiple sequence alignment\n\ns1   --------- 9\ns2   --------- 9\n              \n\n",
                  "2. Unexpected clipboard text: " + clipboardText2);
}

GUI_TEST_CLASS_DEFINITION(test_7390) {
    // 1. Set SPAdes to any file
    // Expected: SPAdes is invalid
    class SetSpades : public CustomScenario {
        void run(GUITestOpStatus& os) override {
            AppSettingsDialogFiller::openTab(os, AppSettingsDialogFiller::ExternalTools);

            QString toolPath = dataDir + "samples/FASTA/human_T1.fa";

            AppSettingsDialogFiller::setExternalToolPath(os, "SPAdes", QFileInfo(toolPath).absoluteFilePath());
            CHECK_SET_ERR(!AppSettingsDialogFiller::isExternalToolValid(os, "SPAdes"),
                          "SPAdes is expected to be invalid, but in fact it is valid");

            GTUtilsDialog::clickButtonBox(os, QDialogButtonBox::Ok);
        }
    };

    GTUtilsDialog::waitForDialog(os, new AppSettingsDialogFiller(os, new SetSpades()));
    GTMenu::clickMainMenuItem(os, {"Settings", "Preferences..."}, GTGlobals::UseMouse);

    // 2. Open WD
    GTUtilsWorkflowDesigner::openWorkflowDesigner(os);

    using TrimmomaticAddSettings = QPair<TrimmomaticDialogFiller::TrimmomaticSteps, QMap<TrimmomaticDialogFiller::TrimmomaticValues, QVariant>>;
    QList<TrimmomaticAddSettings> steps;
    steps.append(TrimmomaticAddSettings(TrimmomaticDialogFiller::TrimmomaticSteps::ILLUMINACLIP, {}));

    // 3. Open the "De novo assemble Illumina SE reads" sample
    // 4. Set "human_T1.fa" as input
    // 5. Click "Next"
    // 6. Set the "ILLUMINACLIP" Trimmomatic step
    // 7. Click "Next"
    // 8. Click "Next"
    // 9. Click "Apply"
    class ProcessWizard : public CustomScenario {
    public:
        void run(HI::GUITestOpStatus& os) override {
            //    Expected state: wizard has appeared.
            QWidget* wizard = GTWidget::getActiveModalWidget(os);
            GTWidget::clickWindowTitle(os, wizard);

            GTUtilsWizard::setInputFiles(os, {{dataDir + "samples/FASTA/human_T1.fa"}});
            GTUtilsWizard::clickButton(os, GTUtilsWizard::Next);

            GTWidget::click(os, GTWidget::findToolButton(os, "trimmomaticPropertyToolButton", wizard));
            GTUtilsWizard::clickButton(os, GTUtilsWizard::Next);
            GTUtilsWizard::clickButton(os, GTUtilsWizard::Next);
            GTUtilsWizard::clickButton(os, GTUtilsWizard::Apply);
        }
    };

    GTUtilsDialog::waitForDialog(os, new TrimmomaticDialogFiller(os, steps));
    GTUtilsDialog::waitForDialog(os, new WizardFiller(os, "Illumina SE Reads De Novo Assembly Wizard", new ProcessWizard));
    GTUtilsWorkflowDesigner::addSample(os, "De novo assemble Illumina SE reads");

    // 10. Validate workflow
    // Expected: no crash
    GTUtilsWorkflowDesigner::validateWorkflow(os);
    GTKeyboardDriver::keyClick(Qt::Key_Enter);
}

GUI_TEST_CLASS_DEFINITION(test_7401) {
    // 1. Open human_T1.fa.
    GTFileDialog::openFile(os, dataDir + "samples/FASTA/human_T1.fa");
    GTUtilsTaskTreeView::waitTaskFinished(os);

    // 2. Select any part of sequence.
    PanView* panView = GTUtilsSequenceView::getPanViewByNumber(os);
    auto startPoint = panView->mapToGlobal(panView->rect().center());
    auto endPoint = QPoint(startPoint.x() + 150, startPoint.y());
    GTMouseDriver::dragAndDrop(startPoint, endPoint);

    // 3. Move mouse a bit upper
    endPoint = QPoint(endPoint.x(), endPoint.y() - 20);
    GTMouseDriver::moveTo(endPoint);

    // Only one selection is presented
    auto firstSelection = GTUtilsSequenceView::getSelection(os);
    CHECK_SET_ERR(firstSelection.size() == 1, QString("Expected first selections: 1, current: %1").arg(firstSelection.size()));

    // 4. Double click and move the cursor to the right (or to the left).
    GTMouseDriver::click();
    GTMouseDriver::press();
    endPoint = QPoint(endPoint.x() + 150, endPoint.y());
    GTMouseDriver::moveTo(endPoint);
    GTMouseDriver::release();

    // Only one selection is presented, and it's been expanded to the right
    auto secondSelection = GTUtilsSequenceView::getSelection(os);
    CHECK_SET_ERR(secondSelection.size() == 1, QString("Expected second selections: 1, current: %1").arg(secondSelection.size()));

    qint64 firstSelectionEndPos = firstSelection.first().endPos();
    qint64 secondSelectionEndPos = secondSelection.first().endPos();
    CHECK_SET_ERR(firstSelectionEndPos < secondSelectionEndPos,
                  QString("The first selection end pos should be lesser than the second selection end pos: first = %1, second = %2").arg(firstSelectionEndPos).arg(secondSelectionEndPos));
}

GUI_TEST_CLASS_DEFINITION(test_7402) {
    // Check that MSA Toolbar→Actions→Export→Export-Selected-Sequences action is present and works as expected.

    GTFileDialog::openFile(os, dataDir + "samples/CLUSTALW/COI.aln");
    GTUtilsMsaEditor::checkMsaEditorWindowIsActive(os);

    GTFileDialog::openFile(os, testDir + "_common_data/clustal/protein.fasta.aln");
    GTUtilsMsaEditor::checkMsaEditorWindowIsActive(os);

    // Check that menu is present and disabled.
    GTMenu::checkMainMenuItemState(os, {"Actions", "Export", "Move selected rows to another alignment"}, PopupChecker::IsDisabled);

    // Select a row, check that menu is enabled, export the selected row.
    GTUtilsMsaEditor::selectRowsByName(os, {"Whale"});
    GTMenu::clickMainMenuItem(os, {"Actions", "Export", "Move selected rows to another alignment", "COI [COI.aln]"});
    GTUtilsTaskTreeView::waitTaskFinished(os);

    QStringList sourceNameList = GTUtilsMSAEditorSequenceArea::getNameList(os);
    CHECK_SET_ERR(!sourceNameList.contains("Whale"), "Row was not removed from the source MSA");

    GTUtilsMdi::activateWindow(os, "COI.aln");
    QStringList targetNameList = GTUtilsMSAEditorSequenceArea::getNameList(os);
    CHECK_SET_ERR(targetNameList.contains("Whale"), "Row was not added to the target MSA");
}

GUI_TEST_CLASS_DEFINITION(test_7403) {
    // Check that there is no crash when generating very large (2Gb) sequences.
    DNASequenceGeneratorDialogFillerModel model(sandBoxDir + "/test_7403.fa");
    model.referenceUrl = testDir + "_common_data/sanger/reference.gb";
    model.length = 2147483647;
    GTUtilsDialog::waitForDialog(os, new DNASequenceGeneratorDialogFiller(os, model));
    GTMenu::clickMainMenuItem(os, {"Tools", "Random sequence generator..."});

    // Give the generator's task some time to warm up & cancel it.
    GTGlobals::sleep(3000);
    GTUtilsTaskTreeView::cancelTask(os, "Generate sequence task");
    GTUtilsTaskTreeView::waitTaskFinished(os, 20000);
}

GUI_TEST_CLASS_DEFINITION(test_7404_1) {
    // Check sequence generator can produce a sequence percents set to 100 or 0: one non-zero value.
    DNASequenceGeneratorDialogFillerModel model(sandBoxDir + "/test_7404_1.fa");
    model.percentA = 100;
    model.percentC = 0;
    model.percentG = 0;
    model.percentT = 0;
    model.length = 1000;

    GTUtilsDialog::waitForDialog(os, new DNASequenceGeneratorDialogFiller(os, model));
    GTMenu::clickMainMenuItem(os, {"Tools", "Random sequence generator..."});

    GTUtilsSequenceView::checkSequenceViewWindowIsActive(os);
    QString sequence = GTUtilsSequenceView::getSequenceAsString(os);
    CHECK_SET_ERR(sequence.count('A') == model.length, "Percent of A is not equal to 100%");
}

GUI_TEST_CLASS_DEFINITION(test_7404_2) {
    // Check sequence generator can produce a sequence percents set to 100 or 0: two non-zero values.
    DNASequenceGeneratorDialogFillerModel model(sandBoxDir + "/test_7404_1.fa");
    model.url = sandBoxDir + "/test_7404_2.fa";
    model.percentA = 50;
    model.percentC = 50;
    model.percentG = 0;
    model.percentT = 0;
    model.length = 1000;

    GTUtilsDialog::waitForDialog(os, new DNASequenceGeneratorDialogFiller(os, model));
    GTMenu::clickMainMenuItem(os, {"Tools", "Random sequence generator..."});

    GTUtilsSequenceView::checkSequenceViewWindowIsActive(os);
    QString sequence = GTUtilsSequenceView::getSequenceAsString(os);

    int countA = sequence.count('A');
    int countC = sequence.count('C');
    int countG = sequence.count('G');
    int countT = sequence.count('T');

    int deviation = 100;  // +- 100 bases (10%).

    int minValue = model.length / 2 - deviation;
    int maxValue = model.length / 2 + deviation;
    CHECK_SET_ERR(sequence.length() == model.length, "Invalid sequence length: " + QString::number(sequence.length()));
    CHECK_SET_ERR(countA >= minValue && countA <= maxValue, "Invalid count of A: " + QString::number(countA));
    CHECK_SET_ERR(countC >= minValue && countC <= maxValue, "Invalid count of C: " + QString::number(countC));
    CHECK_SET_ERR(countG == 0, "Invalid count of G: " + QString::number(countG));
    CHECK_SET_ERR(countT == 0, "Invalid count of T: " + QString::number(countT));
}

GUI_TEST_CLASS_DEFINITION(test_7405) {
    // Check that UGENE does not crash when incorrect reference sequence name is used.

    DNASequenceGeneratorDialogFillerModel model(sandBoxDir + "/test_7405.fa");
    model.referenceUrl = "/some-wrong-url";
    model.length = 100 * 1000 * 1000;

    GTLogTracer logTracer;
    GTUtilsDialog::waitForDialog(os, new DNASequenceGeneratorDialogFiller(os, model));
    GTMenu::clickMainMenuItem(os, {"Tools", "Random sequence generator..."});
    GTUtilsTaskTreeView::waitTaskFinished(os);

    QString error = logTracer.getJoinedErrorString();
    CHECK_SET_ERR(error.contains(model.referenceUrl), "Expected error message is not found");
}

GUI_TEST_CLASS_DEFINITION(test_7407) {
    // Check that UGENE can generate a single character sequence.
    DNASequenceGeneratorDialogFillerModel model(sandBoxDir + "/test_7407.fa");
    model.length = 1;
    model.window = 1;
    model.referenceUrl = testDir + "_common_data/sanger/reference.gb";

    GTLogTracer lt;
    GTUtilsDialog::waitForDialog(os, new DNASequenceGeneratorDialogFiller(os, model));
    GTMenu::clickMainMenuItem(os, {"Tools", "Random sequence generator..."});

    GTUtilsSequenceView::checkSequenceViewWindowIsActive(os);
    QString sequence = GTUtilsSequenceView::getSequenceAsString(os);

    CHECK_SET_ERR(sequence.length() == 1, "Invalid sequence length: " + QString::number(sequence.length()));
    char c = sequence[0].toLatin1();
    CHECK_SET_ERR(c == 'A' || c == 'C' || c == 'G' || c == 'T', "Invalid sequence symbol: " + sequence[0]);
    GTUtilsLog::check(os, lt);
}

GUI_TEST_CLASS_DEFINITION(test_7410) {
    // Check sequence generation dialog uses correct file extension for MSA and generates MSA, not a sequence.
    DNASequenceGeneratorDialogFillerModel model(sandBoxDir + "/test_7410");
    model.formatId = BaseDocumentFormats::CLUSTAL_ALN;
    model.numberOfSequences = 3;
    GTUtilsDialog::waitForDialog(os, new DNASequenceGeneratorDialogFiller(os, model));
    GTMenu::clickMainMenuItem(os, {"Tools", "Random sequence generator..."});

    GTUtilsMsaEditor::checkMsaEditorWindowIsActive(os);
    CHECK_SET_ERR(GTUtilsMsaEditor::getSequencesCount(os) == 3, "Invalid number of sequence in the alignment");

    GTUtilsProjectTreeView::checkItem(os, "test_7410.aln");
}

GUI_TEST_CLASS_DEFINITION(test_7413) {
    // Check that the distribution is uniform by the Kolmogorov-Smirnov test.
    // https://colab.research.google.com/drive/1-F4pAh-n0BMXeZczQY-te-UcEJeUSP8Y?usp=sharing
    DNASequenceGeneratorDialogFillerModel model(sandBoxDir + "/test_7413.fa");
    model.percentA = 99;
    model.percentC = 1;
    model.percentG = 0;
    model.percentT = 0;
    model.length = 10000;

    auto checkUniformDistribution = [&model, &os]() {
        GTUtilsDialog::waitForDialog(os, new DNASequenceGeneratorDialogFiller(os, model));
        GTMenu::clickMainMenuItem(os, {"Tools", "Random sequence generator..."});

        GTUtilsSequenceView::checkSequenceViewWindowIsActive(os);
        QString sequence = GTUtilsSequenceView::getSequenceAsString(os);

        QVector<int> empiricalSum;
        int sumNumSeq = 0;
        for (QChar c : qAsConst(sequence)) {
            sumNumSeq += c == 'C' ? 1 : 0;
            empiricalSum << sumNumSeq;
        }
        CHECK_SET_ERR_RESULT(sumNumSeq > 0, "Invalid base content: there is no letter C in the sequence", false);

        double maxDifference = 0;
        for (int i = 0; i < model.length; i++) {
            maxDifference = std::max<double>(maxDifference, std::abs((double(i) + 1) / model.length - double(empiricalSum[i]) / sumNumSeq));
        }

        // https://drive.google.com/file/d/1YFIm8SXb3e-W0JKWWmiTXXh4BU2unHEm/view?usp=sharing
        // 1.61 is the constant from the table for alpha value 0.01.
        return maxDifference < 1.61 / std::sqrt(sumNumSeq);
    };

    for (int i = 0; i < 10; ++i) {
        if (checkUniformDistribution()) {
            return;
        }
        model.url = sandBoxDir + QString("/test_7413_%1.fa").arg(i);
    }
    CHECK_SET_ERR(false, "The generated sequences are not uniform distributed")
}

GUI_TEST_CLASS_DEFINITION(test_7414) {
    // Check that 1 char window selects a random char from the origin.
    DNASequenceGeneratorDialogFillerModel model(sandBoxDir + "/test_7414.fa");
    model.length = 1000;
    model.window = 1;
    model.referenceUrl = testDir + "_common_data/sanger/reference.gb";

    GTUtilsDialog::waitForDialog(os, new DNASequenceGeneratorDialogFiller(os, model));
    GTMenu::clickMainMenuItem(os, {"Tools", "Random sequence generator..."});

    GTUtilsSequenceView::checkSequenceViewWindowIsActive(os);
    QString sequence = GTUtilsSequenceView::getSequenceAsString(os);

    CHECK_SET_ERR(sequence.length() == model.length, "Invalid sequence length: " + QString::number(sequence.length()));
    CHECK_SET_ERR(sequence.count('A') > 0, "No 'A' char in the result");
    CHECK_SET_ERR(sequence.count('C') > 0, "No 'C' char in the result");
    CHECK_SET_ERR(sequence.count('G') > 0, "No 'G' char in the result");
    CHECK_SET_ERR(sequence.count('T') > 0, "No 'T' char in the result");
}

GUI_TEST_CLASS_DEFINITION(test_7415_1) {
    // Check that by default Random Sequence generator uses random seed: produces different results on different runs.
    DNASequenceGeneratorDialogFillerModel model(sandBoxDir + "/test_7415_1_1.fa");

    GTUtilsDialog::waitForDialog(os, new DNASequenceGeneratorDialogFiller(os, model));
    GTMenu::clickMainMenuItem(os, {"Tools", "Random sequence generator..."});

    GTUtilsTaskTreeView::waitTaskFinished(os);
    QString sequence1 = GTUtilsSequenceView::getSequenceAsString(os);

    model.url = sandBoxDir + "/test_7415_1_2.fa";
    GTUtilsDialog::waitForDialog(os, new DNASequenceGeneratorDialogFiller(os, model));
    GTMenu::clickMainMenuItem(os, {"Tools", "Random sequence generator..."});

    GTUtilsTaskTreeView::waitTaskFinished(os);
    QString sequence2 = GTUtilsSequenceView::getSequenceAsString(os);

    CHECK_SET_ERR(sequence1.length() == model.length, "Invalid sequence1 length: " + QString::number(sequence1.length()));
    CHECK_SET_ERR(sequence2.length() == model.length, "Invalid sequence2 length: " + QString::number(sequence2.length()));
    CHECK_SET_ERR(sequence1 != sequence2, "Sequences are equal");
}

GUI_TEST_CLASS_DEFINITION(test_7415_2) {
    // Check that for given seed, Random Sequence generator produces same results on different runs.
    DNASequenceGeneratorDialogFillerModel model(sandBoxDir + "/test_7415_2_1.fa");
    model.seed = 0;

    GTUtilsDialog::waitForDialog(os, new DNASequenceGeneratorDialogFiller(os, model));
    GTMenu::clickMainMenuItem(os, {"Tools", "Random sequence generator..."});

    GTUtilsTaskTreeView::waitTaskFinished(os);
    QString sequence1 = GTUtilsSequenceView::getSequenceAsString(os);

    model.url = sandBoxDir + "/test_7415_2_2.fa";
    GTUtilsDialog::waitForDialog(os, new DNASequenceGeneratorDialogFiller(os, model));
    GTMenu::clickMainMenuItem(os, {"Tools", "Random sequence generator..."});

    GTUtilsTaskTreeView::waitTaskFinished(os);
    QString sequence2 = GTUtilsSequenceView::getSequenceAsString(os);

    CHECK_SET_ERR(sequence1.length() == model.length, "Invalid sequence1 length: " + QString::number(sequence1.length()));
    CHECK_SET_ERR(sequence2.length() == model.length, "Invalid sequence2 length: " + QString::number(sequence2.length()));
    CHECK_SET_ERR(sequence1 == sequence2, "Sequences are not equal");
}

GUI_TEST_CLASS_DEFINITION(test_7415_3) {
    // Check that by default Random Sequence generator does not generate identical windows.
    DNASequenceGeneratorDialogFillerModel model(sandBoxDir + "/test_7415_3.fa");
    model.seed = 10;
    model.window = 50;
    model.length = 2 * model.window;

    GTUtilsDialog::waitForDialog(os, new DNASequenceGeneratorDialogFiller(os, model));
    GTMenu::clickMainMenuItem(os, {"Tools", "Random sequence generator..."});

    GTUtilsTaskTreeView::waitTaskFinished(os);
    QString sequence = GTUtilsSequenceView::getSequenceAsString(os);

    CHECK_SET_ERR(sequence.length() == model.length, "Invalid sequence length: " + QString::number(sequence.length()));
    QString window1Sequence = sequence.mid(0, model.window);
    QString window2Sequence = sequence.mid(model.window, model.window);

    CHECK_SET_ERR(window1Sequence != window2Sequence, "Sequences are equal");
}

GUI_TEST_CLASS_DEFINITION(test_7419) {
    // Copy "_common_data/ugenedb/murine.ugenedb" to sandbox
    GTFile::copy(os, testDir + "_common_data/ugenedb/murine.ugenedb", sandBoxDir + "test_7419.ugenedb");

    // Open the copied file
    GTFileDialog::openFile(os, sandBoxDir + "test_7419.ugenedb");
    GTUtilsTaskTreeView::waitTaskFinished(os);

    // Now remove it from the disk manually
    GTLogTracer lt;
    QFile::remove(sandBoxDir + "test_7419.ugenedb");

    // Expected: the message box about lost database -> click OK -> view is closed.
    GTUtilsDialog::waitForDialog(os, new MessageBoxDialogFiller(os, QMessageBox::Ok, "The document 'test_7419.ugenedb' was removed from its original folder. Therefore, it will be deleted from the current project"));

    // The document update happens each 3 seconds, the messagebox will appear on the closest update
    GTUtilsDialog::checkNoActiveWaiters(os, 3000);

    // Expected: no safe points
    auto joinedErrorList = lt.getJoinedErrorString();
    CHECK_SET_ERR(!joinedErrorList.contains("Trying to recover from error"), "Unexpected SAFE_POINT has appeared");
}

GUI_TEST_CLASS_DEFINITION(test_7438) {
    // Checks that selection with Shift does not cause a crash.
    GTFileDialog::openFile(os, dataDir + "samples/CLUSTALW/COI.aln");
    GTUtilsMsaEditor::checkMsaEditorWindowIsActive(os);

    // There are 18 sequences in the list, and we are trying to select with SHIFT+KeyDown beyond this range.
    GTUtilsMsaEditor::clickSequence(os, 15);
    GTKeyboardDriver::keyPress(Qt::Key_Shift);
    for (int i = 0; i < 5; i++) {
        GTKeyboardDriver::keyClick(Qt::Key_Down);
    }
    GTKeyboardDriver::keyRelease(Qt::Key_Shift);

    QRect selectedRect = GTUtilsMSAEditorSequenceArea::getSelectedRect(os);
    CHECK_SET_ERR(selectedRect.top() == 15, "Illegal start of the selection: " + QString::number(selectedRect.top()));
    CHECK_SET_ERR(selectedRect.bottom() == 17, "Illegal end of the selection: " + QString::number(selectedRect.bottom()));
}

GUI_TEST_CLASS_DEFINITION(test_7447) {
    // Check that search results in MSA Editor are reset when user enters incorrect search pattern.
    GTFileDialog::openFile(os, dataDir + "samples/CLUSTALW/HIV-1.aln");
    GTUtilsMsaEditor::checkMsaEditorWindowIsActive(os);

    // Enter a valid search pattern: 'ATG'
    GTUtilsOptionPanelMsa::openTab(os, GTUtilsOptionPanelMsa::Search);
    GTUtilsOptionPanelMsa::enterPattern(os, "ATG");
    GTUtilsTaskTreeView::waitTaskFinished(os);
    auto selectedRect = GTUtilsMSAEditorSequenceArea::getSelectedRect(os);
    CHECK_SET_ERR(selectedRect == QRect(0, 0, 3, 1),
                  QString("Illegal first result coordinates: " + GTUtilsText::rectToString(selectedRect)));

    // Press 'Next', move to the next result.
    GTUtilsOptionPanelMsa::clickNext(os);
    GTUtilsTaskTreeView::waitTaskFinished(os);
    selectedRect = GTUtilsMSAEditorSequenceArea::getSelectedRect(os);
    CHECK_SET_ERR(selectedRect == QRect(21, 0, 3, 1),
                  QString("Illegal second result coordinates: " + GTUtilsText::rectToString(selectedRect)));

    // Enter illegal 'M' character: check that there is a warning and no results in the list.
    auto patternEdit = GTWidget::findTextEdit(os, "textPattern");
    GTWidget::click(os, patternEdit);

    GTKeyboardDriver::keyClick('M');
    GTUtilsTaskTreeView::waitTaskFinished(os);

    QString pattern = GTUtilsOptionPanelMsa::getPattern(os);
    CHECK_SET_ERR(pattern == "ATGM", "Unexpected pattern, expected: ATGM, got: " + pattern);

    auto nextButton = GTWidget::findPushButton(os, "nextPushButton");
    CHECK_SET_ERR(!nextButton->isEnabled(), "Next button must be disabled");
    GTUtilsOptionPanelMsa::checkResultsText(os, "No results");

    // Delete the last 'M' character. Check that the first 'ATG' result is selected.
    GTWidget::click(os, patternEdit);
    GTKeyboardDriver::keyClick(Qt::Key_Backspace);
    GTUtilsTaskTreeView::waitTaskFinished(os);

    pattern = GTUtilsOptionPanelMsa::getPattern(os);
    CHECK_SET_ERR(pattern == "ATG", "Illegal pattern, expected: 'ATG', got: " + pattern);

    selectedRect = GTUtilsMSAEditorSequenceArea::getSelectedRect(os);
    CHECK_SET_ERR(selectedRect == QRect(0, 0, 3, 1),
                  QString("Illegal first (2) result coordinates: " + GTUtilsText::rectToString(selectedRect)));
}

GUI_TEST_CLASS_DEFINITION(test_7448_1) {
    // Check that "Export sequence of selected annotations..." does not generate error messages.
    GTFileDialog::openFile(os, dataDir + "samples/Genbank/murine.gb");
    GTUtilsTaskTreeView::waitTaskFinished(os);

    GTUtils::checkExportServiceIsEnabled(os);

    GTUtilsSequenceView::clickAnnotationPan(os, "misc_feature", 2);

    GTUtilsDialog::waitForDialog(os,
                                 new ExportSequenceOfSelectedAnnotationsFiller(os,
                                                                               sandBoxDir + "murine_out.fa",
                                                                               ExportSequenceOfSelectedAnnotationsFiller::Fasta,
                                                                               ExportSequenceOfSelectedAnnotationsFiller::SaveAsSeparate,
                                                                               0,
                                                                               true,
                                                                               false,
                                                                               GTGlobals::UseMouse,
                                                                               true));
    GTUtilsDialog::waitForDialog(os, new PopupChooserByText(os, {"Export", "Export sequence of selected annotations..."}));
    GTMouseDriver::click(Qt::RightButton);
    GTUtilsTaskTreeView::waitTaskFinished(os);

    // Expected: there is no log message "Sequences of the selected annotations can't be exported. At least one of the annotations is out of boundaries"
    GTLogTracer::checkMessage("Sequences of the selected annotations can't be exported. At least one of the annotations is out of boundaries");
}

GUI_TEST_CLASS_DEFINITION(test_7448_2) {
    // Check that "Export sequence of selected annotations..."  for multi-big-chunks import mode works correctly.
    GTFileDialog::openFile(os, testDir + "_common_data/fasta/5mbf.fa.gz");
    GTUtilsTaskTreeView::waitTaskFinished(os);

    GTUtils::checkExportServiceIsEnabled(os);

    GTUtilsDialog::waitForDialog(os, new CreateAnnotationWidgetFiller(os, true, "<auto>", "", "1..5000000"));
    GTKeyboardDriver::keyClick('n', Qt::ControlModifier);

    GTUtilsSequenceView::clickAnnotationPan(os, "misc_feature", 1);

    GTUtilsDialog::waitForDialog(os,
                                 new ExportSequenceOfSelectedAnnotationsFiller(os,
                                                                               sandBoxDir + "test_7448_2_out.fa",
                                                                               ExportSequenceOfSelectedAnnotationsFiller::Fasta,
                                                                               ExportSequenceOfSelectedAnnotationsFiller::SaveAsSeparate,
                                                                               0,
                                                                               true,
                                                                               false,
                                                                               GTGlobals::UseMouse,
                                                                               true));
    GTUtilsDialog::waitForDialog(os, new PopupChooserByText(os, {"Export", "Export sequence of selected annotations..."}));
    GTMouseDriver::click(Qt::RightButton);
    GTUtilsTaskTreeView::waitTaskFinished(os);

    // Expected: the last 3 symbols are RAG.
    QString currentString = GTUtilsSequenceView::getEndOfSequenceAsString(os, 3);
    CHECK_SET_ERR(currentString == "RAG", "Last 3 symbols expected: RAG, current: " + currentString);
}

GUI_TEST_CLASS_DEFINITION(test_7448_3) {
    // Check that "Export sequence of selected annotations..."  for multi-big-chunks import mode works correctly for complementary mode.

    GTFileDialog::openFile(os, testDir + "_common_data/fasta/5mbf.fa.gz");
    GTUtilsTaskTreeView::waitTaskFinished(os);

    GTUtils::checkExportServiceIsEnabled(os);

    GTUtilsDialog::waitForDialog(os, new CreateAnnotationWidgetFiller(os, true, "<auto>", "", "complement(1..5000000)"));
    GTKeyboardDriver::keyClick('n', Qt::ControlModifier);

    GTUtilsSequenceView::clickAnnotationPan(os, "misc_feature", 1);

    GTUtilsDialog::waitForDialog(os,
                                 new ExportSequenceOfSelectedAnnotationsFiller(os,
                                                                               sandBoxDir + "test_7448_3_out.fa",
                                                                               ExportSequenceOfSelectedAnnotationsFiller::Fasta,
                                                                               ExportSequenceOfSelectedAnnotationsFiller::SaveAsSeparate,
                                                                               0,
                                                                               true,
                                                                               false,
                                                                               GTGlobals::UseMouse,
                                                                               true));
    GTUtilsDialog::waitForDialog(os, new PopupChooserByText(os, {"Export", "Export sequence of selected annotations..."}));
    GTMouseDriver::click(Qt::RightButton);
    GTUtilsTaskTreeView::waitTaskFinished(os);

    // Expected: the first 3 symbols are TPA.
    QString currentString = GTUtilsSequenceView::getBeginOfSequenceAsString(os, 3);
    CHECK_SET_ERR(currentString == "TPA", "Last 3 symbols expected: TPA, current:" + currentString);

    GTUtilsSequenceView::clickMouseOnTheSafeSequenceViewArea(os);

    // Expected: the last 3 symbols are ILD.
    currentString = GTUtilsSequenceView::getEndOfSequenceAsString(os, 3);
    CHECK_SET_ERR(currentString == "ILD", "Last 3 symbols expected: ILD, current: " + currentString);
}

GUI_TEST_CLASS_DEFINITION(test_7448_4) {
    // Check that multi-region/multi-frame DNA annotation is translated correctly (DNA is joined first, translated next).
    GTFileDialog::openFile(os, dataDir + "samples/FASTA", "human_T1.fa");
    GTUtilsTaskTreeView::waitTaskFinished(os);

    GTUtils::checkExportServiceIsEnabled(os);

    GTUtilsDialog::waitForDialog(os, new CreateAnnotationWidgetFiller(os, true, "<auto>", "", "join(10..16,18..20)"));
    GTKeyboardDriver::keyClick('n', Qt::ControlModifier);

    GTUtilsSequenceView::clickAnnotationDet(os, "misc_feature", 10);

    GTUtilsDialog::waitForDialog(os,
                                 new ExportSequenceOfSelectedAnnotationsFiller(os,
                                                                               sandBoxDir + "test_7448_4_out.fa",
                                                                               ExportSequenceOfSelectedAnnotationsFiller::Fasta,
                                                                               ExportSequenceOfSelectedAnnotationsFiller::SaveAsSeparate,
                                                                               0,
                                                                               true,
                                                                               false,
                                                                               GTGlobals::UseMouse,
                                                                               true));

    GTUtilsDialog::waitForDialog(os, new PopupChooserByText(os, {"Export", "Export sequence of selected annotations..."}));
    GTMouseDriver::click(Qt::RightButton);
    GTUtilsTaskTreeView::waitTaskFinished(os);

    QString exportedSequence = GTUtilsSequenceView::getSequenceAsString(os);
    CHECK_SET_ERR(exportedSequence == "SPS", "Sequence not matched: " + exportedSequence);
}

GUI_TEST_CLASS_DEFINITION(test_7451) {
    // Check that a right click on a recent item on the Welcome Screen does not crash UGENE.

    // Copy the test file first to a tmp location: we will need to remove it later.
    GTFile::copy(os, dataDir + "samples/FASTA/human_T1.fa", testDir + "_common_data/scenarios/sandbox/test_7451.fa");
    GTFileDialog::openFile(os, testDir + "_common_data/scenarios/sandbox/test_7451.fa");
    GTUtilsSequenceView::checkSequenceViewWindowIsActive(os);

    GTUtilsMdi::closeActiveWindow(os);
    GTUtilsSequenceView::checkNoSequenceViewWindowIsOpened(os);
    GTUtilsStartPage::checkRecentListUrl(os, "test_7451.fa", true);

    // Test a right click on the Welcome Screen for a valid file.
    GTWidget::click(os, GTWidget::findLabelByText(os, "test_7451.fa").first(), Qt::RightButton);
    GTUtilsSequenceView::checkSequenceViewWindowIsActive(os);

    GTUtilsMdi::closeActiveWindow(os);
    GTUtilsSequenceView::checkNoSequenceViewWindowIsOpened(os);
    GTUtilsStartPage::checkRecentListUrl(os, "test_7451.fa", true);

    // Test a right click on the Welcome Screen for a removed file.
    // Close the project first to avoid 'missed file' popups.
    GTUtilsDialog::waitForDialog(os, new SaveProjectDialogFiller(os, QDialogButtonBox::No));
    GTMenu::clickMainMenuItem(os, {"File", "Close project"});
    QFile::remove(testDir + "_common_data/scenarios/sandbox/test_7451.fa");

    GTUtilsDialog::waitForDialog(os, new MessageBoxDialogFiller(os, "Remove From List"));
    GTWidget::click(os, GTWidget::findLabelByText(os, "test_7451.fa").first(), Qt::RightButton);

    // Check that there is no removed item in the recent files list and UGENE does not crash.
    GTUtilsStartPage::checkRecentListUrl(os, "test_7451.fa", false);
}

GUI_TEST_CLASS_DEFINITION(test_7454) {
    // Open data/samples/PDB/1CF7.PDB.
    // Increase the width of the Project View.
    //     Expected: the current Sequence View is narrow.
    // Find the action toolbar extension for the first sequence in the Sequence View (">>" button). Press ">>"->
    //         "X Remove sequence".
    //     Expected: no crash.
    GTUtilsProject::openFile(os, dataDir + "samples/PDB/1CF7.PDB");
    GTUtilsTaskTreeView::waitTaskFinished(os);

    QRect rect = GTWidget::findWidget(os, "project_view")->geometry();
    QPoint splitterCenter =
        GTWidget::findWidget(os, "project_view")->mapToGlobal({rect.right() + 4, rect.center().y()});
    QPoint delta(GTMainWindow::getMainWindowWidgetByName(os, "main_window")->width() * 0.6, 0);
    GTMouseDriver::dragAndDrop(splitterCenter, splitterCenter + delta);

    GTUtilsDialog::waitForDialog(os, new PopupChooserByText(os, {"Remove sequence"}));
    GTWidget::click(os,
                    GTWidget::findWidget(os,
                                         "qt_toolbar_ext_button",
                                         GTWidget::findToolBar(os, "views_tool_bar_1CF7 chain A sequence")));
}

GUI_TEST_CLASS_DEFINITION(test_7455) {
    // 1. Open "_common_data/regression/7455/clipboard.gb"
    GTFileDialog::openFile(os, testDir + "_common_data/regression/7455/clipboard.gb");
    GTUtilsSequenceView::checkSequenceViewWindowIsActive(os);

    // 2. Open the "Find restriction sites" dialog, choose "AaaI" (vary first one) only and click OK.
    GTUtilsDialog::waitForDialog(os, new FindEnzymesDialogFiller(os, {"AaaI"}));
    GTWidget::click(os, GTWidget::findWidget(os, "Find restriction sites_widget"));
    GTUtilsTaskTreeView::waitTaskFinished(os);

    // 3. Right click -> Cloning -> Digest into fragments...
    class DigestScenario : public CustomScenario {
    public:
        void run(HI::GUITestOpStatus& os) override {
            // 4. Select "AaaI" and click "Add---->"
            // 5. Go to the "Conserved annotations" tab
            QWidget* dialog = GTWidget::getActiveModalWidget(os);
            auto availableEnzymeWidget = GTWidget::findListWidget(os, "availableEnzymeWidget", dialog);
            QList<QListWidgetItem*> items = availableEnzymeWidget->findItems("AaaI : 2 cut(s)", Qt::MatchExactly);
            CHECK_SET_ERR(items.size() == 1, "Unexpected number of enzymes");

            GTListWidget::click(os, availableEnzymeWidget, "AaaI : 2 cut(s)");
            GTWidget::click(os, GTWidget::findWidget(os, "addButton", dialog));
            GTTabWidget::clickTab(os, "tabWidget", dialog, 1);

            class SelectAnnotationScenario : public CustomScenario {
            public:
                void run(HI::GUITestOpStatus& os) override {
                    // 6. Click "Add", choose the only option and click "OK".
                    QWidget* dialog = GTWidget::getActiveModalWidget(os);
                    auto selectAnnotationsList = GTWidget::findWidgetByType<QListWidget*>(os, dialog, "Cant find the \"Select annotations\" list");
                    auto items = GTListWidget::getItems(os, selectAnnotationsList);
                    CHECK_SET_ERR(items.size() == 1, "Unexpected number of annotations");

                    GTListWidget::click(os, selectAnnotationsList, items.first());
                    GTUtilsDialog::clickButtonBox(os, dialog, QDialogButtonBox::Ok);
                }
            };

            GTUtilsDialog::waitForDialog(os, new Filler(os, "select_annotations_dialog", new SelectAnnotationScenario()));

            // 7. Click "OK"
            GTWidget::click(os, GTWidget::findWidget(os, "addAnnBtn", dialog));
            GTUtilsDialog::clickButtonBox(os, dialog, QDialogButtonBox::Ok);
        }
    };

    GTLogTracer lt;
    GTUtilsDialog::waitForDialog(os, new DigestSequenceDialogFiller(os, new DigestScenario()));
    GTUtilsDialog::waitForDialog(os, new PopupChooserByText(os, {"Cloning", "Digest into fragments..."}));
    GTMenu::showContextMenu(os, GTUtilsSequenceView::getSeqWidgetByNumber(os));
    GTUtilsTaskTreeView::waitTaskFinished(os);

    // Expected: the task finished with an error: Conserved annotation misc_feature (2646..3236) is disrupted by the digestion. Try changing the restriction sites.
    GTUtilsLog::checkContainsError(os, lt, "Conserved annotation Misc. Feature (2646..3236) is disrupted by the digestion. Try changing the restriction sites.");
}

GUI_TEST_CLASS_DEFINITION(test_7456) {
    // Check that UGENE can open a FASTA file with a 100k small sequences as an alignment.
    DNASequenceGeneratorDialogFillerModel model(sandBoxDir + "/test_7456.fa");
    model.length = 5;
    model.window = 5;
    model.numberOfSequences = 100 * 1000;
    GTUtilsDialog::add(os, new DNASequenceGeneratorDialogFiller(os, model));
    GTUtilsDialog::add(os, new SequenceReadingModeSelectorDialogFiller(os, SequenceReadingModeSelectorDialogFiller::Join), 90000);
    GTMenu::clickMainMenuItem(os, {"Tools", "Random sequence generator..."});
    GTUtilsTaskTreeView::waitTaskFinished(os);

    GTUtilsMsaEditor::checkMsaEditorWindowIsActive(os);
    int sequenceCount = GTUtilsMsaEditor::getSequencesCount(os);
    CHECK_SET_ERR(sequenceCount == model.numberOfSequences, "Invalid sequence count in MSA: " + QString::number(sequenceCount));
}

GUI_TEST_CLASS_DEFINITION(test_7460) {
    // Check that UGENE can open an alignment of [1_000 x 10_000] fast enough.
    DNASequenceGeneratorDialogFillerModel model(sandBoxDir + "/test_7460.fa");
    model.length = 1000;
    model.window = 1000;
    model.numberOfSequences = 10000;

    GTUtilsDialog::waitForDialog(os, new SequenceReadingModeSelectorDialogFiller(os, SequenceReadingModeSelectorDialogFiller::Join));
    GTUtilsDialog::waitForDialog(os, new DNASequenceGeneratorDialogFiller(os, model));
    GTMenu::clickMainMenuItem(os, {"Tools", "Random sequence generator..."});
    GTUtilsTaskTreeView::waitTaskFinished(os);

    GTUtilsMsaEditor::checkMsaEditorWindowIsActive(os);
    int sequenceCount = GTUtilsMsaEditor::getSequencesCount(os);
    CHECK_SET_ERR(sequenceCount == model.numberOfSequences, "Invalid sequence count in MSA: " + QString::number(sequenceCount));

    QWidget* overviewWidget = GTUtilsMsaEditor::getOverviewArea(os);
    CHECK_SET_ERR(overviewWidget->isVisible(), "Overview widget ,must be visible, but must be hidden");
    GTUtilsTaskTreeView::waitTaskFinished(os, 10000);  // Check that there is no long-running active tasks.
}

GUI_TEST_CLASS_DEFINITION(test_7463) {
    // Tools->NGS data analysis->Extract consensus from assemblies...
    // Set _common_data/bam/Mycobacterium.sorted.bam as input and run.
    // Repeat steps with data/samples/Assembly/chrM.sorted.bam.
    // When the chrM workflow is over, click "Close dashboard".
    //     Expected: no crash or freeze.
    GTUtilsWorkflowDesigner::openWorkflowDesigner(os);
    GTUtilsDialog::waitForDialog(os, new WizardFiller(os, "Extract Consensus Wizard", QStringList(), {{"Assembly", testDir + "_common_data/bam/Mycobacterium.sorted.bam"}}));
    GTMenu::clickMainMenuItem(os, {"Tools", "NGS data analysis", "Extract consensus from assemblies..."});
    GTUtilsWorkflowDesigner::runWorkflow(os);

    GTUtilsDialog::waitForDialog(os, new WizardFiller(os, "Extract Consensus Wizard", QStringList(), {{"Assembly", dataDir + "samples/Assembly/chrM.sorted.bam"}}));
    GTMenu::clickMainMenuItem(os, {"Tools", "NGS data analysis", "Extract consensus from assemblies..."});
    GTUtilsWorkflowDesigner::runWorkflow(os);

    GTUtilsNotifications::waitForNotification(os);
    GTUtilsDialog::checkNoActiveWaiters(os);
    auto tab = GTTabWidget::getTabBar(os, GTUtilsDashboard::getTabWidget(os));
    GTWidget::click(os, tab->tabButton(tab->currentIndex(), QTabBar::RightSide));
}

GUI_TEST_CLASS_DEFINITION(test_7465) {
    // 1. Open workflow sample "Align sequences with MUSCLE"
    // Expected state: wizard has appeared.
    class AlignSequencesWithMuscleWizardFiller : public CustomScenario {
    public:
        void run(HI::GUITestOpStatus& os) override {
            // 2. Set file with many (~1200) sequences as input file and run workflow
            GTUtilsWizard::setInputFiles(os, {{QFileInfo(testDir + "_common_data/regression/7465/big_msa_as_fasta.fa").absoluteFilePath()}});
            GTUtilsWizard::clickButton(os, GTUtilsWizard::Next);
            GTUtilsWizard::clickButton(os, GTUtilsWizard::Run);
        }
    };
    GTUtilsDialog::waitForDialog(os, new WizardFiller(os, "Align Sequences with MUSCLE Wizard", new AlignSequencesWithMuscleWizardFiller));
    GTUtilsWorkflowDesigner::openWorkflowDesigner(os);
    GTUtilsWorkflowDesigner::addSample(os, "Align sequences with MUSCLE");
    GTUtilsTaskTreeView::waitTaskFinished(os);
    // Expected state: there is a notification about lacking of memory.
    CHECK_SET_ERR(GTUtilsDashboard::getJoinedNotificationsString(os).contains("There is not enough memory to align these sequences with MUSCLE"),
                  "No expected message about lacking of memory in notifications");
}

GUI_TEST_CLASS_DEFINITION(test_7469) {
    // Check that annotation sequence copy action respects 'join' and 'order' location flags.
    GTFileDialog::openFile(os, testDir + "_common_data/genbank/7469.gb");
    GTUtilsSequenceView::checkSequenceViewWindowIsActive(os);

    // Check 'order' annotation on the direct strand.
    GTUtilsAnnotationsTreeView::clickItem(os, "CDS", 1, false);
    GTKeyboardDriver::keyClick('c', Qt::ControlModifier);
    CHECK_SET_ERR(GTClipboard::text(os) == "AAGACCCCCCCGTAGG", "1. Unexpected DNA sequence: " + GTClipboard::text(os));
    GTKeyboardDriver::keyClick('t', Qt::ControlModifier);
    CHECK_SET_ERR(GTClipboard::text(os) == "KTPP*", "1. Unexpected Amino sequence: " + GTClipboard::text(os));

    // Check 'order' annotation on the complementary strand.
    GTKeyboardDriver::keyClick(Qt::Key_Down);
    GTKeyboardDriver::keyClick('c', Qt::ControlModifier);
    CHECK_SET_ERR(GTClipboard::text(os) == "AAGACCCC-CCCGTAGG", "2. Unexpected DNA sequence: " + GTClipboard::text(os));
    GTKeyboardDriver::keyClick('t', Qt::ControlModifier);
    CHECK_SET_ERR(GTClipboard::text(os) == "KT-PV", "2. Unexpected Amino sequence: " + GTClipboard::text(os));

    // Check 'join' annotation on the direct strand.
    GTKeyboardDriver::keyClick(Qt::Key_Down);
    GTKeyboardDriver::keyClick('c', Qt::ControlModifier);
    CHECK_SET_ERR(GTClipboard::text(os) == "TGCCTTGCAAAGTTACTTAAGCTAGCTTG", "3. Unexpected DNA sequence: " + GTClipboard::text(os));
    GTKeyboardDriver::keyClick('t', Qt::ControlModifier);
    CHECK_SET_ERR(GTClipboard::text(os) == "CLAKLLKLA", "3. Unexpected Amino sequence: " + GTClipboard::text(os));

    // Check 'join' annotation on the complementary strand.
    GTKeyboardDriver::keyClick(Qt::Key_Down);
    GTKeyboardDriver::keyClick('c', Qt::ControlModifier);
    CHECK_SET_ERR(GTClipboard::text(os) == "TGCCTTGCAAA-GTTACTTAAGCTAGCTTG", "4. Unexpected DNA sequence: " + GTClipboard::text(os));
    GTKeyboardDriver::keyClick('t', Qt::ControlModifier);
    CHECK_SET_ERR(GTClipboard::text(os) == "CLA-VT*ASL", "4. Unexpected Amino sequence: " + GTClipboard::text(os));
}

GUI_TEST_CLASS_DEFINITION(test_7472) {
    // Check that "Build tree" does not start the task if output directory is not writable.
    GTFileDialog::openFile(os, testDir + "_common_data/stockholm/ABC_tran.sto");
    GTUtilsMsaEditor::checkMsaEditorWindowIsActive(os);

    class CheckReadOnlyPathScenario : public CustomScenario {
    public:
        void run(GUITestOpStatus& os) override {
            QWidget* dialog = GTWidget::getActiveModalWidget(os);

            // Create a read-only directory and set a path to a file inside it into the saveLineEdit.
            QString dirPath = QFileInfo(sandBoxDir + GTUtils::genUniqueString("test_7472")).absoluteFilePath();
            CHECK_SET_ERR(QDir().mkpath(dirPath), "Failed to create dir: " + dirPath);
            GTFile::setReadOnly(os, dirPath, false);

            auto saveLineEdit = GTWidget::findLineEdit(os, "fileNameEdit", dialog);
            GTLineEdit::setText(os, saveLineEdit, dirPath + "/tree.nwk");

            // Check that error message is shown.
            GTUtilsDialog::waitForDialog(os, new MessageBoxDialogFiller(os, QMessageBox::Ok, "Error opening file for writing"));
            GTUtilsDialog::clickButtonBox(os, QDialogButtonBox::Ok);

            GTUtilsDialog::clickButtonBox(os, QDialogButtonBox::Cancel);
        }
    };
    GTUtilsDialog::waitForDialog(os, new BuildTreeDialogFiller(os, new CheckReadOnlyPathScenario()));
    GTWidget::click(os, GTAction::button(os, "Build Tree"));
    GTUtilsTaskTreeView::waitTaskFinished(os);

    GTUtilsProjectTreeView::checkNoItem(os, "tree.nwk");
}

GUI_TEST_CLASS_DEFINITION(test_7473_1) {
    // Build an alignment for a read-only alignment file.
    GTFileDialog::openFile(os, testDir + "_common_data/stockholm", "2-Hacid_dh.sto");
    GTUtilsMsaEditor::checkMsaEditorWindowIsActive(os);

    GTUtilsDocument::checkIfDocumentIsLocked(os, "2-Hacid_dh.sto", true);

    GTUtilsMsaEditor::buildPhylogeneticTree(os, sandBoxDir + "test_7443.nwk");
    GTUtilsTaskTreeView::waitTaskFinished(os);

    // Check that tree view is opened.
    GTUtilsMsaEditor::getTreeView(os);
}

GUI_TEST_CLASS_DEFINITION(test_7473_2) {
    // Build an alignment for a read-only alignment file from options panel.
    GTFileDialog::openFile(os, dataDir + "samples/Stockholm/CBS.sto");
    GTUtilsMsaEditor::checkMsaEditorWindowIsActive(os);

    GTUtilsDocument::checkIfDocumentIsLocked(os, "CBS.sto", true);

    GTUtilsOptionPanelMsa::openTab(os, GTUtilsOptionPanelMsa::TreeSettings);

    GTUtilsDialog::waitForDialog(os, new BuildTreeDialogFiller(os, "default", 0, 0, true));
    GTWidget::click(os, GTWidget::findWidget(os, "BuildTreeButton"));
    GTUtilsTaskTreeView::waitTaskFinished(os);

    // Check that tree view is opened.
    GTUtilsMsaEditor::getTreeView(os);
}

GUI_TEST_CLASS_DEFINITION(test_7476) {
    // Check that IQ-TREE has "Display Options" tab, and it works.
    GTFileDialog::openFile(os, testDir + "_common_data/clustal/collapse_mode_1.aln");
    GTUtilsMsaEditor::checkMsaEditorWindowIsActive(os);

    class EnableCreateNewViewOptionScenario : public CustomScenario {
    public:
        void run(GUITestOpStatus& os) override {
            auto dialog = GTWidget::getActiveModalWidget(os);

            GTComboBox::selectItemByText(os, "algorithmBox", dialog, "IQ-TREE");

            GTTabWidget::clickTab(os, "tab_widget", dialog, "Display Options");

            GTRadioButton::click(os, "createNewView", dialog);

            GTUtilsDialog::clickButtonBox(os, QDialogButtonBox::Ok);
        }
    };
    GTUtilsDialog::waitForDialog(os, new BuildTreeDialogFiller(os, new EnableCreateNewViewOptionScenario()));
    GTToolbar::clickButtonByTooltipOnToolbar(os, MWTOOLBAR_ACTIVEMDI, "Build Tree");
    GTUtilsTaskTreeView::waitTaskFinished(os);

    // Check that tree view is opened.
    GTUtilsPhyTree::checkTreeViewerWindowIsActive(os, "collapse_mode_");
}

GUI_TEST_CLASS_DEFINITION(test_7487_1) {
    // Check that move of the multi-region selection with drag-and-drop works as expected (2 selected regions).
    GTFileDialog::openFile(os, testDir + "_common_data/clustal/collapse_mode_1.aln");
    GTUtilsMsaEditor::checkMsaEditorWindowIsActive(os);

    // Original state: a,b,c,d,e,f,g,h.
    GTUtilsMsaEditor::selectRowsByName(os, {"c", "d", "g", "h"});

    // Drag and drop "g" up to the "e" location.
    QRect movingSequenceSrcRect = GTUtilsMsaEditor::getSequenceNameRect(os, "g");
    QRect movingSequenceDstRect = GTUtilsMsaEditor::getSequenceNameRect(os, "e");
    GTMouseDriver::dragAndDrop(movingSequenceSrcRect.center(), movingSequenceDstRect.center());

    QStringList nameList = GTUtilsMSAEditorSequenceArea::getNameList(os);
    CHECK_SET_ERR(nameList == QStringList({"a", "b", "c", "d", "g", "h", "e", "f"}), "1. Unexpected order: " + nameList.join(","));

    // Restore original state: a,b,c,d,e,f,g,h.
    GTUtilsMsaEditor::clearSelection(os);
    GTUtilsMsaEditor::undo(os);
    nameList = GTUtilsMSAEditorSequenceArea::getNameList(os);
    CHECK_SET_ERR(nameList == QStringList({"a", "b", "c", "d", "e", "f", "g", "h"}), "2. Unexpected order: " + nameList.join(","));

    // Drag and drop "b" down to the "d" location.
    GTUtilsMsaEditor::selectRowsByName(os, {"a", "b", "e", "f"});
    movingSequenceSrcRect = GTUtilsMsaEditor::getSequenceNameRect(os, "b");
    movingSequenceDstRect = GTUtilsMsaEditor::getSequenceNameRect(os, "d");
    GTMouseDriver::dragAndDrop(movingSequenceSrcRect.center(), movingSequenceDstRect.center());

    nameList = GTUtilsMSAEditorSequenceArea::getNameList(os);
    CHECK_SET_ERR(nameList == QStringList({"c", "d", "a", "b", "e", "f", "g", "h"}), "3. Unexpected order: " + nameList.join(","));
}

GUI_TEST_CLASS_DEFINITION(test_7487_2) {
    // Check that move of the multi-region selection with drag-and-drop works as expected (4 selected regions).
    GTFileDialog::openFile(os, testDir + "_common_data/clustal/collapse_mode_1.aln");
    GTUtilsMsaEditor::checkMsaEditorWindowIsActive(os);

    // Original state: a,b,c,d,e,f,g,h.
    GTUtilsMsaEditor::selectRowsByName(os, {"a", "c", "e", "g"});

    // Drag and drop "e" up to the "d" location.
    QRect movingSequenceSrcRect = GTUtilsMsaEditor::getSequenceNameRect(os, "e");
    QRect movingSequenceDstRect = GTUtilsMsaEditor::getSequenceNameRect(os, "d");
    GTMouseDriver::dragAndDrop(movingSequenceSrcRect.center(), movingSequenceDstRect.center());

    QStringList nameList = GTUtilsMSAEditorSequenceArea::getNameList(os);
    CHECK_SET_ERR(nameList == QStringList({"b", "a", "c", "e", "g", "d", "f", "h"}), "1. Unexpected order: " + nameList.join(","));
    GTUtilsMsaEditor::checkSelectionByNames(os, {"a", "c", "e", "g"});

    // Restore original state: a,b,c,d,e,f,g,h. Check that selection is restored too.
    GTUtilsMsaEditor::undo(os);
    GTUtilsMsaEditor::checkSelectionByNames(os, {"a", "c", "e", "g"});
    nameList = GTUtilsMSAEditorSequenceArea::getNameList(os);
    CHECK_SET_ERR(nameList == QStringList({"a", "b", "c", "d", "e", "f", "g", "h"}), "2. Unexpected order: " + nameList.join(","));
    GTUtilsMsaEditor::clearSelection(os);

    // Drag and drop "d" down to the "e" location.
    GTUtilsMsaEditor::selectRowsByName(os, {"b", "d", "f", "h"});
    movingSequenceSrcRect = GTUtilsMsaEditor::getSequenceNameRect(os, "d");
    movingSequenceDstRect = GTUtilsMsaEditor::getSequenceNameRect(os, "e");
    GTMouseDriver::dragAndDrop(movingSequenceSrcRect.center(), movingSequenceDstRect.center());

    nameList = GTUtilsMSAEditorSequenceArea::getNameList(os);
    CHECK_SET_ERR(nameList == QStringList({"a", "c", "e", "b", "d", "f", "h", "g"}), "3. Unexpected order: " + nameList.join(","));
    GTUtilsMsaEditor::checkSelectionByNames(os, {"b", "d", "f", "h"});

    GTUtilsMsaEditor::undo(os);
    GTUtilsMsaEditor::checkSelectionByNames(os, {"b", "d", "f", "h"});
    nameList = GTUtilsMSAEditorSequenceArea::getNameList(os);
    CHECK_SET_ERR(nameList == QStringList({"a", "b", "c", "d", "e", "f", "g", "h"}), "4. Unexpected order: " + nameList.join(","));
}

GUI_TEST_CLASS_DEFINITION(test_7490) {
    // Create a multi-selection and check that the current line label in the MCA editor's status bar shows '-'.
    GTFile::copy(os, testDir + "_common_data/sanger/alignment.ugenedb", sandBoxDir + "test_7490.ugenedb");
    GTFileDialog::openFile(os, sandBoxDir + "test_7490.ugenedb");
    GTUtilsTaskTreeView::waitTaskFinished(os);

    GTUtilsMcaEditor::selectReadsByName(os, {"SZYD_Cas9_5B70", "SZYD_Cas9_CR50"});
    QString currentLineNumberText = GTUtilsMcaEditorStatusWidget::getRowNumberString(os);
    CHECK_SET_ERR(currentLineNumberText == "-", "Unexpected <Ln> string in MCA editor status bar: " + currentLineNumberText);
}

GUI_TEST_CLASS_DEFINITION(test_7491) {
    /*
     * 1. Select "Tools->NGS data analysis->Extract consensus from assemblies..."
     * 2. Set "samples/Assembly/chrM.sorted.bam" as an input
     * 3. Click "Run"
     * 4. Close WD
     * 5. Click 'Save' and 'Save anyway' in save dialogs
     * 6. repeat steps 1-4
     * Expected state: no errors in the log
     */
    GTUtilsWorkflowDesigner::openWorkflowDesigner(os);

    GTUtilsDialog::waitForDialog(os, new WizardFiller(os, "Extract Consensus Wizard", QStringList(), {{"Assembly", dataDir + "samples/Assembly/chrM.sorted.bam"}}));
    GTMenu::clickMainMenuItem(os, {"Tools", "NGS data analysis", "Extract consensus from assemblies..."});
    GTUtilsDialog::checkNoActiveWaiters(os, 20000);

    GTUtilsWorkflowDesigner::runWorkflow(os);
    GTUtilsTaskTreeView::waitTaskFinished(os);

    GTUtilsDialog::waitForDialog(os, new MessageBoxDialogFiller(os, QMessageBox::Save));
    GTUtilsMdi::click(os, GTGlobals::Close);
    GTUtilsDialog::checkNoActiveWaiters(os, 10000);

    GTUtilsDialog::waitForDialog(os, new MessageBoxDialogFiller(os, "Save anyway"));
    GTUtilsDialog::checkNoActiveWaiters(os, 10000);

    GTLogTracer lt;
    GTUtilsWorkflowDesigner::openWorkflowDesigner(os);
    GTUtilsDialog::waitForDialog(os, new WizardFiller(os, "Extract Consensus Wizard", QStringList(), {{"Assembly", dataDir + "samples/Assembly/chrM.sorted.bam"}}));
    GTMenu::clickMainMenuItem(os, {"Tools", "NGS data analysis", "Extract consensus from assemblies..."});
    GTUtilsWorkflowDesigner::runWorkflow(os);
    GTUtilsTaskTreeView::waitTaskFinished(os);
    CHECK_SET_ERR(!lt.hasErrors(), "Errors in log: " + lt.getJoinedErrorString());
}

GUI_TEST_CLASS_DEFINITION(test_7499) {
    // Create a multi-selection and check that the current line label in the MCA editor's status bar shows '-'.

    GTFileDialog::openFile(os, testDir + "_common_data/clustal/protein.fasta.aln");
    GTUtilsMsaEditor::checkMsaEditorWindowIsActive(os);

    QString sequence1v1 = GTUtilsMSAEditorSequenceArea::getSequenceData(os, 1).left(10);
    QString sequence8v1 = GTUtilsMSAEditorSequenceArea::getSequenceData(os, 8).left(10);

    // Modify 2 sequences first.
    GTUtilsMSAEditorSequenceArea::clickToPosition(os, {1, 1});
    GTKeyboardDriver::keyClick(Qt::Key_Space);
    GTUtilsTaskTreeView::waitTaskFinished(os);

    GTUtilsMSAEditorSequenceArea::clickToPosition(os, {8, 8});
    GTKeyboardDriver::keyClick(Qt::Key_Space);
    GTUtilsTaskTreeView::waitTaskFinished(os);

    QString sequence1v2 = GTUtilsMSAEditorSequenceArea::getSequenceData(os, 1).left(10);
    QString sequence8v2 = GTUtilsMSAEditorSequenceArea::getSequenceData(os, 8).left(10);
    QString expected1v2 = sequence1v1.mid(0, 1) + "-" + sequence1v1.mid(1, 8);
    QString expected8v2 = sequence8v1.mid(0, 8) + "-" + sequence8v1.mid(8, 1);
    CHECK_SET_ERR(sequence1v2 == expected1v2, "Sequence 1 modification is not matched: " + sequence1v2 + ", expected: " + expected1v2);
    CHECK_SET_ERR(sequence8v2 == expected8v2, "Sequence 8 modification is not matched: " + sequence8v2 + ", expected: " + expected8v2);

    QStringList nameListBefore = GTUtilsMSAEditorSequenceArea::getNameList(os);

    // Align the first sequence to the current alignment.
    GTUtilsMsaEditor::clickSequence(os, 1);
    GTUtilsDialog::waitForDialog(os, new PopupChooser(os, {"align_selection_to_alignment_muscle"}));
    GTWidget::click(os, GTAction::button(os, "align_selected_sequences_to_alignment"));
    GTUtilsTaskTreeView::waitTaskFinished(os);

    // The order of sequences should not change.
    QStringList nameListAfter = GTUtilsMSAEditorSequenceArea::getNameList(os);
    CHECK_SET_ERR(nameListBefore == nameListAfter, "Name list changed");

    // The only the first sequence must be changed (alignment back).
    QString sequence1v3 = GTUtilsMSAEditorSequenceArea::getSequenceData(os, 1).left(10);
    QString sequence8v3 = GTUtilsMSAEditorSequenceArea::getSequenceData(os, 8).left(10);
    CHECK_SET_ERR(sequence1v3 == sequence1v1, "Sequence 1 was not aligned as expected.");
    CHECK_SET_ERR(sequence8v3 == sequence8v2, "Sequence 8 was modified as result of alignment");
}

GUI_TEST_CLASS_DEFINITION(test_7504) {
    // Check that multi-region complement(join()) annotation is exported in the correct order.
    GTFileDialog::openFile(os, testDir + "_common_data/fasta/short.fa");
    GTUtilsTaskTreeView::waitTaskFinished(os);
    GTUtils::checkExportServiceIsEnabled(os);

    GTUtilsDialog::waitForDialog(os, new CreateAnnotationWidgetFiller(os, true, "<auto>", "", "complement(join(1..1,10..10))"));
    GTKeyboardDriver::keyClick('n', Qt::ControlModifier);

    GTUtilsDialog::waitForDialog(os,
                                 new ExportSequenceOfSelectedAnnotationsFiller(os,
                                                                               sandBoxDir + "test_7504_out.fa",
                                                                               ExportSequenceOfSelectedAnnotationsFiller::Fasta,
                                                                               ExportSequenceOfSelectedAnnotationsFiller::Merge));

    GTUtilsDialog::waitForDialog(os, new PopupChooserByText(os, {"Export", "Export sequence of selected annotations..."}));
    GTMenu::showContextMenu(os, GTUtilsSequenceView::getPanOrDetView(os));
    GTUtilsTaskTreeView::waitTaskFinished(os);

    QString exportedSequence = GTUtilsSequenceView::getSequenceAsString(os);
    CHECK_SET_ERR(exportedSequence == "GA", "Sequence not matched: " + exportedSequence);
}

GUI_TEST_CLASS_DEFINITION(test_7505) {
    // Check that double-click on the sequence name in MSA editor toggles centering of the start/end sequence region.
    GTFileDialog::openFile(os, dataDir + "samples/CLUSTALW/ty3.aln.gz");
    GTUtilsMsaEditor::checkMsaEditorWindowIsActive(os);

    // Delete first sequences so the tested sequence will be scrolled into the view.
    GTUtilsMsaEditor::selectRows(os, 0, 15);
    GTKeyboardDriver::keyClick(Qt::Key_Delete);
    
    QString sequenceName = "Pc_Metavir10";
    GTUtilsMsaEditor::clickSequenceName(os, sequenceName);
    GTUtilsMsaEditor::checkSelectionByNames(os, {sequenceName});

    int firstVisibleBase = GTUtilsMSAEditorSequenceArea::getFirstVisibleBaseIndex(os);
    CHECK_SET_ERR(firstVisibleBase == 0, "1. Unexpected first visible base: " + QString::number(firstVisibleBase));

    QRect rect = GTUtilsMsaEditor::getSequenceNameRect(os, sequenceName);
    GTMouseDriver::moveTo(rect.center());

    GTMouseDriver::doubleClick();
    int expectedCenter = 66;
    firstVisibleBase = GTUtilsMSAEditorSequenceArea::getFirstVisibleBaseIndex(os);
    CHECK_SET_ERR(firstVisibleBase < expectedCenter, "2. Unexpected first visible base: " + QString::number(firstVisibleBase));
    int lastVisibleBase = GTUtilsMSAEditorSequenceArea::getLastVisibleBaseIndex(os);
    CHECK_SET_ERR(lastVisibleBase > expectedCenter, "2. Unexpected last visible base: " + QString::number(lastVisibleBase));

    GTMouseDriver::doubleClick();
    expectedCenter = 1220;
    firstVisibleBase = GTUtilsMSAEditorSequenceArea::getFirstVisibleBaseIndex(os);
    CHECK_SET_ERR(firstVisibleBase < expectedCenter, "3. Unexpected first visible base: " + QString::number(firstVisibleBase));
    lastVisibleBase = GTUtilsMSAEditorSequenceArea::getLastVisibleBaseIndex(os);
    CHECK_SET_ERR(lastVisibleBase > expectedCenter, "3. Unexpected last visible base: " + QString::number(lastVisibleBase));

    GTMouseDriver::doubleClick();
    expectedCenter = 66;
    firstVisibleBase = GTUtilsMSAEditorSequenceArea::getFirstVisibleBaseIndex(os);
    CHECK_SET_ERR(firstVisibleBase < expectedCenter, "4. Unexpected first visible base: " + QString::number(firstVisibleBase));
    lastVisibleBase = GTUtilsMSAEditorSequenceArea::getLastVisibleBaseIndex(os);
    CHECK_SET_ERR(lastVisibleBase > expectedCenter, "4. Unexpected last visible base: " + QString::number(lastVisibleBase));
}

GUI_TEST_CLASS_DEFINITION(test_7506) {
    // Check that blast search correctly selects database name from new variants of file.
    BlastLocalSearchDialogFiller::Parameters blastParams;
    blastParams.runBlast = true;
    blastParams.dbPath = testDir + "_common_data/cmdline/external-tool-support/blastplus/human_T1_v2_10/human_T1.ndb";
    blastParams.withInputFile = true;
    blastParams.inputPath = dataDir + "samples/FASTA/human_T1.fa";
    GTUtilsDialog::waitForDialog(os, new BlastLocalSearchDialogFiller(blastParams, os));
    GTMenu::clickMainMenuItem(os, {"Tools", "BLAST", "BLAST search..."});
    GTUtilsTaskTreeView::waitTaskFinished(os);

    bool hasExpectedResult = GTUtilsAnnotationsTreeView::findRegion(os, "blast result", U2Region(5061, 291));
    CHECK_SET_ERR(hasExpectedResult, "Can not find the expected blastn result");
}

GUI_TEST_CLASS_DEFINITION(test_7507) {
    // Check that "Worm" rendering mode is available and is enabled by default for '4rte' PDB file.
    GTFileDialog::openFile(os, testDir + "_common_data/pdb/4rte.pdb");
    GTUtilsSequenceView::checkSequenceViewWindowIsActive(os);

    QWidget* sequenceViewWindow = GTUtilsSequenceView::getActiveSequenceViewWindow(os);
    auto glWidget = GTWidget::findWidget(os, "1-4RTE", sequenceViewWindow);

    GTUtilsDialog::waitForDialog(os,
                                 new PopupCheckerByText(os,
                                                        {"Render Style", "Worms"},
                                                        PopupChecker::CheckOptions(PopupChecker::IsEnabled | PopupChecker::IsChecked)));
    GTMenu::showContextMenu(os, glWidget);
}

GUI_TEST_CLASS_DEFINITION(test_7508) {
    // Check that no-op "align-selection" action with MUSCLE does not produce "Undo" history.
    GTFileDialog::openFile(os, dataDir + "samples/CLUSTALW/COI.aln");
    GTUtilsMsaEditor::checkMsaEditorWindowIsActive(os);

    // Try to  align a sequence that is already aligned.
    GTUtilsMsaEditor::clickSequence(os, 1);
    GTUtilsDialog::waitForDialog(os, new PopupChooser(os, {"align_selection_to_alignment_muscle"}));
    GTWidget::click(os, GTAction::button(os, "align_selected_sequences_to_alignment"));
    GTUtilsTaskTreeView::waitTaskFinished(os);

    auto undoButton = GTAction::button(os, "msa_action_undo");
    CHECK_SET_ERR(!undoButton->isEnabled(), "Undo button must be disabled");
}

GUI_TEST_CLASS_DEFINITION(test_7509) {
    // Check that MCA editor does not crash when closed in "replace-character" mode.
    GTFileDialog::openFile(os, dataDir + "samples/Sanger/alignment.ugenedb");
    GTUtilsMcaEditor::checkMcaEditorWindowIsActive(os);

    // Enable "replace-character" mode.
    GTUtilsMcaEditorSequenceArea::clickToPosition(os, {6374, 0});
    CHECK_SET_ERR(GTUtilsMcaEditorSequenceArea::getSelectedReadChar(os) == 'C', "Position validation failed!");

    GTKeyboardDriver::keyClick('r', Qt::ShiftModifier);
    short mode = GTUtilsMcaEditorSequenceArea::getCharacterModificationMode(os);
    CHECK_SET_ERR(mode == 1, "Not an edit mode! Mode: " + QString::number(mode));

    // Close MCA editor -> UGENE should not crash.
    GTUtilsMdi::closeActiveWindow(os);
}

GUI_TEST_CLASS_DEFINITION(test_7511) {
    // Check that Blast Search filters the list of available tool based on the selected file sequence alphabet.
    class BlastToolListCheckScenario : public CustomScenario {
    public:
        void run(HI::GUITestOpStatus& os) override {
            auto dialog = GTWidget::getActiveModalWidget(os);
            auto toolsCombo = GTWidget::findComboBox(os, "programNameComboBox");
            auto selectFileButton = GTWidget::findToolButton(os, "browseInput", dialog);
            GTComboBox::checkValuesPresence(os, toolsCombo, {"blastn", "blastp", "blastx", "tblastx", "tblastn"});

            GTUtilsDialog::waitForDialog(os, new GTFileDialogUtils(os, dataDir + "samples/FASTA/human_T1.fa"));
            GTWidget::click(os, selectFileButton);
            GTUtilsTaskTreeView::waitTaskFinished(os);
            // Check that the list of tools is updated to nucleic tools.
            GTComboBox::checkValuesPresence(os, toolsCombo, {"blastn", "blastx", "tblastx"});

            GTUtilsDialog::waitForDialog(os, new GTFileDialogUtils(os, testDir + "_common_data/fasta/titin.fa"));
            GTWidget::click(os, selectFileButton);
            GTUtilsTaskTreeView::waitTaskFinished(os);
            //  Check that the list of tools is updated to amino tools.
            GTComboBox::checkValuesPresence(os, toolsCombo, {"blastp", "tblastn"});

            GTUtilsDialog::clickButtonBox(os, QDialogButtonBox::Cancel);  // Cancel "Blast" dialog.
            GTUtilsDialog::clickButtonBox(os, QDialogButtonBox::Cancel);  // Cancel "Save project" popup.
        }
    };
    GTUtilsDialog::waitForDialog(os, new BlastLocalSearchDialogFiller(os, new BlastToolListCheckScenario()));
    GTMenu::clickMainMenuItem(os, {"Tools", "BLAST", "BLAST search..."});
}

GUI_TEST_CLASS_DEFINITION(test_7517) {
    // Check that MCA editor does not crash when closed in "replace-character" mode.
    GTFileDialog::openFile(os, dataDir + "samples/CLUSTALW/ty3.aln.gz");
    GTUtilsTaskTreeView::waitTaskFinished(os);

    GTUtilsLog::checkMessageWithTextCount(os, "Registering new task: Render overview", 1, "check1");

    auto showOverviewButton = GTUtilsMsaEditor::getShowOverviewButton(os);
    GTWidget::click(os, showOverviewButton);
    GTUtilsTaskTreeView::waitTaskFinished(os);
    GTUtilsLog::checkMessageWithTextCount(os, "Registering new task: Render overview", 1, "check2");

    GTWidget::click(os, showOverviewButton);
    GTUtilsTaskTreeView::waitTaskFinished(os);
    GTUtilsLog::checkMessageWithTextCount(os, "Registering new task: Render overview", 1, "check3");
}

GUI_TEST_CLASS_DEFINITION(test_7520) {
    // 1. Open WD
    GTUtilsWorkflowDesigner::openWorkflowDesigner(os);

    // 2. Add "Improve Reads with Trimmomatic" to the scene
    const QString trimmomaticName = "Improve Reads with Trimmomatic";
    GTUtilsWorkflowDesigner::addElement(os, trimmomaticName);

    // 3. Check tooltips for "Palindrome clip threshold" label and value
    // Expected state: they should be correct (different with "simple clip" tooltip)

    class TrimmomaticCustomScenario : public CustomScenario {
        void run(HI::GUITestOpStatus& os) override {
            QWidget* dialog = GTWidget::getActiveModalWidget(os);
            auto addButton = GTWidget::findToolButton(os, "buttonAdd", dialog);

            GTWidget::click(os, addButton);
            for (int i = 0; i < 4; i++) {
                GTKeyboardDriver::keyClick(Qt::Key_Down);
            }
            GTKeyboardDriver::keyClick(Qt::Key_Enter);
            GTWidget::click(os, addButton);

            GTMouseDriver::moveTo(GTWidget::getWidgetCenter(GTWidget::findWidget(os, "palindromeThreshold")));
            QString tooltip = GTUtilsToolTip::getToolTip();
            QString expedtedTooltip("A threshold for palindrome alignment mode. For palindromic matches, a longer alignment is possible."
                                    " Therefore the threshold can be in the range of 30. Even though this threshold is very high"
                                    " (requiring a match of almost 50 bases) Trimmomatic is still able to identify very, very short adapter fragments.");
            CHECK_SET_ERR(tooltip.contains(expedtedTooltip), QString("Actual tooltip not contains expected string. Expected string: %1").arg(expedtedTooltip));

            GTMouseDriver::moveTo(GTWidget::getWidgetCenter(GTWidget::findWidget(os, "palindromeLabel")));
            tooltip = GTUtilsToolTip::getToolTip();
            CHECK_SET_ERR(tooltip.contains(expedtedTooltip), QString("Actual tooltip not contains expected string. Expected string: %1").arg(expedtedTooltip));

            GTUtilsDialog::clickButtonBox(os, dialog, QDialogButtonBox::Cancel);
        }
    };

    GTUtilsDialog::waitForDialog(os, new TrimmomaticDialogFiller(os, new TrimmomaticCustomScenario()));
    GTUtilsWorkflowDesigner::click(os, trimmomaticName);
    GTUtilsWorkflowDesigner::setParameter(os, "Trimming steps", "", GTUtilsWorkflowDesigner::customDialogSelector);
    GTUtilsTaskTreeView::waitTaskFinished(os);
}

GUI_TEST_CLASS_DEFINITION(test_7531) {
    // Open "samples/FASTA/human_T1.fa".
    GTFileDialog::openFile(os, dataDir + "samples/FASTA/human_T1.fa");
    GTUtilsTaskTreeView::waitTaskFinished(os);

    // Click "Ctrl+N" and create the annotation on "80..90"
    GTUtilsDialog::waitForDialog(os, new CreateAnnotationWidgetFiller(os, true, "<auto>", "test_7531", "80..90"));
    GTKeyboardDriver::keyClick('n', Qt::ControlModifier);

    // Select the created annotation and click "Delete".
    GTUtilsAnnotationsTreeView::clickItem(os, "test_7531", 1, false);
    GTKeyboardDriver::keyClick(Qt::Key_Delete);

    // Open the "In silico PCR" tab.
    GTUtilsOptionPanelSequenceView::openTab(os, GTUtilsOptionPanelSequenceView::InSilicoPcr);

    // Set "TTGTCAGATTCACCAAAGTT" as a forward primer and "CTCTCTTCTGGCCTGTAGGGTTTCTG" as a reverse primer.
    GTUtilsOptionPanelSequenceView::setForwardPrimer(os, "TTGTCAGATTCACCAAAGTT");
    GTUtilsOptionPanelSequenceView::setReversePrimer(os, "CTCTCTTCTGGCCTGTAGGGTTTCTG");

    // Click "Find product(s) anyway".
    GTUtilsOptionPanelSequenceView::pressFindProducts(os);
    GTUtilsTaskTreeView::waitTaskFinished(os);

    // Expected: the only product has been found.
    const int count = GTUtilsOptionPanelSequenceView::productsCount(os);
    CHECK_SET_ERR(count == 1, QString("Unexpected products quantity, expected: 1, current: %1").arg(count));

    // Click "Extract primer".
    GTUtilsOptionPanelSequenceView::pressExtractProduct(os);
    GTUtilsTaskTreeView::waitTaskFinished(os);

    // Expected: no crash
}

GUI_TEST_CLASS_DEFINITION(test_7535) {
    // Check that UGENE does not crash when tooltip is invoked on non-standard annotations.
    GTFileDialog::openFile(os, testDir + "_common_data/genbank/zero_length_feature.gb");
    GTUtilsTaskTreeView::waitTaskFinished(os);

    auto zeroLength0Item = GTUtilsAnnotationsTreeView::findItem(os, "zero_length_0");
    GTMouseDriver::moveTo(GTTreeWidget::getItemCenter(os, zeroLength0Item));
    QString tooltip = GTUtilsToolTip::getToolTip();
    CHECK_SET_ERR(tooltip.isEmpty(), "Expected no tooltip for zero-length annotation: " + tooltip);

    auto zeroLengthXItem = GTUtilsAnnotationsTreeView::findItem(os, "zero_length_x");
    GTMouseDriver::moveTo(GTTreeWidget::getItemCenter(os, zeroLengthXItem));
    tooltip = GTUtilsToolTip::getToolTip();
    CHECK_SET_ERR(tooltip.isEmpty(), "Expected no tooltip for out of bound annotation: " + tooltip);

    auto normalLengthItem = GTUtilsAnnotationsTreeView::findItem(os, "normal_length");
    GTMouseDriver::moveTo(GTTreeWidget::getItemCenter(os, normalLengthItem));
    tooltip = GTUtilsToolTip::getToolTip();
    CHECK_SET_ERR(tooltip.contains("<b>Sequence</b> = TTGCAGAATTC"), "Expected sequence info in tooltip for a normal annotation: " + tooltip);

    auto normalLengthComplementaryItem = GTUtilsAnnotationsTreeView::findItem(os, "normal_length_c");
    GTMouseDriver::moveTo(GTTreeWidget::getItemCenter(os, normalLengthComplementaryItem));
    tooltip = GTUtilsToolTip::getToolTip();
    CHECK_SET_ERR(tooltip.contains("<b>Sequence</b> = GAATTCTGCAA"), "Expected complementary sequence info in tooltip for a normal annotation: " + tooltip);

    auto joinedItem = GTUtilsAnnotationsTreeView::findItem(os, "joined");
    GTMouseDriver::moveTo(GTTreeWidget::getItemCenter(os, joinedItem));
    tooltip = GTUtilsToolTip::getToolTip();
    CHECK_SET_ERR(tooltip.contains("<b>Sequence</b> = TCT"), "Expected dna sequence info in tooltip for a joined annotation: " + tooltip);
    CHECK_SET_ERR(tooltip.contains("<b>Translation</b> = S"), "Expected amino sequence info in tooltip for a joined annotation: " + tooltip);

    auto joinedComplementaryItem = GTUtilsAnnotationsTreeView::findItem(os, "joined_c");
    GTMouseDriver::moveTo(GTTreeWidget::getItemCenter(os, joinedComplementaryItem));
    tooltip = GTUtilsToolTip::getToolTip();
    CHECK_SET_ERR(tooltip.contains("<b>Sequence</b> = AGA"), "Expected dna sequence info in tooltip for a joined complementary annotation: " + tooltip);
    CHECK_SET_ERR(tooltip.contains("<b>Translation</b> = R"), "Expected amino sequence info in tooltip for a joined complementary annotation: " + tooltip);
}

GUI_TEST_CLASS_DEFINITION(test_7539) {
    // Check that UGENE shows a tooltip when a small 1-char annotation region is hovered in sequence view.
    GTFileDialog::openFile(os, testDir + "_common_data/genbank/zero_length_feature.gb");
    GTUtilsTaskTreeView::waitTaskFinished(os);

    GTUtilsSequenceView::moveMouseToAnnotationInDetView(os, "joined", 30);
    QString tooltip = GTUtilsToolTip::getToolTip();
    CHECK_SET_ERR(tooltip.contains("<b>Sequence</b> = TCT"), "Expected dna sequence info in tooltip for a joined annotation: " + tooltip);
    CHECK_SET_ERR(tooltip.contains("<b>Translation</b> = S"), "Expected amino sequence info in tooltip for a joined annotation: " + tooltip);

    GTUtilsSequenceView::moveMouseToAnnotationInDetView(os, "joined_c", 30);
    tooltip = GTUtilsToolTip::getToolTip();
    CHECK_SET_ERR(tooltip.contains("<b>Sequence</b> = AGA"), "Expected dna sequence info in tooltip for a joined complementary annotation: " + tooltip);
    CHECK_SET_ERR(tooltip.contains("<b>Translation</b> = R"), "Expected amino sequence info in tooltip for a joined complementary annotation: " + tooltip);
}

GUI_TEST_CLASS_DEFINITION(test_7540) {
    // 1. Open file with two equal annotations.
    GTFileDialog::openFile(os, testDir + "_common_data/regression/7540/7540.gb");
    GTUtilsTaskTreeView::waitTaskFinished(os);

    QTreeWidgetItem* miscFeature = GTUtilsAnnotationsTreeView::findItem(os, "misc_feature");
    GTTreeWidget::click(os, miscFeature);
    // 2. Select one and cheange it location, then name.
    GTUtilsDialog::waitForDialog(os, new EditAnnotationFiller(os, "misc_feature", "2..8"));
    GTKeyboardDriver::keyClick(Qt::Key_F2);

    GTTreeWidget::click(os, miscFeature);
    GTUtilsDialog::waitForDialog(os, new EditAnnotationFiller(os, "misc_feature1", "2..8"));
    GTKeyboardDriver::keyClick(Qt::Key_F2);
    // 3. Open Annotation Highlighting Tab.
    // Expected state: no crash or SAFE_POINT triggering.
    GTUtilsOptionPanelSequenceView::openTab(os, GTUtilsOptionPanelSequenceView::AnnotationsHighlighting);
}

GUI_TEST_CLASS_DEFINITION(test_7546) {
    // Check that tree or msa with ambiguous names can't be synchronized.
    GTFileDialog::openFile(os, testDir + "_common_data/clustal/same_name_sequences.aln");
    GTUtilsMsaEditor::checkMsaEditorWindowIsActive(os);

    GTUtilsMsaEditor::toggleCollapsingMode(os);
    GTUtilsMsaEditor::buildPhylogeneticTree(os, sandBoxDir + "test_7546.nwk");
    GTUtilsTaskTreeView::waitTaskFinished(os);

    // Expected result: UGENE does not crash and Sync button is OFF.
    QAbstractButton* syncModeButton = GTAction::button(os, "sync_msa_action");
    CHECK_SET_ERR(!syncModeButton->isEnabled(), "Sync mode must be not available");
}

GUI_TEST_CLASS_DEFINITION(test_7548) {
    // Check that UGENE shows correct MSA symbols for huge MSA files when scrolled to large positions.
    GTFileDialog::openFile(os, testDir + "_common_data/clustal/big.aln");
    GTUtilsTaskTreeView::waitTaskFinished(os);

    GTUtilsMSAEditorSequenceArea::clickToPosition(os, {1, 0});  // Move focus and check visually that the selected char is 'C'.
    QString colorOfC = GTUtilsMSAEditorSequenceArea::getColor(os, {1, 0});

    QList<QPoint> positions = {{9999 - 1, 0}, {100000 - 1, 0}, {2000000 - 1, 1}};
    for (const QPoint& position : qAsConst(positions)) {
        GTUtilsDialog::waitForDialog(os, new GoToDialogFiller(os, position.x() + 1));  // GoTo accepts visual positions.
        GTKeyboardDriver::keyClick('g', Qt::ControlModifier);
        GTUtilsMSAEditorSequenceArea::clickToPosition(os, position);  // Selected character has some opacity adjustment.

        QString color = GTUtilsMSAEditorSequenceArea::getColor(os, position);
        CHECK_SET_ERR(color == colorOfC, "Invalid color: " + color + ", position: " + QString::number(position.x()) + ", expected: " + colorOfC);
    }
}

GUI_TEST_CLASS_DEFINITION(test_7550) {
    class Click103TimesScenario : public CustomScenario {
    public:
        void run(GUITestOpStatus&) override {
            auto stack = AppContext::getMainWindow()->getNotificationStack();
            for (int i = 0; i < 103; i++) {
                stack->addNotification("Notification " + QString::number(i + 1));
                GTGlobals::sleep(200);
            }
        }
    };
    // Create 100+ notifications. Check that UGENE does not crash.
    GTThread::runInMainThread(os, new Click103TimesScenario());
}

GUI_TEST_CLASS_DEFINITION(test_7555) {
    // Check that among many empty assemblies in the file the one with reads is opened by default.
    GTFileDialog::openFile(os, testDir + "_common_data/ugenedb/7555-reads-data-removed.ugenedb");
    GTUtilsAssemblyBrowser::checkAssemblyBrowserWindowIsActive(os);
    CHECK_SET_ERR(GTUtilsAssemblyBrowser::getReadsCount(os) > 0, "No reads in the view");
}

GUI_TEST_CLASS_DEFINITION(test_7556) {
    // Check that IQ-TREE parameter input widgets work in sync with a manual parameters input as text.
    // Check that in Tree-Sync mode Drag & Drop of sequences in the MSA name list is disabled.
    GTFileDialog::openFile(os, testDir + "_common_data/msf/1.msf");
    GTUtilsMsaEditor::checkMsaEditorWindowIsActive(os);

    class OptionsTestScenario : public CustomScenario {
    public:
        void run(HI::GUITestOpStatus& os) override {
            auto dialog = GTWidget::getActiveModalWidget(os);
            GTComboBox::selectItemByText(os, "algorithmBox", dialog, "IQ-TREE");

            auto substModelEdit = GTWidget::findLineEdit(os, "substModelEdit", dialog);
            auto ultrafastBootstrapEdit = GTWidget::findLineEdit(os, "ultrafastBootstrapEdit", dialog);
            auto alrtEdit = GTWidget::findLineEdit(os, "alrtEdit", dialog);
            auto ancestralReconstructionCheckBox = GTWidget::findCheckBox(os, "ancestralReconstructionCheckBox", dialog);
            auto extraParametersTextEdit = GTWidget::findPlainTextEdit(os, "extraParametersTextEdit", dialog);

            CHECK_SET_ERR(extraParametersTextEdit->toPlainText().isEmpty(), "extraParametersTextEdit is not empty by default");
            CHECK_SET_ERR(substModelEdit->text().isEmpty(), "substModelEdit is not empty by default");
            CHECK_SET_ERR(ultrafastBootstrapEdit->text().isEmpty(), "ultrafastBootstrapEdit is not empty by default");
            CHECK_SET_ERR(alrtEdit->text().isEmpty(), "alrtEdit is not empty by default");
            CHECK_SET_ERR(!ancestralReconstructionCheckBox->isChecked(), "ancestralReconstructionCheckBox is not unchecked by default");

            // Set values to widgets, check that text is changed.
            GTPlainTextEdit::setPlainText(os, extraParametersTextEdit, "-custom c1 -m 1 -bb 2 --custom c2 c3 -alrt 3");
            GTLineEdit::setText(os, substModelEdit, "LM");
            GTLineEdit::setText(os, ultrafastBootstrapEdit, "1000");
            GTLineEdit::setText(os, alrtEdit, "1001");
            GTCheckBox::setChecked(os, ancestralReconstructionCheckBox);
            CHECK_SET_ERR(extraParametersTextEdit->toPlainText() == "-custom c1 --custom c2 c3 -m LM -bb 1000 -alrt 1001 -asr",
                          "extraParametersTextEdit is not updated with values from the inputs");

            // Empty text field - widgets must be also reset.
            GTPlainTextEdit::clear(os, extraParametersTextEdit);
            CHECK_SET_ERR(substModelEdit->text().isEmpty(), "substModelEdit is not empty");
            CHECK_SET_ERR(ultrafastBootstrapEdit->text().isEmpty(), "ultrafastBootstrapEdit is not empty");
            CHECK_SET_ERR(alrtEdit->text().isEmpty(), "alrtEdit is not empty by default");
            CHECK_SET_ERR(!ancestralReconstructionCheckBox->isChecked(), "ancestralReconstructionCheckBox is not unchecked");

            // Set text with parameters and check the widgets are updated
            GTPlainTextEdit::setPlainText(os, extraParametersTextEdit, "-m TEST -bb 1000 -alrt 1002 -asr");
            CHECK_SET_ERR(substModelEdit->text() == "TEST", "substModelEdit is not updated");
            CHECK_SET_ERR(ultrafastBootstrapEdit->text() == "1000", "ultrafastBootstrapEdit is not updated");
            CHECK_SET_ERR(alrtEdit->text() == "1002", "alrtEdit is not updated");
            CHECK_SET_ERR(ancestralReconstructionCheckBox->isChecked(), "ancestralReconstructionCheckBox is not checked");

            GTUtilsDialog::clickButtonBox(os, dialog, QDialogButtonBox::Ok);
        }
    };

    GTUtilsDialog::waitForDialog(os, new BuildTreeDialogFiller(os, new OptionsTestScenario()));
    GTToolbar::clickButtonByTooltipOnToolbar(os, MWTOOLBAR_ACTIVEMDI, "Build Tree");
    GTUtilsTaskTreeView::waitTaskFinished(os);

    GTUtilsMsaEditor::getTreeView(os);  // Check that tree view is opened.
}

GUI_TEST_CLASS_DEFINITION(test_7572) {
    // 1. Open HIV-1.aln
    // 2. Click the "Build Tree" button on the toolbar.
    // 3. Start building tree with Likelihood algorithm
    // 4. Cancel Tree building task
    // Expected state: no message about QProcess destructor in details log
    GTFileDialog::openFile(os, dataDir + "samples/CLUSTALW/HIV-1.aln");
    GTUtilsTaskTreeView::waitTaskFinished(os);

    class PhyMLMaximumLikelihoodScenario : public CustomScenario {
    public:
        void run(GUITestOpStatus& os) {
            QWidget* dialog = GTWidget::getActiveModalWidget(os);
            GTComboBox::selectItemByText(os, "algorithmBox", dialog, "PhyML Maximum Likelihood");
            GTLineEdit::setText(os, "fileNameEdit", sandBoxDir + "test_7572.nwk", dialog);
            GTUtilsDialog::clickButtonBox(os, dialog, QDialogButtonBox::Ok);
        }
    };
    GTUtilsDialog::waitForDialog(os, new BuildTreeDialogFiller(os, new PhyMLMaximumLikelihoodScenario));
    GTToolbar::clickButtonByTooltipOnToolbar(os, MWTOOLBAR_ACTIVEMDI, "Build Tree");

    QString taskName = "Calculating Phylogenetic Tree";
    GTUtilsTaskTreeView::checkTaskIsPresent(os, taskName);
    QString taskStatus = GTUtilsTaskTreeView::getTaskStatus(os, taskName);
    CHECK_SET_ERR(taskStatus == "Running", "The task status is incorrect: " + taskStatus);
    GTUtilsTaskTreeView::cancelTask(os, taskName);
    GTUtilsTaskTreeView::waitTaskFinished(os);
    // We can't put it in macro because it will be auto-triggered by log message from macro itself.
    bool messageNotFound = !U2::GTLogTracer::checkMessage("QProcess: Destroyed while process");
    CHECK_SET_ERR(messageNotFound, "Message about QProcess destructor found, but shouldn't be.");
}

GUI_TEST_CLASS_DEFINITION(test_7573) {
    // Open data/samples/PDB/1CF7.PDB
    // Right click 3D Model->Molecular Surface->SAS.
    // Press Ctrl+S and save the project.
    // Press Ctrl+S many times.
    //     Expected: UGENE doesn't crash.
    GTFileDialog::openFile(os, dataDir + "samples/PDB/1CF7.PDB");
    GTUtilsSequenceView::checkSequenceViewWindowIsActive(os);

    GTUtilsDialog::waitForDialog(os, new PopupChooser(os, {"Molecular Surface", "SAS"}));
    GTMenu::showContextMenu(os, GTWidget::findWidget(os, "1-1CF7"));

    GTUtilsProject::saveProjectAs(os, sandBoxDir + "7573/A.uprj");
    for (int i = 0; i < 50; i++) {
        GTKeyboardDriver::keyClick('S', Qt::ControlModifier);
    }
    GTUtilsTaskTreeView::waitTaskFinished(os);
}

GUI_TEST_CLASS_DEFINITION(test_7575) {
    // Check that reset-zoom action does not crash UGENE.
    GTFileDialog::openFile(os, dataDir + "samples/CLUSTALW/COI.aln");
    GTUtilsMsaEditor::checkMsaEditorWindowIsActive(os);

    GTUtilsMsaEditor::zoomIn(os);
    GTUtilsMsaEditor::zoomIn(os);
    GTUtilsMsaEditor::zoomIn(os);

    GTUtilsMSAEditorSequenceArea::scrollToPosition(os, {550, 1});
    GTUtilsMsaEditor::resetZoom(os);
    // Expected state: UGENE does not crash.
}

GUI_TEST_CLASS_DEFINITION(test_7576) {
    // Check that zoom-to-selection in MSA keeps the selected region within the visible sequence area.
    GTFileDialog::openFile(os, dataDir + "samples/CLUSTALW/COI.aln");
    GTUtilsMsaEditor::checkMsaEditorWindowIsActive(os);

    QList<QPoint> topLeftPoints = {{500, 5}, {603, 17}};
    QList<QPoint> bottomRightPoints = {{540, 15}, {603, 17}};

    for (int i = 0; i < topLeftPoints.size(); i++) {
        QPoint topLeft = topLeftPoints[i];
        QPoint bottomRight = bottomRightPoints[i];

        GTUtilsMSAEditorSequenceArea::selectArea(os, topLeft, bottomRight);
        GTUtilsMsaEditor::zoomToSelection(os);

        int firstVisibleBaseIndex = GTUtilsMSAEditorSequenceArea::getFirstVisibleBaseIndex(os);
        int lastVisibleBaseIndex = GTUtilsMSAEditorSequenceArea::getLastVisibleBaseIndex(os);
        CHECK_SET_ERR(firstVisibleBaseIndex <= topLeft.x() && lastVisibleBaseIndex >= bottomRight.x(),
                      QString("%1.Invalid visible X range: %2:%3").arg(i).arg(firstVisibleBaseIndex).arg(lastVisibleBaseIndex));

        int firstVisibleRowIndex = GTUtilsMSAEditorSequenceArea::getFirstVisibleRowIndex(os);
        int lastVisibleRowIndex = GTUtilsMSAEditorSequenceArea::getLastVisibleRowIndex(os, true);
        CHECK_SET_ERR(firstVisibleRowIndex <= topLeft.y() && lastVisibleRowIndex >= bottomRight.y(),
                      QString("%1.Invalid visible Y range: %2:%3").arg(i).arg(firstVisibleRowIndex).arg(lastVisibleRowIndex));

        GTUtilsMsaEditor::resetZoom(os);
    }
}

GUI_TEST_CLASS_DEFINITION(test_7582) {
    // Check that UGENE can build a tree for a MSA with non-unique sequence names.
    GTFileDialog::openFile(os, testDir + "_common_data/clustal/same_name_sequences.aln");
    GTUtilsMsaEditor::checkMsaEditorWindowIsActive(os);

    class RunBuildTreeScenario : public CustomScenario {
    public:
        void run(GUITestOpStatus& os) override {
            auto dialog = GTWidget::getActiveModalWidget(os);
            GTComboBox::selectItemByText(os, "algorithmBox", dialog, "MrBayes");
            GTLineEdit::setText(os, "fileNameEdit", sandBoxDir + "test_7582.nwk", dialog);  // Set output file name.
            GTUtilsDialog::clickButtonBox(os, dialog, QDialogButtonBox::Ok);
        }
    };
    GTLogTracer logTracer;
    GTUtilsDialog::waitForDialog(os, new BuildTreeDialogFiller(os, new RunBuildTreeScenario()));
    GTToolbar::clickButtonByTooltipOnToolbar(os, MWTOOLBAR_ACTIVEMDI, "Build Tree");
    GTUtilsTaskTreeView::waitTaskFinished(os);
    GTUtilsMsaEditor::getTreeView(os);  // Check that tree view was opened.
    CHECK_SET_ERR(!logTracer.hasErrors(), "Found error in the log: " + logTracer.getJoinedErrorString());
}

GUI_TEST_CLASS_DEFINITION(test_7584) {
    // Open "samples/FASTA/human_T1.fa".
    GTFileDialog::openFile(os, dataDir + "samples/FASTA/human_T1.fa");
    GTUtilsTaskTreeView::waitTaskFinished(os);

    class OkClicker : public Filler {
    public:
        OkClicker(HI::GUITestOpStatus& _os)
            : Filler(_os, "CreateAnnotationDialog") {
        }
        void run() override {
            QWidget* w = GTWidget::getActiveModalWidget(os);
            GTUtilsDialog::clickButtonBox(os, w, QDialogButtonBox::Ok);
        }
    };

    // Select Align->Align sequence to mRNA from context menu
    // In "Select Item" dialog expand  human_T1 and select corresponding sequence
    // Push OK -> "Save result to annotation" dialog appeas
    // Click Create button in "Save result to annotation" dialog
    GTUtilsDialog::waitForDialog(os, new OkClicker(os));
    GTUtilsDialog::waitForDialog(os, new ProjectTreeItemSelectorDialogFiller(os, "human_T1.fa", "human_T1 (UCSC April 2002 chr7:115977709-117855134)"));
    GTUtilsDialog::waitForDialog(os, new PopupChooser(os, {"ADV_MENU_ALIGN", "Align sequence to mRNA"}));
    GTMenu::showContextMenu(os, GTUtilsMdi::activeWindow(os));

    // Remove this file by Del button as quick as possible
    GTUtilsProjectTreeView::click(os, "Annotations");
    GTKeyboardDriver::keyClick(Qt::Key_Delete);
    GTUtilsTaskTreeView::waitTaskFinished(os);
}

GUI_TEST_CLASS_DEFINITION(test_7607) {
    // Check that UGENE can build a tree for a MSA with non-unique sequence names.
    GTFileDialog::openFile(os, testDir + "_common_data/clustal/align.aln");
    GTUtilsMsaEditor::checkMsaEditorWindowIsActive(os);

    class BuildTreeWithMrBayesScenario : public CustomScenario {
    public:
        void run(GUITestOpStatus& os) override {
            auto dialog = GTWidget::getActiveModalWidget(os);
            GTComboBox::selectItemByText(os, "algorithmBox", dialog, "MrBayes");
            GTLineEdit::setText(os, "fileNameEdit", sandBoxDir + "test_7607.nwk", dialog);  // Set output file name.
            GTUtilsDialog::clickButtonBox(os, dialog, QDialogButtonBox::Ok);
        }
    };
    GTUtilsDialog::waitForDialog(os, new BuildTreeDialogFiller(os, new BuildTreeWithMrBayesScenario()));
    GTToolbar::clickButtonByTooltipOnToolbar(os, MWTOOLBAR_ACTIVEMDI, "Build Tree");
    GTUtilsTaskTreeView::waitTaskFinished(os);

    QString expectedTree = GTFile::readAll(os, testDir + "_common_data/regression/7607/test_7607_expected.nwk");
    QString actualTree = GTFile::readAll(os, sandBoxDir + "test_7607.nwk");
    CHECK_SET_ERR(actualTree == expectedTree, "Actual tree does not match the expected tree");
}

GUI_TEST_CLASS_DEFINITION(test_7609) {
    // Open _common_data/clustal/non_unique_row_names.aln.
    // Open and close the "Tree Settings" tab of the Options Panel.
    // Select the first sequence in the alignment.
    // Press Delete 2 times.
    // No crash.
    GTFileDialog::openFile(os, testDir + "_common_data/clustal/non_unique_row_names.aln");
    GTUtilsMsaEditor::checkMsaEditorWindowIsActive(os);
    GTUtilsOptionPanelMsa::openTab(os, GTUtilsOptionPanelMsa::TreeSettings);
    GTUtilsOptionPanelMsa::closeTab(os, GTUtilsOptionPanelMsa::TreeSettings);
    GTUtilsMsaEditor::removeRows(os, 0, 0);
    GTUtilsMsaEditor::removeRows(os, 0, 0);
}

GUI_TEST_CLASS_DEFINITION(test_7611) {
    // Check that export 3D struct to PDF works correctly (doesn't fail with error or an empty document).
    GTFileDialog::openFile(os, dataDir + "samples/PDB/1CF7.PDB");
    GTUtilsTaskTreeView::waitTaskFinished(os);

    QString pdfFilePath = sandBoxDir + "test_7611.pdf";

    class ExportImageScenario : public CustomScenario {
    public:
        ExportImageScenario(const QString& _pdfFilePath)
            : pdfFilePath(_pdfFilePath) {
        }

        void run(HI::GUITestOpStatus& os) override {
            QWidget* dialog = GTWidget::getActiveModalWidget(os);
            GTComboBox::selectItemByText(os, "formatsBox", dialog, "PDF");
            GTLineEdit::setText(os, "fileNameEdit", pdfFilePath, dialog);
            GTUtilsDialog::clickButtonBox(os, dialog, QDialogButtonBox::Ok);
        }

        QString pdfFilePath;
    };

    GTLogTracer logTracer;

    GTUtilsDialog::waitForDialog(os, new Filler(os, "ImageExportForm", new ExportImageScenario(pdfFilePath)));
    GTUtilsDialog::waitForDialog(os, new PopupChooser(os, {"bioStruct3DExportImageAction"}));
    GTMenu::showContextMenu(os, GTWidget::findWidget(os, "1-1CF7"));

    GTUtilsTaskTreeView::waitTaskFinished(os);

    CHECK_SET_ERR(!logTracer.hasErrors(), "Errors in log: " + logTracer.getJoinedErrorString());
    qint64 pdfFileSize = GTFile::getSize(os, pdfFilePath);
    CHECK_SET_ERR(pdfFileSize > 1000 * 1000, "Invalid PDF file size: " + QString::number(pdfFileSize));
}

<<<<<<< HEAD
GUI_TEST_CLASS_DEFINITION(test_7621) {
    // Click "Create Sequence" on the Start Page.
    // In the "Create Sequence" dialog that appears, open the sequence save dialog.
    //     Expected: no "QWindowsNativeFileDialogBase::selectNameFilter: Invalid parameter..." message in the log.
    class OpenCreateSequenceDialog : public CustomScenario {
    public:
        void run(GUITestOpStatus& os) override {
            GTUtilsDialog::waitForDialog(os, new Filler(os, ""));
            GTLogTracer logTracer("QWindowsNativeFileDialogBase::selectNameFilter: Invalid parameter");

            GTWidget::click(os, GTWidget::findToolButton(os, "browseButton"));

            GTUtilsLog::checkContainsMessage(os, logTracer, false);
            GTWidget::close(os, GTWidget::getActiveModalWidget(os));
            GTUtilsDialog::clickButtonBox(os, QDialogButtonBox::Cancel);
        }
    };
    qputenv(ENV_USE_NATIVE_DIALOGS, "1");
    GTUtilsDialog::waitForDialog(os,
                                 new DefaultDialogFiller(os,
                                                         "CreateDocumentFromTextDialog",
                                                         QDialogButtonBox::Cancel,
                                                         new OpenCreateSequenceDialog()));
    GTWidget::click(os, GTWidget::findWidget(os, "createSequenceButton"));
=======
GUI_TEST_CLASS_DEFINITION(test_7635) {
    // Checks that notification container widget contains all available notifications.
    class Create10NotificationsScenario : public CustomScenario {
    public:
        void run(GUITestOpStatus&) override {
            auto stack = AppContext::getMainWindow()->getNotificationStack();
            for (int i = 0; i < 10; i++) {
                stack->addNotification("Notification " + QString::number(i + 1));
                GTGlobals::sleep(200);
            }
        }
    };
    GTThread::runInMainThread(os, new Create10NotificationsScenario());

    QString counterValue = GTUtilsNotifications::getNotificationCounterValue(os);
    CHECK_SET_ERR(counterValue == "10", "Invalid notification counter value: " + counterValue);

    auto containerWidget = GTUtilsNotifications::openNotificationContainerWidget(os);
    QList<QWidget*> notifications = GTWidget::findChildren<QWidget>(os, containerWidget, [](QWidget* w) { return qobject_cast<Notification*>(w) != nullptr; });
    CHECK_SET_ERR(notifications.count() == 10, "Invalid notification widgets count: " + QString::number(notifications.count()));

    // Check that counter value was not reset after the widget is opened.
    counterValue = GTUtilsNotifications::getNotificationCounterValue(os);
    CHECK_SET_ERR(counterValue == "10", "Invalid notification counter value: " + counterValue);
>>>>>>> 1e5e9dc6
}

}  // namespace GUITest_regression_scenarios
}  // namespace U2<|MERGE_RESOLUTION|>--- conflicted
+++ resolved
@@ -2788,7 +2788,6 @@
     CHECK_SET_ERR(pdfFileSize > 1000 * 1000, "Invalid PDF file size: " + QString::number(pdfFileSize));
 }
 
-<<<<<<< HEAD
 GUI_TEST_CLASS_DEFINITION(test_7621) {
     // Click "Create Sequence" on the Start Page.
     // In the "Create Sequence" dialog that appears, open the sequence save dialog.
@@ -2813,7 +2812,8 @@
                                                          QDialogButtonBox::Cancel,
                                                          new OpenCreateSequenceDialog()));
     GTWidget::click(os, GTWidget::findWidget(os, "createSequenceButton"));
-=======
+}
+
 GUI_TEST_CLASS_DEFINITION(test_7635) {
     // Checks that notification container widget contains all available notifications.
     class Create10NotificationsScenario : public CustomScenario {
@@ -2838,7 +2838,6 @@
     // Check that counter value was not reset after the widget is opened.
     counterValue = GTUtilsNotifications::getNotificationCounterValue(os);
     CHECK_SET_ERR(counterValue == "10", "Invalid notification counter value: " + counterValue);
->>>>>>> 1e5e9dc6
 }
 
 }  // namespace GUITest_regression_scenarios
