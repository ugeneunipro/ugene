/**
 * UGENE - Integrated Bioinformatics Tools.
 * Copyright (C) 2008-2021 UniPro <ugene@unipro.ru>
 * http://ugene.net
 *
 * This program is free software; you can redistribute it and/or
 * modify it under the terms of the GNU General Public License
 * as published by the Free Software Foundation; either version 2
 * of the License, or (at your option) any later version.
 *
 * This program is distributed in the hope that it will be useful,
 * but WITHOUT ANY WARRANTY; without even the implied warranty of
 * MERCHANTABILITY or FITNESS FOR A PARTICULAR PURPOSE. See the
 * GNU General Public License for more details.
 *
 * You should have received a copy of the GNU General Public License
 * along with this program; if not, write to the Free Software
 * Foundation, Inc., 51 Franklin Street, Fifth Floor, Boston,
 * MA 02110-1301, USA.
 */

#include <drivers/GTKeyboardDriver.h>
#include <drivers/GTMouseDriver.h>
#include <primitives/GTAction.h>
#include <primitives/GTCheckBox.h>
#include <primitives/GTMenu.h>
#include <primitives/GTRadioButton.h>
#include <primitives/GTWidget.h>
#include <primitives/PopupChooser.h>
#include <system/GTClipboard.h>
#include <system/GTFile.h>
#include <utils/GTUtilsDialog.h>

#include <QApplication>
#include <QFileInfo>
#include <QRadioButton>

#include "GTTestsRegressionScenarios_7001_8000.h"
#include "GTUtilsDocument.h"
#include "GTUtilsMdi.h"
#include "GTUtilsMsaEditor.h"
#include "GTUtilsMsaEditorSequenceArea.h"
<<<<<<< HEAD

#include "GTUtilsOptionPanelMSA.h"
=======
#include "GTUtilsProject.h"
>>>>>>> 401a2ddb
#include "GTUtilsProjectTreeView.h"
#include "GTUtilsSequenceView.h"
#include "GTUtilsTaskTreeView.h"
#include "api/GTMSAEditorStatusWidget.h"
#include "runnables/ugene/corelibs/U2Gui/AppSettingsDialogFiller.h"
#include "runnables/ugene/corelibs/U2View/ov_msa/ExtractSelectedAsMSADialogFiller.h"
#include "runnables/ugene/plugins/dna_export/ExportSequencesDialogFiller.h"
#include "runnables/ugene/ugeneui/SequenceReadingModeSelectorDialogFiller.h"

namespace U2 {

namespace GUITest_regression_scenarios {
using namespace HI;

GUI_TEST_CLASS_DEFINITION(test_7003) {
    // 1. Ensure that 'UGENE_EXTERNAL_TOOLS_VALIDATION_BY_PATH_ONLY' is not set to "1"
    // 2. Open "UGENE Application Settings", select "External Tools" tab
    // 3. Add the 'dumb.sh' or 'dumb.cmd' as a Python executable
    // 4. Check that validation fails

    qputenv("UGENE_EXTERNAL_TOOLS_VALIDATION_BY_PATH_ONLY", "0");

    class CheckPythonInvalidation : public CustomScenario {
        void run(GUITestOpStatus &os) override {
            AppSettingsDialogFiller::openTab(os, AppSettingsDialogFiller::ExternalTools);

            QString toolPath = testDir + "_common_data/regression/7003/dumb.";
            toolPath += isOsWindows() ? "cmd" : "sh";

            AppSettingsDialogFiller::setExternalToolPath(os, "python", QFileInfo(toolPath).absoluteFilePath());
            CHECK_SET_ERR(!AppSettingsDialogFiller::isExternalToolValid(os, "python"),
                          "Python module is expected to be invalid, but in fact it is valid")

            GTUtilsDialog::clickButtonBox(os, GTWidget::getActiveModalWidget(os), QDialogButtonBox::Cancel);
        }
    };

    GTUtilsDialog::waitForDialog(os, new AppSettingsDialogFiller(os, new CheckPythonInvalidation()));
    GTMenu::clickMainMenuItem(os, QStringList() << "Settings"
                                                << "Preferences...",
                              GTGlobals::UseMouse);
}

GUI_TEST_CLASS_DEFINITION(test_7014) {
    // The test checks 'Save subalignment' in the collapse (virtual groups) mode.
    GTFileDialog::openFile(os, testDir + "_common_data/nexus", "DQB1_exon4.nexus");
    GTUtilsMsaEditor::checkMsaEditorWindowIsActive(os);

    // Enable collapsing.
    GTUtilsMsaEditor::toggleCollapsingMode(os);

    // Expand collapsed group.
    GTUtilsMsaEditor::toggleCollapsingGroup(os, "LR882519 exotic DQB1");

    GTUtilsMSAEditorSequenceArea::selectArea(os, QPoint(1, 1), QPoint(5, 4));

    GTUtilsDialog::waitForDialog(os, new PopupChooser(os, QStringList() << MSAE_MENU_EXPORT << "Save subalignment", GTGlobals::UseMouse));
    auto saveSubalignmentDialogFiller = new ExtractSelectedAsMSADialogFiller(os, sandBoxDir + "test_7014.aln");
    saveSubalignmentDialogFiller->setUseDefaultSequenceSelection(true);
    GTUtilsDialog::waitForDialog(os, saveSubalignmentDialogFiller);
    GTMenu::showContextMenu(os, GTUtilsMsaEditor::getSequenceArea(os));
    GTUtilsTaskTreeView::waitTaskFinished(os);

    GTUtilsMdi::closeWindow(os, "DQB1_exon4 [DQB1_exon4.nexus]");
    GTUtilsMsaEditor::checkMsaEditorWindowIsActive(os);

    // Expected state: the saved sub-alignment is opened. Check the content.
    QStringList nameList = GTUtilsMSAEditorSequenceArea::getNameList(os);
    QStringList expectedNameList = QStringList() << "LR882519 exotic DQB1"
                                                 << "LR882531 local DQB1"
                                                 << "LR882507 local DQB1"
                                                 << "LR882509 local DQB1";
    CHECK_SET_ERR(nameList == expectedNameList, "Unexpected name list in the exported alignment: " + nameList.join(","));

    int msaLength = GTUtilsMSAEditorSequenceArea::getLength(os);
    CHECK_SET_ERR(msaLength == 5, "Unexpected exported alignment length: " + QString::number(msaLength));
}

GUI_TEST_CLASS_DEFINITION(test_7022) {
    // 1. Open _common_data/scenarios/_regression/7022/test_7022.gb
    GTFileDialog::openFile(os, testDir + "_common_data/scenarios/_regression/7022/test_7022.gb");
    GTUtilsSequenceView::checkSequenceViewWindowIsActive(os);

    // 2. Turn on "Wrap mode" and click on the firts annotation in DetView
    QAction *wrapMode = GTAction::findActionByText(os, "Wrap sequence");
    CHECK_SET_ERR(wrapMode != NULL, "Cannot find Wrap sequence action");
    if (!wrapMode->isChecked()) {
        GTWidget::click(os, GTAction::button(os, wrapMode));
    }
    GTUtilsSequenceView::clickAnnotationDet(os, "Misc. Feature", 2);

    // 3. copy selected annotation
    GTUtilsDialog::waitForDialog(os, new PopupChooserByText(os, QStringList() << "Copy/Paste"
                                                                              << "Copy annotation sequence"));
    GTMenu::showContextMenu(os, GTUtilsSequenceView::getPanOrDetView(os));
    GTUtilsTaskTreeView::waitTaskFinished(os);

    // Expected: TGTCAGATTCACCAAAGTTGAAATGAAGGAAAAAATGCTAAGGGCAGCCAGAGAGAGGTCAGGTTACCCACAAAGGGAAGCCCATCAGAC
    QString expected = "TGTCAGATTCACCAAAGTTGAAATGAAGGAAAAAATGCTAAGGGCAGCCAGAGAGAGGTCAGGTTACCCACAAAGGGAAGCCCATCAGAC";
    QString text = GTClipboard::text(os);
    CHECK_SET_ERR(text == expected, QString("Unexpected annotation, expected: %1, current: %2").arg(expected).arg(text));
}

GUI_TEST_CLASS_DEFINITION(test_7043) {
    // 1. Open data/samples/PDB/1CF7.pdb
    // 2. Check that you see 3D struct or black screen with text "Failed to initialize OpenGL"
    GTFileDialog::openFile(os, dataDir + "samples/PDB/1CF7.PDB");
    GTUtilsTaskTreeView::waitTaskFinished(os);

    auto biostructWidget = GTWidget::findWidget(os, "1-1CF7");
    const QImage image1 = GTWidget::getImage(os, biostructWidget, true);
    QSet<QRgb> colors;
    for (int i = 0; i < image1.width(); i++) {
        for (int j = 0; j < image1.height(); j++) {
            colors << image1.pixel(i, j);
        }
    }
    bool isPicture = colors.size() > 100;    // Usually 875 colors are drawn for 1CF7.pdb

    auto errorLbl = GTWidget::findLabelByText(os, "Failed to initialize OpenGL", nullptr, GTGlobals::FindOptions(false));
    bool isError = errorLbl.size() > 0;

    // There must be one thing: either a picture or an error
    CHECK_SET_ERR(isPicture != isError, "Biostruct was not drawn or error label wasn't displayed");
}

GUI_TEST_CLASS_DEFINITION(test_7044) {
    // The test checks 'Save subalignment' in the collapse (virtual groups) mode after reordering.
    GTFileDialog::openFile(os, testDir + "_common_data/nexus", "DQB1_exon4.nexus");
    GTUtilsMsaEditor::checkMsaEditorWindowIsActive(os);

    // Enable collapsing.
    GTUtilsMsaEditor::toggleCollapsingMode(os);

    // Rename the last two sequences in 'seqA' and 'seqB'.
    GTUtilsMSAEditorSequenceArea::renameSequence(os, "LR882509 local DQB1", "seqA");
    GTUtilsMSAEditorSequenceArea::renameSequence(os, "LR882503 local DQB1", "seqB");

    // Copy seqA.
    GTUtilsMSAEditorSequenceArea::selectSequence(os, "seqA");
    GTKeyboardDriver::keyClick('c', Qt::ControlModifier);

    // Select first collapsed mode and 'Paste before'.
    GTUtilsMSAEditorSequenceArea::selectSequence(os, "LR882520 exotic DQB1");
    GTKeyboardDriver::keyPress(Qt::Key_Control);
    GTKeyboardDriver::keyClick('v', Qt::AltModifier);
    GTKeyboardDriver::keyRelease(Qt::Key_Control);

    // Cut seqB.
    GTUtilsMSAEditorSequenceArea::selectSequence(os, "seqB");
    GTKeyboardDriver::keyClick('x', Qt::ControlModifier);

    // Select the first sequence and 'Paste before'
    GTUtilsMSAEditorSequenceArea::selectSequence(os, "seqA_1");
    GTKeyboardDriver::keyPress(Qt::Key_Control);
    GTKeyboardDriver::keyClick('v', Qt::AltModifier);
    GTKeyboardDriver::keyRelease(Qt::Key_Control);

    // Select seqB and seqA_1 (a group of seqA_1 and seqA).
    GTUtilsMSAEditorSequenceArea::selectSequence(os, "seqA_1");
    GTKeyboardDriver::keyPress(Qt::Key_Shift);
    GTUtilsMSAEditorSequenceArea::selectSequence(os, "seqB");
    GTKeyboardDriver::keyRelease(Qt::Key_Shift);

    // Export -> Save subalignment.
    GTUtilsDialog::waitForDialog(os, new PopupChooser(os, QStringList() << MSAE_MENU_EXPORT << "Save subalignment", GTGlobals::UseMouse));
    auto saveSubalignmentDialogFiller = new ExtractSelectedAsMSADialogFiller(os, sandBoxDir + "test_7044.aln");
    saveSubalignmentDialogFiller->setUseDefaultSequenceSelection(true);
    GTUtilsDialog::waitForDialog(os, saveSubalignmentDialogFiller);
    GTMenu::showContextMenu(os, GTUtilsMsaEditor::getSequenceArea(os));
    GTUtilsTaskTreeView::waitTaskFinished(os);

    // Expected state: the saved sub-alignment is opened. Check the content.
    QStringList nameList = GTUtilsMSAEditorSequenceArea::getNameList(os);
    QStringList expectedNameList = QStringList() << "seqB"
                                                 << "seqA_1"
                                                 << "seqA";
    CHECK_SET_ERR(nameList == expectedNameList, "Unexpected name list in the exported alignment: " + nameList.join(","));
}

GUI_TEST_CLASS_DEFINITION(test_7045) {
    GTFileDialog::openFile(os, testDir + "_common_data/scenarios/msa", "COI_subalign.aln");
    GTUtilsMsaEditor::checkMsaEditorWindowIsActive(os);

    // Select 's1'.
    GTUtilsMSAEditorSequenceArea::selectSequence(os, "s1");

    // Copy (CTRL C) and Paste (CTRL V) -> new 's1_1' sequence appears.
    GTKeyboardDriver::keyClick('c', Qt::ControlModifier);
    GTKeyboardDriver::keyClick('v', Qt::ControlModifier);

    // Switch collapsing mode on -> 2 collapsed groups: 's1' and' Mecopoda_elongata_Ishigaki_J' are on the screen.
    GTUtilsMsaEditor::toggleCollapsingMode(os);

    // Select 's1'.
    GTUtilsMSAEditorSequenceArea::selectSequence(os, "s1");

    // Call Export -> Save subalignment context menu.
    GTUtilsDialog::waitForDialog(os, new PopupChooser(os, QStringList() << MSAE_MENU_EXPORT << "Save subalignment", GTGlobals::UseMouse));
    auto saveSubalignmentDialogFiller = new ExtractSelectedAsMSADialogFiller(os, sandBoxDir + "test_7044.aln");
    saveSubalignmentDialogFiller->setUseDefaultSequenceSelection(true);
    GTUtilsDialog::waitForDialog(os, saveSubalignmentDialogFiller);
    GTMenu::showContextMenu(os, GTUtilsMsaEditor::getSequenceArea(os));
    GTUtilsTaskTreeView::waitTaskFinished(os);

    // Expected state : new alignment where s1, s1_1 and s2 are present.
    QStringList nameList = GTUtilsMSAEditorSequenceArea::getNameList(os);
    QStringList expectedNameList = QStringList() << "s1"
                                                 << "s1_1"
                                                 << "s2";
    CHECK_SET_ERR(nameList == expectedNameList, "Unexpected name list in the exported alignment: " + nameList.join(","));
}

GUI_TEST_CLASS_DEFINITION(test_7091) {
    // The test compares images of UGENE's main window before and after "Preferences" dialog is closed.
    QWidget *mainWindow = QApplication::activeWindow();
    QImage initialImage = GTWidget::getImage(os, mainWindow);

    // The scenario does nothing and only closes the dialog.
    class NoOpScenario : public CustomScenario {
    public:
        void run(GUITestOpStatus &os) override {
            QWidget *dialog = GTWidget::getActiveModalWidget(os);
            GTUtilsDialog::clickButtonBox(os, dialog, QDialogButtonBox::Ok);
        }
    };
    GTUtilsDialog::waitForDialog(os, new AppSettingsDialogFiller(os, new NoOpScenario()));
    GTMenu::clickMainMenuItem(os, {"Settings", "Preferences..."});

    QImage currentImage = GTWidget::getImage(os, mainWindow);
    CHECK_SET_ERR(initialImage == currentImage, "Visual appearance of the dialog should not change.");
}

GUI_TEST_CLASS_DEFINITION(test_7106) {
    // Check that in Tree-Sync mode Drag & Drop of sequences in the MSA name list is disabled.
    GTFileDialog::openFile(os, dataDir + "samples/CLUSTALW/COI.aln");
    GTUtilsMsaEditor::checkMsaEditorWindowIsActive(os);

    GTUtilsMsaEditor::buildPhylogeneticTree(os, sandBoxDir + "test_7106");
    GTUtilsTaskTreeView::waitTaskFinished(os);

    QStringList sequenceList1 = GTUtilsMSAEditorSequenceArea::getVisibleNames(os);

    QRect firstRowRect = GTUtilsMsaEditor::getSequenceNameRect(os, 0);
    QRect secondRowRect = GTUtilsMsaEditor::getSequenceNameRect(os, 1);

    GTMouseDriver::click(firstRowRect.center());
    GTMouseDriver::dragAndDrop(firstRowRect.center(), secondRowRect.center());

    QStringList sequenceList2 = GTUtilsMSAEditorSequenceArea::getVisibleNames(os);
    CHECK_SET_ERR(sequenceList2 == sequenceList1, "Sequence order must not change");
}

GUI_TEST_CLASS_DEFINITION(test_7127) {
    // Make an alignment ordered by tree and check that the row order shown in the status bar is correct.
    GTFileDialog::openFile(os, dataDir + "samples/CLUSTALW/COI.aln");
    GTUtilsMsaEditor::checkMsaEditorWindowIsActive(os);

    GTUtilsMsaEditor::buildPhylogeneticTree(os, sandBoxDir + "test_7127");
    GTUtilsTaskTreeView::waitTaskFinished(os);

    for (int i = 0; i < 18; i++) {
        GTUtilsMSAEditorSequenceArea::clickToPosition(os, QPoint(0, i));
        QString rowNumber = GTMSAEditorStatusWidget::getRowNumberString(os);
        QString expectedRowNumber = QString::number(i + 1);
        CHECK_SET_ERR(rowNumber == expectedRowNumber, "Unexpected row number! Expected:  " + expectedRowNumber + ", got: " + rowNumber);
    }
}

GUI_TEST_CLASS_DEFINITION(test_7152) {
    // Check that corner characters of an alignment has valid info shown in the status bar.
    GTFileDialog::openFile(os, testDir + "_common_data/clustal/region.full-gap.aln");
    GTUtilsMsaEditor::checkMsaEditorWindowIsActive(os);

    GTUtilsMSAEditorSequenceArea::clickToPosition(os, QPoint(0, 0));
    QString topLeft = GTMSAEditorStatusWidget::getRowNumberString(os) + "/" +
                      GTMSAEditorStatusWidget::getColumnNumberString(os) + "/" +
                      GTMSAEditorStatusWidget::getSequenceUngappedPositionString(os);
    GTMSAEditorStatusWidget::getColumnNumberString(os);
    CHECK_SET_ERR(topLeft == "1/1/1", "Top left position is wrong: " + topLeft);

    GTUtilsMSAEditorSequenceArea::clickToPosition(os, QPoint(39, 10));
    QString bottomRight = GTMSAEditorStatusWidget::getRowNumberString(os) + "/" +
                          GTMSAEditorStatusWidget::getColumnNumberString(os) + "/" +
                          GTMSAEditorStatusWidget::getSequenceUngappedPositionString(os);
    GTMSAEditorStatusWidget::getColumnNumberString(os);
    CHECK_SET_ERR(bottomRight == "11/40/35", "Bottom right position is wrong: " + bottomRight);
}

GUI_TEST_CLASS_DEFINITION(test_7183) {
    class ExportSequencesScenario : public CustomScenario {
    public:
<<<<<<< HEAD
        void run(HI::GUITestOpStatus &os) {
            QWidget *dialog = QApplication::activeModalWidget();
            CHECK_SET_ERR(dialog, "activeModalWidget is NULL");

=======
        void run(HI::GUITestOpStatus &os) override {
            QWidget *dialog = GTWidget::getActiveModalWidget(os);
>>>>>>> 401a2ddb
            GTRadioButton::click(os, GTWidget::findExactWidget<QRadioButton *>(os, "bothStrandsButton", dialog));
            GTCheckBox::setChecked(os, GTWidget::findExactWidget<QCheckBox *>(os, "translateButton", dialog), true);
            GTUtilsDialog::clickButtonBox(os, dialog, QDialogButtonBox::Ok);
        }
    };
    //1. Open file _common_data/fasta/reads.fa as separate sequences.
    QString filePath = testDir + "_common_data/fasta/reads.fa";
    QString fileName = "reads.fa";
    GTFile::copy(os, filePath, sandBoxDir + "/" + fileName);
    GTUtilsDialog::waitForDialog(os, new SequenceReadingModeSelectorDialogFiller(os));
<<<<<<< HEAD
    GTFileDialog::openFile(os, sandBoxDir + "/" + fileName);
=======
    GTUtilsProject::openFile(os, sandBoxDir + "/" + fileName);
>>>>>>> 401a2ddb
    GTUtilsSequenceView::checkSequenceViewWindowIsActive(os);

    for (int i = 0; i < 8; i++) {
        GTUtilsDialog::waitForDialog(os, new PopupChooser(os, QStringList() << ACTION_PROJECT__EXPORT_IMPORT_MENU_ACTION << ACTION_EXPORT_SEQUENCE));
        GTUtilsDialog::waitForDialog(os, new ExportSelectedRegionFiller(os, new ExportSequencesScenario()));
        GTUtilsProjectTreeView::click(os, "reads.fa", Qt::RightButton);
        GTUtilsTaskTreeView::waitTaskFinished(os);
    }
    //2. Open context menu on reads.fa file in project view. Select "Export/Import -> Export sequences..."
    //3. Check the "Save both strands" radiobutton
    //4. Check the "Translate to amino" checkbox
    //5. Push Export button in the dialog.
    //6. Repeat steps 2-5 8 times
    //Expected state: UGENE is not crash
}

<<<<<<< HEAD
GUI_TEST_CLASS_DEFINITION(test_7212) {
    // Open _common_data/clustal/shortened_big.aln.
    // Click the Pairwise Alignment tab of the Options Panel.
    // Select two sequence from the original alignment and click on the Align button.
    // Until the task completes, click the Pairwise Alignment tab again.
    // Wait for task finish. A new document "PairwiseAlignmentResult.aln" has been added to the project.
    //
    // Remove PairwiseAlignmentResult.aln from project.
    // Return to shortened_big.aln and click the Pairwise Alignment tab of the Options Panel.
    // Click Align.
    //     Expected state: no crash.
    GTFileDialog::openFile(os, testDir + "_common_data/clustal/shortened_big.aln");
    GTUtilsMsaEditor::checkMsaEditorWindowIsActive(os);
    GTUtilsOptionPanelMsa::toggleTab(os, GTUtilsOptionPanelMsa::PairwiseAlignment);
    GTUtilsOptionPanelMsa::addFirstSeqToPA(os, "seq1");
    GTUtilsOptionPanelMsa::addSecondSeqToPA(os, "seq2");
    GTWidget::click(os, GTUtilsOptionPanelMsa::getAlignButton(os));
    GTUtilsOptionPanelMsa::toggleTab(os, GTUtilsOptionPanelMsa::PairwiseAlignment);
    GTUtilsTaskTreeView::waitTaskFinished(os);

    GTUtilsDocument::removeDocument(os, "PairwiseAlignmentResult.aln");
    GTUtilsProjectTreeView::doubleClickItem(os, "shortened_big.aln");
    GTUtilsOptionPanelMsa::toggleTab(os, GTUtilsOptionPanelMsa::PairwiseAlignment);
    GTWidget::click(os, GTUtilsOptionPanelMsa::getAlignButton(os));
    GTUtilsTaskTreeView::waitTaskFinished(os);
}

=======
>>>>>>> 401a2ddb
}    // namespace GUITest_regression_scenarios

}    // namespace U2<|MERGE_RESOLUTION|>--- conflicted
+++ resolved
@@ -40,12 +40,8 @@
 #include "GTUtilsMdi.h"
 #include "GTUtilsMsaEditor.h"
 #include "GTUtilsMsaEditorSequenceArea.h"
-<<<<<<< HEAD
-
 #include "GTUtilsOptionPanelMSA.h"
-=======
 #include "GTUtilsProject.h"
->>>>>>> 401a2ddb
 #include "GTUtilsProjectTreeView.h"
 #include "GTUtilsSequenceView.h"
 #include "GTUtilsTaskTreeView.h"
@@ -338,15 +334,8 @@
 GUI_TEST_CLASS_DEFINITION(test_7183) {
     class ExportSequencesScenario : public CustomScenario {
     public:
-<<<<<<< HEAD
-        void run(HI::GUITestOpStatus &os) {
-            QWidget *dialog = QApplication::activeModalWidget();
-            CHECK_SET_ERR(dialog, "activeModalWidget is NULL");
-
-=======
         void run(HI::GUITestOpStatus &os) override {
             QWidget *dialog = GTWidget::getActiveModalWidget(os);
->>>>>>> 401a2ddb
             GTRadioButton::click(os, GTWidget::findExactWidget<QRadioButton *>(os, "bothStrandsButton", dialog));
             GTCheckBox::setChecked(os, GTWidget::findExactWidget<QCheckBox *>(os, "translateButton", dialog), true);
             GTUtilsDialog::clickButtonBox(os, dialog, QDialogButtonBox::Ok);
@@ -357,11 +346,7 @@
     QString fileName = "reads.fa";
     GTFile::copy(os, filePath, sandBoxDir + "/" + fileName);
     GTUtilsDialog::waitForDialog(os, new SequenceReadingModeSelectorDialogFiller(os));
-<<<<<<< HEAD
-    GTFileDialog::openFile(os, sandBoxDir + "/" + fileName);
-=======
     GTUtilsProject::openFile(os, sandBoxDir + "/" + fileName);
->>>>>>> 401a2ddb
     GTUtilsSequenceView::checkSequenceViewWindowIsActive(os);
 
     for (int i = 0; i < 8; i++) {
@@ -378,7 +363,6 @@
     //Expected state: UGENE is not crash
 }
 
-<<<<<<< HEAD
 GUI_TEST_CLASS_DEFINITION(test_7212) {
     // Open _common_data/clustal/shortened_big.aln.
     // Click the Pairwise Alignment tab of the Options Panel.
@@ -406,8 +390,6 @@
     GTUtilsTaskTreeView::waitTaskFinished(os);
 }
 
-=======
->>>>>>> 401a2ddb
 }    // namespace GUITest_regression_scenarios
 
 }    // namespace U2