--- conflicted
+++ resolved
@@ -3445,7 +3445,6 @@
     CHECK_SET_ERR(GTComboBox::getCurrentText(os, "treeViewCombo", panel2) == "Cladogram", "treeViewCombo state is not restored");
 }
 
-<<<<<<< HEAD
 GUI_TEST_CLASS_DEFINITION(test_7700) {
     // Create a 250 Unicode character path. See
     //     https://learn.microsoft.com/en-us/windows/win32/fileio/maximum-file-path-limitation?tabs=registry
@@ -3520,7 +3519,8 @@
         os, new GetLabelTextScenario(GTWidget::findLabel(os, "CoveredRegionsLabel"), coveredRegionsText));
     CHECK_SET_ERR(coveredRegionsText.contains("<td><a href=\"0\">45 890 375</a></td><td align=\"center\">2 316</td>"),
                   "Position 45 890 375 with 2 316 coverage isn't the first well-covered region");
-=======
+}
+
 GUI_TEST_CLASS_DEFINITION(test_7715) {
     // Open COI.aln.
     //     Expected: no log messages
@@ -3563,7 +3563,6 @@
     GTUtilsLog::checkContainsMessage(os, ltConnect, false);
     GTUtilsLog::checkContainsMessage(os, ltSize, false);
     GTUtilsLog::checkContainsMessage(os, ltSizeNameList, false);
->>>>>>> 2044e5de
 }
 
 }  // namespace GUITest_regression_scenarios
