/**
 * UGENE - Integrated Bioinformatics Tools.
 * Copyright (C) 2008-2021 UniPro <ugene@unipro.ru>
 * http://ugene.net
 *
 * This program is free software; you can redistribute it and/or
 * modify it under the terms of the GNU General Public License
 * as published by the Free Software Foundation; either version 2
 * of the License, or (at your option) any later version.
 *
 * This program is distributed in the hope that it will be useful,
 * but WITHOUT ANY WARRANTY; without even the implied warranty of
 * MERCHANTABILITY or FITNESS FOR A PARTICULAR PURPOSE. See the
 * GNU General Public License for more details.
 *
 * You should have received a copy of the GNU General Public License
 * along with this program; if not, write to the Free Software
 * Foundation, Inc., 51 Franklin Street, Fifth Floor, Boston,
 * MA 02110-1301, USA.
 */

#include <drivers/GTKeyboardDriver.h>
#include <drivers/GTMouseDriver.h>
#include <primitives/GTAction.h>
#include <primitives/GTCheckBox.h>
#include <primitives/GTComboBox.h>
#include <primitives/GTMenu.h>
#include <primitives/GTRadioButton.h>
#include <primitives/GTToolbar.h>
#include <primitives/GTWidget.h>
#include <primitives/PopupChooser.h>
#include <system/GTClipboard.h>
#include <system/GTFile.h>
#include <utils/GTUtilsDialog.h>

#include <QApplication>
#include <QFileInfo>
#include <QPlainTextEdit>
#include <QRadioButton>

#include "GTTestsRegressionScenarios_7001_8000.h"
#include "GTUtilsDocument.h"
#include "GTUtilsMcaEditor.h"
#include "GTUtilsMdi.h"
#include "GTUtilsMsaEditor.h"
#include "GTUtilsMsaEditorSequenceArea.h"
#include "GTUtilsOptionPanelMSA.h"
#include "GTUtilsProject.h"
#include "GTUtilsProjectTreeView.h"
#include "GTUtilsSequenceView.h"
#include "GTUtilsTaskTreeView.h"
#include "GTUtilsWizard.h"
#include "GTUtilsWorkflowDesigner.h"
#include "api/GTMSAEditorStatusWidget.h"
#include "base_dialogs/MessageBoxFiller.h"
#include "runnables/ugene/corelibs/U2Gui/AppSettingsDialogFiller.h"
#include "runnables/ugene/corelibs/U2Gui/ImportACEFileDialogFiller.h"
#include "runnables/ugene/corelibs/U2View/ov_msa/BuildTreeDialogFiller.h"
#include "runnables/ugene/corelibs/U2View/ov_msa/ExtractSelectedAsMSADialogFiller.h"
<<<<<<< HEAD
=======
#include "runnables/ugene/corelibs/U2View/ov_msa/LicenseAgreementDialogFiller.h"
>>>>>>> 1ca65692
#include "runnables/ugene/plugins/dna_export/DNASequenceGeneratorDialogFiller.h"
#include "runnables/ugene/plugins/dna_export/ExportSequencesDialogFiller.h"
#include "runnables/ugene/plugins/external_tools/AlignToReferenceBlastDialogFiller.h"
#include "runnables/ugene/plugins/workflow_designer/WizardFiller.h"
#include "runnables/ugene/plugins/workflow_designer/WorkflowMetadialogFiller.h"
#include "runnables/ugene/ugeneui/DocumentFormatSelectorDialogFiller.h"
#include "runnables/ugene/ugeneui/SequenceReadingModeSelectorDialogFiller.h"
namespace U2 {

namespace GUITest_regression_scenarios {
using namespace HI;

GUI_TEST_CLASS_DEFINITION(test_7003) {
    // 1. Ensure that 'UGENE_EXTERNAL_TOOLS_VALIDATION_BY_PATH_ONLY' is not set to "1"
    // 2. Open "UGENE Application Settings", select "External Tools" tab
    // 3. Add the 'dumb.sh' or 'dumb.cmd' as a Python executable
    // 4. Check that validation fails

    qputenv("UGENE_EXTERNAL_TOOLS_VALIDATION_BY_PATH_ONLY", "0");

    class CheckPythonInvalidation : public CustomScenario {
        void run(GUITestOpStatus &os) override {
            AppSettingsDialogFiller::openTab(os, AppSettingsDialogFiller::ExternalTools);

            QString toolPath = testDir + "_common_data/regression/7003/dumb.";
            toolPath += isOsWindows() ? "cmd" : "sh";

            AppSettingsDialogFiller::setExternalToolPath(os, "python", QFileInfo(toolPath).absoluteFilePath());
            CHECK_SET_ERR(!AppSettingsDialogFiller::isExternalToolValid(os, "python"),
                          "Python module is expected to be invalid, but in fact it is valid")

            GTUtilsDialog::clickButtonBox(os, GTWidget::getActiveModalWidget(os), QDialogButtonBox::Cancel);
        }
    };

    GTUtilsDialog::waitForDialog(os, new AppSettingsDialogFiller(os, new CheckPythonInvalidation()));
    GTMenu::clickMainMenuItem(os, QStringList() << "Settings"
                                                << "Preferences...",
                              GTGlobals::UseMouse);
}

GUI_TEST_CLASS_DEFINITION(test_7014) {
    // The test checks 'Save subalignment' in the collapse (virtual groups) mode.
    GTFileDialog::openFile(os, testDir + "_common_data/nexus", "DQB1_exon4.nexus");
    GTUtilsMsaEditor::checkMsaEditorWindowIsActive(os);

    // Enable collapsing.
    GTUtilsMsaEditor::toggleCollapsingMode(os);

    // Expand collapsed group.
    GTUtilsMsaEditor::toggleCollapsingGroup(os, "LR882519 exotic DQB1");

    GTUtilsMSAEditorSequenceArea::selectArea(os, QPoint(1, 1), QPoint(5, 4));

    GTUtilsDialog::waitForDialog(os, new PopupChooser(os, QStringList() << MSAE_MENU_EXPORT << "Save subalignment", GTGlobals::UseMouse));
    auto saveSubalignmentDialogFiller = new ExtractSelectedAsMSADialogFiller(os, sandBoxDir + "test_7014.aln");
    saveSubalignmentDialogFiller->setUseDefaultSequenceSelection(true);
    GTUtilsDialog::waitForDialog(os, saveSubalignmentDialogFiller);
    GTMenu::showContextMenu(os, GTUtilsMsaEditor::getSequenceArea(os));
    GTUtilsTaskTreeView::waitTaskFinished(os);

    GTUtilsMdi::closeWindow(os, "DQB1_exon4 [DQB1_exon4.nexus]");
    GTUtilsMsaEditor::checkMsaEditorWindowIsActive(os);

    // Expected state: the saved sub-alignment is opened. Check the content.
    QStringList nameList = GTUtilsMSAEditorSequenceArea::getNameList(os);
    QStringList expectedNameList = QStringList() << "LR882519 exotic DQB1"
                                                 << "LR882531 local DQB1"
                                                 << "LR882507 local DQB1"
                                                 << "LR882509 local DQB1";
    CHECK_SET_ERR(nameList == expectedNameList, "Unexpected name list in the exported alignment: " + nameList.join(","));

    int msaLength = GTUtilsMSAEditorSequenceArea::getLength(os);
    CHECK_SET_ERR(msaLength == 5, "Unexpected exported alignment length: " + QString::number(msaLength));
}

GUI_TEST_CLASS_DEFINITION(test_7022) {
    // 1. Open _common_data/scenarios/_regression/7022/test_7022.gb
    GTFileDialog::openFile(os, testDir + "_common_data/scenarios/_regression/7022/test_7022.gb");
    GTUtilsSequenceView::checkSequenceViewWindowIsActive(os);

    // 2. Turn on "Wrap mode" and click on the firts annotation in DetView
    QAction *wrapMode = GTAction::findActionByText(os, "Wrap sequence");
    CHECK_SET_ERR(wrapMode != nullptr, "Cannot find Wrap sequence action");
    if (!wrapMode->isChecked()) {
        GTWidget::click(os, GTAction::button(os, wrapMode));
    }
    GTUtilsSequenceView::clickAnnotationDet(os, "Misc. Feature", 2);

    // 3. copy selected annotation
    GTUtilsDialog::waitForDialog(os, new PopupChooserByText(os, QStringList() << "Copy/Paste"
                                                                              << "Copy annotation sequence"));
    GTMenu::showContextMenu(os, GTUtilsSequenceView::getPanOrDetView(os));
    GTUtilsTaskTreeView::waitTaskFinished(os);

    // Expected: TGTCAGATTCACCAAAGTTGAAATGAAGGAAAAAATGCTAAGGGCAGCCAGAGAGAGGTCAGGTTACCCACAAAGGGAAGCCCATCAGAC
    QString expected = "TGTCAGATTCACCAAAGTTGAAATGAAGGAAAAAATGCTAAGGGCAGCCAGAGAGAGGTCAGGTTACCCACAAAGGGAAGCCCATCAGAC";
    QString text = GTClipboard::text(os);
    CHECK_SET_ERR(text == expected, QString("Unexpected annotation, expected: %1, current: %2").arg(expected).arg(text));
}

GUI_TEST_CLASS_DEFINITION(test_7043) {
    // 1. Open data/samples/PDB/1CF7.pdb
    // 2. Check that you see 3D struct or black screen with text "Failed to initialize OpenGL"
    GTFileDialog::openFile(os, dataDir + "samples/PDB/1CF7.PDB");
    GTUtilsTaskTreeView::waitTaskFinished(os);

    auto biostructWidget = GTWidget::findWidget(os, "1-1CF7");
    const QImage image1 = GTWidget::getImage(os, biostructWidget, true);
    QSet<QRgb> colors;
    for (int i = 0; i < image1.width(); i++) {
        for (int j = 0; j < image1.height(); j++) {
            colors << image1.pixel(i, j);
        }
    }
    bool isPicture = colors.size() > 100;    // Usually 875 colors are drawn for 1CF7.pdb

    auto errorLbl = GTWidget::findLabelByText(os, "Failed to initialize OpenGL", nullptr, GTGlobals::FindOptions(false));
    bool isError = errorLbl.size() > 0;

    // There must be one thing: either a picture or an error
    CHECK_SET_ERR(isPicture != isError, "Biostruct was not drawn or error label wasn't displayed");
}

GUI_TEST_CLASS_DEFINITION(test_7044) {
    // The test checks 'Save subalignment' in the collapse (virtual groups) mode after reordering.
    GTFileDialog::openFile(os, testDir + "_common_data/nexus", "DQB1_exon4.nexus");
    GTUtilsMsaEditor::checkMsaEditorWindowIsActive(os);

    // Enable collapsing.
    GTUtilsMsaEditor::toggleCollapsingMode(os);

    // Rename the last two sequences in 'seqA' and 'seqB'.
    GTUtilsMSAEditorSequenceArea::renameSequence(os, "LR882509 local DQB1", "seqA");
    GTUtilsMSAEditorSequenceArea::renameSequence(os, "LR882503 local DQB1", "seqB");

    // Copy seqA.
    GTUtilsMSAEditorSequenceArea::selectSequence(os, "seqA");
    GTKeyboardDriver::keyClick('c', Qt::ControlModifier);

    // Select first collapsed mode and 'Paste before'.
    GTUtilsMSAEditorSequenceArea::selectSequence(os, "LR882520 exotic DQB1");
    GTKeyboardDriver::keyPress(Qt::Key_Control);
    GTKeyboardDriver::keyClick('v', Qt::AltModifier);
    GTKeyboardDriver::keyRelease(Qt::Key_Control);

    // Cut seqB.
    GTUtilsMSAEditorSequenceArea::selectSequence(os, "seqB");
    GTKeyboardDriver::keyClick('x', Qt::ControlModifier);

    // Select the first sequence and 'Paste before'
    GTUtilsMSAEditorSequenceArea::selectSequence(os, "seqA_1");
    GTKeyboardDriver::keyPress(Qt::Key_Control);
    GTKeyboardDriver::keyClick('v', Qt::AltModifier);
    GTKeyboardDriver::keyRelease(Qt::Key_Control);

    // Select seqB and seqA_1 (a group of seqA_1 and seqA).
    GTUtilsMSAEditorSequenceArea::selectSequence(os, "seqA_1");
    GTKeyboardDriver::keyPress(Qt::Key_Shift);
    GTUtilsMSAEditorSequenceArea::selectSequence(os, "seqB");
    GTKeyboardDriver::keyRelease(Qt::Key_Shift);

    // Export -> Save subalignment.
    GTUtilsDialog::waitForDialog(os, new PopupChooser(os, {MSAE_MENU_EXPORT, "Save subalignment"}, GTGlobals::UseMouse));
    auto saveSubalignmentDialogFiller = new ExtractSelectedAsMSADialogFiller(os, sandBoxDir + "test_7044.aln");
    saveSubalignmentDialogFiller->setUseDefaultSequenceSelection(true);
    GTUtilsDialog::waitForDialog(os, saveSubalignmentDialogFiller);
    GTMenu::showContextMenu(os, GTUtilsMsaEditor::getSequenceArea(os));
    GTUtilsTaskTreeView::waitTaskFinished(os);

    // Expected state: the saved sub-alignment is opened. Check the content.
    QStringList nameList = GTUtilsMSAEditorSequenceArea::getNameList(os);
    QStringList expectedNameList = {"seqB", "seqA_1", "seqA"};
    CHECK_SET_ERR(nameList == expectedNameList, "Unexpected name list in the exported alignment: " + nameList.join(","));
}

GUI_TEST_CLASS_DEFINITION(test_7045) {
    GTFileDialog::openFile(os, testDir + "_common_data/scenarios/msa", "COI_subalign.aln");
    GTUtilsMsaEditor::checkMsaEditorWindowIsActive(os);

    // Select 's1'.
    GTUtilsMSAEditorSequenceArea::selectSequence(os, "s1");

    // Copy (CTRL C) and Paste (CTRL V) -> new 's1_1' sequence appears.
    GTKeyboardDriver::keyClick('c', Qt::ControlModifier);
    GTKeyboardDriver::keyClick('v', Qt::ControlModifier);

    // Switch collapsing mode on -> 2 collapsed groups: 's1' and' Mecopoda_elongata_Ishigaki_J' are on the screen.
    GTUtilsMsaEditor::toggleCollapsingMode(os);

    // Select 's1'.
    GTUtilsMSAEditorSequenceArea::selectSequence(os, "s1");

    // Call Export -> Save subalignment context menu.
    GTUtilsDialog::waitForDialog(os, new PopupChooser(os, QStringList() << MSAE_MENU_EXPORT << "Save subalignment", GTGlobals::UseMouse));
    auto saveSubalignmentDialogFiller = new ExtractSelectedAsMSADialogFiller(os, sandBoxDir + "test_7044.aln");
    saveSubalignmentDialogFiller->setUseDefaultSequenceSelection(true);
    GTUtilsDialog::waitForDialog(os, saveSubalignmentDialogFiller);
    GTMenu::showContextMenu(os, GTUtilsMsaEditor::getSequenceArea(os));
    GTUtilsTaskTreeView::waitTaskFinished(os);

    // Expected state : new alignment where s1, s1_1 and s2 are present.
    QStringList nameList = GTUtilsMSAEditorSequenceArea::getNameList(os);
    QStringList expectedNameList = QStringList() << "s1"
                                                 << "s1_1"
                                                 << "s2";
    CHECK_SET_ERR(nameList == expectedNameList, "Unexpected name list in the exported alignment: " + nameList.join(","));
}

GUI_TEST_CLASS_DEFINITION(test_7091) {
    // The test compares images of UGENE's main window before and after "Preferences" dialog is closed.
    QWidget *mainWindow = QApplication::activeWindow();
    QImage initialImage = GTWidget::getImage(os, mainWindow);

    // The scenario does nothing and only closes the dialog.
    class NoOpScenario : public CustomScenario {
    public:
        void run(GUITestOpStatus &os) override {
            QWidget *dialog = GTWidget::getActiveModalWidget(os);
            GTUtilsDialog::clickButtonBox(os, dialog, QDialogButtonBox::Ok);
        }
    };
    GTUtilsDialog::waitForDialog(os, new AppSettingsDialogFiller(os, new NoOpScenario()));
    GTMenu::clickMainMenuItem(os, {"Settings", "Preferences..."});

    QImage currentImage = GTWidget::getImage(os, mainWindow);
    CHECK_SET_ERR(initialImage == currentImage, "Visual appearance of the dialog should not change.");
}

GUI_TEST_CLASS_DEFINITION(test_7106) {
    // Check that in Tree-Sync mode Drag & Drop of sequences in the MSA name list is disabled.
    GTFileDialog::openFile(os, dataDir + "samples/CLUSTALW/COI.aln");
    GTUtilsMsaEditor::checkMsaEditorWindowIsActive(os);

    GTUtilsMsaEditor::buildPhylogeneticTree(os, sandBoxDir + "test_7106");
    GTUtilsTaskTreeView::waitTaskFinished(os);

    QStringList sequenceList1 = GTUtilsMSAEditorSequenceArea::getVisibleNames(os);

    QRect firstRowRect = GTUtilsMsaEditor::getSequenceNameRect(os, 0);
    QRect secondRowRect = GTUtilsMsaEditor::getSequenceNameRect(os, 1);

    GTMouseDriver::click(firstRowRect.center());
    GTMouseDriver::dragAndDrop(firstRowRect.center(), secondRowRect.center());

    QStringList sequenceList2 = GTUtilsMSAEditorSequenceArea::getVisibleNames(os);
    CHECK_SET_ERR(sequenceList2 == sequenceList1, "Sequence order must not change");
}

GUI_TEST_CLASS_DEFINITION(test_7125) {
    // Open data/samples/CLUSTALW/ty3.aln.gz
    // Press the Build Tree button on the toolbar.
    // In the "Build Phylogenetic Tree" dialog select the PhyML Maximum Likelihood method.
    // Select CpREV substitution model.
    // Press "Save Settings".
    // Cancel the dialog.
    // Open data/samples/CLUSTALW/COI.aln
    // Press the Build Tree button on the toolbar.
    // In the "Build Phylogenetic Tree" dialog select the PhyML Maximum Likelihood method.
    // Press "Build".
    //    Expected state: no crash.

    class SaveSettingsScenario : public CustomScenario {
    public:
        void run(GUITestOpStatus &os) override {
            QWidget *dialog = GTWidget::getActiveModalWidget(os);

            auto currentCombobox = GTWidget::findExactWidget<QComboBox *>(os, "algorithmBox", dialog);
            GTComboBox::selectItemByText(os, currentCombobox, "PhyML Maximum Likelihood");

            currentCombobox = GTWidget::findExactWidget<QComboBox *>(os, "subModelCombo", dialog);
            GTComboBox::selectItemByText(os, currentCombobox, "CpREV");

            GTWidget::click(os, GTWidget::findButtonByText(os, "Save Settings", dialog));
            GTUtilsDialog::clickButtonBox(os, dialog, QDialogButtonBox::Cancel);
        }
    };

    GTFileDialog::openFile(os, dataDir + "samples/CLUSTALW/ty3.aln.gz");
    GTUtilsMsaEditor::checkMsaEditorWindowIsActive(os);
    GTUtilsDialog::waitForDialog(os, new BuildTreeDialogFiller(os, new SaveSettingsScenario));
    GTToolbar::clickButtonByTooltipOnToolbar(os, MWTOOLBAR_ACTIVEMDI, "Build Tree");

    GTFileDialog::openFile(os, dataDir + "samples/CLUSTALW/COI.aln");
    GTUtilsMsaEditor::checkMsaEditorWindowIsActive(os);
    GTUtilsDialog::waitForDialog(os, new BuildTreeDialogFillerPhyML(os, false));
    GTToolbar::clickButtonByTooltipOnToolbar(os, MWTOOLBAR_ACTIVEMDI, "Build Tree");
}

GUI_TEST_CLASS_DEFINITION(test_7127) {
    // Make an alignment ordered by tree and check that the row order shown in the status bar is correct.
    GTFileDialog::openFile(os, dataDir + "samples/CLUSTALW/COI.aln");
    GTUtilsMsaEditor::checkMsaEditorWindowIsActive(os);

    GTUtilsMsaEditor::buildPhylogeneticTree(os, sandBoxDir + "test_7127");
    GTUtilsTaskTreeView::waitTaskFinished(os);

    for (int i = 0; i < 18; i++) {
        GTUtilsMSAEditorSequenceArea::clickToPosition(os, QPoint(0, i));
        QString rowNumber = GTMSAEditorStatusWidget::getRowNumberString(os);
        QString expectedRowNumber = QString::number(i + 1);
        CHECK_SET_ERR(rowNumber == expectedRowNumber, "Unexpected row number! Expected:  " + expectedRowNumber + ", got: " + rowNumber);
    }
}

GUI_TEST_CLASS_DEFINITION(test_7151) {
    // Open data/samples/ACE/BL060C3.ace as MSA.
    // Close project, don't save. These steps are required for BL060C3.ace to appear in the Recent Files.
    // Click Tools->Sanger data analysis->Map reads to reference...
    // Set _common_data/sanger/reference.gb as reference.
    // Add sanger_01.ab1-sanger_20.ab1 as reads.
    // Click Map.
    // While running Sanger, click BL060C3.ace from Recent Files on Start Page.
    // Wait for the Sanger Reads Editor to appears.
    // In Select Document Format dialog click OK.
    //     Expected: no crash.

    class WaitInSelectFormatDialog : public CustomScenario {
    public:
        void run(GUITestOpStatus &os) override {
            GTUtilsMcaEditor::checkMcaEditorWindowIsActive(os);
            QWidget *dialog = GTWidget::getActiveModalWidget(os);
            GTUtilsDialog::clickButtonBox(os, dialog, QDialogButtonBox::Ok);
        }
    };

    GTUtilsDialog::waitForDialog(os, new ImportACEFileFiller(os, true));
    GTFileDialog::openFileWithDialog(os, dataDir + "samples/ACE", "BL060C3.ace");
    GTUtilsMsaEditor::checkMsaEditorWindowIsActive(os);
    GTUtilsProject::closeProject(os);

    const QList<QLabel *> labels = GTWidget::findLabelByText(os, "- BL060C3.ace");
    CHECK_SET_ERR(labels.size() > 0, "Expected recent files BL060C3.ace on Start Page")

    AlignToReferenceBlastDialogFiller::Settings settings;
    settings.referenceUrl = testDir + "_common_data/sanger/reference.gb";
    for (int i = 1; i <= 20; i++) {
        settings.readUrls << QString(testDir + "_common_data/sanger/sanger_%1.ab1").arg(i, 2, 10, QChar('0'));
    }
    settings.outAlignment = QFileInfo(sandBoxDir + "test_7151").absoluteFilePath();

    GTUtilsDialog::waitForDialog(os, new AlignToReferenceBlastDialogFiller(settings, os));
    GTMenu::clickMainMenuItem(os, {"Tools", "Sanger data analysis", "Map reads to reference..."});

    GTUtilsDialog::waitForDialog(os, new ImportACEFileFiller(os, new WaitInSelectFormatDialog));
    GTWidget::click(os, labels.first());
    GTUtilsMsaEditor::checkMsaEditorWindowIsActive(os);
}

GUI_TEST_CLASS_DEFINITION(test_7152) {
    // Check that corner characters of an alignment has valid info shown in the status bar.
    GTFileDialog::openFile(os, testDir + "_common_data/clustal/region.full-gap.aln");
    GTUtilsMsaEditor::checkMsaEditorWindowIsActive(os);

    GTUtilsMSAEditorSequenceArea::clickToPosition(os, QPoint(0, 0));
    QString topLeft = GTMSAEditorStatusWidget::getRowNumberString(os) + "/" +
                      GTMSAEditorStatusWidget::getColumnNumberString(os) + "/" +
                      GTMSAEditorStatusWidget::getSequenceUngappedPositionString(os);
    GTMSAEditorStatusWidget::getColumnNumberString(os);
    CHECK_SET_ERR(topLeft == "1/1/1", "Top left position is wrong: " + topLeft);

    GTUtilsMSAEditorSequenceArea::clickToPosition(os, QPoint(39, 10));
    QString bottomRight = GTMSAEditorStatusWidget::getRowNumberString(os) + "/" +
                          GTMSAEditorStatusWidget::getColumnNumberString(os) + "/" +
                          GTMSAEditorStatusWidget::getSequenceUngappedPositionString(os);
    GTMSAEditorStatusWidget::getColumnNumberString(os);
    CHECK_SET_ERR(bottomRight == "11/40/35", "Bottom right position is wrong: " + bottomRight);
}

GUI_TEST_CLASS_DEFINITION(test_7183) {
    class ExportSequencesScenario : public CustomScenario {
    public:
        void run(HI::GUITestOpStatus &os) override {
            QWidget *dialog = GTWidget::getActiveModalWidget(os);
            GTRadioButton::click(os, GTWidget::findExactWidget<QRadioButton *>(os, "bothStrandsButton", dialog));
            GTCheckBox::setChecked(os, GTWidget::findExactWidget<QCheckBox *>(os, "translateButton", dialog), true);
            GTUtilsDialog::clickButtonBox(os, dialog, QDialogButtonBox::Ok);
        }
    };
    //1. Open file _common_data/fasta/reads.fa as separate sequences.
    QString filePath = testDir + "_common_data/fasta/reads.fa";
    QString fileName = "reads.fa";
    GTFile::copy(os, filePath, sandBoxDir + "/" + fileName);
    GTUtilsDialog::waitForDialog(os, new SequenceReadingModeSelectorDialogFiller(os));
    GTUtilsProject::openFile(os, sandBoxDir + "/" + fileName);
    GTUtilsSequenceView::checkSequenceViewWindowIsActive(os);

    for (int i = 0; i < 8; i++) {
        GTUtilsDialog::waitForDialog(os, new PopupChooser(os, QStringList() << ACTION_PROJECT__EXPORT_IMPORT_MENU_ACTION << ACTION_EXPORT_SEQUENCE));
        GTUtilsDialog::waitForDialog(os, new ExportSelectedRegionFiller(os, new ExportSequencesScenario()));
        GTUtilsProjectTreeView::click(os, "reads.fa", Qt::RightButton);
        GTUtilsTaskTreeView::waitTaskFinished(os);
    }
    //2. Open context menu on reads.fa file in project view. Select "Export/Import -> Export sequences..."
    //3. Check the "Save both strands" radiobutton
    //4. Check the "Translate to amino" checkbox
    //5. Push Export button in the dialog.
    //6. Repeat steps 2-5 8 times
    //Expected state: UGENE is not crash
}

GUI_TEST_CLASS_DEFINITION(test_7212) {
    // Open _common_data/clustal/shortened_big.aln.
    // Click the Pairwise Alignment tab of the Options Panel.
    // Select two sequence from the original alignment and click on the Align button.
    // Until the task completes, click the Pairwise Alignment tab again.
    // Wait for task finish. A new document "PairwiseAlignmentResult.aln" has been added to the project.
    //
    // Remove PairwiseAlignmentResult.aln from project.
    // Return to shortened_big.aln and click the Pairwise Alignment tab of the Options Panel.
    // Click Align.
    //     Expected state: no crash.
    GTFileDialog::openFile(os, testDir + "_common_data/clustal/shortened_big.aln");
    GTUtilsMsaEditor::checkMsaEditorWindowIsActive(os);
    GTUtilsOptionPanelMsa::toggleTab(os, GTUtilsOptionPanelMsa::PairwiseAlignment);
    GTUtilsOptionPanelMsa::addFirstSeqToPA(os, "seq1");
    GTUtilsOptionPanelMsa::addSecondSeqToPA(os, "seq2");
    GTWidget::click(os, GTUtilsOptionPanelMsa::getAlignButton(os));
    GTUtilsOptionPanelMsa::toggleTab(os, GTUtilsOptionPanelMsa::PairwiseAlignment);
    GTUtilsTaskTreeView::waitTaskFinished(os);

    GTUtilsDocument::removeDocument(os, "PairwiseAlignmentResult.aln");
    GTUtilsProjectTreeView::doubleClickItem(os, "shortened_big.aln");
    GTUtilsOptionPanelMsa::toggleTab(os, GTUtilsOptionPanelMsa::PairwiseAlignment);
    GTWidget::click(os, GTUtilsOptionPanelMsa::getAlignButton(os));
    GTUtilsTaskTreeView::waitTaskFinished(os);
}

GUI_TEST_CLASS_DEFINITION(test_7246) {
    GTFileDialog::openFile(os, testDir + "_common_data/clustal/RAW.aln");
    GTUtilsMsaEditor::checkMsaEditorWindowIsActive(os);

    // Check that alphabet is RAW.
    QWidget *tabWidget = GTUtilsOptionPanelMsa::openTab(os, GTUtilsOptionPanelMsa::General);
    QString alphabet = GTUtilsOptionPanelMsa::getAlphabetLabelText(os);
    CHECK_SET_ERR(alphabet.contains("Raw"), "Alphabet is not RAW/1: " + alphabet);

    // Click convert to Amino button and check the the alphabet is 'Amino'.
    GTWidget::click(os, GTWidget::findButtonByText(os, "Amino", tabWidget));
    GTUtilsTaskTreeView::waitTaskFinished(os);
    alphabet = GTUtilsOptionPanelMsa::getAlphabetLabelText(os);
    CHECK_SET_ERR(alphabet.contains("amino"), "Alphabet is not Amino: " + alphabet);
    QString sequence = GTUtilsMSAEditorSequenceArea::getSequenceData(os, 0);
    CHECK_SET_ERR(sequence == "UTTSQDLQWLVXPTLIXSMAQSQGQPLASQPPAVDPYDMPGTSYSTPGLSAYSTGGASGS", "Not an Amino sequence: " + sequence);

    GTUtilsMsaEditor::undo(os);
    GTUtilsTaskTreeView::waitTaskFinished(os);
    alphabet = GTUtilsOptionPanelMsa::getAlphabetLabelText(os);
    CHECK_SET_ERR(alphabet.contains("Raw"), "Alphabet is not RAW/2: " + alphabet);

    // Click convert to DNA button and check the the alphabet is 'DNA'.
    GTWidget::click(os, GTWidget::findButtonByText(os, "DNA", tabWidget));
    GTUtilsTaskTreeView::waitTaskFinished(os);
    alphabet = GTUtilsOptionPanelMsa::getAlphabetLabelText(os);
    CHECK_SET_ERR(alphabet.contains("DNA"), "Alphabet is not DNA: " + alphabet);
    sequence = GTUtilsMSAEditorSequenceArea::getSequenceData(os, 0);
    CHECK_SET_ERR(sequence == "TTTNNNNNNNNNNTNNNNNANNNGNNNANNNNANNNNNNNGTNNNTNGNNANNTGGANGN", "Not a DNA sequence: " + sequence);

    // Click convert to RNA button and check the the alphabet is 'RNA'.
    GTWidget::click(os, GTWidget::findButtonByText(os, "RNA", tabWidget));
    GTUtilsTaskTreeView::waitTaskFinished(os);
    alphabet = GTUtilsOptionPanelMsa::getAlphabetLabelText(os);
    CHECK_SET_ERR(alphabet.contains("RNA"), "Alphabet is not RNA: " + alphabet);
    sequence = GTUtilsMSAEditorSequenceArea::getSequenceData(os, 0);
    CHECK_SET_ERR(sequence == "UUUNNNNNNNNNNUNNNNNANNNGNNNANNNNANNNNNNNGUNNNUNGNNANNUGGANGN", "Not a RNA sequence: " + sequence);
}

GUI_TEST_CLASS_DEFINITION(test_7247) {
    // Open WD.
    // Load scenario sample "Remote BLASTing".
    // Add any fasta file as input.
    // Click Next, Next, Apply.
    // Close WD tab.
    // Question appears: "The workflow has been modified. Do you want to save changes?". Click Save.
    // In "Workflow properties" dialog add location. Click OK.
    //    Expected: UGENE doesn't crash.
    class RemoteBlastWizardScenario : public CustomScenario {
    public:
        void run(GUITestOpStatus &os) override {
            GTUtilsWizard::setInputFiles(os, {{dataDir + "samples/FASTA/human_T1.fa"}});
            GTUtilsWizard::clickButton(os, GTUtilsWizard::Next);
            GTUtilsWizard::clickButton(os, GTUtilsWizard::Next);
            GTUtilsWizard::clickButton(os, GTUtilsWizard::Apply);
        }
    };
    GTUtilsWorkflowDesigner::openWorkflowDesigner(os);
    GTUtilsDialog::waitForDialog(os, new WizardFiller(os, "Remote BLASTing Wizard", new RemoteBlastWizardScenario()));
    GTUtilsWorkflowDesigner::addSample(os, "Remote BLASTing");
    GTUtilsDialog::waitForDialog(os, new MessageBoxDialogFiller(os, "Save"));
    GTUtilsDialog::waitForDialog(os, new WorkflowMetaDialogFiller(os, testDir + "_common_data/scenarios/sandbox/7247.uwl", "7247"));
    GTUtilsMdi::click(os, GTGlobals::Close);
}

GUI_TEST_CLASS_DEFINITION(test_7293) {
    // Open a multi-byte unicode file that triggers format selection dialog with a raw data preview.
    // Check that raw data is shown correctly for both Open... & Open As... dialog (these are 2 different dialogs).

    class CheckDocumentReadingModeSelectorTextScenario : public CustomScenario {
    public:
        void run(HI::GUITestOpStatus &os) override {
            QWidget *dialog = GTWidget::getActiveModalWidget(os);
            auto textEdit = GTWidget::findExactWidget<QPlainTextEdit *>(os, "previewEdit", dialog);
            QString previewText = textEdit->toPlainText();
            CHECK_SET_ERR(previewText.contains("Первый"), "Expected text is not found in previewEdit");
            GTUtilsDialog::clickButtonBox(os, dialog, QDialogButtonBox::Cancel);
        }
    };
    GTUtilsDialog::waitForDialog(os, new SequenceReadingModeSelectorDialogFiller(os, new CheckDocumentReadingModeSelectorTextScenario()));
    GTUtilsDialog::waitForDialog(os, new GTFileDialogUtils(os, testDir + "_common_data/fasta/utf16be.fa"));
    GTMenu::clickMainMenuItem(os, {"File", "Open..."});
    GTUtilsDialog::waitAllFinished(os);

    // Now check preview text for the second dialog.
    class CheckDocumentFormatSelectorTextScenario : public CustomScenario {
    public:
        void run(HI::GUITestOpStatus &os) override {
            QWidget *dialog = GTWidget::getActiveModalWidget(os);
            auto textEdit = GTWidget::findExactWidget<QPlainTextEdit *>(os, "previewEdit", dialog);
            QString previewText = textEdit->toPlainText();
            CHECK_SET_ERR(previewText.contains("Первый"), "Expected text is not found in previewEdit");
            GTUtilsDialog::clickButtonBox(os, dialog, QDialogButtonBox::Cancel);
        }
    };
    GTUtilsDialog::waitForDialog(os, new DocumentFormatSelectorDialogFiller(os, new CheckDocumentFormatSelectorTextScenario()));
    GTUtilsDialog::waitForDialog(os, new GTFileDialogUtils(os, testDir + "_common_data/fasta/utf16be.fa"));
    GTMenu::clickMainMenuItem(os, {"File", "Open as..."});
}

GUI_TEST_CLASS_DEFINITION(test_7367) {
    // Generate a large sequence.
    // Check that test does not time-outs and the generated sequence contains expected base distribution.

<<<<<<< HEAD
    DNASequenceGeneratorDialogFillerModel model(sandBoxDir + "/test_7367.fa");
=======
    DNASequenceGeneratorDialogFillerModel model(sandBoxDir + "/test_7370.fa");
>>>>>>> 1ca65692
    model.percentA = 10;
    model.percentC = 20;
    model.percentG = 30;
    model.percentT = 40;
    model.length = 100 * 1000 * 1000;

    GTUtilsDialog::waitForDialog(os, new DNASequenceGeneratorDialogFiller(os, model));
    GTMenu::clickMainMenuItem(os, {"Tools", "Random sequence generator..."});
    GTUtilsTaskTreeView::waitTaskFinished(os);
    GTUtilsSequenceView::checkSequenceViewWindowIsActive(os);

    QString sequence = GTUtilsSequenceView::getSequenceAsString(os);
    CHECK_SET_ERR(sequence.length() == model.length, "Invalid sequence length: " + QString::number(sequence.length()));
    qint64 a = 0, c = 0, g = 0, t = 0;
    for (const QChar &ch : qAsConst(sequence)) {
        switch (ch.toLatin1()) {
            case 'A':
                a++;
                break;
            case 'C':
                c++;
                break;
            case 'G':
                g++;
                break;
            case 'T':
                t++;
                break;
            default:
                CHECK_SET_ERR(false, QString("Got invalid character: ") + ch);
        }
    }
    qint64 percentA = a * 100 / sequence.length();
    qint64 percentC = c * 100 / sequence.length();
    qint64 percentG = g * 100 / sequence.length();
    qint64 percentT = t * 100 / sequence.length();

    int diff = 2;    // Allow 2% deviation. With a such big size (100M) the distribution should be within this deviation.
    CHECK_SET_ERR(percentA >= model.percentA - diff && percentA <= model.percentA + diff, "Invalid percent of A: " + QString::number(percentA));
    CHECK_SET_ERR(percentC >= model.percentC - diff && percentC <= model.percentC + diff, "Invalid percent of C: " + QString::number(percentC));
    CHECK_SET_ERR(percentG >= model.percentG - diff && percentG <= model.percentG + diff, "Invalid percent of G: " + QString::number(percentG));
    CHECK_SET_ERR(percentT >= model.percentT - diff && percentT <= model.percentT + diff, "Invalid percent of T: " + QString::number(percentT));
}

<<<<<<< HEAD
GUI_TEST_CLASS_DEFINITION(test_7368) {
    // Generate a large sequence (>=100mb).
    // Check that error dialog is shown when such a big sequence is exported as an alignment.
    DNASequenceGeneratorDialogFillerModel model(sandBoxDir + "/test_7368.fa");
    model.length = 100 * 1000 * 1000;

    GTUtilsDialog::waitForDialog(os, new DNASequenceGeneratorDialogFiller(os, model));
    GTMenu::clickMainMenuItem(os, {"Tools", "Random sequence generator..."});
    GTUtilsTaskTreeView::waitTaskFinished(os);
    GTUtilsSequenceView::checkSequenceViewWindowIsActive(os);

    GTUtilsDialog::waitForDialog(os, new PopupChooser(os, {ACTION_PROJECT__EXPORT_IMPORT_MENU_ACTION, ACTION_EXPORT_SEQUENCE_AS_ALIGNMENT}));
    GTUtilsDialog::waitForDialog(os, new MessageBoxDialogFiller(os, QMessageBox::Ok, "too large"));
    GTUtilsProjectTreeView::callContextMenu(os, "test_7368.fa");
}
=======
>>>>>>> 1ca65692
}    // namespace GUITest_regression_scenarios

}    // namespace U2<|MERGE_RESOLUTION|>--- conflicted
+++ resolved
@@ -57,10 +57,6 @@
 #include "runnables/ugene/corelibs/U2Gui/ImportACEFileDialogFiller.h"
 #include "runnables/ugene/corelibs/U2View/ov_msa/BuildTreeDialogFiller.h"
 #include "runnables/ugene/corelibs/U2View/ov_msa/ExtractSelectedAsMSADialogFiller.h"
-<<<<<<< HEAD
-=======
-#include "runnables/ugene/corelibs/U2View/ov_msa/LicenseAgreementDialogFiller.h"
->>>>>>> 1ca65692
 #include "runnables/ugene/plugins/dna_export/DNASequenceGeneratorDialogFiller.h"
 #include "runnables/ugene/plugins/dna_export/ExportSequencesDialogFiller.h"
 #include "runnables/ugene/plugins/external_tools/AlignToReferenceBlastDialogFiller.h"
@@ -593,11 +589,7 @@
     // Generate a large sequence.
     // Check that test does not time-outs and the generated sequence contains expected base distribution.
 
-<<<<<<< HEAD
     DNASequenceGeneratorDialogFillerModel model(sandBoxDir + "/test_7367.fa");
-=======
-    DNASequenceGeneratorDialogFillerModel model(sandBoxDir + "/test_7370.fa");
->>>>>>> 1ca65692
     model.percentA = 10;
     model.percentC = 20;
     model.percentG = 30;
@@ -642,7 +634,6 @@
     CHECK_SET_ERR(percentT >= model.percentT - diff && percentT <= model.percentT + diff, "Invalid percent of T: " + QString::number(percentT));
 }
 
-<<<<<<< HEAD
 GUI_TEST_CLASS_DEFINITION(test_7368) {
     // Generate a large sequence (>=100mb).
     // Check that error dialog is shown when such a big sequence is exported as an alignment.
@@ -658,8 +649,7 @@
     GTUtilsDialog::waitForDialog(os, new MessageBoxDialogFiller(os, QMessageBox::Ok, "too large"));
     GTUtilsProjectTreeView::callContextMenu(os, "test_7368.fa");
 }
-=======
->>>>>>> 1ca65692
+
 }    // namespace GUITest_regression_scenarios
 
 }    // namespace U2