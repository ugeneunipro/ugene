--- conflicted
+++ resolved
@@ -4257,7 +4257,6 @@
     CHECK_SET_ERR(size == 4, "chrM.fa in SAM dir is changed, size: " + QString::number(size));
 }
 
-<<<<<<< HEAD
 GUI_TEST_CLASS_DEFINITION(test_7830) {
     // 1. Open COI.aln
     GTFileDialog::openFile(os, dataDir + "samples/CLUSTALW/", "COI.aln");
@@ -4274,7 +4273,8 @@
     auto generated = GTFile::readAll(os, sandBoxDir + "test_7830.html");
     auto expected = GTFile::readAll(os, testDir + "_common_data/regression/7830/test.html");
     CHECK_SET_ERR(generated.contains(expected), "...");
-=======
+}
+
 GUI_TEST_CLASS_DEFINITION(test_7827) {
     // 1. Open samples/PDB/1CF7.PDB
     GTFileDialog::openFile(os, dataDir + "samples/PDB/1CF7.PDB");
@@ -4292,9 +4292,6 @@
                                                             "B sequence: <span style=\" color:#a6392e;\">error",
                                                             "C sequence: <span style=\" color:#008000;\">success",
                                                             "D sequence: <span style=\" color:#008000;\">success" });
-
-
->>>>>>> 459a8746
 }
 
 }  // namespace GUITest_regression_scenarios
