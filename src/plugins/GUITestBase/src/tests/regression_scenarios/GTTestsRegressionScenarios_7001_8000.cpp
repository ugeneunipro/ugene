/**
 * UGENE - Integrated Bioinformatics Tools.
 * Copyright (C) 2008-2021 UniPro <ugene@unipro.ru>
 * http://ugene.net
 *
 * This program is free software; you can redistribute it and/or
 * modify it under the terms of the GNU General Public License
 * as published by the Free Software Foundation; either version 2
 * of the License, or (at your option) any later version.
 *
 * This program is distributed in the hope that it will be useful,
 * but WITHOUT ANY WARRANTY; without even the implied warranty of
 * MERCHANTABILITY or FITNESS FOR A PARTICULAR PURPOSE. See the
 * GNU General Public License for more details.
 *
 * You should have received a copy of the GNU General Public License
 * along with this program; if not, write to the Free Software
 * Foundation, Inc., 51 Franklin Street, Fifth Floor, Boston,
 * MA 02110-1301, USA.
 */
#include <api/GTUtils.h>
#include <drivers/GTKeyboardDriver.h>
#include <drivers/GTMouseDriver.h>
#include <primitives/GTAction.h>
#include <primitives/GTCheckBox.h>
#include <primitives/GTComboBox.h>
#include <primitives/GTLineEdit.h>
#include <primitives/GTMenu.h>
#include <primitives/GTRadioButton.h>
#include <primitives/GTSpinBox.h>
#include <primitives/GTTabWidget.h>
#include <primitives/GTTextEdit.h>
#include <primitives/GTToolbar.h>
#include <primitives/GTWidget.h>
#include <primitives/PopupChooser.h>
#include <system/GTClipboard.h>
#include <system/GTFile.h>
#include <utils/GTUtilsDialog.h>

#include <QApplication>
#include <QDir>
#include <QFileInfo>
#include <QPlainTextEdit>
#include <QRadioButton>

#include "GTTestsRegressionScenarios_7001_8000.h"
#include "GTUtilsAnnotationsTreeView.h"
#include "GTUtilsDashboard.h"
#include "GTUtilsDocument.h"
#include "GTUtilsLog.h"
#include "GTUtilsMcaEditor.h"
#include "GTUtilsMcaEditorSequenceArea.h"
#include "GTUtilsMcaEditorStatusWidget.h"
#include "GTUtilsMdi.h"
#include "GTUtilsMsaEditor.h"
#include "GTUtilsMsaEditorSequenceArea.h"
#include "GTUtilsNotifications.h"
#include "GTUtilsOptionPanelMSA.h"
#include "GTUtilsPcr.h"
#include "GTUtilsPhyTree.h"
#include "GTUtilsProject.h"
#include "GTUtilsProjectTreeView.h"
#include "GTUtilsSequenceView.h"
#include "GTUtilsStartPage.h"
#include "GTUtilsTaskTreeView.h"
#include "GTUtilsWizard.h"
#include "GTUtilsWorkflowDesigner.h"
#include "api/GTMSAEditorStatusWidget.h"
#include "api/GTRegionSelector.h"
#include "base_dialogs/MessageBoxFiller.h"
#include "runnables/ugene/corelibs/U2Gui/AppSettingsDialogFiller.h"
#include "runnables/ugene/corelibs/U2Gui/CreateAnnotationWidgetFiller.h"
#include "runnables/ugene/corelibs/U2Gui/ImportACEFileDialogFiller.h"
#include "runnables/ugene/corelibs/U2View/ov_msa/BuildTreeDialogFiller.h"
#include "runnables/ugene/corelibs/U2View/ov_msa/ExtractSelectedAsMSADialogFiller.h"
#include "runnables/ugene/plugins/dna_export/DNASequenceGeneratorDialogFiller.h"
#include "runnables/ugene/plugins/dna_export/ExportSequencesDialogFiller.h"
#include "runnables/ugene/plugins/external_tools/AlignToReferenceBlastDialogFiller.h"
#include "runnables/ugene/plugins/external_tools/BlastAllSupportDialogFiller.h"
#include "runnables/ugene/plugins/external_tools/TrimmomaticDialogFiller.h"
#include "runnables/ugene/plugins/workflow_designer/WizardFiller.h"
#include "runnables/ugene/plugins/workflow_designer/WorkflowMetadialogFiller.h"
#include "runnables/ugene/ugeneui/DocumentFormatSelectorDialogFiller.h"
#include "runnables/ugene/ugeneui/SaveProjectDialogFiller.h"
#include "runnables/ugene/ugeneui/SequenceReadingModeSelectorDialogFiller.h"

namespace U2 {

namespace GUITest_regression_scenarios {
using namespace HI;

GUI_TEST_CLASS_DEFINITION(test_7003) {
    // 1. Ensure that 'UGENE_EXTERNAL_TOOLS_VALIDATION_BY_PATH_ONLY' is not set to "1"
    // 2. Open "UGENE Application Settings", select "External Tools" tab
    // 3. Add the 'dumb.sh' or 'dumb.cmd' as a Python executable
    // 4. Check that validation fails

    qputenv("UGENE_EXTERNAL_TOOLS_VALIDATION_BY_PATH_ONLY", "0");

    class CheckPythonInvalidation : public CustomScenario {
        void run(GUITestOpStatus &os) override {
            AppSettingsDialogFiller::openTab(os, AppSettingsDialogFiller::ExternalTools);

            QString toolPath = testDir + "_common_data/regression/7003/dumb.";
            toolPath += isOsWindows() ? "cmd" : "sh";

            AppSettingsDialogFiller::setExternalToolPath(os, "python", QFileInfo(toolPath).absoluteFilePath());
            CHECK_SET_ERR(!AppSettingsDialogFiller::isExternalToolValid(os, "python"),
                          "Python module is expected to be invalid, but in fact it is valid")

            GTUtilsDialog::clickButtonBox(os, GTWidget::getActiveModalWidget(os), QDialogButtonBox::Cancel);
        }
    };

    GTUtilsDialog::waitForDialog(os, new AppSettingsDialogFiller(os, new CheckPythonInvalidation()));
    GTMenu::clickMainMenuItem(os, QStringList() << "Settings"
                                                << "Preferences...",
                              GTGlobals::UseMouse);
}

GUI_TEST_CLASS_DEFINITION(test_7014) {
    // The test checks 'Save subalignment' in the collapse (virtual groups) mode.
    GTFileDialog::openFile(os, testDir + "_common_data/nexus", "DQB1_exon4.nexus");
    GTUtilsMsaEditor::checkMsaEditorWindowIsActive(os);

    // Enable collapsing.
    GTUtilsMsaEditor::toggleCollapsingMode(os);

    // Expand collapsed group.
    GTUtilsMsaEditor::toggleCollapsingGroup(os, "LR882519 exotic DQB1");

    GTUtilsMSAEditorSequenceArea::selectArea(os, QPoint(1, 1), QPoint(5, 4));

    GTUtilsDialog::waitForDialog(os, new PopupChooser(os, QStringList() << MSAE_MENU_EXPORT << "Save subalignment", GTGlobals::UseMouse));
    auto saveSubalignmentDialogFiller = new ExtractSelectedAsMSADialogFiller(os, sandBoxDir + "test_7014.aln");
    saveSubalignmentDialogFiller->setUseDefaultSequenceSelection(true);
    GTUtilsDialog::waitForDialog(os, saveSubalignmentDialogFiller);
    GTMenu::showContextMenu(os, GTUtilsMsaEditor::getSequenceArea(os));
    GTUtilsTaskTreeView::waitTaskFinished(os);

    GTUtilsMdi::closeWindow(os, "DQB1_exon4 [DQB1_exon4.nexus]");
    GTUtilsMsaEditor::checkMsaEditorWindowIsActive(os);

    // Expected state: the saved sub-alignment is opened. Check the content.
    QStringList nameList = GTUtilsMSAEditorSequenceArea::getNameList(os);
    QStringList expectedNameList = QStringList() << "LR882519 exotic DQB1"
                                                 << "LR882531 local DQB1"
                                                 << "LR882507 local DQB1"
                                                 << "LR882509 local DQB1";
    CHECK_SET_ERR(nameList == expectedNameList, "Unexpected name list in the exported alignment: " + nameList.join(","));

    int msaLength = GTUtilsMSAEditorSequenceArea::getLength(os);
    CHECK_SET_ERR(msaLength == 5, "Unexpected exported alignment length: " + QString::number(msaLength));
}

GUI_TEST_CLASS_DEFINITION(test_7022) {
    // 1. Open _common_data/scenarios/_regression/7022/test_7022.gb
    GTFileDialog::openFile(os, testDir + "_common_data/scenarios/_regression/7022/test_7022.gb");
    GTUtilsSequenceView::checkSequenceViewWindowIsActive(os);

    // 2. Turn on "Wrap mode" and click on the first annotation in DetView
    QAction *wrapMode = GTAction::findActionByText(os, "Wrap sequence");
    CHECK_SET_ERR(wrapMode != nullptr, "Cannot find Wrap sequence action");
    if (!wrapMode->isChecked()) {
        GTWidget::click(os, GTAction::button(os, wrapMode));
    }
    GTUtilsSequenceView::clickAnnotationDet(os, "Misc. Feature", 2);

    // 3. copy selected annotation
    GTUtilsDialog::waitForDialog(os, new PopupChooserByText(os, QStringList() << "Copy/Paste"
                                                                              << "Copy annotation sequence"));
    GTMenu::showContextMenu(os, GTUtilsSequenceView::getPanOrDetView(os));
    GTUtilsTaskTreeView::waitTaskFinished(os);

    // Expected: TGTCAGATTCACCAAAGTTGAAATGAAGGAAAAAATGCTAAGGGCAGCCAGAGAGAGGTCAGGTTACCCACAAAGGGAAGCCCATCAGAC
    QString expected = "TGTCAGATTCACCAAAGTTGAAATGAAGGAAAAAATGCTAAGGGCAGCCAGAGAGAGGTCAGGTTACCCACAAAGGGAAGCCCATCAGAC";
    QString text = GTClipboard::text(os);
    CHECK_SET_ERR(text == expected, QString("Unexpected annotation, expected: %1, current: %2").arg(expected).arg(text));
}

GUI_TEST_CLASS_DEFINITION(test_7043) {
    // Check that you see 3D struct is rendered correctly.
    GTFileDialog::openFile(os, dataDir + "samples/PDB/1CF7.PDB");
    GTUtilsTaskTreeView::waitTaskFinished(os);

    auto biostructWidget = GTWidget::findWidget(os, "1-1CF7");
    QImage image1 = GTWidget::getImage(os, biostructWidget, true);
    QSet<QRgb> colors;
    for (int i = 0; i < image1.width(); i++) {
        for (int j = 0; j < image1.height(); j++) {
            colors << image1.pixel(i, j);
        }
    }
    // Usually 875 colors are drawn for 1CF7.pdb.
    CHECK_SET_ERR(colors.size() > 100, "Biostruct was not drawn or error label wasn't displayed");

    // There must be no error message on the screen.
    QLabel *errorLabel = GTWidget::findLabel(os, "opengl_initialization_error_label", nullptr, {false});
    CHECK_SET_ERR(errorLabel == nullptr, "Found 'Failed to initialize OpenGL' label");
}

GUI_TEST_CLASS_DEFINITION(test_7044) {
    // The test checks 'Save subalignment' in the collapse (virtual groups) mode after reordering.
    GTFileDialog::openFile(os, testDir + "_common_data/nexus", "DQB1_exon4.nexus");
    GTUtilsMsaEditor::checkMsaEditorWindowIsActive(os);

    // Enable collapsing.
    GTUtilsMsaEditor::toggleCollapsingMode(os);

    // Rename the last two sequences in 'seqA' and 'seqB'.
    GTUtilsMSAEditorSequenceArea::renameSequence(os, "LR882509 local DQB1", "seqA");
    GTUtilsMSAEditorSequenceArea::renameSequence(os, "LR882503 local DQB1", "seqB");

    // Copy seqA.
    GTUtilsMSAEditorSequenceArea::selectSequence(os, "seqA");
    GTKeyboardDriver::keyClick('c', Qt::ControlModifier);

    // Select first collapsed mode and 'Paste before'.
    GTUtilsMSAEditorSequenceArea::selectSequence(os, "LR882520 exotic DQB1");
    GTKeyboardDriver::keyPress(Qt::Key_Control);
    GTKeyboardDriver::keyClick('v', Qt::AltModifier);
    GTKeyboardDriver::keyRelease(Qt::Key_Control);

    // Cut seqB.
    GTUtilsMSAEditorSequenceArea::selectSequence(os, "seqB");
    GTKeyboardDriver::keyClick('x', Qt::ControlModifier);

    // Select the first sequence and 'Paste before'
    GTUtilsMSAEditorSequenceArea::selectSequence(os, "seqA_1");
    GTKeyboardDriver::keyPress(Qt::Key_Control);
    GTKeyboardDriver::keyClick('v', Qt::AltModifier);
    GTKeyboardDriver::keyRelease(Qt::Key_Control);

    // Select seqB and seqA_1 (a group of seqA_1 and seqA).
    GTUtilsMSAEditorSequenceArea::selectSequence(os, "seqA_1");
    GTKeyboardDriver::keyPress(Qt::Key_Shift);
    GTUtilsMSAEditorSequenceArea::selectSequence(os, "seqB");
    GTKeyboardDriver::keyRelease(Qt::Key_Shift);

    // Export -> Save subalignment.
    GTUtilsDialog::waitForDialog(os, new PopupChooser(os, {MSAE_MENU_EXPORT, "Save subalignment"}, GTGlobals::UseMouse));
    auto saveSubalignmentDialogFiller = new ExtractSelectedAsMSADialogFiller(os, sandBoxDir + "test_7044.aln");
    saveSubalignmentDialogFiller->setUseDefaultSequenceSelection(true);
    GTUtilsDialog::waitForDialog(os, saveSubalignmentDialogFiller);
    GTMenu::showContextMenu(os, GTUtilsMsaEditor::getSequenceArea(os));
    GTUtilsTaskTreeView::waitTaskFinished(os);

    // Expected state: the saved sub-alignment is opened. Check the content.
    QStringList nameList = GTUtilsMSAEditorSequenceArea::getNameList(os);
    QStringList expectedNameList = {"seqB", "seqA_1", "seqA"};
    CHECK_SET_ERR(nameList == expectedNameList, "Unexpected name list in the exported alignment: " + nameList.join(","));
}

GUI_TEST_CLASS_DEFINITION(test_7045) {
    GTFileDialog::openFile(os, testDir + "_common_data/scenarios/msa", "COI_subalign.aln");
    GTUtilsMsaEditor::checkMsaEditorWindowIsActive(os);

    // Select 's1'.
    GTUtilsMSAEditorSequenceArea::selectSequence(os, "s1");

    // Copy (CTRL C) and Paste (CTRL V) -> new 's1_1' sequence appears.
    GTKeyboardDriver::keyClick('c', Qt::ControlModifier);
    GTKeyboardDriver::keyClick('v', Qt::ControlModifier);

    // Switch collapsing mode on -> 2 collapsed groups: 's1' and' Mecopoda_elongata_Ishigaki_J' are on the screen.
    GTUtilsMsaEditor::toggleCollapsingMode(os);

    // Select 's1'.
    GTUtilsMSAEditorSequenceArea::selectSequence(os, "s1");

    // Call Export -> Save subalignment context menu.
    GTUtilsDialog::waitForDialog(os, new PopupChooser(os, QStringList() << MSAE_MENU_EXPORT << "Save subalignment", GTGlobals::UseMouse));
    auto saveSubalignmentDialogFiller = new ExtractSelectedAsMSADialogFiller(os, sandBoxDir + "test_7044.aln");
    saveSubalignmentDialogFiller->setUseDefaultSequenceSelection(true);
    GTUtilsDialog::waitForDialog(os, saveSubalignmentDialogFiller);
    GTMenu::showContextMenu(os, GTUtilsMsaEditor::getSequenceArea(os));
    GTUtilsTaskTreeView::waitTaskFinished(os);

    // Expected state : new alignment where s1, s1_1 and s2 are present.
    QStringList nameList = GTUtilsMSAEditorSequenceArea::getNameList(os);
    QStringList expectedNameList = QStringList() << "s1"
                                                 << "s1_1"
                                                 << "s2";
    CHECK_SET_ERR(nameList == expectedNameList, "Unexpected name list in the exported alignment: " + nameList.join(","));
}

GUI_TEST_CLASS_DEFINITION(test_7091) {
    // The test compares images of UGENE's main window before and after "Preferences" dialog is closed.
    QWidget *mainWindow = QApplication::activeWindow();
    QImage initialImage = GTWidget::getImage(os, mainWindow);

    // The scenario does nothing and only closes the dialog.
    class NoOpScenario : public CustomScenario {
    public:
        void run(GUITestOpStatus &os) override {
            QWidget *dialog = GTWidget::getActiveModalWidget(os);
            GTUtilsDialog::clickButtonBox(os, dialog, QDialogButtonBox::Ok);
        }
    };
    GTUtilsDialog::waitForDialog(os, new AppSettingsDialogFiller(os, new NoOpScenario()));
    GTMenu::clickMainMenuItem(os, {"Settings", "Preferences..."});

    QImage currentImage = GTWidget::getImage(os, mainWindow);
    CHECK_SET_ERR(initialImage == currentImage, "Visual appearance of the dialog should not change.");
}

GUI_TEST_CLASS_DEFINITION(test_7106) {
    // Check that in Tree-Sync mode Drag & Drop of sequences in the MSA name list is disabled.
    GTFileDialog::openFile(os, dataDir + "samples/CLUSTALW/COI.aln");
    GTUtilsMsaEditor::checkMsaEditorWindowIsActive(os);

    GTUtilsMsaEditor::buildPhylogeneticTree(os, sandBoxDir + "test_7106");
    GTUtilsTaskTreeView::waitTaskFinished(os);

    QStringList sequenceList1 = GTUtilsMSAEditorSequenceArea::getVisibleNames(os);

    QRect firstRowRect = GTUtilsMsaEditor::getSequenceNameRect(os, 0);
    QRect secondRowRect = GTUtilsMsaEditor::getSequenceNameRect(os, 1);

    GTMouseDriver::click(firstRowRect.center());
    GTMouseDriver::dragAndDrop(firstRowRect.center(), secondRowRect.center());

    QStringList sequenceList2 = GTUtilsMSAEditorSequenceArea::getVisibleNames(os);
    CHECK_SET_ERR(sequenceList2 == sequenceList1, "Sequence order must not change");
}

GUI_TEST_CLASS_DEFINITION(test_7125) {
    // Open data/samples/CLUSTALW/ty3.aln.gz
    // Press the Build Tree button on the toolbar.
    // In the "Build Phylogenetic Tree" dialog select the PhyML Maximum Likelihood method.
    // Select CpREV substitution model.
    // Press "Save Settings".
    // Cancel the dialog.
    // Open data/samples/CLUSTALW/COI.aln
    // Press the Build Tree button on the toolbar.
    // In the "Build Phylogenetic Tree" dialog select the PhyML Maximum Likelihood method.
    // Press "Build".
    //    Expected state: no crash.

    class SaveSettingsScenario : public CustomScenario {
    public:
        void run(GUITestOpStatus &os) override {
            QWidget *dialog = GTWidget::getActiveModalWidget(os);

            auto currentCombobox = GTWidget::findExactWidget<QComboBox *>(os, "algorithmBox", dialog);
            GTComboBox::selectItemByText(os, currentCombobox, "PhyML Maximum Likelihood");

            currentCombobox = GTWidget::findExactWidget<QComboBox *>(os, "subModelCombo", dialog);
            GTComboBox::selectItemByText(os, currentCombobox, "CpREV");

            GTWidget::click(os, GTWidget::findButtonByText(os, "Save Settings", dialog));
            GTUtilsDialog::clickButtonBox(os, dialog, QDialogButtonBox::Cancel);
        }
    };

    GTFileDialog::openFile(os, dataDir + "samples/CLUSTALW/ty3.aln.gz");
    GTUtilsMsaEditor::checkMsaEditorWindowIsActive(os);
    GTUtilsDialog::waitForDialog(os, new BuildTreeDialogFiller(os, new SaveSettingsScenario));
    GTToolbar::clickButtonByTooltipOnToolbar(os, MWTOOLBAR_ACTIVEMDI, "Build Tree");

    GTFileDialog::openFile(os, dataDir + "samples/CLUSTALW/COI.aln");
    GTUtilsMsaEditor::checkMsaEditorWindowIsActive(os);
    GTUtilsDialog::waitForDialog(os, new BuildTreeDialogFillerPhyML(os, false));
    GTToolbar::clickButtonByTooltipOnToolbar(os, MWTOOLBAR_ACTIVEMDI, "Build Tree");
}

GUI_TEST_CLASS_DEFINITION(test_7127) {
    // Make an alignment ordered by tree and check that the row order shown in the status bar is correct.
    GTFileDialog::openFile(os, dataDir + "samples/CLUSTALW/COI.aln");
    GTUtilsMsaEditor::checkMsaEditorWindowIsActive(os);

    GTUtilsMsaEditor::buildPhylogeneticTree(os, sandBoxDir + "test_7127");
    GTUtilsTaskTreeView::waitTaskFinished(os);

    for (int i = 0; i < 18; i++) {
        GTUtilsMSAEditorSequenceArea::clickToPosition(os, QPoint(0, i));
        QString rowNumber = GTMSAEditorStatusWidget::getRowNumberString(os);
        QString expectedRowNumber = QString::number(i + 1);
        CHECK_SET_ERR(rowNumber == expectedRowNumber, "Unexpected row number! Expected:  " + expectedRowNumber + ", got: " + rowNumber);
    }
}

GUI_TEST_CLASS_DEFINITION(test_7151) {
    // Open data/samples/ACE/BL060C3.ace as MSA.
    // Close project, don't save. These steps are required for BL060C3.ace to appear in the Recent Files.
    // Click Tools->Sanger data analysis->Map reads to reference...
    // Set _common_data/sanger/reference.gb as reference.
    // Add sanger_01.ab1-sanger_20.ab1 as reads.
    // Click Map.
    // While running Sanger, click BL060C3.ace from Recent Files on Start Page.
    // Wait for the Sanger Reads Editor to appears.
    // In Select Document Format dialog click OK.
    //     Expected: no crash.

    class WaitInSelectFormatDialog : public CustomScenario {
    public:
        void run(GUITestOpStatus &os) override {
            GTUtilsMcaEditor::checkMcaEditorWindowIsActive(os);
            QWidget *dialog = GTWidget::getActiveModalWidget(os);
            GTUtilsDialog::clickButtonBox(os, dialog, QDialogButtonBox::Ok);
        }
    };

    GTUtilsDialog::waitForDialog(os, new ImportACEFileFiller(os, true));
    GTFileDialog::openFileWithDialog(os, dataDir + "samples/ACE", "BL060C3.ace");
    GTUtilsMsaEditor::checkMsaEditorWindowIsActive(os);
    GTUtilsProject::closeProject(os);

    QList<QLabel *> labels = GTWidget::findLabelByText(os, "- BL060C3.ace");
    CHECK_SET_ERR(!labels.isEmpty(), "Expected recent files BL060C3.ace on Start Page")

    AlignToReferenceBlastDialogFiller::Settings settings;
    settings.referenceUrl = testDir + "_common_data/sanger/reference.gb";
    for (int i = 1; i <= 20; i++) {
        settings.readUrls << QString(testDir + "_common_data/sanger/sanger_%1.ab1").arg(i, 2, 10, QChar('0'));
    }
    settings.outAlignment = QFileInfo(sandBoxDir + "test_7151").absoluteFilePath();

    GTUtilsDialog::waitForDialog(os, new AlignToReferenceBlastDialogFiller(settings, os));
    GTMenu::clickMainMenuItem(os, {"Tools", "Sanger data analysis", "Map reads to reference..."});

    GTUtilsDialog::waitForDialog(os, new ImportACEFileFiller(os, new WaitInSelectFormatDialog));
    GTWidget::click(os, labels.first());
    GTUtilsMsaEditor::checkMsaEditorWindowIsActive(os);
}

GUI_TEST_CLASS_DEFINITION(test_7152) {
    // Check that corner characters of an alignment has valid info shown in the status bar.
    GTFileDialog::openFile(os, testDir + "_common_data/clustal/region.full-gap.aln");
    GTUtilsMsaEditor::checkMsaEditorWindowIsActive(os);

    GTUtilsMSAEditorSequenceArea::clickToPosition(os, QPoint(0, 0));
    QString topLeft = GTMSAEditorStatusWidget::getRowNumberString(os) + "/" +
                      GTMSAEditorStatusWidget::getColumnNumberString(os) + "/" +
                      GTMSAEditorStatusWidget::getSequenceUngappedPositionString(os);
    GTMSAEditorStatusWidget::getColumnNumberString(os);
    CHECK_SET_ERR(topLeft == "1/1/1", "Top left position is wrong: " + topLeft);

    GTUtilsMSAEditorSequenceArea::clickToPosition(os, QPoint(39, 10));
    QString bottomRight = GTMSAEditorStatusWidget::getRowNumberString(os) + "/" +
                          GTMSAEditorStatusWidget::getColumnNumberString(os) + "/" +
                          GTMSAEditorStatusWidget::getSequenceUngappedPositionString(os);
    GTMSAEditorStatusWidget::getColumnNumberString(os);
    CHECK_SET_ERR(bottomRight == "11/40/35", "Bottom right position is wrong: " + bottomRight);
}

GUI_TEST_CLASS_DEFINITION(test_7183) {
    class ExportSequencesScenario : public CustomScenario {
    public:
        void run(HI::GUITestOpStatus &os) override {
            QWidget *dialog = GTWidget::getActiveModalWidget(os);
            GTRadioButton::click(os, GTWidget::findExactWidget<QRadioButton *>(os, "bothStrandsButton", dialog));
            GTCheckBox::setChecked(os, GTWidget::findExactWidget<QCheckBox *>(os, "translateButton", dialog), true);
            GTUtilsDialog::clickButtonBox(os, dialog, QDialogButtonBox::Ok);
        }
    };
    // 1. Open file _common_data/fasta/reads.fa as separate sequences.
    QString filePath = testDir + "_common_data/fasta/reads.fa";
    QString fileName = "reads.fa";
    GTFile::copy(os, filePath, sandBoxDir + "/" + fileName);
    GTUtilsDialog::waitForDialog(os, new SequenceReadingModeSelectorDialogFiller(os));
    GTUtilsProject::openFile(os, sandBoxDir + "/" + fileName);
    GTUtilsSequenceView::checkSequenceViewWindowIsActive(os);

    for (int i = 0; i < 8; i++) {
        GTUtilsDialog::waitForDialog(os, new PopupChooser(os, QStringList() << ACTION_PROJECT__EXPORT_IMPORT_MENU_ACTION << ACTION_EXPORT_SEQUENCE));
        GTUtilsDialog::waitForDialog(os, new ExportSelectedRegionFiller(os, new ExportSequencesScenario()));
        GTUtilsProjectTreeView::click(os, "reads.fa", Qt::RightButton);
        GTUtilsTaskTreeView::waitTaskFinished(os);
    }
    // 2. Open context menu on reads.fa file in project view. Select "Export/Import -> Export sequences..."
    // 3. Check the "Save both strands" radiobutton
    // 4. Check the "Translate to amino" checkbox
    // 5. Push Export button in the dialog.
    // 6. Repeat steps 2-5 8 times
    // Expected state: UGENE is not crash
}

GUI_TEST_CLASS_DEFINITION(test_7193_1) {
    GTUtilsPcr::clearPcrDir(os);
    // 1. Open "samples/FASTA/human_T1.fa".
    GTFileDialog::openFile(os, dataDir + "samples/FASTA/human_T1.fa");
    GTUtilsTaskTreeView::waitTaskFinished(os);

    // 2. Open the PCR OP.
    GTWidget::click(os, GTWidget::findWidget(os, "OP_IN_SILICO_PCR"));

    // 3. Enter the primers: "GGAAAAAATGCTAAGGGC" and "CTGGGTTGAAAATTCTTT".
    GTUtilsPcr::setPrimer(os, U2Strand::Direct, "GGAAAAAATGCTAAGGGC");
    GTUtilsPcr::setPrimer(os, U2Strand::Complementary, "CTGGGTTGAAAATTCTTT");
    // 4. Set both mismatches to 9
    GTUtilsPcr::setMismatches(os, U2Strand::Direct, 9);
    GTUtilsPcr::setMismatches(os, U2Strand::Complementary, 9);
    // 5. Set 3' perfect match to 3
    QSpinBox *perfectSpinBox = GTWidget::findSpinBox(os, "perfectSpinBox");
    GTSpinBox::setValue(os, perfectSpinBox, 3, GTGlobals::UseKeyBoard);

    // 6. Click the find button.
    GTWidget::click(os, GTWidget::findWidget(os, "findProductButton"));
    GTUtilsTaskTreeView::waitTaskFinished(os);

    CHECK_SET_ERR(GTUtilsPcr::productsCount(os) == 22, QString("Expected 22 result instead of %1").arg(QString::number(GTUtilsPcr::productsCount(os))));
}

GUI_TEST_CLASS_DEFINITION(test_7193_2) {
    GTFileDialog::openFile(os, dataDir + "samples/FASTA/human_T1.fa");
    GTUtilsTaskTreeView::waitTaskFinished(os);

    // 2. Open the PCR OP.
    GTWidget::click(os, GTWidget::findWidget(os, "OP_IN_SILICO_PCR"));

    // 3. Enter the primers: "AAA" and "CCC".
    GTUtilsPcr::setPrimer(os, U2Strand::Direct, "AAA");
    GTUtilsPcr::setPrimer(os, U2Strand::Complementary, "CCC");

    // Expected state: there is a warning about forward primer length
    QLabel *warningLabel = GTWidget::findLabel(os, "warningLabel");
    CHECK_SET_ERR(warningLabel->text().contains("The forward primer length should be between"), "Incorrect warning message");

    GTLogTracer lt("One of the given do not fits acceptable length. Task cancelled.");
    // 4. Click the find button.
    // Expected state: task cancelled with corresponding log message
    GTWidget::click(os, GTWidget::findWidget(os, "findProductButton"));
    GTUtilsTaskTreeView::waitTaskFinished(os);
    GTUtilsLog::checkContainsMessage(os, lt);
}

GUI_TEST_CLASS_DEFINITION(test_7212) {
    // Open _common_data/clustal/shortened_big.aln.
    // Click the Pairwise Alignment tab of the Options Panel.
    // Select two sequence from the original alignment and click on the Align button.
    // Until the task completes, click the Pairwise Alignment tab again.
    // Wait for task finish. A new document "PairwiseAlignmentResult.aln" has been added to the project.
    //
    // Remove PairwiseAlignmentResult.aln from project.
    // Return to shortened_big.aln and click the Pairwise Alignment tab of the Options Panel.
    // Click Align.
    //     Expected state: no crash.
    GTFileDialog::openFile(os, testDir + "_common_data/clustal/shortened_big.aln");
    GTUtilsMsaEditor::checkMsaEditorWindowIsActive(os);
    GTUtilsOptionPanelMsa::toggleTab(os, GTUtilsOptionPanelMsa::PairwiseAlignment);
    GTUtilsOptionPanelMsa::addFirstSeqToPA(os, "seq1");
    GTUtilsOptionPanelMsa::addSecondSeqToPA(os, "seq2");
    GTWidget::click(os, GTUtilsOptionPanelMsa::getAlignButton(os));
    GTUtilsOptionPanelMsa::toggleTab(os, GTUtilsOptionPanelMsa::PairwiseAlignment);
    GTUtilsTaskTreeView::waitTaskFinished(os);

    GTUtilsDocument::removeDocument(os, "PairwiseAlignmentResult.aln");
    GTUtilsProjectTreeView::doubleClickItem(os, "shortened_big.aln");
    GTUtilsOptionPanelMsa::toggleTab(os, GTUtilsOptionPanelMsa::PairwiseAlignment);
    GTWidget::click(os, GTUtilsOptionPanelMsa::getAlignButton(os));
    GTUtilsTaskTreeView::waitTaskFinished(os);
}

GUI_TEST_CLASS_DEFINITION(test_7234) {
    class InSilicoWizardScenario : public CustomScenario {
    public:
        void run(HI::GUITestOpStatus &os) override {
            GTWidget::getActiveModalWidget(os);

            GTUtilsWizard::setInputFiles(os, {{QFileInfo(dataDir + "samples/FASTA/human_T1.fa").absoluteFilePath()}});
            GTUtilsWizard::clickButton(os, GTUtilsWizard::Next);

            GTUtilsWizard::setParameter(os, "Primers URL", QFileInfo(dataDir + "primer3/drosophila.w.transposons.txt").absoluteFilePath());

            GTUtilsWizard::clickButton(os, GTUtilsWizard::Next);
            GTUtilsWizard::clickButton(os, GTUtilsWizard::Run);
        }
    };

    // 1. Open WD and choose the "In Silico PCR" sample.
    // 2. Select "Read Sequence", add data\samples\fasta\human_T1.fa
    // 3. Select "In Silico PCR" item, add "add "\data\primer3\drosophila.w.transposons"
    // 4. Run
    // Expected state: no crash
    GTUtilsWorkflowDesigner::openWorkflowDesigner(os);

    GTUtilsDialog::waitForDialog(os, new WizardFiller(os, "In Silico PCR", new InSilicoWizardScenario()));
    GTUtilsWorkflowDesigner::addSample(os, "In Silico PCR");
    GTUtilsTaskTreeView::waitTaskFinished(os);
}

GUI_TEST_CLASS_DEFINITION(test_7246) {
    GTFileDialog::openFile(os, testDir + "_common_data/clustal/RAW.aln");
    GTUtilsMsaEditor::checkMsaEditorWindowIsActive(os);

    // Check that alphabet is RAW.
    QWidget *tabWidget = GTUtilsOptionPanelMsa::openTab(os, GTUtilsOptionPanelMsa::General);
    QString alphabet = GTUtilsOptionPanelMsa::getAlphabetLabelText(os);
    CHECK_SET_ERR(alphabet.contains("Raw"), "Alphabet is not RAW/1: " + alphabet);

    // Click convert to Amino button and check the alphabet is 'Amino'.
    GTWidget::click(os, GTWidget::findButtonByText(os, "Amino", tabWidget));
    GTUtilsTaskTreeView::waitTaskFinished(os);
    alphabet = GTUtilsOptionPanelMsa::getAlphabetLabelText(os);
    CHECK_SET_ERR(alphabet.contains("amino"), "Alphabet is not Amino: " + alphabet);
    QString sequence = GTUtilsMSAEditorSequenceArea::getSequenceData(os, 0);
    CHECK_SET_ERR(sequence == "UTTSQDLQWLVXPTLIXSMAQSQGQPLASQPPAVDPYDMPGTSYSTPGLSAYSTGGASGS", "Not an Amino sequence: " + sequence);

    GTUtilsMsaEditor::undo(os);
    GTUtilsTaskTreeView::waitTaskFinished(os);
    alphabet = GTUtilsOptionPanelMsa::getAlphabetLabelText(os);
    CHECK_SET_ERR(alphabet.contains("Raw"), "Alphabet is not RAW/2: " + alphabet);

    // Click convert to DNA button and check the alphabet is 'DNA'.
    GTWidget::click(os, GTWidget::findButtonByText(os, "DNA", tabWidget));
    GTUtilsTaskTreeView::waitTaskFinished(os);
    alphabet = GTUtilsOptionPanelMsa::getAlphabetLabelText(os);
    CHECK_SET_ERR(alphabet.contains("DNA"), "Alphabet is not DNA: " + alphabet);
    sequence = GTUtilsMSAEditorSequenceArea::getSequenceData(os, 0);
    CHECK_SET_ERR(sequence == "TTTNNNNNNNNNNTNNNNNANNNGNNNANNNNANNNNNNNGTNNNTNGNNANNTGGANGN", "Not a DNA sequence: " + sequence);

    // Click convert to RNA button and check the alphabet is 'RNA'.
    GTWidget::click(os, GTWidget::findButtonByText(os, "RNA", tabWidget));
    GTUtilsTaskTreeView::waitTaskFinished(os);
    alphabet = GTUtilsOptionPanelMsa::getAlphabetLabelText(os);
    CHECK_SET_ERR(alphabet.contains("RNA"), "Alphabet is not RNA: " + alphabet);
    sequence = GTUtilsMSAEditorSequenceArea::getSequenceData(os, 0);
    CHECK_SET_ERR(sequence == "UUUNNNNNNNNNNUNNNNNANNNGNNNANNNNANNNNNNNGUNNNUNGNNANNUGGANGN", "Not a RNA sequence: " + sequence);
}

GUI_TEST_CLASS_DEFINITION(test_7247) {
    // Open WD.
    // Load scenario sample "Remote BLASTing".
    // Add any fasta file as input.
    // Click Next, Next, Apply.
    // Close WD tab.
    // Question appears: "The workflow has been modified. Do you want to save changes?". Click Save.
    // In "Workflow properties" dialog add location. Click OK.
    //    Expected: UGENE doesn't crash.
    class RemoteBlastWizardScenario : public CustomScenario {
    public:
        void run(GUITestOpStatus &os) override {
            GTUtilsWizard::setInputFiles(os, {{dataDir + "samples/FASTA/human_T1.fa"}});
            GTUtilsWizard::clickButton(os, GTUtilsWizard::Next);
            GTUtilsWizard::clickButton(os, GTUtilsWizard::Next);
            GTUtilsWizard::clickButton(os, GTUtilsWizard::Apply);
        }
    };
    GTUtilsWorkflowDesigner::openWorkflowDesigner(os);
    GTUtilsDialog::waitForDialog(os, new WizardFiller(os, "Remote BLASTing Wizard", new RemoteBlastWizardScenario()));
    GTUtilsWorkflowDesigner::addSample(os, "Remote BLASTing");
    GTUtilsDialog::waitForDialog(os, new MessageBoxDialogFiller(os, "Save"));
    GTUtilsDialog::waitForDialog(os, new WorkflowMetaDialogFiller(os, testDir + "_common_data/scenarios/sandbox/7247.uwl", "7247"));
    GTUtilsMdi::click(os, GTGlobals::Close);
}

GUI_TEST_CLASS_DEFINITION(test_7293) {
    // Open a multi-byte unicode file that triggers format selection dialog with a raw data preview.
    // Check that raw data is shown correctly for both Open... & Open As... dialog (these are 2 different dialogs).

    class CheckDocumentReadingModeSelectorTextScenario : public CustomScenario {
    public:
        void run(HI::GUITestOpStatus &os) override {
            QWidget *dialog = GTWidget::getActiveModalWidget(os);
            auto textEdit = GTWidget::findExactWidget<QPlainTextEdit *>(os, "previewEdit", dialog);
            QString previewText = textEdit->toPlainText();
            CHECK_SET_ERR(previewText.contains("Первый"), "Expected text is not found in previewEdit");
            GTUtilsDialog::clickButtonBox(os, dialog, QDialogButtonBox::Cancel);
        }
    };
    GTUtilsDialog::waitForDialog(os, new SequenceReadingModeSelectorDialogFiller(os, new CheckDocumentReadingModeSelectorTextScenario()));
    GTUtilsDialog::waitForDialog(os, new GTFileDialogUtils(os, testDir + "_common_data/fasta/utf16be.fa"));
    GTMenu::clickMainMenuItem(os, {"File", "Open..."});
    GTUtilsDialog::waitAllFinished(os);

    // Now check preview text for the second dialog.
    class CheckDocumentFormatSelectorTextScenario : public CustomScenario {
    public:
        void run(HI::GUITestOpStatus &os) override {
            QWidget *dialog = GTWidget::getActiveModalWidget(os);
            auto textEdit = GTWidget::findExactWidget<QPlainTextEdit *>(os, "previewEdit", dialog);
            QString previewText = textEdit->toPlainText();
            CHECK_SET_ERR(previewText.contains("Первый"), "Expected text is not found in previewEdit");
            GTUtilsDialog::clickButtonBox(os, dialog, QDialogButtonBox::Cancel);
        }
    };
    GTUtilsDialog::waitForDialog(os, new DocumentFormatSelectorDialogFiller(os, new CheckDocumentFormatSelectorTextScenario()));
    GTUtilsDialog::waitForDialog(os, new GTFileDialogUtils(os, testDir + "_common_data/fasta/utf16be.fa"));
    GTMenu::clickMainMenuItem(os, {"File", "Open as..."});
}

#ifdef SW2_BUILD_WITH_CUDA
GUI_TEST_CLASS_DEFINITION(test_7360) {
    // Open _common_data/fasta/fa1.fa.
    // Call Smith-Waterman dialog:
    //     Pattern: A,
    //     Search in: Translation,
    //     Region: 1-1,
    //     Algorithm version: CUDA.
    // Search.
    //     Expected: no crash.

    // Call Smith-Waterman dialog:
    //     Pattern: AA,
    //     Search in: Translation,
    //     Region: Whole sequence,
    //     Algorithm version: CUDA.
    // Search.
    //     Expected: no crash.
    class SwCudaScenario : public CustomScenario {
    public:
        SwCudaScenario(const QString &pattern, bool isWholeSequence)
            : pattern(pattern), region() {
            if (!isWholeSequence) {
                region = GTRegionSelector::RegionSelectorSettings(1, 1);
            }
        }

        void run(GUITestOpStatus &os) override {
            QWidget *dialog = GTWidget::getActiveModalWidget(os);
            GTTextEdit::setText(os, GTWidget::findExactWidget<QTextEdit *>(os, "teditPattern", dialog), pattern);
            GTRadioButton::click(os, "radioTranslation", dialog);
            GTRegionSelector::setRegion(os, GTWidget::findExactWidget<RegionSelector *>(os, "range_selector", dialog), region);
            GTComboBox::selectItemByText(os, GTWidget::findExactWidget<QComboBox *>(os, "comboRealization", dialog), "CUDA");
            GTUtilsDialog::clickButtonBox(os, dialog, QDialogButtonBox::Ok);
        }

    private:
        QString pattern;
        GTRegionSelector::RegionSelectorSettings region;
    };
    GTFileDialog::openFile(os, testDir + "_common_data/fasta/fa1.fa");
    GTUtilsSequenceView::checkSequenceViewWindowIsActive(os);

    const GTLogTracer logA;
    GTUtilsDialog::waitForDialog(os, new Filler(os, "SmithWatermanDialogBase", new SwCudaScenario("A", false)));
    GTToolbar::clickButtonByTooltipOnToolbar(os, MWTOOLBAR_ACTIVEMDI, "Find pattern [Smith-Waterman]");
    GTUtilsLog::checkContainsError(os, logA, "Pattern length (1) is longer than search sequence length (0).");

    const GTLogTracer logAa;
    GTUtilsDialog::waitForDialog(os, new Filler(os, "SmithWatermanDialogBase", new SwCudaScenario("AA", true)));
    GTToolbar::clickButtonByTooltipOnToolbar(os, MWTOOLBAR_ACTIVEMDI, "Find pattern [Smith-Waterman]");
    GTUtilsLog::checkContainsError(os, logAa, "Pattern length (2) is longer than search sequence length (1).");
}
#endif  // SW2_BUILD_WITH_CUDA

GUI_TEST_CLASS_DEFINITION(test_7367) {
    // Generate a large sequence.
    // Check that test does not time-outs and the generated sequence contains expected base distribution.

    DNASequenceGeneratorDialogFillerModel model(sandBoxDir + "/test_7367.fa");
    model.percentA = 10;
    model.percentC = 20;
    model.percentG = 30;
    model.percentT = 40;
    model.length = 100 * 1000 * 1000;

    GTUtilsDialog::waitForDialog(os, new DNASequenceGeneratorDialogFiller(os, model));
    GTMenu::clickMainMenuItem(os, {"Tools", "Random sequence generator..."});
    GTUtilsTaskTreeView::waitTaskFinished(os);
    GTUtilsSequenceView::checkSequenceViewWindowIsActive(os);

    QString sequence = GTUtilsSequenceView::getSequenceAsString(os);
    CHECK_SET_ERR(sequence.length() == model.length, "Invalid sequence length: " + QString::number(sequence.length()));
    qint64 countA = sequence.count('A');
    qint64 countC = sequence.count('C');
    qint64 countG = sequence.count('G');
    qint64 countT = sequence.count('T');
    CHECK_SET_ERR(countA + countC + countG + countT == model.length,
                  QString("A+C+G+T != sequence length, %1 != %2").arg(countA + countC + countG + countT).arg(sequence.length()));
    qint64 percentA = countA * 100 / sequence.length();
    qint64 percentC = countC * 100 / sequence.length();
    qint64 percentG = countG * 100 / sequence.length();
    qint64 percentT = countT * 100 / sequence.length();

    int diff = 2;  // Allow 2% deviation. With a such big size (100M) the distribution should be within this deviation.
    CHECK_SET_ERR(percentA >= model.percentA - diff && percentA <= model.percentA + diff, "Invalid percent of A: " + QString::number(percentA));
    CHECK_SET_ERR(percentC >= model.percentC - diff && percentC <= model.percentC + diff, "Invalid percent of C: " + QString::number(percentC));
    CHECK_SET_ERR(percentG >= model.percentG - diff && percentG <= model.percentG + diff, "Invalid percent of G: " + QString::number(percentG));
    CHECK_SET_ERR(percentT >= model.percentT - diff && percentT <= model.percentT + diff, "Invalid percent of T: " + QString::number(percentT));
}

GUI_TEST_CLASS_DEFINITION(test_7368) {
    // Generate a large sequence (>=100mb).
    // Check that error dialog is shown when such a big sequence is exported as an alignment.
    DNASequenceGeneratorDialogFillerModel model(sandBoxDir + "/test_7368.fa");
    model.length = 100 * 1000 * 1000;

    GTUtilsDialog::waitForDialog(os, new DNASequenceGeneratorDialogFiller(os, model));
    GTMenu::clickMainMenuItem(os, {"Tools", "Random sequence generator..."});
    GTUtilsTaskTreeView::waitTaskFinished(os);
    GTUtilsSequenceView::checkSequenceViewWindowIsActive(os);

    GTUtilsDialog::waitForDialog(os, new PopupChooser(os, {ACTION_PROJECT__EXPORT_IMPORT_MENU_ACTION, ACTION_EXPORT_SEQUENCE_AS_ALIGNMENT}));
    GTUtilsDialog::waitForDialog(os, new MessageBoxDialogFiller(os, QMessageBox::Ok, "too large"));
    GTUtilsProjectTreeView::callContextMenu(os, "test_7368.fa");
}

GUI_TEST_CLASS_DEFINITION(test_7380) {
    // Check that "Remove selection" is enabled when whole sequence is selected.
    GTFileDialog::openFile(os, testDir + "_common_data/sanger/alignment.ugenedb");
    GTUtilsMcaEditor::checkMcaEditorWindowIsActive(os);
    GTUtilsMcaEditor::clickReadName(os, "SZYD_Cas9_5B70");

    GTUtilsDialog::waitForDialog(os, new PopupCheckerByText(os, {"Edit", "Remove selection"}, PopupChecker::IsEnabled));
    GTUtilsMcaEditorSequenceArea::callContextMenu(os);

    // Check that "Trim left end" is disabled when whole sequence is selected.
    GTUtilsDialog::waitForDialog(os, new PopupCheckerByText(os, {"Edit", "Trim left end"}, PopupChecker::IsDisabled));
    GTUtilsMcaEditorSequenceArea::callContextMenu(os);
}

GUI_TEST_CLASS_DEFINITION(test_7371) {
    // Check that vertical scrollbar changes on expanding/collapsing all rows in MCA editor.
    GTFileDialog::openFile(os, testDir + "_common_data/sanger/alignment.ugenedb");
    GTUtilsMcaEditor::checkMcaEditorWindowIsActive(os);

    QScrollBar *scrollBar = GTUtilsMcaEditor::getVerticalScrollBar(os);
    CHECK_SET_ERR(scrollBar->isVisible(), "Vertical scrollbar must be visible in expanded mode (default)");

    GTUtilsMcaEditor::toggleShowChromatogramsMode(os);
    CHECK_SET_ERR(!scrollBar->isVisible(), "Vertical scrollbar must not be visible in collapsed mode");

    GTUtilsMcaEditor::toggleShowChromatogramsMode(os);
    CHECK_SET_ERR(scrollBar->isVisible(), "Vertical scrollbar must be visible in expanded mode (restored)");
}

GUI_TEST_CLASS_DEFINITION(test_7384_1) {
    // Check that multi-series graph does not crash on large sequence.
    GTFileDialog::openFile(os, testDir + "_common_data/fasta/Mycobacterium.fna");
    GTUtilsSequenceView::checkSequenceViewWindowIsActive(os);
    for (int i = 0; i < 7; i++) {
        GTUtilsSequenceView::toggleGraphByName(os, "GC Frame Plot");
        GTUtilsTaskTreeView::waitTaskFinished(os);
    }
}

GUI_TEST_CLASS_DEFINITION(test_7384_2) {
    // Open graph, zoom in, and close. Do not wait until the task is finished. UGENE must not crash.
    GTFileDialog::openFile(os, testDir + "_common_data/fasta/Mycobacterium.fna");
    for (int i = 0; i < 4; i++) {
        GTUtilsSequenceView::toggleGraphByName(os, "GC Frame Plot");
        GTUtilsSequenceView::zoomIn(os);
        GTUtilsSequenceView::toggleGraphByName(os, "GC Frame Plot");
    }
}

GUI_TEST_CLASS_DEFINITION(test_7388) {
    GTFileDialog::openFile(os, testDir + "_common_data/clustal/align_subalign.aln");
    GTUtilsMsaEditor::checkMsaEditorWindowIsActive(os);

    GTUtils::checkExportServiceIsEnabled(os);

    // Export subalignment with only gaps inside.
    GTUtilsDialog::waitForDialog(os, new PopupChooser(os, {MSAE_MENU_EXPORT, "Save subalignment"}, GTGlobals::UseMouse));

    auto saveSubalignmentDialogFiller = new ExtractSelectedAsMSADialogFiller(os, sandBoxDir + "test_7388.aln", {"s1", "s2"}, 16, 24);
    saveSubalignmentDialogFiller->setUseDefaultSequenceSelection(true);
    GTUtilsDialog::waitForDialog(os, saveSubalignmentDialogFiller);
    GTMenu::showContextMenu(os, GTUtilsMsaEditor::getSequenceArea(os));
    GTUtilsTaskTreeView::waitTaskFinished(os);

    // Select both sequences with only gaps inside.
    GTUtilsMdi::checkWindowIsActive(os, "test_7388");
    GTUtilsMsaEditor::selectRows(os, 0, 1);

    // Check that "Copy" works as expected.
    GTUtilsDialog::waitForDialog(os, new PopupChooserByText(os, {"Copy/Paste", "Copy"}));
    GTUtilsMSAEditorSequenceArea::callContextMenu(os);
    QString clipboardText1 = GTClipboard::text(os);
    GTUtilsTaskTreeView::waitTaskFinished(os);
    CHECK_SET_ERR(clipboardText1 == "---------\n---------",
                  "1. Unexpected clipboard text: " + clipboardText1);

    // Check that "Copy (custom format)" works as expected.
    GTUtilsDialog::waitForDialog(os, new PopupChooserByText(os, {"Copy/Paste", "Copy (custom format)"}));
    GTUtilsMSAEditorSequenceArea::callContextMenu(os);
    GTUtilsTaskTreeView::waitTaskFinished(os);
    QString clipboardText2 = GTClipboard::text(os);
    CHECK_SET_ERR(clipboardText2 == "CLUSTAL W 2.0 multiple sequence alignment\n\ns1   --------- 9\ns2   --------- 9\n              \n\n",
                  "2. Unexpected clipboard text: " + clipboardText2);
}

GUI_TEST_CLASS_DEFINITION(test_7390) {
    // 1. Set SPAdes to any file
    // Expected: SPAdes is invalid
    class SetSpades : public CustomScenario {
        void run(GUITestOpStatus &os) override {
            AppSettingsDialogFiller::openTab(os, AppSettingsDialogFiller::ExternalTools);

            QString toolPath = dataDir + "samples/FASTA/human_T1.fa";

            AppSettingsDialogFiller::setExternalToolPath(os, "SPAdes", QFileInfo(toolPath).absoluteFilePath());
            CHECK_SET_ERR(!AppSettingsDialogFiller::isExternalToolValid(os, "SPAdes"),
                          "SPAdes is expected to be invalid, but in fact it is valid");

            GTUtilsDialog::clickButtonBox(os, GTWidget::getActiveModalWidget(os), QDialogButtonBox::Ok);
        }
    };

    GTUtilsDialog::waitForDialog(os, new AppSettingsDialogFiller(os, new SetSpades()));
    GTMenu::clickMainMenuItem(os, {"Settings", "Preferences..."}, GTGlobals::UseMouse);

    // 2. Open WD
    GTUtilsWorkflowDesigner::openWorkflowDesigner(os);

    using TrimmomaticAddSettings = QPair<TrimmomaticDialogFiller::TrimmomaticSteps, QMap<TrimmomaticDialogFiller::TrimmomaticValues, QVariant>>;
    QList<TrimmomaticAddSettings> steps;
    steps.append(TrimmomaticAddSettings(TrimmomaticDialogFiller::TrimmomaticSteps::ILLUMINACLIP, {}));

    // 3. Open the "De novo assemble Illumina SE reads" sample
    // 4. Set "human_T1.fa" as input
    // 5. Click "Next"
    // 6. Set the "ILLUMINACLIP" Trimmomatic step
    // 7. Click "Next"
    // 8. Click "Next"
    // 9. Click "Apply"
    class ProcessWizard : public CustomScenario {
    public:
        void run(HI::GUITestOpStatus &os) override {
            //    Expected state: wizard has appeared.
            QWidget *wizard = GTWidget::getActiveModalWidget(os);
            GTWidget::clickWindowTitle(os, wizard);

            GTUtilsWizard::setInputFiles(os, {{dataDir + "samples/FASTA/human_T1.fa"}});
            GTUtilsWizard::clickButton(os, GTUtilsWizard::Next);

            GTWidget::click(os, GTWidget::findToolButton(os, "trimmomaticPropertyToolButton", wizard));
            GTUtilsWizard::clickButton(os, GTUtilsWizard::Next);
            GTUtilsWizard::clickButton(os, GTUtilsWizard::Next);
            GTUtilsWizard::clickButton(os, GTUtilsWizard::Apply);
        }
    };

    GTUtilsDialog::waitForDialog(os, new TrimmomaticDialogFiller(os, steps));
    GTUtilsDialog::waitForDialog(os, new WizardFiller(os, "Illumina SE Reads De Novo Assembly Wizard", new ProcessWizard));
    GTUtilsWorkflowDesigner::addSample(os, "De novo assemble Illumina SE reads");

    // 10. Validate workflow
    // Expected: no crash
    GTUtilsWorkflowDesigner::validateWorkflow(os);
    GTKeyboardDriver::keyClick(Qt::Key_Enter);
}

GUI_TEST_CLASS_DEFINITION(test_7401) {
    // 1. Open human_T1.fa.
    GTFileDialog::openFile(os, dataDir + "samples/FASTA/human_T1.fa");
    GTUtilsTaskTreeView::waitTaskFinished(os);

    // 2. Select any part of sequence.
    PanView *panView = GTUtilsSequenceView::getPanViewByNumber(os);
    auto startPoint = panView->mapToGlobal(panView->rect().center());
    auto endPoint = QPoint(startPoint.x() + 150, startPoint.y());
    GTMouseDriver::dragAndDrop(startPoint, endPoint);

    // 3. Move mouse a bit upper
    endPoint = QPoint(endPoint.x(), endPoint.y() - 20);
    GTMouseDriver::moveTo(endPoint);

    // Only one selection is presented
    auto firstSelection = GTUtilsSequenceView::getSelection(os);
    CHECK_SET_ERR(firstSelection.size() == 1, QString("Expected first selections: 1, current: %1").arg(firstSelection.size()));

    // 4. Double click and move the cursor to the right (or to the left).
    GTMouseDriver::click();
    GTMouseDriver::press();
    endPoint = QPoint(endPoint.x() + 150, endPoint.y());
    GTMouseDriver::moveTo(endPoint);
    GTMouseDriver::release();

    // Only one selection is presented, and it's been expanded to the right
    auto secondSelection = GTUtilsSequenceView::getSelection(os);
    CHECK_SET_ERR(secondSelection.size() == 1, QString("Expected second selections: 1, current: %1").arg(secondSelection.size()));

    qint64 firstSelectionEndPos = firstSelection.first().endPos();
    qint64 secondSelectionEndPos = secondSelection.first().endPos();
    CHECK_SET_ERR(firstSelectionEndPos < secondSelectionEndPos,
                  QString("The first selection end pos should be lesser than the second selection end pos: first = %1, second = %2").arg(firstSelectionEndPos).arg(secondSelectionEndPos));
}

GUI_TEST_CLASS_DEFINITION(test_7403) {
    // Check that there is no crash when generating very large (2Gb) sequences.
    DNASequenceGeneratorDialogFillerModel model(sandBoxDir + "/test_7403.fa");
    model.referenceUrl = testDir + "_common_data/sanger/reference.gb";
    model.length = 2147483647;
    GTUtilsDialog::waitForDialog(os, new DNASequenceGeneratorDialogFiller(os, model));
    GTMenu::clickMainMenuItem(os, {"Tools", "Random sequence generator..."});

    // Give the generator's task some time to warm up & cancel it.
    GTGlobals::sleep(3000);
    GTUtilsTaskTreeView::cancelTask(os, "Generate sequence task");
    GTUtilsTaskTreeView::waitTaskFinished(os, 20000);
}

GUI_TEST_CLASS_DEFINITION(test_7404_1) {
    // Check sequence generator can produce a sequence percents set to 100 or 0: one non-zero value.
    DNASequenceGeneratorDialogFillerModel model(sandBoxDir + "/test_7404_1.fa");
    model.percentA = 100;
    model.percentC = 0;
    model.percentG = 0;
    model.percentT = 0;
    model.length = 1000;

    GTUtilsDialog::waitForDialog(os, new DNASequenceGeneratorDialogFiller(os, model));
    GTMenu::clickMainMenuItem(os, {"Tools", "Random sequence generator..."});

    GTUtilsSequenceView::checkSequenceViewWindowIsActive(os);
    QString sequence = GTUtilsSequenceView::getSequenceAsString(os);
    CHECK_SET_ERR(sequence.count('A') == model.length, "Percent of A is not equal to 100%");
}

GUI_TEST_CLASS_DEFINITION(test_7404_2) {
    // Check sequence generator can produce a sequence percents set to 100 or 0: two non-zero values.
    DNASequenceGeneratorDialogFillerModel model(sandBoxDir + "/test_7404_1.fa");
    model.url = sandBoxDir + "/test_7404_2.fa";
    model.percentA = 50;
    model.percentC = 50;
    model.percentG = 0;
    model.percentT = 0;
    model.length = 1000;

    GTUtilsDialog::waitForDialog(os, new DNASequenceGeneratorDialogFiller(os, model));
    GTMenu::clickMainMenuItem(os, {"Tools", "Random sequence generator..."});

    GTUtilsSequenceView::checkSequenceViewWindowIsActive(os);
    QString sequence = GTUtilsSequenceView::getSequenceAsString(os);

    int countA = sequence.count('A');
    int countC = sequence.count('C');
    int countG = sequence.count('G');
    int countT = sequence.count('T');

    int deviation = 100;  // +- 100 bases (10%).

    int minValue = model.length / 2 - deviation;
    int maxValue = model.length / 2 + deviation;
    CHECK_SET_ERR(sequence.length() == model.length, "Invalid sequence length: " + QString::number(sequence.length()));
    CHECK_SET_ERR(countA >= minValue && countA <= maxValue, "Invalid count of A: " + QString::number(countA));
    CHECK_SET_ERR(countC >= minValue && countC <= maxValue, "Invalid count of C: " + QString::number(countC));
    CHECK_SET_ERR(countG == 0, "Invalid count of G: " + QString::number(countG));
    CHECK_SET_ERR(countT == 0, "Invalid count of T: " + QString::number(countT));
}

GUI_TEST_CLASS_DEFINITION(test_7405) {
    // Check that UGENE does not crash when incorrect reference sequence name is used.

    DNASequenceGeneratorDialogFillerModel model(sandBoxDir + "/test_7405.fa");
    model.referenceUrl = "/some-wrong-url";
    model.length = 100 * 1000 * 1000;

    GTLogTracer logTracer;
    GTUtilsDialog::waitForDialog(os, new DNASequenceGeneratorDialogFiller(os, model));
    GTMenu::clickMainMenuItem(os, {"Tools", "Random sequence generator..."});
    GTUtilsTaskTreeView::waitTaskFinished(os);

    QString error = logTracer.getJoinedErrorString();
    CHECK_SET_ERR(error.contains(model.referenceUrl), "Expected error message is not found");
}

GUI_TEST_CLASS_DEFINITION(test_7407) {
    // Check that UGENE can generate a single character sequence.
    DNASequenceGeneratorDialogFillerModel model(sandBoxDir + "/test_7407.fa");
    model.length = 1;
    model.window = 1;
    model.referenceUrl = testDir + "_common_data/sanger/reference.gb";

    GTLogTracer lt;
    GTUtilsDialog::waitForDialog(os, new DNASequenceGeneratorDialogFiller(os, model));
    GTMenu::clickMainMenuItem(os, {"Tools", "Random sequence generator..."});

    GTUtilsSequenceView::checkSequenceViewWindowIsActive(os);
    QString sequence = GTUtilsSequenceView::getSequenceAsString(os);

    CHECK_SET_ERR(sequence.length() == 1, "Invalid sequence length: " + QString::number(sequence.length()));
    char c = sequence[0].toLatin1();
    CHECK_SET_ERR(c == 'A' || c == 'C' || c == 'G' || c == 'T', "Invalid sequence symbol: " + sequence[0]);
    GTUtilsLog::check(os, lt);
}

GUI_TEST_CLASS_DEFINITION(test_7414) {
    // Check that 1 char window selects a random char from the origin.
    DNASequenceGeneratorDialogFillerModel model(sandBoxDir + "/test_7414.fa");
    model.length = 1000;
    model.window = 1;
    model.referenceUrl = testDir + "_common_data/sanger/reference.gb";

    GTUtilsDialog::waitForDialog(os, new DNASequenceGeneratorDialogFiller(os, model));
    GTMenu::clickMainMenuItem(os, {"Tools", "Random sequence generator..."});

    GTUtilsSequenceView::checkSequenceViewWindowIsActive(os);
    QString sequence = GTUtilsSequenceView::getSequenceAsString(os);

    CHECK_SET_ERR(sequence.length() == model.length, "Invalid sequence length: " + QString::number(sequence.length()));
    CHECK_SET_ERR(sequence.count('A') > 0, "No 'A' char in the result");
    CHECK_SET_ERR(sequence.count('C') > 0, "No 'C' char in the result");
    CHECK_SET_ERR(sequence.count('G') > 0, "No 'G' char in the result");
    CHECK_SET_ERR(sequence.count('T') > 0, "No 'T' char in the result");
}

GUI_TEST_CLASS_DEFINITION(test_7415_1) {
    // Check that by default Random Sequence generator uses random seed: produces different results on different runs.
    DNASequenceGeneratorDialogFillerModel model(sandBoxDir + "/test_7415_1_1.fa");

    GTUtilsDialog::waitForDialog(os, new DNASequenceGeneratorDialogFiller(os, model));
    GTMenu::clickMainMenuItem(os, {"Tools", "Random sequence generator..."});

    GTUtilsTaskTreeView::waitTaskFinished(os);
    QString sequence1 = GTUtilsSequenceView::getSequenceAsString(os);

    model.url = sandBoxDir + "/test_7415_1_2.fa";
    GTUtilsDialog::waitForDialog(os, new DNASequenceGeneratorDialogFiller(os, model));
    GTMenu::clickMainMenuItem(os, {"Tools", "Random sequence generator..."});

    GTUtilsTaskTreeView::waitTaskFinished(os);
    QString sequence2 = GTUtilsSequenceView::getSequenceAsString(os);

    CHECK_SET_ERR(sequence1.length() == model.length, "Invalid sequence1 length: " + QString::number(sequence1.length()));
    CHECK_SET_ERR(sequence2.length() == model.length, "Invalid sequence2 length: " + QString::number(sequence2.length()));
    CHECK_SET_ERR(sequence1 != sequence2, "Sequences are equal");
}

GUI_TEST_CLASS_DEFINITION(test_7415_2) {
    // Check that for given seed, Random Sequence generator produces same results on different runs.
    DNASequenceGeneratorDialogFillerModel model(sandBoxDir + "/test_7415_2_1.fa");
    model.seed = 0;

    GTUtilsDialog::waitForDialog(os, new DNASequenceGeneratorDialogFiller(os, model));
    GTMenu::clickMainMenuItem(os, {"Tools", "Random sequence generator..."});

    GTUtilsTaskTreeView::waitTaskFinished(os);
    QString sequence1 = GTUtilsSequenceView::getSequenceAsString(os);

    model.url = sandBoxDir + "/test_7415_2_2.fa";
    GTUtilsDialog::waitForDialog(os, new DNASequenceGeneratorDialogFiller(os, model));
    GTMenu::clickMainMenuItem(os, {"Tools", "Random sequence generator..."});

    GTUtilsTaskTreeView::waitTaskFinished(os);
    QString sequence2 = GTUtilsSequenceView::getSequenceAsString(os);

    CHECK_SET_ERR(sequence1.length() == model.length, "Invalid sequence1 length: " + QString::number(sequence1.length()));
    CHECK_SET_ERR(sequence2.length() == model.length, "Invalid sequence2 length: " + QString::number(sequence2.length()));
    CHECK_SET_ERR(sequence1 == sequence2, "Sequences are not equal");
}

GUI_TEST_CLASS_DEFINITION(test_7415_3) {
    // Check that by default Random Sequence generator does not generate identical windows.
    DNASequenceGeneratorDialogFillerModel model(sandBoxDir + "/test_7415_3.fa");
    model.seed = 10;
    model.window = 50;
    model.length = 2 * model.window;

    GTUtilsDialog::waitForDialog(os, new DNASequenceGeneratorDialogFiller(os, model));
    GTMenu::clickMainMenuItem(os, {"Tools", "Random sequence generator..."});

    GTUtilsTaskTreeView::waitTaskFinished(os);
    QString sequence = GTUtilsSequenceView::getSequenceAsString(os);

    CHECK_SET_ERR(sequence.length() == model.length, "Invalid sequence length: " + QString::number(sequence.length()));
    QString window1Sequence = sequence.mid(0, model.window);
    QString window2Sequence = sequence.mid(model.window, model.window);

    CHECK_SET_ERR(window1Sequence != window2Sequence, "Sequences are equal");
}

GUI_TEST_CLASS_DEFINITION(test_7438) {
    // Checks that selection with Shift does not cause a crash.
    GTFileDialog::openFile(os, dataDir + "samples/CLUSTALW/COI.aln");
    GTUtilsMsaEditor::checkMsaEditorWindowIsActive(os);

    // There are 18 sequences in the list, and we are trying to select with SHIFT+KeyDown beyond this range.
    GTUtilsMsaEditor::clickSequence(os, 15);
    GTKeyboardDriver::keyPress(Qt::Key_Shift);
    for (int i = 0; i < 5; i++) {
        GTKeyboardDriver::keyClick(Qt::Key_Down);
    }
    GTKeyboardDriver::keyRelease(Qt::Key_Shift);

    QRect selectedRect = GTUtilsMSAEditorSequenceArea::getSelectedRect(os);
    CHECK_SET_ERR(selectedRect.top() == 15, "Illegal start of the selection: " + QString::number(selectedRect.top()));
    CHECK_SET_ERR(selectedRect.bottom() == 17, "Illegal end of the selection: " + QString::number(selectedRect.bottom()));
}

GUI_TEST_CLASS_DEFINITION(test_7447) {
    // Check that search results in MSA Editor are reset when user enters incorrect search pattern.
    GTFileDialog::openFile(os, dataDir + "samples/CLUSTALW/HIV-1.aln");
    GTUtilsMsaEditor::checkMsaEditorWindowIsActive(os);

    // Enter a valid search pattern: 'ATG'
    GTUtilsOptionPanelMsa::openTab(os, GTUtilsOptionPanelMsa::Search);
    GTUtilsOptionPanelMsa::enterPattern(os, "ATG");
    GTUtilsTaskTreeView::waitTaskFinished(os);
    auto selectedRect = GTUtilsMSAEditorSequenceArea::getSelectedRect(os);
    CHECK_SET_ERR(selectedRect == QRect(0, 0, 3, 1),
                  QString("Illegal first result coordinates: " + GTUtils::rectToString(selectedRect)));

    // Press 'Next', move to the next result.
    GTUtilsOptionPanelMsa::clickNext(os);
    GTUtilsTaskTreeView::waitTaskFinished(os);
    selectedRect = GTUtilsMSAEditorSequenceArea::getSelectedRect(os);
    CHECK_SET_ERR(selectedRect == QRect(21, 0, 3, 1),
                  QString("Illegal second result coordinates: " + GTUtils::rectToString(selectedRect)));

    // Enter illegal 'M' character: check that there is a warning and no results in the list.
    QTextEdit *patternEdit = GTWidget::findTextEdit(os, "textPattern");
    GTWidget::click(os, patternEdit);

    GTKeyboardDriver::keyClick('M');
    GTUtilsTaskTreeView::waitTaskFinished(os);

    QString pattern = GTUtilsOptionPanelMsa::getPattern(os);
    CHECK_SET_ERR(pattern == "ATGM", "Unexpected pattern, expected: ATGM, got: " + pattern);

    auto nextButton = GTWidget::findPushButton(os, "nextPushButton");
    CHECK_SET_ERR(!nextButton->isEnabled(), "Next button must be disabled");
    GTUtilsOptionPanelMsa::checkResultsText(os, "No results");

    // Delete the last 'M' character. Check that the first 'ATG' result is selected.
    GTWidget::click(os, patternEdit);
    GTKeyboardDriver::keyClick(Qt::Key_Backspace);
    GTUtilsTaskTreeView::waitTaskFinished(os);

    pattern = GTUtilsOptionPanelMsa::getPattern(os);
    CHECK_SET_ERR(pattern == "ATG", "Illegal pattern, expected: 'ATG', got: " + pattern);

    selectedRect = GTUtilsMSAEditorSequenceArea::getSelectedRect(os);
    CHECK_SET_ERR(selectedRect == QRect(0, 0, 3, 1),
                  QString("Illegal first (2) result coordinates: " + GTUtils::rectToString(selectedRect)));
}

GUI_TEST_CLASS_DEFINITION(test_7448_1) {
    // Check that "Export sequence of selected annotations..." does not generate error messages.
    GTFileDialog::openFile(os, dataDir + "samples/Genbank/murine.gb");
    GTUtilsTaskTreeView::waitTaskFinished(os);

    GTUtils::checkExportServiceIsEnabled(os);

    GTUtilsSequenceView::clickAnnotationPan(os, "misc_feature", 2);

    GTUtilsDialog::waitForDialog(os,
                                 new ExportSequenceOfSelectedAnnotationsFiller(os,
                                                                               sandBoxDir + "murine_out.fa",
                                                                               ExportSequenceOfSelectedAnnotationsFiller::Fasta,
                                                                               ExportSequenceOfSelectedAnnotationsFiller::SaveAsSeparate,
                                                                               0,
                                                                               true,
                                                                               false,
                                                                               GTGlobals::UseMouse,
                                                                               true));
    GTUtilsDialog::waitForDialog(os, new PopupChooserByText(os, {"Export", "Export sequence of selected annotations..."}));
    GTMouseDriver::click(Qt::RightButton);
    GTUtilsTaskTreeView::waitTaskFinished(os);

    // Expected: there is no log message "Sequences of the selected annotations can't be exported. At least one of the annotations is out of boundaries"
    GTLogTracer::checkMessage("Sequences of the selected annotations can't be exported. At least one of the annotations is out of boundaries");
}

GUI_TEST_CLASS_DEFINITION(test_7448_2) {
    // Check that "Export sequence of selected annotations..."  for multi-big-chunks import mode works correctly.
    GTFileDialog::openFile(os, testDir + "_common_data/fasta/5mbf.fa.gz");
    GTUtilsTaskTreeView::waitTaskFinished(os);

    GTUtils::checkExportServiceIsEnabled(os);

    GTUtilsDialog::waitForDialog(os, new CreateAnnotationWidgetFiller(os, true, "<auto>", "", "1..5000000"));
    GTKeyboardDriver::keyClick('n', Qt::ControlModifier);

    GTUtilsSequenceView::clickAnnotationPan(os, "Misc. Feature", 1);

    GTUtilsDialog::waitForDialog(os,
                                 new ExportSequenceOfSelectedAnnotationsFiller(os,
                                                                               sandBoxDir + "test_7448_2_out.fa",
                                                                               ExportSequenceOfSelectedAnnotationsFiller::Fasta,
                                                                               ExportSequenceOfSelectedAnnotationsFiller::SaveAsSeparate,
                                                                               0,
                                                                               true,
                                                                               false,
                                                                               GTGlobals::UseMouse,
                                                                               true));
    GTUtilsDialog::waitForDialog(os, new PopupChooserByText(os, {"Export", "Export sequence of selected annotations..."}));
    GTMouseDriver::click(Qt::RightButton);
    GTUtilsTaskTreeView::waitTaskFinished(os);

    // Expected: the last 3 symbols are RAG.
    QString currentString = GTUtilsSequenceView::getEndOfSequenceAsString(os, 3);
    CHECK_SET_ERR(currentString == "RAG", "Last 3 symbols expected: RAG, current: " + currentString);
}

GUI_TEST_CLASS_DEFINITION(test_7448_3) {
    // Check that "Export sequence of selected annotations..."  for multi-big-chunks import mode works correctly for complementary mode.

    GTFileDialog::openFile(os, testDir + "_common_data/fasta/5mbf.fa.gz");
    GTUtilsTaskTreeView::waitTaskFinished(os);

    GTUtils::checkExportServiceIsEnabled(os);

    GTUtilsDialog::waitForDialog(os, new CreateAnnotationWidgetFiller(os, true, "<auto>", "", "complement(1..5000000)"));
    GTKeyboardDriver::keyClick('n', Qt::ControlModifier);

    GTUtilsSequenceView::clickAnnotationPan(os, "Misc. Feature", 1);

    GTUtilsDialog::waitForDialog(os,
                                 new ExportSequenceOfSelectedAnnotationsFiller(os,
                                                                               sandBoxDir + "test_7448_3_out.fa",
                                                                               ExportSequenceOfSelectedAnnotationsFiller::Fasta,
                                                                               ExportSequenceOfSelectedAnnotationsFiller::SaveAsSeparate,
                                                                               0,
                                                                               true,
                                                                               false,
                                                                               GTGlobals::UseMouse,
                                                                               true));
    GTUtilsDialog::waitForDialog(os, new PopupChooserByText(os, {"Export", "Export sequence of selected annotations..."}));
    GTMouseDriver::click(Qt::RightButton);
    GTUtilsTaskTreeView::waitTaskFinished(os);

    // Expected: the first 3 symbols are TPA.
    QString currentString = GTUtilsSequenceView::getBeginOfSequenceAsString(os, 3);
    CHECK_SET_ERR(currentString == "TPA", "Last 3 symbols expected: TPA, current:" + currentString);

    GTUtilsSequenceView::clickMouseOnTheSafeSequenceViewArea(os);

    // Expected: the last 3 symbols are ILD.
    currentString = GTUtilsSequenceView::getEndOfSequenceAsString(os, 3);
    CHECK_SET_ERR(currentString == "ILD", "Last 3 symbols expected: ILD, current: " + currentString);
}

GUI_TEST_CLASS_DEFINITION(test_7448_4) {
    // Check that multi-region/multi-frame DNA annotation is translated correctly (DNA is joined first, translated next).
    GTFileDialog::openFile(os, dataDir + "samples/FASTA", "human_T1.fa");
    GTUtilsTaskTreeView::waitTaskFinished(os);

    GTUtils::checkExportServiceIsEnabled(os);

    GTUtilsDialog::waitForDialog(os, new CreateAnnotationWidgetFiller(os, true, "<auto>", "", "join(10..16,18..20)"));
    GTKeyboardDriver::keyClick('n', Qt::ControlModifier);

    GTUtilsSequenceView::clickAnnotationDet(os, "Misc. Feature", 10);

    GTUtilsDialog::waitForDialog(os,
                                 new ExportSequenceOfSelectedAnnotationsFiller(os,
                                                                               sandBoxDir + "test_7448_4_out.fa",
                                                                               ExportSequenceOfSelectedAnnotationsFiller::Fasta,
                                                                               ExportSequenceOfSelectedAnnotationsFiller::SaveAsSeparate,
                                                                               0,
                                                                               true,
                                                                               false,
                                                                               GTGlobals::UseMouse,
                                                                               true));

    GTUtilsDialog::waitForDialog(os, new PopupChooserByText(os, {"Export", "Export sequence of selected annotations..."}));
    GTMouseDriver::click(Qt::RightButton);
    GTUtilsTaskTreeView::waitTaskFinished(os);

    QString exportedSequence = GTUtilsSequenceView::getSequenceAsString(os);
    CHECK_SET_ERR(exportedSequence == "SPS", "Sequence not matched: " + exportedSequence);
}

GUI_TEST_CLASS_DEFINITION(test_7451) {
    // Check that a right click on a recent item on the Welcome Screen does not crash UGENE.

    // Copy the test file first to a tmp location: we will need to remove it later.
    GTFile::copy(os, dataDir + "samples/FASTA/human_T1.fa", testDir + "_common_data/scenarios/sandbox/test_7451.fa");
    GTFileDialog::openFile(os, testDir + "_common_data/scenarios/sandbox/test_7451.fa");
    GTUtilsSequenceView::checkSequenceViewWindowIsActive(os);

    GTUtilsMdi::closeActiveWindow(os);
    GTUtilsSequenceView::checkNoSequenceViewWindowIsOpened(os);
    GTUtilsStartPage::checkRecentListUrl(os, "test_7451.fa", true);

    // Test a right click on the Welcome Screen for a valid file.
    GTWidget::click(os, GTWidget::findLabelByText(os, "test_7451.fa").first(), Qt::RightButton);
    GTUtilsSequenceView::checkSequenceViewWindowIsActive(os);

    GTUtilsMdi::closeActiveWindow(os);
    GTUtilsSequenceView::checkNoSequenceViewWindowIsOpened(os);
    GTUtilsStartPage::checkRecentListUrl(os, "test_7451.fa", true);

    // Test a right click on the Welcome Screen for a removed file.
    // Close the project first to avoid 'missed file' popups.
    GTUtilsDialog::waitForDialog(os, new SaveProjectDialogFiller(os, QDialogButtonBox::No));
    GTMenu::clickMainMenuItem(os, {"File", "Close project"});
    QFile::remove(testDir + "_common_data/scenarios/sandbox/test_7451.fa");

    GTUtilsDialog::waitForDialog(os, new MessageBoxDialogFiller(os, "Remove From List"));
    GTWidget::click(os, GTWidget::findLabelByText(os, "test_7451.fa").first(), Qt::RightButton);

    // Check that there is no removed item in the recent files list and UGENE does not crash.
    GTUtilsStartPage::checkRecentListUrl(os, "test_7451.fa", false);
}

GUI_TEST_CLASS_DEFINITION(test_7456) {
    // Check that UGENE can open a FASTA file with a 100k small sequences as an alignment.
    DNASequenceGeneratorDialogFillerModel model(sandBoxDir + "/test_7456.fa");
    model.length = 5;
    model.window = 5;
    model.numberOfSequences = 100 * 1000;

    GTUtilsDialog::waitForDialog(os, new SequenceReadingModeSelectorDialogFiller(os, SequenceReadingModeSelectorDialogFiller::Join));
    GTUtilsDialog::waitForDialog(os, new DNASequenceGeneratorDialogFiller(os, model));
    GTMenu::clickMainMenuItem(os, {"Tools", "Random sequence generator..."});
    GTUtilsTaskTreeView::waitTaskFinished(os);

    GTUtilsMsaEditor::checkMsaEditorWindowIsActive(os);
    int sequenceCount = GTUtilsMsaEditor::getSequencesCount(os);
    CHECK_SET_ERR(sequenceCount == model.numberOfSequences, "Invalid sequence count in MSA: " + QString::number(sequenceCount));
}

GUI_TEST_CLASS_DEFINITION(test_7460) {
    // Check that UGENE can open an alignment of [1_000 x 10_000] and no MSA overview is shown for a such big alignment.
    DNASequenceGeneratorDialogFillerModel model(sandBoxDir + "/test_7460.fa");
    model.length = 1000;
    model.window = 1000;
    model.numberOfSequences = 10000;

    GTUtilsDialog::waitForDialog(os, new SequenceReadingModeSelectorDialogFiller(os, SequenceReadingModeSelectorDialogFiller::Join));
    GTUtilsDialog::waitForDialog(os, new DNASequenceGeneratorDialogFiller(os, model));
    GTMenu::clickMainMenuItem(os, {"Tools", "Random sequence generator..."});
    GTUtilsTaskTreeView::waitTaskFinished(os);

    GTUtilsMsaEditor::checkMsaEditorWindowIsActive(os);
    int sequenceCount = GTUtilsMsaEditor::getSequencesCount(os);
    CHECK_SET_ERR(sequenceCount == model.numberOfSequences, "Invalid sequence count in MSA: " + QString::number(sequenceCount));

    QWidget *overviewWidget = GTUtilsMsaEditor::getOverviewArea(os);
    CHECK_SET_ERR(overviewWidget->isHidden(), "Overview widget is visible, but must be hidden");
    GTUtilsTaskTreeView::waitTaskFinished(os, 10000);  // Check that there is no long-running active tasks.
}

<<<<<<< HEAD
GUI_TEST_CLASS_DEFINITION(test_7465) {
    //1. Open workflow sample "Align sequences with MUSCLE"
    //Expected state: wizard has appeared.
    class AlignSequencesWithMuscleWizardFiller : public CustomScenario {
    public:
        void run(HI::GUITestOpStatus &os) override {
            QWidget *wizard = GTWidget::getActiveModalWidget(os);
            GTWidget::clickWindowTitle(os, wizard);

            //2. Set file with many (~1200) sequences as input file and run workflow
            GTUtilsWizard::setInputFiles(os, {{QFileInfo(testDir + "_common_data/fastq/lymph.fastq").absoluteFilePath()}});
            //GTUtilsWizard::setParameter(os, "Reference", QFileInfo(testDir + "_common_data/fastq/lymph.fastq").absoluteFilePath());
            GTUtilsWizard::clickButton(os, GTUtilsWizard::Next);
            GTUtilsWizard::clickButton(os, GTUtilsWizard::Run);
        }
    };
    GTUtilsDialog::waitForDialog(os, new WizardFiller(os, "Align Sequences with MUSCLE Wizard", new AlignSequencesWithMuscleWizardFiller));
    GTUtilsWorkflowDesigner::openWorkflowDesigner(os);
    GTUtilsWorkflowDesigner::addSample(os, "Align sequences with MUSCLE");
    GTUtilsTaskTreeView::waitTaskFinished(os);
    //Expected state: there is a notification about lacking of memory.
    CHECK_SET_ERR(GTUtilsDashboard::getJoinedNotificationsString(os).contains("There is not enough memory to align these sequences with MUSCLE"), 
        "No expected message about lacking of memory in notifications");
=======
GUI_TEST_CLASS_DEFINITION(test_7463) {
    // Tools->NGS data analysis->Extract consensus from assemblies...
    // Set _common_data/bam/Mycobacterium.sorted.bam as input and run.
    // Repeat steps with data/samples/Assembly/chrM.sorted.bam.
    // When the chrM workflow is over, click "Close dashboard".
    //     Expected: no crash or freeze.
    GTUtilsWorkflowDesigner::openWorkflowDesigner(os);
    GTUtilsDialog::waitForDialog(os, new WizardFiller(os, "Extract Consensus Wizard", QStringList(), {{"Assembly", testDir + "_common_data/bam/Mycobacterium.sorted.bam"}}));
    GTMenu::clickMainMenuItem(os, {"Tools", "NGS data analysis", "Extract consensus from assemblies..."});
    GTUtilsWorkflowDesigner::runWorkflow(os);

    GTUtilsDialog::waitForDialog(os, new WizardFiller(os, "Extract Consensus Wizard", QStringList(), {{"Assembly", dataDir + "samples/Assembly/chrM.sorted.bam"}}));
    GTMenu::clickMainMenuItem(os, {"Tools", "NGS data analysis", "Extract consensus from assemblies..."});
    GTUtilsWorkflowDesigner::runWorkflow(os);

    GTUtilsNotifications::waitForNotification(os);
    GTUtilsDialog::waitAllFinished(os);
    auto tab = GTTabWidget::getTabBar(os, GTUtilsDashboard::getTabWidget(os));
    GTWidget::click(os, tab->tabButton(tab->currentIndex(), QTabBar::RightSide));
>>>>>>> 5e0c24dd
}

GUI_TEST_CLASS_DEFINITION(test_7469) {
    // Check that annotation sequence copy action respects 'join' and 'order' location flags.
    GTFileDialog::openFile(os, testDir + "_common_data/genbank/7469.gb");
    GTUtilsSequenceView::checkSequenceViewWindowIsActive(os);

    // Check 'order' annotation on the direct strand.
    GTUtilsAnnotationsTreeView::clickItem(os, "CDS", 1, false);
    GTKeyboardDriver::keyClick('c', Qt::ControlModifier);
    CHECK_SET_ERR(GTClipboard::text(os) == "AAGACCCCCCCGTAGG", "1. Unexpected DNA sequence: " + GTClipboard::text(os));
    GTKeyboardDriver::keyClick('t', Qt::ControlModifier);
    CHECK_SET_ERR(GTClipboard::text(os) == "KTPP*", "1. Unexpected Amino sequence: " + GTClipboard::text(os));

    // Check 'order' annotation on the complementary strand.
    GTKeyboardDriver::keyClick(Qt::Key_Down);
    GTKeyboardDriver::keyClick('c', Qt::ControlModifier);
    CHECK_SET_ERR(GTClipboard::text(os) == "AAGACCCC-CCCGTAGG", "2. Unexpected DNA sequence: " + GTClipboard::text(os));
    GTKeyboardDriver::keyClick('t', Qt::ControlModifier);
    CHECK_SET_ERR(GTClipboard::text(os) == "KT-PV", "2. Unexpected Amino sequence: " + GTClipboard::text(os));

    // Check 'join' annotation on the direct strand.
    GTKeyboardDriver::keyClick(Qt::Key_Down);
    GTKeyboardDriver::keyClick('c', Qt::ControlModifier);
    CHECK_SET_ERR(GTClipboard::text(os) == "TGCCTTGCAAAGTTACTTAAGCTAGCTTG", "3. Unexpected DNA sequence: " + GTClipboard::text(os));
    GTKeyboardDriver::keyClick('t', Qt::ControlModifier);
    CHECK_SET_ERR(GTClipboard::text(os) == "CLAKLLKLA", "3. Unexpected Amino sequence: " + GTClipboard::text(os));

    // Check 'join' annotation on the complementary strand.
    GTKeyboardDriver::keyClick(Qt::Key_Down);
    GTKeyboardDriver::keyClick('c', Qt::ControlModifier);
    CHECK_SET_ERR(GTClipboard::text(os) == "TGCCTTGCAAA-GTTACTTAAGCTAGCTTG", "4. Unexpected DNA sequence: " + GTClipboard::text(os));
    GTKeyboardDriver::keyClick('t', Qt::ControlModifier);
    CHECK_SET_ERR(GTClipboard::text(os) == "CLA-VT*ASL", "4. Unexpected Amino sequence: " + GTClipboard::text(os));
}

GUI_TEST_CLASS_DEFINITION(test_7472) {
    // Check that "Build tree" does not start the task if output directory is not writable.
    GTFileDialog::openFile(os, testDir + "_common_data/stockholm/ABC_tran.sto");
    GTUtilsMsaEditor::checkMsaEditorWindowIsActive(os);

    class CheckReadOnlyPathScenario : public CustomScenario {
    public:
        void run(GUITestOpStatus &os) override {
            QWidget *dialog = GTWidget::getActiveModalWidget(os);

            // Create a read-only directory and set a path to a file inside it into the saveLineEdit.
            QString dirPath = QFileInfo(sandBoxDir + GTUtils::genUniqueString("test_7472")).absoluteFilePath();
            CHECK_SET_ERR(QDir().mkpath(dirPath), "Failed to create dir: " + dirPath);
            GTFile::setReadOnly(os, dirPath, false);

            auto saveLineEdit = GTWidget::findLineEdit(os, "fileNameEdit", dialog);
            GTLineEdit::setText(os, saveLineEdit, dirPath + "/tree.nwk");

            // Check that error message is shown.
            GTUtilsDialog::waitForDialog(os, new MessageBoxDialogFiller(os, QMessageBox::Ok, "Error opening file for writing"));
            GTUtilsDialog::clickButtonBox(os, QDialogButtonBox::Ok);

            GTUtilsDialog::clickButtonBox(os, QDialogButtonBox::Cancel);
        }
    };
    GTUtilsDialog::waitForDialog(os, new BuildTreeDialogFiller(os, new CheckReadOnlyPathScenario()));
    GTWidget::click(os, GTAction::button(os, "Build Tree"));
    GTUtilsTaskTreeView::waitTaskFinished(os);

    GTUtilsProjectTreeView::checkNoItem(os, "tree.nwk");
}

GUI_TEST_CLASS_DEFINITION(test_7473_1) {
    // Build an alignment for a read-only alignment file.
    GTFileDialog::openFile(os, testDir + "_common_data/stockholm", "2-Hacid_dh.sto");
    GTUtilsMsaEditor::checkMsaEditorWindowIsActive(os);

    GTUtilsDocument::checkIfDocumentIsLocked(os, "2-Hacid_dh.sto", true);

    GTUtilsMsaEditor::buildPhylogeneticTree(os, sandBoxDir + "test_7443.nwk");
    GTUtilsTaskTreeView::waitTaskFinished(os);

    // Check that tree view is opened.
    GTUtilsMsaEditor::getTreeView(os);
}

GUI_TEST_CLASS_DEFINITION(test_7473_2) {
    // Build an alignment for a read-only alignment file from options panel.
    GTFileDialog::openFile(os, dataDir + "samples/Stockholm/CBS.sto");
    GTUtilsMsaEditor::checkMsaEditorWindowIsActive(os);

    GTUtilsDocument::checkIfDocumentIsLocked(os, "CBS.sto", true);

    GTUtilsOptionPanelMsa::openTab(os, GTUtilsOptionPanelMsa::TreeSettings);

    GTUtilsDialog::waitForDialog(os, new BuildTreeDialogFiller(os, "default", 0, 0, true));
    GTWidget::click(os, GTWidget::findWidget(os, "BuildTreeButton"));
    GTUtilsTaskTreeView::waitTaskFinished(os);

    // Check that tree view is opened.
    GTUtilsMsaEditor::getTreeView(os);
}

GUI_TEST_CLASS_DEFINITION(test_7476) {
    // Check that IQ-TREE has "Display Options" tab, and it works.
    GTFileDialog::openFile(os, testDir + "_common_data/clustal/collapse_mode_1.aln");
    GTUtilsMsaEditor::checkMsaEditorWindowIsActive(os);

    class EnableCreateNewViewOptionScenario : public CustomScenario {
    public:
        void run(GUITestOpStatus &os) override {
            auto dialog = GTWidget::getActiveModalWidget(os);

            GTComboBox::selectItemByText(os, "algorithmBox", dialog, "IQ-TREE");

            GTTabWidget::clickTab(os, "tab_widget", dialog, "Display Options");

            GTRadioButton::click(os, "createNewView", dialog);

            GTUtilsDialog::clickButtonBox(os, QDialogButtonBox::Ok);
        }
    };
    GTUtilsDialog::waitForDialog(os, new BuildTreeDialogFiller(os, new EnableCreateNewViewOptionScenario()));
    GTToolbar::clickButtonByTooltipOnToolbar(os, MWTOOLBAR_ACTIVEMDI, "Build Tree");
    GTUtilsTaskTreeView::waitTaskFinished(os);

    // Check that tree view is opened.
    GTUtilsPhyTree::checkTreeViewerWindowIsActive(os, "collapse_mode_");
}

GUI_TEST_CLASS_DEFINITION(test_7487_1) {
    // Check that move of the multi-region selection with drag-and-drop works as expected (2 selected regions).
    GTFileDialog::openFile(os, testDir + "_common_data/clustal/collapse_mode_1.aln");
    GTUtilsMsaEditor::checkMsaEditorWindowIsActive(os);

    // Original state: a,b,c,d,e,f,g,h.
    GTUtilsMsaEditor::selectRowsByName(os, {"c", "d", "g", "h"});

    // Drag and drop "g" up to the "e" location.
    QRect movingSequenceSrcRect = GTUtilsMsaEditor::getSequenceNameRect(os, "g");
    QRect movingSequenceDstRect = GTUtilsMsaEditor::getSequenceNameRect(os, "e");
    GTMouseDriver::dragAndDrop(movingSequenceSrcRect.center(), movingSequenceDstRect.center());

    QStringList nameList = GTUtilsMSAEditorSequenceArea::getNameList(os);
    CHECK_SET_ERR(nameList == QStringList({"a", "b", "c", "d", "g", "h", "e", "f"}), "1. Unexpected order: " + nameList.join(","));

    // Restore original state: a,b,c,d,e,f,g,h.
    GTUtilsMsaEditor::clearSelection(os);
    GTUtilsMsaEditor::undo(os);
    nameList = GTUtilsMSAEditorSequenceArea::getNameList(os);
    CHECK_SET_ERR(nameList == QStringList({"a", "b", "c", "d", "e", "f", "g", "h"}), "2. Unexpected order: " + nameList.join(","));

    // Drag and drop "b" down to the "d" location.
    GTUtilsMsaEditor::selectRowsByName(os, {"a", "b", "e", "f"});
    movingSequenceSrcRect = GTUtilsMsaEditor::getSequenceNameRect(os, "b");
    movingSequenceDstRect = GTUtilsMsaEditor::getSequenceNameRect(os, "d");
    GTMouseDriver::dragAndDrop(movingSequenceSrcRect.center(), movingSequenceDstRect.center());

    nameList = GTUtilsMSAEditorSequenceArea::getNameList(os);
    CHECK_SET_ERR(nameList == QStringList({"c", "d", "a", "b", "e", "f", "g", "h"}), "3. Unexpected order: " + nameList.join(","));
}

GUI_TEST_CLASS_DEFINITION(test_7487_2) {
    // Check that move of the multi-region selection with drag-and-drop works as expected (4 selected regions).
    GTFileDialog::openFile(os, testDir + "_common_data/clustal/collapse_mode_1.aln");
    GTUtilsMsaEditor::checkMsaEditorWindowIsActive(os);

    // Original state: a,b,c,d,e,f,g,h.
    GTUtilsMsaEditor::selectRowsByName(os, {"a", "c", "e", "g"});

    // Drag and drop "e" up to the "d" location.
    QRect movingSequenceSrcRect = GTUtilsMsaEditor::getSequenceNameRect(os, "e");
    QRect movingSequenceDstRect = GTUtilsMsaEditor::getSequenceNameRect(os, "d");
    GTMouseDriver::dragAndDrop(movingSequenceSrcRect.center(), movingSequenceDstRect.center());

    QStringList nameList = GTUtilsMSAEditorSequenceArea::getNameList(os);
    CHECK_SET_ERR(nameList == QStringList({"b", "a", "c", "e", "g", "d", "f", "h"}), "1. Unexpected order: " + nameList.join(","));
    GTUtilsMsaEditor::checkSelectionByNames(os, {"a", "c", "e", "g"});

    // Restore original state: a,b,c,d,e,f,g,h. Check that selection is restored too.
    GTUtilsMsaEditor::undo(os);
    GTUtilsMsaEditor::checkSelectionByNames(os, {"a", "c", "e", "g"});
    nameList = GTUtilsMSAEditorSequenceArea::getNameList(os);
    CHECK_SET_ERR(nameList == QStringList({"a", "b", "c", "d", "e", "f", "g", "h"}), "2. Unexpected order: " + nameList.join(","));
    GTUtilsMsaEditor::clearSelection(os);

    // Drag and drop "d" down to the "e" location.
    GTUtilsMsaEditor::selectRowsByName(os, {"b", "d", "f", "h"});
    movingSequenceSrcRect = GTUtilsMsaEditor::getSequenceNameRect(os, "d");
    movingSequenceDstRect = GTUtilsMsaEditor::getSequenceNameRect(os, "e");
    GTMouseDriver::dragAndDrop(movingSequenceSrcRect.center(), movingSequenceDstRect.center());

    nameList = GTUtilsMSAEditorSequenceArea::getNameList(os);
    CHECK_SET_ERR(nameList == QStringList({"a", "c", "e", "b", "d", "f", "h", "g"}), "3. Unexpected order: " + nameList.join(","));
    GTUtilsMsaEditor::checkSelectionByNames(os, {"b", "d", "f", "h"});

    GTUtilsMsaEditor::undo(os);
    GTUtilsMsaEditor::checkSelectionByNames(os, {"b", "d", "f", "h"});
    nameList = GTUtilsMSAEditorSequenceArea::getNameList(os);
    CHECK_SET_ERR(nameList == QStringList({"a", "b", "c", "d", "e", "f", "g", "h"}), "4. Unexpected order: " + nameList.join(","));
}

GUI_TEST_CLASS_DEFINITION(test_7490) {
    // Create a multi-selection and check that the current line label in the MCA editor's status bar shows '-'.
    GTFile::copy(os, testDir + "_common_data/sanger/alignment.ugenedb", sandBoxDir + "test_7490.ugenedb");
    GTFileDialog::openFile(os, sandBoxDir + "test_7490.ugenedb");
    GTUtilsTaskTreeView::waitTaskFinished(os);

    GTUtilsMcaEditor::selectReadsByName(os, {"SZYD_Cas9_5B70", "SZYD_Cas9_CR50"});
    QString currentLineNumberText = GTUtilsMcaEditorStatusWidget::getRowNumberString(os);
    CHECK_SET_ERR(currentLineNumberText == "-", "Unexpected <Ln> string in MCA editor status bar: " + currentLineNumberText);
}

GUI_TEST_CLASS_DEFINITION(test_7499) {
    // Create a multi-selection and check that the current line label in the MCA editor's status bar shows '-'.

    GTFileDialog::openFile(os, testDir + "_common_data/clustal/protein.fasta.aln");
    GTUtilsMsaEditor::checkMsaEditorWindowIsActive(os);

    QString sequence1v1 = GTUtilsMSAEditorSequenceArea::getSequenceData(os, 1).left(10);
    QString sequence8v1 = GTUtilsMSAEditorSequenceArea::getSequenceData(os, 8).left(10);

    // Modify 2 sequences first.
    GTUtilsMSAEditorSequenceArea::clickToPosition(os, {1, 1});
    GTKeyboardDriver::keyClick(Qt::Key_Space);
    GTUtilsTaskTreeView::waitTaskFinished(os);

    GTUtilsMSAEditorSequenceArea::clickToPosition(os, {8, 8});
    GTKeyboardDriver::keyClick(Qt::Key_Space);
    GTUtilsTaskTreeView::waitTaskFinished(os);

    QString sequence1v2 = GTUtilsMSAEditorSequenceArea::getSequenceData(os, 1).left(10);
    QString sequence8v2 = GTUtilsMSAEditorSequenceArea::getSequenceData(os, 8).left(10);
    QString expected1v2 = sequence1v1.mid(0, 1) + "-" + sequence1v1.mid(1, 8);
    QString expected8v2 = sequence8v1.mid(0, 8) + "-" + sequence8v1.mid(8, 1);
    CHECK_SET_ERR(sequence1v2 == expected1v2, "Sequence 1 modification is not matched: " + sequence1v2 + ", expected: " + expected1v2);
    CHECK_SET_ERR(sequence8v2 == expected8v2, "Sequence 8 modification is not matched: " + sequence8v2 + ", expected: " + expected8v2);

    QStringList nameListBefore = GTUtilsMSAEditorSequenceArea::getNameList(os);

    // Align the first sequence to the current alignment.
    GTUtilsMsaEditor::clickSequence(os, 1);
    GTUtilsDialog::waitForDialog(os, new PopupChooser(os, {"align_selection_to_alignment_muscle"}));
    GTWidget::click(os, GTAction::button(os, "align_selected_sequences_to_alignment"));
    GTUtilsTaskTreeView::waitTaskFinished(os);

    // The order of sequences should not change.
    QStringList nameListAfter = GTUtilsMSAEditorSequenceArea::getNameList(os);
    CHECK_SET_ERR(nameListBefore == nameListAfter, "Name list changed");

    // The only the first sequence must be changed (alignment back).
    QString sequence1v3 = GTUtilsMSAEditorSequenceArea::getSequenceData(os, 1).left(10);
    QString sequence8v3 = GTUtilsMSAEditorSequenceArea::getSequenceData(os, 8).left(10);
    CHECK_SET_ERR(sequence1v3 == sequence1v1, "Sequence 1 was not aligned as expected.");
    CHECK_SET_ERR(sequence8v3 == sequence8v2, "Sequence 8 was modified as result of alignment");
}

GUI_TEST_CLASS_DEFINITION(test_7504) {
    // Check that multi-region complement(join()) annotation is exported in the correct order.
    GTFileDialog::openFile(os, testDir + "_common_data/fasta/short.fa");
    GTUtilsTaskTreeView::waitTaskFinished(os);
    GTUtils::checkExportServiceIsEnabled(os);

    GTUtilsDialog::waitForDialog(os, new CreateAnnotationWidgetFiller(os, true, "<auto>", "", "complement(join(1..1,10..10))"));
    GTKeyboardDriver::keyClick('n', Qt::ControlModifier);

    GTUtilsDialog::waitForDialog(os,
                                 new ExportSequenceOfSelectedAnnotationsFiller(os,
                                                                               sandBoxDir + "test_7504_out.fa",
                                                                               ExportSequenceOfSelectedAnnotationsFiller::Fasta,
                                                                               ExportSequenceOfSelectedAnnotationsFiller::Merge));

    GTUtilsDialog::waitForDialog(os, new PopupChooserByText(os, {"Export", "Export sequence of selected annotations..."}));
    GTMouseDriver::click(Qt::RightButton);
    GTUtilsTaskTreeView::waitTaskFinished(os);

    QString exportedSequence = GTUtilsSequenceView::getSequenceAsString(os);
    CHECK_SET_ERR(exportedSequence == "GA", "Sequence not matched: " + exportedSequence);
}

GUI_TEST_CLASS_DEFINITION(test_7505) {
    // Check that double-click on the sequence name in MSA editor toggles centering of the start/end sequence region.
    GTFileDialog::openFile(os, dataDir + "samples/CLUSTALW/ty3.aln.gz");
    GTUtilsMsaEditor::checkMsaEditorWindowIsActive(os);

    GTUtilsMsaEditor::clickSequenceName(os, "Pc_Metavir10");

    int firstVisibleBase = GTUtilsMSAEditorSequenceArea::getFirstVisibleBase(os);
    CHECK_SET_ERR(firstVisibleBase == 0, "1. Unexpected first visible base: " + QString::number(firstVisibleBase));

    QRect rect = GTUtilsMsaEditor::getSequenceNameRect(os, "Pc_Metavir10");
    GTMouseDriver::moveTo(rect.center());

    GTMouseDriver::doubleClick();
    int expectedCenter = 66;
    firstVisibleBase = GTUtilsMSAEditorSequenceArea::getFirstVisibleBase(os);
    CHECK_SET_ERR(firstVisibleBase < expectedCenter, "2. Unexpected first visible base: " + QString::number(firstVisibleBase));
    int lastVisibleBase = GTUtilsMSAEditorSequenceArea::getLastVisibleBase(os);
    CHECK_SET_ERR(lastVisibleBase > expectedCenter, "2. Unexpected last visible base: " + QString::number(lastVisibleBase));

    GTMouseDriver::doubleClick();
    expectedCenter = 1220;
    firstVisibleBase = GTUtilsMSAEditorSequenceArea::getFirstVisibleBase(os);
    CHECK_SET_ERR(firstVisibleBase < expectedCenter, "3. Unexpected first visible base: " + QString::number(firstVisibleBase));
    lastVisibleBase = GTUtilsMSAEditorSequenceArea::getLastVisibleBase(os);
    CHECK_SET_ERR(lastVisibleBase > expectedCenter, "3. Unexpected last visible base: " + QString::number(lastVisibleBase));

    GTMouseDriver::doubleClick();
    expectedCenter = 66;
    firstVisibleBase = GTUtilsMSAEditorSequenceArea::getFirstVisibleBase(os);
    CHECK_SET_ERR(firstVisibleBase < expectedCenter, "4. Unexpected first visible base: " + QString::number(firstVisibleBase));
    lastVisibleBase = GTUtilsMSAEditorSequenceArea::getLastVisibleBase(os);
    CHECK_SET_ERR(lastVisibleBase > expectedCenter, "4. Unexpected last visible base: " + QString::number(lastVisibleBase));
}

GUI_TEST_CLASS_DEFINITION(test_7506) {
    // Check that blast search correctly selects database name from new variants of file.
    BlastAllSupportDialogFiller::Parameters blastParams;
    blastParams.runBlast = true;
    blastParams.dbPath = testDir + "_common_data/cmdline/external-tool-support/blastplus/human_T1_v2_10/human_T1.ndb";
    blastParams.withInputFile = true;
    blastParams.inputPath = dataDir + "samples/FASTA/human_T1.fa";
    GTUtilsDialog::waitForDialog(os, new BlastAllSupportDialogFiller(blastParams, os));
    GTMenu::clickMainMenuItem(os, {"Tools", "BLAST", "BLAST+ search..."});
    GTUtilsTaskTreeView::waitTaskFinished(os);

    bool hasExpectedResult = GTUtilsAnnotationsTreeView::findRegion(os, "blast result", U2Region(5061, 291));
    CHECK_SET_ERR(hasExpectedResult, "Can not find the expected blastn result");
}

}  // namespace GUITest_regression_scenarios

}  // namespace U2<|MERGE_RESOLUTION|>--- conflicted
+++ resolved
@@ -1416,7 +1416,27 @@
     GTUtilsTaskTreeView::waitTaskFinished(os, 10000);  // Check that there is no long-running active tasks.
 }
 
-<<<<<<< HEAD
+GUI_TEST_CLASS_DEFINITION(test_7463) {
+    // Tools->NGS data analysis->Extract consensus from assemblies...
+    // Set _common_data/bam/Mycobacterium.sorted.bam as input and run.
+    // Repeat steps with data/samples/Assembly/chrM.sorted.bam.
+    // When the chrM workflow is over, click "Close dashboard".
+    //     Expected: no crash or freeze.
+    GTUtilsWorkflowDesigner::openWorkflowDesigner(os);
+    GTUtilsDialog::waitForDialog(os, new WizardFiller(os, "Extract Consensus Wizard", QStringList(), {{"Assembly", testDir + "_common_data/bam/Mycobacterium.sorted.bam"}}));
+    GTMenu::clickMainMenuItem(os, {"Tools", "NGS data analysis", "Extract consensus from assemblies..."});
+    GTUtilsWorkflowDesigner::runWorkflow(os);
+
+    GTUtilsDialog::waitForDialog(os, new WizardFiller(os, "Extract Consensus Wizard", QStringList(), {{"Assembly", dataDir + "samples/Assembly/chrM.sorted.bam"}}));
+    GTMenu::clickMainMenuItem(os, {"Tools", "NGS data analysis", "Extract consensus from assemblies..."});
+    GTUtilsWorkflowDesigner::runWorkflow(os);
+
+    GTUtilsNotifications::waitForNotification(os);
+    GTUtilsDialog::waitAllFinished(os);
+    auto tab = GTTabWidget::getTabBar(os, GTUtilsDashboard::getTabWidget(os));
+    GTWidget::click(os, tab->tabButton(tab->currentIndex(), QTabBar::RightSide));
+}
+
 GUI_TEST_CLASS_DEFINITION(test_7465) {
     //1. Open workflow sample "Align sequences with MUSCLE"
     //Expected state: wizard has appeared.
@@ -1440,27 +1460,6 @@
     //Expected state: there is a notification about lacking of memory.
     CHECK_SET_ERR(GTUtilsDashboard::getJoinedNotificationsString(os).contains("There is not enough memory to align these sequences with MUSCLE"), 
         "No expected message about lacking of memory in notifications");
-=======
-GUI_TEST_CLASS_DEFINITION(test_7463) {
-    // Tools->NGS data analysis->Extract consensus from assemblies...
-    // Set _common_data/bam/Mycobacterium.sorted.bam as input and run.
-    // Repeat steps with data/samples/Assembly/chrM.sorted.bam.
-    // When the chrM workflow is over, click "Close dashboard".
-    //     Expected: no crash or freeze.
-    GTUtilsWorkflowDesigner::openWorkflowDesigner(os);
-    GTUtilsDialog::waitForDialog(os, new WizardFiller(os, "Extract Consensus Wizard", QStringList(), {{"Assembly", testDir + "_common_data/bam/Mycobacterium.sorted.bam"}}));
-    GTMenu::clickMainMenuItem(os, {"Tools", "NGS data analysis", "Extract consensus from assemblies..."});
-    GTUtilsWorkflowDesigner::runWorkflow(os);
-
-    GTUtilsDialog::waitForDialog(os, new WizardFiller(os, "Extract Consensus Wizard", QStringList(), {{"Assembly", dataDir + "samples/Assembly/chrM.sorted.bam"}}));
-    GTMenu::clickMainMenuItem(os, {"Tools", "NGS data analysis", "Extract consensus from assemblies..."});
-    GTUtilsWorkflowDesigner::runWorkflow(os);
-
-    GTUtilsNotifications::waitForNotification(os);
-    GTUtilsDialog::waitAllFinished(os);
-    auto tab = GTTabWidget::getTabBar(os, GTUtilsDashboard::getTabWidget(os));
-    GTWidget::click(os, tab->tabButton(tab->currentIndex(), QTabBar::RightSide));
->>>>>>> 5e0c24dd
 }
 
 GUI_TEST_CLASS_DEFINITION(test_7469) {
