/**
 * UGENE - Integrated Bioinformatics Tools.
 * Copyright (C) 2008-2021 UniPro <ugene@unipro.ru>
 * http://ugene.net
 *
 * This program is free software; you can redistribute it and/or
 * modify it under the terms of the GNU General Public License
 * as published by the Free Software Foundation; either version 2
 * of the License, or (at your option) any later version.
 *
 * This program is distributed in the hope that it will be useful,
 * but WITHOUT ANY WARRANTY; without even the implied warranty of
 * MERCHANTABILITY or FITNESS FOR A PARTICULAR PURPOSE. See the
 * GNU General Public License for more details.
 *
 * You should have received a copy of the GNU General Public License
 * along with this program; if not, write to the Free Software
 * Foundation, Inc., 51 Franklin Street, Fifth Floor, Boston,
 * MA 02110-1301, USA.
 */

#include <GTGlobals.h>
#include <api/GTUtils.h>
#include <base_dialogs/GTFileDialog.h>
#include <base_dialogs/MessageBoxFiller.h>
#include <drivers/GTKeyboardDriver.h>
#include <drivers/GTMouseDriver.h>
#include <primitives/GTAction.h>
#include <primitives/GTCheckBox.h>
#include <primitives/GTComboBox.h>
#include <primitives/GTLineEdit.h>
#include <primitives/GTMenu.h>
#include <primitives/GTRadioButton.h>
#include <primitives/GTSpinBox.h>
#include <primitives/GTTabWidget.h>
#include <primitives/GTTableView.h>
#include <primitives/GTToolbar.h>
#include <primitives/GTTreeWidget.h>
#include <primitives/GTWidget.h>
#include <primitives/PopupChooser.h>
#include <runnables/ugene/plugins/external_tools/TCoffeeDailogFiller.h>
#include <system/GTClipboard.h>
#include <system/GTFile.h>
#include <utils/GTKeyboardUtils.h>
#include <utils/GTThread.h>
#include <utils/GTUtilsDialog.h>
#include <utils/GTUtilsToolTip.h>

#include <QDialogButtonBox>
#include <QFileDialog>
#include <QHeaderView>
#include <QMainWindow>
#include <QMenu>
#include <QPlainTextEdit>
#include <QPushButton>
#include <QTableWidget>
#include <QWizard>

#include <U2Core/AppContext.h>
#include <U2Core/ExternalToolRegistry.h>
#include <U2Core/U2ObjectDbi.h>
#include <U2Core/U2SafePoints.h>

#include <U2Gui/ToolsMenu.h>

#include <U2View/ADVConstants.h>
#include <U2View/ADVSingleSequenceWidget.h>
#include <U2View/AnnotatedDNAViewFactory.h>
#include <U2View/AnnotationsTreeView.h>
#include <U2View/MSAEditor.h>
#include <U2View/MaEditorNameList.h>

#include "../../workflow_designer/src/WorkflowViewItems.h"
#include "GTDatabaseConfig.h"
#include "GTTestsRegressionScenarios_2001_3000.h"
#include "GTUtilsAnnotationsTreeView.h"
#include "GTUtilsAssemblyBrowser.h"
#include "GTUtilsCircularView.h"
#include "GTUtilsDashboard.h"
#include "GTUtilsExternalTools.h"
#include "GTUtilsLog.h"
#include "GTUtilsMdi.h"
#include "GTUtilsMsaEditor.h"
#include "GTUtilsMsaEditorSequenceArea.h"
#include "GTUtilsNotifications.h"
#include "GTUtilsOptionPanelMSA.h"
#include "GTUtilsOptionPanelSequenceView.h"
#include "GTUtilsOptionsPanel.h"
#include "GTUtilsPhyTree.h"
#include "GTUtilsProject.h"
#include "GTUtilsProjectTreeView.h"
#include "GTUtilsSequenceView.h"
#include "GTUtilsSharedDatabaseDocument.h"
#include "GTUtilsTask.h"
#include "GTUtilsTaskTreeView.h"
#include "GTUtilsWizard.h"
#include "GTUtilsWorkflowDesigner.h"
#include "api/GTSequenceReadingModeDialog.h"
#include "api/GTSequenceReadingModeDialogUtils.h"
#include "runnables/ugene/corelibs/U2Gui/AlignShortReadsDialogFiller.h"
#include "runnables/ugene/corelibs/U2Gui/AppSettingsDialogFiller.h"
#include "runnables/ugene/corelibs/U2Gui/ConvertAssemblyToSAMDialogFiller.h"
#include "runnables/ugene/corelibs/U2Gui/CreateAnnotationWidgetFiller.h"
#include "runnables/ugene/corelibs/U2Gui/CreateDocumentFromTextDialogFiller.h"
#include "runnables/ugene/corelibs/U2Gui/CreateObjectRelationDialogFiller.h"
#include "runnables/ugene/corelibs/U2Gui/DownloadRemoteFileDialogFiller.h"
#include "runnables/ugene/corelibs/U2Gui/EditAnnotationDialogFiller.h"
#include "runnables/ugene/corelibs/U2Gui/EditConnectionDialogFiller.h"
#include "runnables/ugene/corelibs/U2Gui/EditQualifierDialogFiller.h"
#include "runnables/ugene/corelibs/U2Gui/FindQualifierDialogFiller.h"
#include "runnables/ugene/corelibs/U2Gui/FindTandemsDialogFiller.h"
#include "runnables/ugene/corelibs/U2Gui/ImportACEFileDialogFiller.h"
#include "runnables/ugene/corelibs/U2Gui/ImportAPRFileDialogFiller.h"
#include "runnables/ugene/corelibs/U2Gui/ImportBAMFileDialogFiller.h"
#include "runnables/ugene/corelibs/U2Gui/PositionSelectorFiller.h"
#include "runnables/ugene/corelibs/U2Gui/ProjectTreeItemSelectorDialogFiller.h"
#include "runnables/ugene/corelibs/U2Gui/RangeSelectionDialogFiller.h"
#include "runnables/ugene/corelibs/U2Gui/RemovePartFromSequenceDialogFiller.h"
#include "runnables/ugene/corelibs/U2View/ov_msa/BuildTreeDialogFiller.h"
#include "runnables/ugene/corelibs/U2View/ov_msa/ExportHighlightedDialogFiller.h"
#include "runnables/ugene/corelibs/U2View/ov_msa/ExtractSelectedAsMSADialogFiller.h"
#include "runnables/ugene/corelibs/U2View/ov_msa/LicenseAgreementDialogFiller.h"
#include "runnables/ugene/corelibs/U2View/utils_smith_waterman/SmithWatermanDialogBaseFiller.h"
#include "runnables/ugene/plugins/annotator/FindAnnotationCollocationsDialogFiller.h"
#include "runnables/ugene/plugins/dna_export/ExportAnnotationsDialogFiller.h"
#include "runnables/ugene/plugins/dna_export/ExportBlastResultDialogFiller.h"
#include "runnables/ugene/plugins/dna_export/ExportMSA2MSADialogFiller.h"
#include "runnables/ugene/plugins/dotplot/BuildDotPlotDialogFiller.h"
#include "runnables/ugene/plugins/dotplot/DotPlotDialogFiller.h"
#include "runnables/ugene/plugins/enzymes/FindEnzymesDialogFiller.h"
#include "runnables/ugene/plugins/external_tools/ClustalOSupportRunDialogFiller.h"
#include "runnables/ugene/plugins/external_tools/RemoteBLASTDialogFiller.h"
#include "runnables/ugene/plugins/workflow_designer/ConfigurationWizardFiller.h"
#include "runnables/ugene/plugins/workflow_designer/CreateElementWithCommandLineToolFiller.h"
#include "runnables/ugene/plugins/workflow_designer/CreateElementWithScriptDialogFiller.h"
#include "runnables/ugene/plugins/workflow_designer/DashboardsManagerDialogFiller.h"
#include "runnables/ugene/plugins/workflow_designer/DefaultWizardFiller.h"
#include "runnables/ugene/plugins/workflow_designer/StartupDialogFiller.h"
#include "runnables/ugene/plugins/workflow_designer/WizardFiller.h"
#include "runnables/ugene/plugins_3rdparty/MAFFT/MAFFTSupportRunDialogFiller.h"
#include "runnables/ugene/plugins_3rdparty/clustalw/ClustalWDialogFiller.h"
#include "runnables/ugene/plugins_3rdparty/hmm3/UHMM3PhmmerDialogFiller.h"
#include "runnables/ugene/plugins_3rdparty/kalign/KalignDialogFiller.h"
#include "runnables/ugene/plugins_3rdparty/umuscle/MuscleDialogFiller.h"
#include "runnables/ugene/ugeneui/DocumentFormatSelectorDialogFiller.h"
#include "runnables/ugene/ugeneui/NCBISearchDialogFiller.h"
#include "runnables/ugene/ugeneui/SaveProjectDialogFiller.h"
#include "runnables/ugene/ugeneui/SequenceReadingModeSelectorDialogFiller.h"

namespace U2 {

namespace GUITest_regression_scenarios {

GUI_TEST_CLASS_DEFINITION(test_2006) {
    const int MSA_WIDTH = 30;
    const int MSA_HEIGHT = 3;

    // 1. Open "data/samples/CLUSTAL/COI.aln" and save it's part to a string
    GTFileDialog::openFile(os, dataDir + "samples/CLUSTALW/", "COI.aln");
    GTUtilsTaskTreeView::waitTaskFinished(os);
    GTUtilsMSAEditorSequenceArea::selectArea(os, QPoint(0, 0), QPoint(MSA_WIDTH, MSA_HEIGHT));
    GTKeyboardDriver::keyClick('c', Qt::ControlModifier);
    GTGlobals::sleep(200);
    const QString initialMsaContent = GTClipboard::text(os);
    GTKeyboardDriver::keyClick(Qt::Key_Escape);

    // 2. Select the second symbol in the first line
    const QPoint initialSelectionPos(1, 0);
    GTUtilsMSAEditorSequenceArea::click(os, initialSelectionPos);
    GTGlobals::sleep(200);

    // 3. Drag it to the first symbol in the first line
    const QPoint mouseDragPosition(1, 0);
    GTUtilsMSAEditorSequenceArea::moveTo(os, mouseDragPosition);
    GTMouseDriver::press();
    GTGlobals::sleep(200);
    GTUtilsMSAEditorSequenceArea::moveTo(os, mouseDragPosition + QPoint(0, 0));
    GTMouseDriver::release();
    GTThread::waitForMainThread();
    GTGlobals::sleep(200);

    // 4. Check that the content has not been changed
    GTUtilsMSAEditorSequenceArea::selectArea(os, QPoint(0, 0), QPoint(MSA_WIDTH, MSA_HEIGHT));
    GTKeyboardDriver::keyClick('c', Qt::ControlModifier);
    GTGlobals::sleep(200);
    const QString finalMsaContent = GTClipboard::text(os);
    CHECK_SET_ERR(initialMsaContent == finalMsaContent, "MSA has unexpectedly changed");

    // 5. Check that "Undo" and "Redo" buttons are disabled
    const QAbstractButton *undo = GTAction::button(os, "msa_action_undo");
    CHECK_SET_ERR(!undo->isEnabled(), "Undo button is unexpectedly enabled");
    const QAbstractButton *redo = GTAction::button(os, "msa_action_redo");
    CHECK_SET_ERR(!redo->isEnabled(), "Redo button is unexpectedly enabled");
}

GUI_TEST_CLASS_DEFINITION(test_2007) {
    // 1. Open "_common_data/scenarios/msa/ma_empty_line.aln (and save it to string)
    GTFileDialog::openFile(os, testDir + "_common_data/scenarios/msa", "ma_empty_line.aln");
    GTUtilsTaskTreeView::waitTaskFinished(os);
    GTUtilsMSAEditorSequenceArea::selectArea(os, QPoint(0, 0), QPoint(11, 4));
    GTKeyboardDriver::keyClick('c', Qt::ControlModifier);
    GTGlobals::sleep(200);
    const QString initialMsaContent = GTClipboard::text(os);
    GTKeyboardDriver::keyClick(Qt::Key_Escape);

    // 2. Select the fourth column of the second, third and fourth lines
    GTUtilsMSAEditorSequenceArea::selectArea(os, QPoint(3, 1), QPoint(3, 3));
    GTGlobals::sleep(200);

    // 3. Drag it to the left.
    const QPoint mouseDragPosition(3, 2);
    GTUtilsMSAEditorSequenceArea::moveTo(os, mouseDragPosition);
    GTMouseDriver::press();
    GTGlobals::sleep(200);
    GTUtilsMSAEditorSequenceArea::moveTo(os, mouseDragPosition - QPoint(1, 0));
    GTMouseDriver::release();
    GTThread::waitForMainThread();
    GTGlobals::sleep(200);

    // Expected state: nothing happens
    GTUtilsMSAEditorSequenceArea::selectArea(os, QPoint(0, 0), QPoint(11, 4));
    GTKeyboardDriver::keyClick('c', Qt::ControlModifier);
    GTGlobals::sleep(200);
    const QString finalMsaContent = GTClipboard::text(os);
    CHECK_SET_ERR(initialMsaContent == finalMsaContent, "MSA has changed unexpectedly!");
}

GUI_TEST_CLASS_DEFINITION(test_2009) {
    //    1) Open Settings/Preferences/External tools
    //    2) Set correct BWA or any other tool path (preferably just executable)
    class BWAInactivation : public CustomScenario {
    public:
        void run(HI::GUITestOpStatus &os) {
            //    3) Clear set path
            AppSettingsDialogFiller::clearToolPath(os, "BWA");

            QWidget *dialog = QApplication::activeModalWidget();
            CHECK_SET_ERR(dialog, "activeModalWidget is NULL");
            GTUtilsDialog::clickButtonBox(os, dialog, QDialogButtonBox::Ok);
        }
    };

    GTLogTracer l;

    GTUtilsDialog::waitForDialog(os, new AppSettingsDialogFiller(os, new BWAInactivation()));
    GTMenu::clickMainMenuItem(os, QStringList() << "Settings"
                                                << "Preferences...");
    //    4) Look at UGENE log
    GTUtilsLog::check(os, l);
    //    Expected state: UGENE doesn't write any error to log
}

GUI_TEST_CLASS_DEFINITION(test_2012) {
    //1. Open {data/samples/CLUSTALW/COI.aln}.
    GTFileDialog::openFile(os, dataDir + "samples/CLUSTALW/", "COI.aln");
    GTUtilsTaskTreeView::waitTaskFinished(os);

    //2. Open the "General" tab on the options panel.
    GTWidget::click(os, GTWidget::findWidget(os, "OP_MSA_GENERAL"));
    GTGlobals::sleep(500);
    QLineEdit *sequencelineEdit = (QLineEdit *)GTWidget::findWidget(os, "sequenceLineEdit");
    CHECK(NULL != sequencelineEdit, );

    GTLineEdit::setText(os, sequencelineEdit, "m");
    GTGlobals::sleep(500);

    GTKeyboardDriver::keyClick(Qt::Key_Down);
    GTGlobals::sleep(500);

    GTKeyboardDriver::keyClick(Qt::Key_Down);
    GTGlobals::sleep(500);

    GTKeyboardDriver::keyClick(Qt::Key_Down);
    GTGlobals::sleep(500);

    GTKeyboardDriver::keyClick(Qt::Key_Enter);
    GTGlobals::sleep(500);

    QString selectedSequence = sequencelineEdit->text();
    CHECK("Mecopoda_elongata__Sumatra_" == selectedSequence, );

    //3. Set focus to the reference sequence name line edit and enter 'm' into it.
}

GUI_TEST_CLASS_DEFINITION(test_2021_1) {
    // 1. Open document "ma.aln" and save it to string
    GTFileDialog::openFile(os, testDir + "_common_data/scenarios/msa", "ma.aln");
    GTUtilsTaskTreeView::waitTaskFinished(os);
    GTUtilsMSAEditorSequenceArea::selectArea(os, QPoint(0, 0), QPoint(11, 17));
    GTKeyboardDriver::keyClick('c', Qt::ControlModifier);
    GTGlobals::sleep(200);
    const QString initialMsaContent = GTClipboard::text(os);
    GTKeyboardDriver::keyClick(Qt::Key_Escape);

    // 2. Select a character in the sequence area
    const QPoint initialSelectionPos(10, 10);
    GTUtilsMSAEditorSequenceArea::click(os, initialSelectionPos);
    GTGlobals::sleep(200);

    // 3. Add gaps by pressing "Space" key
    const int totalShiftCount = 3;
    int shiftCounter = 0;
    QPoint currentSelection = initialSelectionPos;
    while (shiftCounter++ < totalShiftCount) {
        GTKeyboardDriver::keyClick(Qt::Key_Space);
        GTGlobals::sleep(200);
    }
    currentSelection.rx() += totalShiftCount;

    // 4. Remove gaps with "Backspace" key
    shiftCounter = 0;
    while (shiftCounter++ < totalShiftCount) {
        GTKeyboardDriver::keyClick(Qt::Key_Backspace);
        GTGlobals::sleep(200);
        currentSelection.rx() -= 1;
        GTUtilsMSAEditorSequenceArea::checkSelectedRect(os, QRect(currentSelection, currentSelection));
    }

    // 5. Check that alignment content has returned to initial state
    GTUtilsMSAEditorSequenceArea::selectArea(os, QPoint(0, 0), QPoint(11, 17));
    GTKeyboardDriver::keyClick('c', Qt::ControlModifier);
    GTGlobals::sleep(200);
    const QString finalMsaContent = GTClipboard::text(os);
    CHECK_SET_ERR(initialMsaContent == finalMsaContent, "MSA has unexpectedly changed");
}

GUI_TEST_CLASS_DEFINITION(test_2021_2) {
    // 1. Open document "ma.aln" and save it to string
    GTFileDialog::openFile(os, testDir + "_common_data/scenarios/msa", "ma.aln");
    GTUtilsTaskTreeView::waitTaskFinished(os);
    GTUtilsMSAEditorSequenceArea::selectArea(os, QPoint(0, 0), QPoint(11, 17));
    GTKeyboardDriver::keyClick('c', Qt::ControlModifier);
    GTGlobals::sleep(200);
    const QString initialMsaContent = GTClipboard::text(os);
    GTKeyboardDriver::keyClick(Qt::Key_Escape);

    // 2. Select a region in the sequence area
    const QPoint initialSelectionLeftTop(5, 5);
    const QPoint initialSelectionRightBottom(11, 10);
    const int selectionWidth = initialSelectionRightBottom.x() - initialSelectionLeftTop.x() + 1;
    GTUtilsMSAEditorSequenceArea::selectArea(os, initialSelectionLeftTop, initialSelectionRightBottom);
    GTGlobals::sleep(200);

    // 3. Add gaps by pressing "Space" key
    const int totalShiftCount = 3;
    int shiftCounter = 0;
    QPoint currentSelectionLeftTop = initialSelectionLeftTop;
    QPoint currentSelectionRightBottom = initialSelectionRightBottom;
    while (shiftCounter++ < totalShiftCount) {
        GTKeyboardDriver::keyClick(Qt::Key_Space);
        GTGlobals::sleep(200);
    }
    currentSelectionLeftTop.rx() += totalShiftCount * selectionWidth;
    currentSelectionRightBottom.rx() += totalShiftCount * selectionWidth;
    GTUtilsMSAEditorSequenceArea::checkSelectedRect(os, QRect(currentSelectionLeftTop, currentSelectionRightBottom));

    // 4. Remove gaps with "Backspace" key
    shiftCounter = 0;
    while (shiftCounter++ < totalShiftCount) {
        GTKeyboardDriver::keyClick(Qt::Key_Backspace);
        GTGlobals::sleep(200);
        currentSelectionLeftTop.rx() -= selectionWidth;
        currentSelectionRightBottom.rx() -= selectionWidth;
        GTUtilsMSAEditorSequenceArea::checkSelectedRect(os, QRect(currentSelectionLeftTop, currentSelectionRightBottom));
    }

    // 5. Check that alignment content has returned to initial state
    GTUtilsMSAEditorSequenceArea::selectArea(os, QPoint(0, 0), QPoint(11, 17));
    GTKeyboardDriver::keyClick('c', Qt::ControlModifier);
    GTGlobals::sleep(200);
    const QString finalMsaContent = GTClipboard::text(os);
    CHECK_SET_ERR(initialMsaContent == finalMsaContent, "MSA has unexpectedly changed");
}

GUI_TEST_CLASS_DEFINITION(test_2021_3) {
    // 1. Open document "ma2_gap_8_col.aln"
    GTFileDialog::openFile(os, testDir + "_common_data/scenarios/msa", "ma2_gap_8_col.aln");
    GTUtilsTaskTreeView::waitTaskFinished(os);

    // 2. Select a column in the sequence area
    GTUtilsMSAEditorSequenceArea::moveTo(os, QPoint(0, 0));
    GTMouseDriver::click();
    GTUtilsMSAEditorSequenceArea::selectColumnInConsensus(os, 9);
    GTGlobals::sleep(200);

    // 3. Remove gap columns by pressing "Backspace" key
    const int totalShiftCount = 6;
    int shiftCounter = 0;
    while (shiftCounter++ < totalShiftCount) {
        GTKeyboardDriver::keyClick(Qt::Key_Backspace);
        GTGlobals::sleep(200);
    }

    // 4. Check that all the empty columns were removed
    GTUtilsMSAEditorSequenceArea::selectArea(os, QPoint(0, 0), QPoint(14, 9));
    GTKeyboardDriver::keyClick('c', Qt::ControlModifier);
    GTGlobals::sleep(200);
    const QString finalMsaContent = GTClipboard::text(os);
    CHECK_SET_ERR("AAGCTTCTTTTAA--\nAAGTTACTAA-----\nTAG---TTATTAA--\nAAGC---TATTAA--\n"
                  "TAGTTATTAA-----\nTAGTTATTAA-----\nTAGTTATTAA-----\nAAGCTTT---TAA--\n"
                  "A--AGAATAATTA--\nAAGCTTTTAA-----" == finalMsaContent,
                  "Unexpected MSA content has occurred\n expected: \nAAGCTTCTTTTAA--\nAAGTTACTAA-----\nTAG---TTATTAA--\nAAGC---TATTAA--\n"
                  "TAGTTATTAA-----\nTAGTTATTAA-----\nTAGTTATTAA-----\nAAGCTTT---TAA--\n"
                  "A--AGAATAATTA--\nAAGCTTTTAA-----\n actual: \n" +
                      finalMsaContent);
}

GUI_TEST_CLASS_DEFINITION(test_2021_4) {
    // 1. Open document "ma2_gap_8_col.aln" and save it to string
    GTFileDialog::openFile(os, testDir + "_common_data/scenarios/msa", "ma2_gap_8_col.aln");
    GTUtilsTaskTreeView::waitTaskFinished(os);
    GTUtilsMSAEditorSequenceArea::selectArea(os, QPoint(0, 0), QPoint(20, 9));
    GTKeyboardDriver::keyClick('c', Qt::ControlModifier);
    GTGlobals::sleep(200);
    const QString initialMsaContent = GTClipboard::text(os);
    GTKeyboardDriver::keyClick(Qt::Key_Escape);

    // 2. Select a region of trailing gaps
    GTUtilsMSAEditorSequenceArea::selectArea(os, QPoint(17, 4), QPoint(19, 6));

    // 3. Press "Backspace"
    GTKeyboardDriver::keyClick(Qt::Key_Backspace);
    GTGlobals::sleep(200);

    // 4. Check that MSA does not changed
    GTUtilsMSAEditorSequenceArea::selectArea(os, QPoint(0, 0), QPoint(20, 9));
    GTKeyboardDriver::keyClick('c', Qt::ControlModifier);
    GTGlobals::sleep(200);
    const QString finalMsaContent = GTClipboard::text(os);
    CHECK_SET_ERR(initialMsaContent == finalMsaContent, "MSA has unexpectedly changed");

    // 5. Check that "Undo" and "Redo" buttons are disabled
    const QAbstractButton *undo = GTAction::button(os, "msa_action_undo");
    CHECK_SET_ERR(!undo->isEnabled(), "Undo button is unexpectedly enabled");
    const QAbstractButton *redo = GTAction::button(os, "msa_action_redo");
    CHECK_SET_ERR(!redo->isEnabled(), "Redo button is unexpectedly enabled");
}

GUI_TEST_CLASS_DEFINITION(test_2021_5) {
    // 1. Open document "ma2_gap_8_col.aln"
    GTFileDialog::openFile(os, testDir + "_common_data/scenarios/msa", "ma2_gap_8_col.aln");
    GTUtilsTaskTreeView::waitTaskFinished(os);

    // 2. Select a column in the sequence area
    GTUtilsMSAEditorSequenceArea::selectArea(os, QPoint(9, 0), QPoint(16, 9));

    // 3. Remove gap columns by pressing "Backspace" key
    GTKeyboardDriver::keyClick(Qt::Key_Backspace);
    GTGlobals::sleep(200);

    // 4. Check that all the empty columns were removed
    GTUtilsMSAEditorSequenceArea::selectArea(os, QPoint(0, 0), QPoint(14, 9));
    GTKeyboardDriver::keyClick('c', Qt::ControlModifier);
    GTGlobals::sleep(200);
    const QString finalMsaContent = GTClipboard::text(os);
    CHECK_SET_ERR("AAGCTTCTTTTAA--\nAAGTTACTAA-----\nTAG---TTATTAA--\nAAGC---TATTAA--\n"
                  "TAGTTATTAA-----\nTAGTTATTAA-----\nTAGTTATTAA-----\nAAGCTTT---TAA--\n"
                  "A--AGAATAATTA--\nAAGCTTTTAA-----" == finalMsaContent,
                  "Unexpected MSA content has occurred");
}

GUI_TEST_CLASS_DEFINITION(test_2021_6) {
    // 1. Open "data/samples/CLUSTAL/COI.aln".
    GTFileDialog::openFile(os, dataDir + "samples/CLUSTALW/", "COI.aln");
    GTUtilsTaskTreeView::waitTaskFinished(os);
    if (GTUtilsProjectTreeView::isVisible(os)) {
        GTUtilsProjectTreeView::toggleView(os);
    }

    //2. Set cursor to the position 45 of the first line (after gaps).
    //const QPoint initialSelectionPos(44, 0);
    //GTUtilsMSAEditorSequenceArea::click(os, initialSelectionPos);
    GTUtilsMSAEditorSequenceArea::selectArea(os, QPoint(44, 0), QPoint(44, 0));

    //3. Press BACKSPACE
    GTKeyboardDriver::keyClick(Qt::Key_Backspace);
    GTGlobals::sleep(200);

    // 4. Expected state: the gap was deleted, selection moves to the previous symbol.
    GTUtilsMSAEditorSequenceArea::selectArea(os, QPoint(0, 0), QPoint(43, 0));
    GTKeyboardDriver::keyClick('c', Qt::ControlModifier);
    GTGlobals::sleep(200);

    const QString finalMsaContent = GTClipboard::text(os);
    CHECK_SET_ERR("TAAGACTTCTAATTCGAGCCGAATTAGGTCAACCAGGATAC--C" == finalMsaContent,
                  QString("Unexpected MSA content has occurred: got %1").arg(finalMsaContent));
}

GUI_TEST_CLASS_DEFINITION(test_2021_7) {
    // 1. Open test/_common_data/scenarios/msa/ma2_gap_col.aln.
    GTFileDialog::openFile(os, testDir + "_common_data/scenarios/msa", "ma2_gap_col.aln");
    GTUtilsTaskTreeView::waitTaskFinished(os);

    //2. Select the 8 and 9 of the third line (two symbols after gaps).
    GTUtilsMSAEditorSequenceArea::selectArea(os, QPoint(7, 2), QPoint(8, 2));

    //3. Press BACKSPACE
    GTKeyboardDriver::keyClick(Qt::Key_Backspace);
    GTGlobals::sleep();

    // 4. Expected state: the gap was deleted, selection moves to the previous symbol.
    GTUtilsMSAEditorSequenceArea::selectArea(os, QPoint(0, 2), QPoint(13, 2));
    GTKeyboardDriver::keyClick('c', Qt::ControlModifier);
    GTGlobals::sleep();
    const QString finalMsaContent = GTClipboard::text(os);
    CHECK_SET_ERR("TAG--TTATTAA--" == finalMsaContent,
                  QString("Unexpected MSA content has occurred: got %1").arg(finalMsaContent));
}

GUI_TEST_CLASS_DEFINITION(test_2021_8) {
    // 1. Open "data/samples/CLUSTAL/COI.aln".
    GTFileDialog::openFile(os, dataDir + "samples/CLUSTALW/", "COI.aln");
    GTUtilsTaskTreeView::waitTaskFinished(os);
    if (GTUtilsProjectTreeView::isVisible(os)) {
        GTUtilsProjectTreeView::toggleView(os);
    }

    //2. Select the 45 and 46 of the second line (two symbols after gaps).
    GTUtilsMSAEditorSequenceArea::selectArea(os, QPoint(44, 1), QPoint(45, 1));

    //3. Press BACKSPACE
    GTKeyboardDriver::keyClick(Qt::Key_Backspace);
    GTGlobals::sleep();

    // 4. Expected state: the gap was deleted, selection moves to the previous symbol.
    GTUtilsMSAEditorSequenceArea::selectArea(os, QPoint(0, 1), QPoint(44, 1));
    GTKeyboardDriver::keyClick('c', Qt::ControlModifier);
    GTGlobals::sleep();
    const QString finalMsaContent = GTClipboard::text(os);
    CHECK_SET_ERR("TAAGCTTACTAATCCGGGCCGAATTAGGTCAACCTGGTTAT-CTA" == finalMsaContent,
                  QString("Unexpected MSA content has occurred: got %1").arg(finalMsaContent));
}

GUI_TEST_CLASS_DEFINITION(test_2021_9) {
    // 1. Open "data/samples/CLUSTAL/COI.aln".
    GTFileDialog::openFile(os, dataDir + "samples/CLUSTALW/", "COI.aln");
    GTUtilsTaskTreeView::waitTaskFinished(os);
    if (GTUtilsProjectTreeView::isVisible(os)) {
        GTUtilsProjectTreeView::toggleView(os);
    }

    //2. Select the 45 and 46 of the second line (two symbols after gaps).
    GTUtilsMSAEditorSequenceArea::selectArea(os, QPoint(44, 2), QPoint(46, 2));
    GTGlobals::sleep();

    //3. Press BACKSPACE
    GTKeyboardDriver::keyClick(Qt::Key_Backspace);
    GTGlobals::sleep();

    // 4. Expected state: the gap was deleted, selection moves to the previous symbol.
    GTUtilsMSAEditorSequenceArea::selectArea(os, QPoint(0, 2), QPoint(46, 2));
    GTKeyboardDriver::keyClick('c', Qt::ControlModifier);
    GTGlobals::sleep();
    const QString finalMsaContent = GTClipboard::text(os);
    CHECK_SET_ERR("TTAGTTTATTAATTCGAGCTGAACTAGGTCAACCAGGCTATTTAATT" == finalMsaContent,
                  QString("Unexpected MSA content has occurred: got %1").arg(finalMsaContent));
}

GUI_TEST_CLASS_DEFINITION(test_2026) {
    // 1. Open data/samples/CLUSTALW/COI.aln
    GTFileDialog::openFile(os, dataDir + "samples/CLUSTALW/", "COI.aln");
    GTUtilsTaskTreeView::waitTaskFinished(os);

    // 2. Select Montana_montana in name list
    GTUtilsMSAEditorSequenceArea::selectSequence(os, QString("Montana_montana"));

    // 3. Press shift, click down_arrow 4 times. Release shift.
    GTKeyboardDriver::keyPress(Qt::Key_Shift);
    for (int i = 0; i < 4; ++i) {
        GTKeyboardDriver::keyClick(Qt::Key_Down);
        GTGlobals::sleep(500);
    }
    GTKeyboardDriver::keyRelease(Qt::Key_Shift);
    GTGlobals::sleep(3000);
    GTUtilsTaskTreeView::waitTaskFinished(os);

    // Expected state: 5 sequences are selected
    CHECK_SET_ERR(5 == GTUtilsMSAEditorSequenceArea::getSelectedSequencesNum(os),
                  QString("Unexpected number of selected sequences1. Got %1, Expected %2").arg(GTUtilsMSAEditorSequenceArea::getSelectedSequencesNum(os)).arg(5));
    CHECK_SET_ERR(GTUtilsMSAEditorSequenceArea::isSequenceSelected(os, QString("Montana_montana")),
                  "Expected sequence is not selected");
    CHECK_SET_ERR(GTUtilsMSAEditorSequenceArea::isSequenceSelected(os, QString("Zychia_baranovi")),
                  "Expected sequence is not selected");

    // 4. Release shift. Press shift again and click down arrow
    GTKeyboardDriver::keyPress(Qt::Key_Shift);
    GTKeyboardDriver::keyClick(Qt::Key_Down);
    GTGlobals::sleep(500);
    GTKeyboardDriver::keyRelease(Qt::Key_Shift);
    GTGlobals::sleep(3000);
    GTUtilsTaskTreeView::waitTaskFinished(os);

    // Expected state: 6 sequences selected
    CHECK_SET_ERR(6 == GTUtilsMSAEditorSequenceArea::getSelectedSequencesNum(os),
                  QString("Unexpected number of selected sequences2. Got %1, Expected %2").arg(GTUtilsMSAEditorSequenceArea::getSelectedSequencesNum(os)).arg(6));
    CHECK_SET_ERR(GTUtilsMSAEditorSequenceArea::isSequenceSelected(os, QString("Montana_montana")),
                  "Expected sequence is not selected");
    CHECK_SET_ERR(GTUtilsMSAEditorSequenceArea::isSequenceSelected(os, QString("Zychia_baranovi")),
                  "Expected sequence is not selected");
    CHECK_SET_ERR(GTUtilsMSAEditorSequenceArea::isSequenceSelected(os, QString("Tettigonia_viridissima")),
                  "Expected sequence is not selected");
}

GUI_TEST_CLASS_DEFINITION(test_2030) {
    // 1. Open {_common_data/scenarios/msa/ma_one_line.aln}
    GTFileDialog::openFile(os, testDir + "_common_data/scenarios/msa/", "ma_one_line.aln");
    GTUtilsTaskTreeView::waitTaskFinished(os);

    // 2. Set cursor to the end of the line
    const QPoint endLinePos(11, 0);
    GTUtilsMSAEditorSequenceArea::click(os, endLinePos);
    GTGlobals::sleep(200);

    // 3. Insert four gaps with SPACE.
    for (int i = 0; i < 4; ++i) {
        GTKeyboardDriver::keyClick(Qt::Key_Space);
        GTGlobals::sleep(500);
    }

    // 4. Set cursor to the beginning of the line
    const QPoint begLinePos(0, 0);
    GTUtilsMSAEditorSequenceArea::click(os, begLinePos);
    GTGlobals::sleep(200);

    // 5. Delete one symbol with DELETE
    GTKeyboardDriver::keyClick(Qt::Key_Delete);
    GTGlobals::sleep(200);

    // Expected state: line length is 15.
    CHECK_SET_ERR(15 == GTUtilsMSAEditorSequenceArea::getLength(os),
                  "Unexpected MSA length!");
}

GUI_TEST_CLASS_DEFINITION(test_2032) {
    // 1. Open {_common_data/fasta/abcd.fa} as separate sequences
    GTUtilsDialog::waitForDialog(os, new SequenceReadingModeSelectorDialogFiller(os, SequenceReadingModeSelectorDialogFiller::Separate));
    GTFileDialog::openFileWithDialog(os, testDir, "_common_data/fasta/abcd.fa");
    GTUtilsTaskTreeView::waitTaskFinished(os);

    // Expected result: order of sequences in the project view is {d, a, c, b}
    QModelIndex documentItem = GTUtilsProjectTreeView::findIndex(os, "abcd.fa");

    CHECK_SET_ERR(documentItem.child(0, 0).data() == "[s] a", "1. Unexpected name of the object in the project view!");
    CHECK_SET_ERR(documentItem.child(1, 0).data() == "[s] b", "2. Unexpected name of the object in the project view!");
    CHECK_SET_ERR(documentItem.child(2, 0).data() == "[s] c", "3. Unexpected name of the object in the project view!");
    CHECK_SET_ERR(documentItem.child(3, 0).data() == "[s] d", "4. Unexpected name of the object in the project view!");

    // Expected result: order of sequences in the sequences view is {d, a, c, b}
    GTUtilsSequenceView::checkSequenceViewWindowIsActive(os);
    ADVSingleSequenceWidget *seq0 = dynamic_cast<ADVSingleSequenceWidget *>(GTWidget::findWidget(os, "ADV_single_sequence_widget_0"));
    ADVSingleSequenceWidget *seq1 = dynamic_cast<ADVSingleSequenceWidget *>(GTWidget::findWidget(os, "ADV_single_sequence_widget_1"));
    ADVSingleSequenceWidget *seq2 = dynamic_cast<ADVSingleSequenceWidget *>(GTWidget::findWidget(os, "ADV_single_sequence_widget_2"));
    ADVSingleSequenceWidget *seq3 = dynamic_cast<ADVSingleSequenceWidget *>(GTWidget::findWidget(os, "ADV_single_sequence_widget_3"));

    CHECK_SET_ERR(seq0 != NULL, "1. Failed to find a sequence widget!");
    CHECK_SET_ERR(seq1 != NULL, "2. Failed to find a sequence widget!");
    CHECK_SET_ERR(seq2 != NULL, "3. Failed to find a sequence widget!");
    CHECK_SET_ERR(seq3 != NULL, "4. Failed to find a sequence widget!");

    CHECK_SET_ERR(seq0->getSequenceObject()->getSequenceName() == "d", "1. Unexpected sequence name!");
    CHECK_SET_ERR(seq1->getSequenceObject()->getSequenceName() == "a", "2. Unexpected sequence name!");
    CHECK_SET_ERR(seq2->getSequenceObject()->getSequenceName() == "c", "3. Unexpected sequence name!");
    CHECK_SET_ERR(seq3->getSequenceObject()->getSequenceName() == "b", "4. Unexpected sequence name!");
}

GUI_TEST_CLASS_DEFINITION(test_2049) {
    GTFileDialog::openFile(os, dataDir + "samples/FASTA/", "human_T1.fa");
    GTUtilsTaskTreeView::waitTaskFinished(os);

    GTWidget::click(os, GTToolbar::getWidgetForActionObjectName(os, GTToolbar::getToolbar(os, MWTOOLBAR_ACTIVEMDI), "Codon table"));
    GTGlobals::sleep(500);
    QWidget *w = GTWidget::findWidget(os, "Codon table widget");
    int ititHeight = GTWidget::findWidget(os, "Leucine (Leu, L)", w)->geometry().height();

    GTUtilsDialog::waitForDialog(os, new PopupChooser(os, QStringList() << "3. The Yeast Mitochondrial Code"));
    GTWidget::click(os, GTWidget::findWidget(os, "AminoToolbarButton"));
    GTGlobals::sleep(500);

    w = GTWidget::findWidget(os, "Codon table widget");
    int finalHeight = GTWidget::findWidget(os, "Leucine (Leu, L)", w)->geometry().height();
    CHECK_SET_ERR(ititHeight != finalHeight, "codone table not changed");
}

GUI_TEST_CLASS_DEFINITION(test_2053) {
    //    1. Remove UGENE .ini file
    //    2. Run UGENE
    //    3. Open WD
    GTUtilsWorkflowDesigner::openWorkflowDesigner(os);
    //    4. Run some scheme
    WorkflowProcessItem *read = GTUtilsWorkflowDesigner::addElement(os, "Read Alignment");
    WorkflowProcessItem *write = GTUtilsWorkflowDesigner::addElement(os, "Write Alignment");
    GTUtilsWorkflowDesigner::connect(os, read, write);
    GTUtilsWorkflowDesigner::click(os, "Read Alignment");
    GTUtilsWorkflowDesigner::setDatasetInputFile(os, dataDir + "samples/CLUSTALW/COI.aln");
    GTUtilsWorkflowDesigner::runWorkflow(os);
    //    Expected state: after scheme finish there is the hint on the dashboard -
    GTUtilsTaskTreeView::waitTaskFinished(os);
    GTGlobals::sleep();

    QToolButton *loadSchemaButton = GTUtilsDashboard::findLoadSchemaButton(os);
    CHECK_SET_ERR(loadSchemaButton, "loadSchemaButton not found");

    CHECK_SET_ERR(loadSchemaButton->toolTip() == "Open workflow schema", "loadSchemaButton has no hint")
}

GUI_TEST_CLASS_DEFINITION(test_2076) {
    //    1) Open WD
    GTUtilsWorkflowDesigner::openWorkflowDesigner(os);
    //    2) Run any scheme
    WorkflowProcessItem *read = GTUtilsWorkflowDesigner::addElement(os, "Read Alignment");
    WorkflowProcessItem *write = GTUtilsWorkflowDesigner::addElement(os, "Write Alignment");
    GTUtilsWorkflowDesigner::connect(os, read, write);
    GTUtilsWorkflowDesigner::click(os, read);
    GTUtilsWorkflowDesigner::setDatasetInputFile(os, dataDir + "samples/CLUSTALW/COI.aln");
    GTUtilsWorkflowDesigner::saveWorkflowAs(os, sandBoxDir + "test_2076.uwl", "test_2076");
    GTUtilsWorkflowDesigner::runWorkflow(os);
    GTGlobals::sleep();
    //    Expected state: workflow monitor appeared

    //    3) Click on the 'Dashboards manager' tool button
    QWidget *dmButton = GTAction::button(os, GTAction::findAction(os, "Dashboards manager"));
    GTWidget::click(os, dmButton);
    //    Expected state: 'Dashboards manager' dialog appeared
    class custom : public CustomScenario {
    public:
        void run(HI::GUITestOpStatus &os) {
            //    4) Select some dashboards in the dialog
            QWidget *dialog = QApplication::activeModalWidget();
            CHECK_SET_ERR(dialog, "activeModalWidget is NULL");

            //    5) Click on the 'Remove selected' button
            DashboardsManagerDialogFiller::selectDashboards(os, QStringList() << "test_2076 1");
            //    Expected state: 'Removing dashboards' dialog appeared
            GTUtilsDialog::waitForDialog(os, new MessageBoxDialogFiller(os, "Confirm"));
            //    6) Click on the 'Confirm' button
            GTWidget::click(os, GTWidget::findWidget(os, "removeButton", dialog));

            //    Expected state: selected dashboards were removed
            bool pres = DashboardsManagerDialogFiller::isDashboardPresent(os, "test_2076 1");
            CHECK_SET_ERR(!pres, "dashboard unexpectidly present")

            GTUtilsDialog::clickButtonBox(os, dialog, QDialogButtonBox::Ok);
        }
    };
    GTUtilsDialog::waitForDialog(os, new DashboardsManagerDialogFiller(os, new custom()));
    GTGlobals::sleep();
}

GUI_TEST_CLASS_DEFINITION(test_2077) {
    // 1) Open WD

    // 2) Add elements "Read Sequence" and "Write sequence" to the scheme
    // 3) Connect "Read Sequence" to "Write sequence"

    GTUtilsWorkflowDesigner::openWorkflowDesigner(os);

    GTUtilsWorkflowDesigner::addAlgorithm(os, "Read Sequence", true);
    GTUtilsWorkflowDesigner::addAlgorithm(os, "Write Sequence", true);

    WorkflowProcessItem *seqReader = GTUtilsWorkflowDesigner::getWorker(os, "Read Sequence");
    WorkflowProcessItem *seqWriter = GTUtilsWorkflowDesigner::getWorker(os, "Write Sequence");

    GTUtilsWorkflowDesigner::connect(os, seqReader, seqWriter);

    // 4) Add file "human_T1.fa" to "Read Sequence" twice

    GTMouseDriver::moveTo(GTUtilsWorkflowDesigner::getItemCenter(os, "Read Sequence"));
    GTMouseDriver::click();
    GTUtilsWorkflowDesigner::setDatasetInputFile(os, dataDir + "samples/FASTA/human_T1.fa");

    GTMouseDriver::moveTo(GTUtilsWorkflowDesigner::getItemCenter(os, "Read Sequence"));
    GTMouseDriver::click();
    GTUtilsWorkflowDesigner::setDatasetInputFile(os, dataDir + "samples/FASTA/human_T1.fa");

    // 5) Validate scheme
    GTUtilsDialog::waitForDialog(os, new MessageBoxDialogFiller(os, QMessageBox::Ok, "Workflow is valid"));
    GTWidget::click(os, GTAction::button(os, "Validate workflow"));
    GTGlobals::sleep(200);

    //Expected state: The "File not found" error has appeared in the "Error list"
    GTUtilsWorkflowDesigner::checkErrorList(os, "file '../human_T1.fa' was specified several times");
}

GUI_TEST_CLASS_DEFINITION(test_2078) {
    //    1. Go to the WD samples. Double click on the Chip-Seq WD sample.
    GTUtilsWorkflowDesigner::openWorkflowDesigner(os);
    //    Expexted: setup dialog appears.
    GTUtilsDialog::waitForDialog(os, new ConfigurationWizardFiller(os, "Configure Cistrome Workflow", QStringList() << "Only treatment tags"));

    class customWizard : public CustomScenario {
    public:
        void run(HI::GUITestOpStatus &os) {
            QWidget *dialog = QApplication::activeModalWidget();
            CHECK_SET_ERR(dialog, "activeModalWidget is NULL");
            QWizard *wizard = qobject_cast<QWizard *>(dialog);
            CHECK_SET_ERR(wizard, "activeModalWidget is not wizard");

            GTUtilsWizard::clickButton(os, GTUtilsWizard::Next);
            GTUtilsWizard::clickButton(os, GTUtilsWizard::Next);
            GTUtilsWizard::clickButton(os, GTUtilsWizard::Next);
            GTUtilsWizard::clickButton(os, GTUtilsWizard::Next);
            GTUtilsWizard::clickButton(os, GTUtilsWizard::Next);

            QComboBox *combo = GTWidget::findExactWidget<QComboBox *>(os, "Motif database widget", dialog);
            GTComboBox::checkValues(os, combo, QStringList() << "cistrome.xml"
                                                             << "jaspar.xml");

            QList<QLabel *> labelList = wizard->currentPage()->findChildren<QLabel *>();
            bool found = false;
            foreach (QLabel *l, labelList) {
                if (l->text().contains("Use 'cistrome.xml' to descrease the computation time")) {
                    CHECK_SET_ERR(l->isVisible(), "hint is invisiable");
                    found = true;
                    break;
                }
            }
            CHECK_SET_ERR(found, "hint label not found");

            GTUtilsWizard::clickButton(os, GTUtilsWizard::Cancel);
            dialog = QApplication::activeModalWidget();
            if (dialog != NULL) {
                GTUtilsWizard::clickButton(os, GTUtilsWizard::Cancel);
            }
        }
    };
    GTUtilsDialog::waitForDialog(os, new WizardFiller(os, "ChIP-seq Analysis Wizard", new customWizard));
    GTUtilsWorkflowDesigner::addSample(os, "Cistrome");
    GTGlobals::sleep();

    //    4. In 'Motif database' combobox select following databases: 'cistrome.xml', 'jaspar.xml'
    //    Expected state: hint was appeared and contains following text "Use 'cistrome.xml' to decrease computation time..."
}

GUI_TEST_CLASS_DEFINITION(test_2089) {
    // 1. Start UGENE with a new *.ini file.
    GTUtilsDialog::waitForDialog(os, new StartupDialogFiller(os, "!@#$%^&*()_+\";:?/", false));

    // 2. Open WD
    // 3. Set any folder without write access as workflow output folder. Click OK.
    GTMenu::clickMainMenuItem(os, QStringList() << "Tools"
                                                << "Workflow Designer...");
    GTGlobals::sleep();
}

GUI_TEST_CLASS_DEFINITION(test_2100_1) {
    //1. Open COI.aln
    GTFileDialog::openFile(os, dataDir + "samples/CLUSTALW/", "COI.aln");
    GTUtilsTaskTreeView::waitTaskFinished(os);

    //2. Click toolbutton "Enable collapsing"
    GTUtilsMsaEditor::toggleCollapsingMode(os);

    //expected state: Mecopoda_elongata__Ishigaki__J and Mecopoda_elongata__Sumatra_ are collapsed
    CHECK_SET_ERR(!GTUtilsMSAEditorSequenceArea::isSequenceVisible(os, QString("Mecopoda_elongata__Sumatra_")),
                  "Required sequence is not collapsed");

    //3. Select Mecopoda_sp.__Malaysia_
    GTUtilsMSAEditorSequenceArea::selectSequence(os, QString("Mecopoda_sp.__Malaysia_"));

    //4. Expand Mecopoda_elongata__Ishigaki__J

    //Expected state: Mecopoda_sp.__Malaysia_ is still selected
    CHECK_SET_ERR(GTUtilsMSAEditorSequenceArea::isSequenceSelected(os, QString("Mecopoda_sp.__Malaysia_")),
                  "Expected sequence is not selected");
}

GUI_TEST_CLASS_DEFINITION(test_2100_2) {
    //1. Open COI.aln
    GTFileDialog::openFile(os, dataDir + "samples/CLUSTALW/", "COI.aln");
    GTUtilsTaskTreeView::waitTaskFinished(os);

    //2. Click toolbutton "Enable collapsing"
    GTUtilsMsaEditor::toggleCollapsingMode(os);

    //3. Select Mecopoda_sp.__Malaysia_
    GTUtilsMSAEditorSequenceArea::selectSequence(os, QString("Mecopoda_sp.__Malaysia_"));

    //4. Expand Select Mecopoda_sp.__Malaysia_
    //Expected state: Mecopoda_elongata__Ishigaki__J and Mecopoda_elongata__Sumatra_ are selected
}

GUI_TEST_CLASS_DEFINITION(test_2124) {
    // 1. Open "data/samples/CLUSTALW/ty3.aln.gz".
    GTFileDialog::openFile(os, dataDir + "samples/CLUSTALW/", "ty3.aln.gz");
    GTUtilsMsaEditor::checkMsaEditorWindowIsActive(os);

    // 2. Call the context menu on the sequence area.
    GTUtilsMSAEditorSequenceArea::moveTo(os, QPoint(1, 1));
    const QString colorSchemeName = name + "_Scheme";
    GTUtilsDialog::waitForDialog(os, new PopupChooser(os, QStringList() << MSAE_MENU_APPEARANCE << "Colors"
                                                                        << "Custom schemes"
                                                                        << "Create new color scheme"));
    GTUtilsDialog::waitForDialog(os, new NewColorSchemeCreator(os, colorSchemeName, NewColorSchemeCreator::amino));
    GTMouseDriver::click(Qt::RightButton);
    GTUtilsDialog::waitAllFinished(os);

    // 3. Create a new color scheme for the amino alphabet.
    GTUtilsMSAEditorSequenceArea::moveTo(os, QPoint(1, 1));
    GTUtilsDialog::waitForDialog(os, new PopupChooser(os, QStringList() << MSAE_MENU_APPEARANCE << "Colors"
                                                                        << "Custom schemes" << colorSchemeName));
    GTMouseDriver::click(Qt::RightButton);
    GTUtilsDialog::waitAllFinished(os);
}

GUI_TEST_CLASS_DEFINITION(test_2091) {
    //1. Open "data/samples/CLUSTALW/COI.aln".
    GTFileDialog::openFile(os, dataDir + "samples/CLUSTALW/", "COI.aln");
    GTUtilsTaskTreeView::waitTaskFinished(os);

    //Expected state: document are opened in the project view; MSA Editor are shown with test_alignment.
    GTUtilsProjectTreeView::findIndex(os, "COI.aln");
    QWidget *msaView = GTUtilsMdi::activeWindow(os);
    CHECK(NULL != msaView, );

    //2. Select any sequence.
    GTUtilsMSAEditorSequenceArea::click(os, QPoint(-5, 4));
    QStringList originalNames = GTUtilsMSAEditorSequenceArea::getNameList(os);

    //3. Call context menu on the name list area, select the {Edit -> Remove sequence} menu item.
    GTUtilsDialog::waitForDialog(os, new PopupChooser(os, QStringList() << MSAE_MENU_EDIT << "Remove sequence"));
    GTMouseDriver::click(Qt::RightButton);
    //Expected state: the sequence is removed.
    QStringList modifiedNames = GTUtilsMSAEditorSequenceArea::getNameList(os);

    CHECK_SET_ERR(originalNames.length() - modifiedNames.length() == 1, "The number of sequences remained unchanged.");
    CHECK_SET_ERR(!modifiedNames.contains("Montana_montana"), "Removed sequence is present in multiple alignment.");
}

GUI_TEST_CLASS_DEFINITION(test_2093_1) {
    //    1. Run a scheme, e.g. "Call variants with SAMtools" from the NGS samples (or any other like read->write).
    GTUtilsWorkflowDesigner::openWorkflowDesigner(os);

    // Simple scheme: read file list.
    GTUtilsWorkflowDesigner::addAlgorithm(os, "Read File URL(s)");
    GTMouseDriver::moveTo(GTUtilsWorkflowDesigner::getItemCenter(os, "Read File URL(s)"));
    GTMouseDriver::click();
    GTUtilsWorkflowDesigner::setDatasetInputFile(os, dataDir + "samples/FASTA/human_T1.fa");

    GTUtilsWorkflowDesigner::runWorkflow(os);

    GTGlobals::sleep();

    //    2. Select "Load schema" button on the dashboard menu line.
    QToolButton *loadSchemaButton = GTUtilsDashboard::findLoadSchemaButton(os);
    CHECK_SET_ERR(loadSchemaButton, "loadSchemaButton not found");

    GTUtilsDialog::waitForDialog(os, new MessageBoxDialogFiller(os, QMessageBox::Discard));
    GTWidget::click(os, loadSchemaButton);
    GTGlobals::sleep();

    //    Expected result: the scheme with parameters is loaded.
    WorkflowProcessItem *wdElement = GTUtilsWorkflowDesigner::getWorker(os, "Read File URL(s)");
    CHECK_SET_ERR(wdElement, "Schema wasn't loaded");
}

GUI_TEST_CLASS_DEFINITION(test_2093_2) {
    // 1. Open WD.
    GTUtilsWorkflowDesigner::openWorkflowDesigner(os);

    // 2. Open any shema with the "Load workflow" button on the toolbar (not the "Open" button!)
    QString schemaPath = testDir + "_common_data/scenarios/workflow designer/222.uwl";
    GTUtilsDialog::waitForDialog(os, new GTFileDialogUtils(os, schemaPath));

    QToolBar *wdToolbar = GTToolbar::getToolbar(os, "mwtoolbar_activemdi");
    CHECK_SET_ERR(wdToolbar, "Toolbar not found");
    QWidget *loadButton = GTToolbar::getWidgetForActionObjectName(os, wdToolbar, "Load workflow");
    CHECK_SET_ERR(loadButton, "Load button not found");
    GTWidget::click(os, loadButton);

    GTGlobals::sleep();

    // Expected result: the scheme with parameters is loaded.

    WorkflowProcessItem *wdElement = GTUtilsWorkflowDesigner::getWorker(os, "Read sequence");
    CHECK_SET_ERR(wdElement, "Schema wasn't loaded");
}

GUI_TEST_CLASS_DEFINITION(test_2128) {
    // 1. Open document "ma.aln" and save it to string
    GTFileDialog::openFile(os, testDir + "_common_data/scenarios/msa", "ma.aln");
    GTUtilsTaskTreeView::waitTaskFinished(os);
    GTUtilsMSAEditorSequenceArea::selectArea(os, QPoint(0, 0), QPoint(11, 17));
    GTKeyboardDriver::keyClick('c', Qt::ControlModifier);
    GTGlobals::sleep(200);
    const QString initialMsaContent = GTClipboard::text(os);
    GTKeyboardDriver::keyClick(Qt::Key_Escape);

    // 2. Select a region in the sequence area
    QRect currentSelection(QPoint(2, 5), QPoint(8, 11));
    GTUtilsMSAEditorSequenceArea::selectArea(os, currentSelection.topLeft(), currentSelection.bottomRight());

    // 3. Add gaps by pressing "Ctrl + Space" key
    const int totalShiftCount = 3;
    for (int shiftCounter = 0; shiftCounter < totalShiftCount; ++shiftCounter) {
        GTKeyboardDriver::keyClick(Qt::Key_Space, Qt::ControlModifier);
        GTGlobals::sleep(200);
        currentSelection.moveRight(currentSelection.right() + 1);
        GTGlobals::sleep(200);
        GTUtilsMSAEditorSequenceArea::checkSelectedRect(os, currentSelection);
    }

    // 4. Remove gaps with "Ctrl + Backspace" key
    for (int shiftCounter = 0; shiftCounter < totalShiftCount; ++shiftCounter) {
        GTKeyboardDriver::keyClick(Qt::Key_Backspace, Qt::ControlModifier);
        GTGlobals::sleep(200);
        currentSelection.moveLeft(currentSelection.left() - 1);
        GTGlobals::sleep(200);
        GTUtilsMSAEditorSequenceArea::checkSelectedRect(os, currentSelection);
    }

    // 5. Check that alignment content has returned to initial state
    GTUtilsMSAEditorSequenceArea::selectArea(os, QPoint(0, 0), QPoint(11, 17));
    GTKeyboardDriver::keyClick('c', Qt::ControlModifier);
    GTGlobals::sleep(200);
    const QString finalMsaContent = GTClipboard::text(os);
    CHECK_SET_ERR(initialMsaContent == finalMsaContent, "MSA has unexpectedly changed");
}

GUI_TEST_CLASS_DEFINITION(test_2128_1) {
    // 1. Open "data/samples/CLUSTAL/COI.aln".
    GTFileDialog::openFile(os, dataDir + "samples/CLUSTALW/", "COI.aln");
    GTUtilsTaskTreeView::waitTaskFinished(os);

    //2. Select the six first symbols in the first sequence and press Space.
    GTUtilsMSAEditorSequenceArea::selectArea(os, QPoint(0, 0), QPoint(5, 0));
    GTKeyboardDriver::keyClick(Qt::Key_Space);
    GTGlobals::sleep(2000);

    // Expected state: The first symbol T is on the 7 position.
    GTKeyboardDriver::keyClick(Qt::Key_Escape);
    GTGlobals::sleep(200);
    const QPoint initialSelectionPos(6, 0);
    GTUtilsMSAEditorSequenceArea::click(os, initialSelectionPos);
    GTGlobals::sleep(2000);
    GTKeyboardDriver::keyClick('c', Qt::ControlModifier);
    GTGlobals::sleep(200);
    GTKeyboardDriver::keyClick(Qt::Key_Escape);
    GTGlobals::sleep(200);
    const QString finalMsaContent = GTClipboard::text(os);
    CHECK_SET_ERR("T" == finalMsaContent,
                  "Unexpected MSA content has occurred");

    //3. Press the Ctrl + Space.
    GTUtilsMSAEditorSequenceArea::selectArea(os, QPoint(6, 0), QPoint(12, 0));
    GTKeyboardDriver::keyClick(Qt::Key_Space, Qt::ControlModifier);
    GTGlobals::sleep(200);

    // Expected state: The first symbol T is on the 8 position.
    GTKeyboardDriver::keyClick(Qt::Key_Escape);
    GTGlobals::sleep(200);
    GTUtilsMSAEditorSequenceArea::selectArea(os, QPoint(7, 0), QPoint(7, 0));
    GTKeyboardDriver::keyClick('c', Qt::ControlModifier);
    GTGlobals::sleep(200);
    GTKeyboardDriver::keyClick(Qt::Key_Escape);
    GTGlobals::sleep(200);
    const QString finalMsaContent1 = GTClipboard::text(os);
    CHECK_SET_ERR("T" == finalMsaContent1,
                  "Unexpected MSA content has occurred");

    //4. Press the Ctrl + Backspace.
    GTUtilsMSAEditorSequenceArea::selectArea(os, QPoint(7, 0), QPoint(13, 0));
    GTKeyboardDriver::keyClick(Qt::Key_Backspace, Qt::ControlModifier);
    GTGlobals::sleep(200);

    // Expected state: The first symbol T is on the 8 position.
    GTKeyboardDriver::keyClick(Qt::Key_Escape);
    GTGlobals::sleep(200);
    GTUtilsMSAEditorSequenceArea::selectArea(os, QPoint(6, 0), QPoint(6, 0));
    GTKeyboardDriver::keyClick('c', Qt::ControlModifier);
    GTGlobals::sleep(200);
    GTKeyboardDriver::keyClick(Qt::Key_Escape);
    GTGlobals::sleep(200);
    const QString finalMsaContent2 = GTClipboard::text(os);
    CHECK_SET_ERR("T" == finalMsaContent2,
                  "Unexpected MSA content has occurred");

    //5. Press the Backspace.
    GTUtilsMSAEditorSequenceArea::selectArea(os, QPoint(6, 0), QPoint(12, 0));
    GTKeyboardDriver::keyClick(Qt::Key_Backspace);
    GTGlobals::sleep(200);

    // Expected state: The first symbol T is on the 1 position.
    GTKeyboardDriver::keyClick(Qt::Key_Escape);
    GTGlobals::sleep(200);
    GTUtilsMSAEditorSequenceArea::selectArea(os, QPoint(0, 0), QPoint(0, 0));
    GTKeyboardDriver::keyClick('c', Qt::ControlModifier);
    GTGlobals::sleep(200);
    GTKeyboardDriver::keyClick(Qt::Key_Escape);
    GTGlobals::sleep(200);
    const QString finalMsaContent3 = GTClipboard::text(os);
    CHECK_SET_ERR("T" == finalMsaContent3,
                  "Unexpected MSA content has occurred");
}

GUI_TEST_CLASS_DEFINITION(test_2138) {
    //1. Open _common_data/scenarios/_regression/2138/1.fa
    //2. Press "Join sequences into alignment..." radio button
    //3. Press "OK" button
    GTUtilsDialog::waitForDialog(os, new SequenceReadingModeSelectorDialogFiller(os, SequenceReadingModeSelectorDialogFiller::Join));
    GTUtilsProject::openFile(os, testDir + "_common_data/scenarios/_regression/2138/1.fa");

    //Expected state: alignment has been opened and whole msa alphabet is amino
    GTUtilsMsaEditor::checkMsaEditorWindowIsActive(os);
    bool isAmino = GTUtilsMSAEditorSequenceArea::hasAminoAlphabet(os);
    CHECK_SET_ERR(isAmino, "Aligment has wrong alphabet type");
}

GUI_TEST_CLASS_DEFINITION(test_2140) {
    //1. Use main menu {Tools->Dna assembly->convert UGENE assembly database to SAM format}
    //2. Select any .fasta file instead of .ugenedb file
    //3. Click "convert"
    //Expected state: UGENE not crashes. Error message is written to log

    GTLogTracer l;
    GTUtilsDialog::waitForDialog(os, new ConvertAssemblyToSAMDialogFiller(os, dataDir + "samples/FASTA/", "human_T1.fa"));
    GTMenu::clickMainMenuItem(os, QStringList() << "Tools"
                                                << "NGS data analysis"
                                                << "Convert UGENE assembly database to SAM...");

    CHECK_SET_ERR(l.hasErrors(), "Expected to have errors in the log, but no errors found");
}

GUI_TEST_CLASS_DEFINITION(test_2144) {
    //    1. Open Workflow Designer.
    GTUtilsWorkflowDesigner::openWorkflowDesigner(os);

    //    2. Open the NGS sample scheme "Call variants with SAM tools".
    GTUtilsWorkflowDesigner::addSample(os, "Call variants with SAMtools");
    GTKeyboardDriver::keyClick(Qt::Key_Escape);

    //    3. Fill input data, e.g.:
    //        "data/samples/Assembly/chrM.sam" as input to "Read Assembly SAM/BAM" element;
    //        "data/samples/Assembly/chrM.fa" as input to "Read Sequence" element;
    GTMouseDriver::moveTo(GTUtilsWorkflowDesigner::getItemCenter(os, "Read Assembly (BAM/SAM)"));
    GTMouseDriver::click();
    GTUtilsWorkflowDesigner::setDatasetInputFile(os, dataDir + "samples/Assembly/chrM.sam");

    GTMouseDriver::moveTo(GTUtilsWorkflowDesigner::getItemCenter(os, "Read Sequence"));
    GTMouseDriver::click();
    GTUtilsWorkflowDesigner::setDatasetInputFile(os, dataDir + "samples/Assembly/chrM.fa");

    //    4. Choose "Estimate" option in tool bar.
    //       "Estimate" option is available only for NGS samples (except "Extract transcript sequence").
    //    Expected state: Estimation dialog appears and provides information about approximate time of workflow run.
    GTUtilsDialog::waitForDialog(os, new MessageBoxDialogFiller(os, QMessageBox::Close, "Approximate estimation time of the workflow run is"));
    GTWidget::click(os, GTAction::button(os, "Estimate workflow"));
    GTGlobals::sleep();
}

GUI_TEST_CLASS_DEFINITION(test_2150) {
    // 1. Open Workflow Designer.
    GTUtilsWorkflowDesigner::openWorkflowDesigner(os);
    // 2. Open the "Align sequences with MUSCLE" sample scheme.
    GTUtilsWorkflowDesigner::addSample(os, "Align sequences with MUSCLE");
    GTKeyboardDriver::keyClick(Qt::Key_Escape);

    // 3. Set "data/samples/CLUSTALW/ty3.aln.gz" as the input file.
    GTMouseDriver::moveTo(GTUtilsWorkflowDesigner::getItemCenter(os, "Read alignment"));
    GTMouseDriver::click();
    GTUtilsWorkflowDesigner::setDatasetInputFile(os, dataDir + "samples/CLUSTALW/ty3.aln.gz");
    GTGlobals::sleep();

    // 4. Set some name to the result file.
    //    QTableView* table = qobject_cast<QTableView*>(GTWidget::findWidget(os,"table"));
    //    CHECK_SET_ERR(table,"tableView not found");
    GTMouseDriver::moveTo(GTUtilsWorkflowDesigner::getItemCenter(os, "Write alignment"));
    GTMouseDriver::click();
    //    GTMouseDriver::moveTo(GTTableView::getCellPosition(os,table,1,1));
    //    GTMouseDriver::click();
    QString s = QFileInfo(testDir + "_common_data/scenarios/sandbox/").absoluteFilePath();
    GTKeyboardDriver::keySequence(s + "/2150_0001.sto");
    GTUtilsWorkflowDesigner::setParameter(os, "Output file", s + "/2150_0001.aln", GTUtilsWorkflowDesigner::textValue);
    GTWidget::click(os, GTUtilsMdi::activeWindow(os));

    // 5. Run the workflow.
    GTWidget::click(os, GTAction::button(os, "Run workflow"));
    GTGlobals::sleep(5000);
    //GTUtilsTaskTreeView::waitTaskFinished(os,1000);

    // 6. During the workflow execution open the "Tasks" panel in the bottom, find in the task tree the "MUSCLE alignment" subtask and cancel it.
    GTUtilsTask::cancelSubTask(os, "MUSCLE alignment");
    GTGlobals::sleep();
}

GUI_TEST_CLASS_DEFINITION(test_2152) {
    //1. Open WD
    //2. Create a scheme with the following elements: Read File URL(s), Assembly Sequences with CAP3
    //3. Put _common_data/cap3/region1.fa,
    //       _common_data/cap3/region2.fa,
    //       _common_data/cap3/region3.fa,
    //       _common_data/cap3/region4.fa as an input sequences
    //4. Run the scheme
    //Expected state: the dashboard appears, the WD task has been finished without errors.

    GTLogTracer l;
    GTUtilsWorkflowDesigner::openWorkflowDesigner(os);

    GTUtilsWorkflowDesigner::addAlgorithm(os, "Read File URL(s)");
    GTUtilsWorkflowDesigner::addAlgorithm(os, "Assembly Sequences with CAP3");

    WorkflowProcessItem *fileList = GTUtilsWorkflowDesigner::getWorker(os, "Read File URL(s)");
    WorkflowProcessItem *fileCAP3 = GTUtilsWorkflowDesigner::getWorker(os, "Assembly Sequences with CAP3");

    GTUtilsWorkflowDesigner::connect(os, fileList, fileCAP3);

    GTMouseDriver::moveTo(GTUtilsWorkflowDesigner::getItemCenter(os, "Assembly Sequences with CAP3"));
    GTMouseDriver::click();
    GTUtilsWorkflowDesigner::setParameter(os, "Output file", QDir().absoluteFilePath(sandBoxDir + "out.ace"), GTUtilsWorkflowDesigner::textValue);

    GTMouseDriver::moveTo(GTUtilsWorkflowDesigner::getItemCenter(os, "Read File URL(s)"));
    GTMouseDriver::click();
    GTUtilsWorkflowDesigner::setDatasetInputFile(os, testDir + "_common_data/cap3/region1.fa");
    GTUtilsWorkflowDesigner::setDatasetInputFile(os, testDir + "_common_data/cap3/region2.fa");
    GTUtilsWorkflowDesigner::setDatasetInputFile(os, testDir + "_common_data/cap3/region3.fa");
    GTUtilsWorkflowDesigner::setDatasetInputFile(os, testDir + "_common_data/cap3/region4.fa");

    GTWidget::click(os, GTAction::button(os, "Run workflow"));
    GTUtilsTaskTreeView::waitTaskFinished(os);

    GTUtilsLog::check(os, l);
}

GUI_TEST_CLASS_DEFINITION(test_2156) {
    //    1. Open "data/samples/CLUSTALW/COI.aln".
    GTFileDialog::openFile(os, dataDir + "samples/CLUSTALW/", "COI.aln");
    GTUtilsTaskTreeView::waitTaskFinished(os);
    GTUtilsProjectTreeView::openView(os);
    GTUtilsProjectTreeView::toggleView(os);
    GTGlobals::sleep(500);
    //    2. Select six symbols (45-50) of the first line.
    GTUtilsMSAEditorSequenceArea::selectArea(os, QPoint(44, 0), QPoint(49, 0));
    //    3. Press BACKSPACE.
    GTKeyboardDriver::keyClick(Qt::Key_Backspace);
    //    Expected state: three gaps before the selected area are removed.
    GTWidget::click(os, GTUtilsMdi::activeWindow(os));
    GTUtilsMSAEditorSequenceArea::selectArea(os, QPoint(41, 0), QPoint(44, 0));
    GTKeyboardDriver::keyClick('c', Qt::ControlModifier);
    QString clipboardText = GTClipboard::text(os);
    CHECK_SET_ERR(clipboardText == "CTAA", QString("Expected: CTAA, found: %1").arg(clipboardText));
}

GUI_TEST_CLASS_DEFINITION(test_2157) {
    //    1. Open file "https://ugene.net/tracker/secure/attachment/12864/pdb1a07.ent.gz".
    GTFileDialog::openFile(os, testDir + "_common_data/pdb/", "pdb1a07.ent.gz");
    GTUtilsTaskTreeView::waitTaskFinished(os);

    //    Expected state: UGENE displays sequence and 3d structure
    GTUtilsMdi::findWindow(os, "pdb1a07.ent.gz");
}

GUI_TEST_CLASS_DEFINITION(test_2160) {
    // 1. Open document "ma.aln"
    GTFileDialog::openFile(os, testDir + "_common_data/scenarios/msa", "ma.aln");
    GTUtilsTaskTreeView::waitTaskFinished(os);

    // 2. Select whole msa
    GTUtilsMSAEditorSequenceArea::selectArea(os, QPoint(0, 0), QPoint(11, 17));

    // 3. Shift msa
    const QPoint mouseDragPosition(7, 7);
    GTUtilsMSAEditorSequenceArea::moveTo(os, mouseDragPosition);
    GTMouseDriver::press();
    GTGlobals::sleep(200);
    GTUtilsMSAEditorSequenceArea::moveTo(os, mouseDragPosition + QPoint(3, 0));
    GTMouseDriver::release();
    GTThread::waitForMainThread();
    GTGlobals::sleep(200);

    // 4. Press "Delete" key
    GTKeyboardDriver::keyClick(Qt::Key_Delete);
    GTGlobals::sleep(200);

    // 6. Check that alignment has not changed
    CHECK_SET_ERR(15 == GTUtilsMSAEditorSequenceArea::getLength(os),
                  "MSA length unexpectedly changed");
    CHECK_SET_ERR(18 == GTUtilsMSAEditorSequenceArea::getNameList(os).size(),
                  "MSA row count unexpectedly changed");
}

GUI_TEST_CLASS_DEFINITION(test_2165) {
    //1. Open human_t1
    GTFileDialog::openFile(os, dataDir + "samples/FASTA/", "human_T1.fa");
    GTUtilsTaskTreeView::waitTaskFinished(os);

    //2. Copy the whole sequence to the clipboard
    GTWidget::click(os, GTUtilsSequenceView::getPanOrDetView(os));
    GTUtilsDialog::waitForDialog(os, new SelectSequenceRegionDialogFiller(os));
    GTWidget::click(os, GTWidget::findWidget(os, "select_range_action"));
    GTKeyboardDriver::keyClick('c', Qt::ControlModifier);

    //3. Past the whole sequence to the find pattern field
    GTWidget::click(os, GTWidget::findWidget(os, "OP_FIND_PATTERN"));
    GTWidget::click(os, GTWidget::findWidget(os, "textPattern"));
    GTKeyboardDriver::keyClick('v', Qt::ControlModifier);

    GTUtilsNotifications::checkNotificationDialogText(os, "too long");
}

GUI_TEST_CLASS_DEFINITION(test_2188) {
    class Helper {
    public:
        Helper(const QString &dataDir, const QString &testDir, HI::GUITestOpStatus &os) {
            dir = testDir + "_common_data/scenarios/sandbox/";
            fileName = "regression_test_2188.fa";
            url = dir + fileName;
            bool copied = QFile::copy(dataDir + "samples/FASTA/human_T1.fa", url);
            if (!copied) {
                os.setError("Can not copy the file");
                url = "";
            }
        }

        QString url;
        QString dir;
        QString fileName;
    };

    // 1. Open the file "data/samples/FASTA/human_T1.fa"
    Helper helper(dataDir, testDir, os);
    CHECK_OP(os, );
    GTFileDialog::openFile(os, helper.dir, helper.fileName);
    GTUtilsTaskTreeView::waitTaskFinished(os);
    GTGlobals::sleep(500);

    // 2. At the same time open the file with a text editor
    // 3. Change something and save
    // Expected state: Dialog suggesting file to reload has appeared in UGENE
    // 4. Press "Yes to All" button
    GTUtilsDialog::waitForDialog(os, new MessageBoxDialogFiller(os, QMessageBox::Yes));
    QFile file(helper.url);
    bool opened = file.open(QIODevice::Append);
    CHECK_SET_ERR(opened, "Can not open the file for writing");
    qint64 writed = file.write("AAAAAAAAAA");
    CHECK_SET_ERR(10 == writed, "Can not write to the file");
    file.close();
    GTGlobals::sleep(6000);

    // Expected state: All the sequences were reloaded and displayed correctly in sequence view
    int length = GTUtilsSequenceView::getLengthOfSequence(os);
    CHECK_OP(os, );
    CHECK_SET_ERR(199960 == length, "The file lenght is wrong");
}

GUI_TEST_CLASS_DEFINITION(test_2187) {
    //1. Open "data/samples/FASTA/human_T1.fa"
    //d:\src\ugene\trunk\test\_common_data\scenarios\_regression\2187\seq.fa

    GTFileDialog::openFile(os, testDir + "_common_data/scenarios/_regression/2187/", "seq.fa");
    GTUtilsTaskTreeView::waitTaskFinished(os);
    GTUtilsDocument::checkDocument(os, "seq.fa");

    //2. Open {Actions -> Analyze -> Find tandems...}
    //3. Click ok

    Runnable *tDialog = new FindTandemsDialogFiller(os, testDir + "_common_data/scenarios/sandbox/result_2187.gb");
    GTUtilsDialog::waitForDialog(os, tDialog);

    GTMenu::clickMainMenuItem(os, QStringList() << "Actions"
                                                << "Analyze"
                                                << "Find tandem repeats...",
                              GTGlobals::UseMouse);
    GTGlobals::sleep(200);
    GTUtilsTaskTreeView::waitTaskFinished(os);

    GTUtilsAnnotationsTreeView::getTreeWidget(os);
    QTreeWidgetItem *annotationsRoot = GTUtilsAnnotationsTreeView::findItem(os, "repeat_unit  (0, 5)");
    GTMouseDriver::moveTo(GTTreeWidget::getItemCenter(os, annotationsRoot->child(0)));
    GTMouseDriver::doubleClick();

    Runnable *filler = new EditAnnotationChecker(os, "repeat_unit", "251..251,252..252,253..253,254..254,255..255,256..256,257..257,258..258,259..259");
    GTUtilsDialog::waitForDialog(os, filler);
    static QList<QTreeWidgetItem *> items = GTUtilsAnnotationsTreeView::findItems(os, "repeat_unit");
    foreach (QTreeWidgetItem *item, items) {
        if (item->text(2) == "251..251,252..252,253..253,254..254,255..255,256..256,257..257,258..258,259..259") {
            CHECK_SET_ERR("9" == GTUtilsAnnotationsTreeView::getQualifierValue(os, "num_of_repeats", item), "Wrong num_of_repeats value");
            CHECK_SET_ERR("1" == GTUtilsAnnotationsTreeView::getQualifierValue(os, "repeat_length", item), "Wrong repeat_length value");
            CHECK_SET_ERR("9" == GTUtilsAnnotationsTreeView::getQualifierValue(os, "whole_length", item), "Wrong whole_length value");
            break;
        }
    }

    GTKeyboardDriver::keyClick(Qt::Key_F2);
    GTGlobals::sleep();

    GTUtilsMdi::click(os, GTGlobals::Close);
    GTMouseDriver::click();
}

GUI_TEST_CLASS_DEFINITION(test_2192) {
    QString samtoolsPath = "samtools/samtools";
#ifdef Q_OS_WIN
    samtoolsPath = "samtools\\samtools";
#endif
    //    1. Open WD.
    GTUtilsWorkflowDesigner::openWorkflowDesigner(os);
    //    2. Open Call Variants sample.
    GTUtilsWorkflowDesigner::addSample(os, "call variants");
    GTKeyboardDriver::keyClick(Qt::Key_Escape);
    //    3. Set valid input data.
    GTMouseDriver::moveTo(GTUtilsWorkflowDesigner::getItemCenter(os, "Read Assembly (BAM/SAM)"));
    GTMouseDriver::click();
    GTUtilsWorkflowDesigner::setDatasetInputFile(os, testDir + "_common_data/bam/chrM.sorted.bam");

    GTMouseDriver::moveTo(GTUtilsWorkflowDesigner::getItemCenter(os, "Read Sequence"));
    GTMouseDriver::click();
    GTUtilsWorkflowDesigner::setDatasetInputFile(os, testDir + "_common_data/cmdline/call-variations/chrM.fa");
    //    4. Start the scheme.
    GTUtilsWorkflowDesigner::runWorkflow(os);
    GTUtilsTaskTreeView::waitTaskFinished(os);
    //    5. Open External Tools tab & copy sam tools path
    GTUtilsDashboard::openTab(os, GTUtilsDashboard::ExternalTools);
    QWidget *samToolsRunNode = GTUtilsDashboard::getCopyButton(os, "actor_call_variants_run_1_tool_SAMtools_run_1");
    GTWidget::click(os, samToolsRunNode);

    QString text = GTClipboard::text(os);
    CHECK_SET_ERR(text.contains(samtoolsPath), "Unexpected SAMTools path:\n" + text);
}

GUI_TEST_CLASS_DEFINITION(test_2202) {
    //    1. Open Workflow Designer first time (e.g. remove UGENE.ini before it).
    //    Expected: the dialog appears.

    //    2. Write the path to the folder which does not exist.

    //    3. Click OK.
    //    Expected: the folder is created, there are no error messages about write access.

    QDir workflowOutputDir(testDir + "_common_data/scenarios/sandbox/regression_test_2202/1/2/3/4/");
    CHECK_SET_ERR(!workflowOutputDir.exists(), "Dir already exists");

    GTUtilsDialog::waitForDialog(os, new StartupDialogFiller(os, workflowOutputDir.absolutePath()));
    GTMenu::clickMainMenuItem(os, QStringList() << "Tools"
                                                << "Workflow Designer...");

    GTGlobals::sleep();
    CHECK_SET_ERR(workflowOutputDir.exists(), "Dir wasn't created");
}

GUI_TEST_CLASS_DEFINITION(test_2204) {
    //    1. Go to the WD samples. Double click on the Chip-Seq WD sample.
    GTUtilsWorkflowDesigner::openWorkflowDesigner(os);
    //    Expexted: setup dialog appears.
    GTUtilsDialog::waitForDialog(os, new ConfigurationWizardFiller(os, "Configure Cistrome Workflow", QStringList() << "Only treatment tags"));

    class customWizard : public CustomScenario {
    public:
        void run(HI::GUITestOpStatus &os) {
            QWidget *dialog = QApplication::activeModalWidget();
            CHECK_SET_ERR(dialog, "activeModalWidget is NULL");

            GTUtilsWizard::clickButton(os, GTUtilsWizard::Next);
            GTUtilsWizard::clickButton(os, GTUtilsWizard::Next);
            GTUtilsWizard::clickButton(os, GTUtilsWizard::Next);
            GTUtilsWizard::clickButton(os, GTUtilsWizard::Next);
            GTUtilsWizard::clickButton(os, GTUtilsWizard::Next);

            QComboBox *combo = GTWidget::findExactWidget<QComboBox *>(os, "Motif database widget", dialog);
            GTComboBox::checkValues(os, combo, QStringList() /*<<"cistrome.xml"*/ << "hpdi.xml"
                                                                                  << "jaspar.xml");
            QString s = combo->currentText();
            CHECK_SET_ERR(s == "hpdi.xml,jaspar.xml", "unexpected text: " + s);

            GTUtilsWizard::clickButton(os, GTUtilsWizard::Cancel);
            dialog = QApplication::activeModalWidget();
            if (dialog != NULL) {
                GTUtilsWizard::clickButton(os, GTUtilsWizard::Cancel);
            }
        }
    };
    GTUtilsDialog::waitForDialog(os, new WizardFiller(os, "ChIP-seq Analysis Wizard", new customWizard));
    GTUtilsWorkflowDesigner::addSample(os, "Cistrome");
    //    2. Press the setup button.
    //    Expexted: the sample opens and the first wizard page appears.
    //    4. Go to the fifth wizard page by the next button.
    //    5. Change the Motif database parameter: uncheck cistrome.xml and check the hpdi.xml, jaspar.xml
    //    Expected: combobox shows "hpdi.xml,jaspar.xml"
}

GUI_TEST_CLASS_DEFINITION(test_2225) {
    GTUtilsDialog::waitForDialog(os, new NCBISearchDialogSimpleFiller(os, "rat", true));
    GTMenu::clickMainMenuItem(os, QStringList() << "File"
                                                << "Search NCBI GenBank...",
                              GTGlobals::UseKey);
}

GUI_TEST_CLASS_DEFINITION(test_2259) {
    MainWindow *mw = AppContext::getMainWindow();
    CHECK_SET_ERR(mw != NULL, "MainWindow is NULL");
    QMainWindow *mainWindow = mw->getQMainWindow();
    CHECK_SET_ERR(mainWindow != NULL, "QMainWindow is NULL");

    QAction *menu = mainWindow->findChild<QAction *>(MWMENU_SETTINGS);
    CHECK_SET_ERR(menu->menu()->actions().size() == 2, "wrong number of actions");
}

GUI_TEST_CLASS_DEFINITION(test_2266_1) {
    GTUtilsWorkflowDesigner::openWorkflowDesigner(os);

    GTUtilsWorkflowDesigner::addSample(os, "call variants");
    GTGlobals::sleep(100);
    GTKeyboardDriver::keyClick(Qt::Key_Escape);

    GTMouseDriver::moveTo(GTUtilsWorkflowDesigner::getItemCenter(os, "Read Assembly (BAM/SAM)"));
    GTMouseDriver::click();
    GTUtilsWorkflowDesigner::setDatasetInputFile(os, testDir + "_common_data/ugenedb/Klebsislla.sort.bam.ugenedb");

    GTMouseDriver::moveTo(GTUtilsWorkflowDesigner::getItemCenter(os, "Read Sequence"));
    GTMouseDriver::click();
    GTUtilsWorkflowDesigner::setDatasetInputFile(os, testDir + "_common_data/ugenedb/Klebsislla_ref.fa");

    GTUtilsWorkflowDesigner::click(os, "Call Variants");
    GTUtilsWorkflowDesigner::setParameter(os, "Output variants file", QDir(sandBoxDir).absolutePath() + "/test_2266_1.vcf", GTUtilsWorkflowDesigner::lineEditWithFileSelector);

    GTWidget::click(os, GTAction::button(os, "Run workflow"));

    GTUtilsTaskTreeView::waitTaskFinished(os, 6000000);

    GTFileDialog::openFile(os, sandBoxDir + "test_2266_1.vcf");
    GTUtilsTaskTreeView::waitTaskFinished(os);

    GTUtilsProjectTreeView::findIndex(os, "pkF70");
    GTUtilsProjectTreeView::findIndex(os, "pkf140");
}
GUI_TEST_CLASS_DEFINITION(test_2267_1) {
    //     1. Open human_T1.fa
    //
    GTFileDialog::openFile(os, dataDir + "samples/FASTA/", "human_T1.fa");
    GTUtilsTaskTreeView::waitTaskFinished(os);

    //     2. Select random subsequence, press Ctrl+N, press Enter
    //
    GTUtilsDialog::waitForDialog(os, new CreateAnnotationWidgetFiller(os, true, "DDD", "D", "10..16"));
    GTMenu::clickMainMenuItem(os, QStringList() << "Actions"
                                                << "Add"
                                                << "New annotation...");
    GTGlobals::sleep();
    //     3. Press Insert, press '1' key until there is no new symbols in lineedit
    //      Current state: no error message for long qualifier
    Runnable *filler = new EditQualifierFiller(os, "111111111111111111111111111111111111111111111111111111111111111111111111111111111", "val", true, false);
    GTUtilsDialog::waitForDialog(os, filler);

    GTUtilsDialog::waitForDialog(os, new PopupChooser(os, QStringList() << ADV_MENU_ADD << "add_qualifier_action"));
    GTMouseDriver::moveTo(GTUtilsAnnotationsTreeView::getItemCenter(os, "D"));
    GTMouseDriver::click(Qt::RightButton);

    //     4. Press Enter
    //     Expected state: Edit qualifier window closes
}

GUI_TEST_CLASS_DEFINITION(test_2267_2) {
    //     1. Open human_T1.fa
    //
    GTFileDialog::openFile(os, dataDir + "samples/FASTA/", "human_T1.fa");
    GTUtilsTaskTreeView::waitTaskFinished(os);
    //     2. Select random subsequence, press Ctrl+N, press Enter
    //
    GTUtilsDialog::waitForDialog(os, new CreateAnnotationWidgetFiller(os, true, "DDD", "D", "10..16"));
    GTMenu::clickMainMenuItem(os, QStringList() << "Actions"
                                                << "Add"
                                                << "New annotation...");
    GTGlobals::sleep();
    //     3. Press Insert, set the name of qualifier: '))()((_'
    //
    //     4. Press Enter
    //     Expected state: Error message appears once
    Runnable *filler = new EditQualifierFiller(os, "))()((_", "val", true, true);
    GTUtilsDialog::waitForDialog(os, filler);

    GTUtilsDialog::waitForDialog(os, new PopupChooser(os, QStringList() << ADV_MENU_ADD << "add_qualifier_action"));
    GTMouseDriver::moveTo(GTUtilsAnnotationsTreeView::getItemCenter(os, "D"));
    GTMouseDriver::click(Qt::RightButton);
}

GUI_TEST_CLASS_DEFINITION(test_2268) {
    //    0. Copy t-coffee tool to the place where UGENE has enough permissions to change file permissions;
    //    Set the copied t-coffee tool in preferences.

    ExternalToolRegistry *etRegistry = AppContext::getExternalToolRegistry();
    CHECK_SET_ERR(etRegistry, "External tool registry is NULL");

    ExternalTool *tCoffee = etRegistry->getById("USUPP_T_COFFEE");
    CHECK_SET_ERR(tCoffee, "T-coffee tool is NULL");

    const QFileInfo origToolPath(tCoffee->getPath());
    CHECK_SET_ERR(origToolPath.exists(), "T-coffee tool is not set");

    QDir origToolDir = origToolPath.dir();
#ifdef Q_OS_LINUX
    origToolDir.cdUp();    // exit from 'bin' folder
#endif

    QString newToolDir = sandBoxDir + GTUtils::genUniqueString("test_2268") + "/";
    GTFile::copyDir(os, origToolDir.absolutePath(), newToolDir);
#ifdef Q_OS_LINUX
    const QFileInfo newToolPath(newToolDir + "bin/t_coffee");
#elif defined(Q_OS_WIN)
    const QFileInfo newToolPath(newToolDir + "t_coffee.bat");
#else
    const QFileInfo newToolPath(newToolDir + "t_coffee");
#endif

    // Hack, it is better to set the tool path via the preferences dialog
    CHECK_SET_ERR(newToolPath.exists(), "The copied T-coffee tool does not exist");
    tCoffee->setPath(newToolPath.absoluteFilePath());

    // 1. Forbid write access to the t-coffee folder recursively (chmod 555 -R %t-coffee-dir%).
    GTFile::setReadOnly(os, newToolDir, true);

    // 2. Open "_common_data/clustal/align.aln".
    GTFileDialog::openFile(os, testDir + "_common_data/clustal/align.aln");
    GTUtilsTaskTreeView::waitTaskFinished(os);

    // 3. Right click on the MSA -> Align -> Align with T-Coffee.
    // 4. Click the "Align" button.
    GTLogTracer lt;
    GTUtilsDialog::waitForDialog(os, new TCoffeeDailogFiller(os));
    GTUtilsDialog::waitForDialog(os, new PopupChooser(os, QStringList() << MSAE_MENU_ALIGN << "Align with T-Coffee"));
    GTMenu::showContextMenu(os, GTUtilsMdi::activeWindow(os));

    //    Expected: the t-coffee task started and finished well.
    GTUtilsTaskTreeView::waitTaskFinished(os);
    GTUtilsLog::check(os, lt);
}

GUI_TEST_CLASS_DEFINITION(test_2314) {
    //    1. Open 'COI.aln'
    GTFileDialog::openFile(os, dataDir + "samples/CLUSTALW", "COI.aln");
    GTUtilsTaskTreeView::waitTaskFinished(os);

    //    2. Scroll sequence area to the last columns
    GTUtilsDialog::waitForDialog(os, new GoToDialogFiller(os, 604));
    GTKeyboardDriver::keyClick('g', Qt::ControlModifier);
    GTGlobals::sleep(500);

    //    3. Select to the whole last column by clicking consensus area.
    QWidget *consArea = GTWidget::findWidget(os, "consArea");
    GTWidget::click(os, consArea, Qt::LeftButton, QPoint(consArea->geometry().right() - 1, consArea->geometry().height() / 2));
    GTGlobals::sleep(500);

    //    3.1 Move the selected column with a mouse to the right. Do not click -> it will reset the selection.
    GTUtilsMSAEditorSequenceArea::moveMouseToPosition(os, QPoint(603, 0));
    QPoint p = GTMouseDriver::getMousePosition();
    GTMouseDriver::press();
    GTMouseDriver::moveTo(QPoint(p.x() + 30, p.y()));
    GTMouseDriver::release();

    //    Expected state: the column was moved
    CHECK_SET_ERR(GTUtilsMSAEditorSequenceArea::getLength(os) > 604, "The length of the alignment is not changed");

    GTUtilsMsaEditor::undo(os);
    GTGlobals::sleep();

    //    4. Move to the right 1 base region, that is close to the end of alignment
    GTUtilsMSAEditorSequenceArea::clickToPosition(os, QPoint(600, 5));
    p = GTMouseDriver::getMousePosition();
    GTMouseDriver::press();
    GTMouseDriver::moveTo(QPoint(p.x() + 30, p.y()));
    GTMouseDriver::release();

    //    Expected state: the region is moved if mouse goes beyond the right border of the alignment
    CHECK_SET_ERR(GTUtilsMSAEditorSequenceArea::getLength(os) > 604, "The length of the alignment is not changed");
}

GUI_TEST_CLASS_DEFINITION(test_2316) {
    GTUtilsDialog::waitForDialogWhichMayRunOrNot(os, new StartupDialogFiller(os));
    GTFileDialog::openFile(os, dataDir + "samples/../workflow_samples/Alignment", "basic_align.uwl");
    GTUtilsTaskTreeView::waitTaskFinished(os);

    GTGlobals::sleep(5000);

    CHECK_SET_ERR(!GTUtilsProjectTreeView::isVisible(os), "Project tree view is visible");

    //     1. Start UGENE
    //
    //     2. Drag an .uwl file inside UGENE to open a workflow
    //     Expected state: now the project view is collapsed if a file.uwl is drag'n'dropped to UGENE when there is no project yet.
}
GUI_TEST_CLASS_DEFINITION(test_2269) {
    //1. Use main menu: {tools->Align short reeds}
    //2. Select Bowtie2 as a mapping tool
    //3. Try to set incorrect value in "Seed lingth" spinbox(Correct boundaries are: >3, <32)
    AlignShortReadsFiller::Bowtie2Parameters parameters(testDir + "_common_data/scenarios/_regression/1093/",
                                                        "refrence.fa",
                                                        testDir + "_common_data/scenarios/_regression/1093/",
                                                        "read.fa");
    parameters.seedLengthCheckBox = true;
    parameters.seedLength = 33;

    class Scenario_test_2269 : public CustomScenario {
    public:
        virtual void run(HI::GUITestOpStatus &os) {
            QWidget *dialog = QApplication::activeModalWidget();

            QComboBox *methodNamesBox = GTWidget::findExactWidget<QComboBox *>(os, "methodNamesBox", dialog);
            GTComboBox::selectItemByText(os, methodNamesBox, "Bowtie2");

            GTUtilsDialog::waitForDialog(os, new GTFileDialogUtils(os, testDir + "_common_data/scenarios/_regression/1093/refrence.fa"));
            QWidget *addRefButton = GTWidget::findWidget(os, "addRefButton", dialog);
            GTWidget::click(os, addRefButton);

            GTUtilsDialog::waitForDialog(os, new GTFileDialogUtils(os, testDir + "_common_data/scenarios/_regression/1093/read.fa"));
            QWidget *addShortreadsButton = GTWidget::findWidget(os, "addShortreadsButton", dialog);
            GTWidget::click(os, addShortreadsButton);

            QCheckBox *seedCheckBox = GTWidget::findExactWidget<QCheckBox *>(os, "seedlenCheckBox", dialog);
            GTCheckBox::setChecked(os, seedCheckBox, true);

            QSpinBox *seedSpinBox = GTWidget::findExactWidget<QSpinBox *>(os, "seedlenSpinBox", dialog);
            int max = seedSpinBox->maximum();
            CHECK_SET_ERR(max == 31, QString("wrong seed maximim: %1").arg(max));

            GTUtilsDialog::clickButtonBox(os, QDialogButtonBox::Cancel);
        }
    };

    GTUtilsDialog::waitForDialog(os, new AlignShortReadsFiller(os, new Scenario_test_2269()));
    GTMenu::clickMainMenuItem(os, QStringList() << "Tools"
                                                << "NGS data analysis"
                                                << "Map reads to reference...");

    CHECK_SET_ERR(!os.hasError(), "Uncorrect value is available");
}

GUI_TEST_CLASS_DEFINITION(test_2270) {
    //1. Open file "data/cmdline/snp.uwl"
    //Ecpected state: scheme opened in WD without problems
    GTUtilsDialog::waitForDialogWhichMayRunOrNot(os, new StartupDialogFiller(os));
    GTLogTracer lt;
    GTFileDialog::openFile(os, dataDir + "cmdline/", "snp.uwl");
    GTUtilsTaskTreeView::waitTaskFinished(os);
    GTGlobals::sleep(500);
    GTUtilsLog::check(os, lt);
}

GUI_TEST_CLASS_DEFINITION(test_2281) {
    //1. Open WD
    GTUtilsWorkflowDesigner::openWorkflowDesigner(os);
    QTabWidget *tabs = qobject_cast<QTabWidget *>(GTWidget::findWidget(os, "tabs"));
    CHECK_SET_ERR(tabs != NULL, "tabs widget not found");

    //2. Click the "samples" bar. The samples hint is shown
    GTTabWidget::setCurrentIndex(os, tabs, 1);
    GTGlobals::sleep(500);
    QGraphicsView *sceneView = qobject_cast<QGraphicsView *>(GTWidget::findWidget(os, "sceneView"));

    QImage img = GTWidget::getImage(os, sceneView);

    const QColor yc = QColor(255, 255, 160);
    bool found = false;
    for (int i = sceneView->rect().left(); i < sceneView->rect().right(); i += 10) {
        for (int j = sceneView->rect().top(); j < sceneView->rect().bottom(); j += 10) {
            const QRgb rgb = img.pixel(QPoint(i, j));
            const QColor c(rgb);
            if (c == yc) {
                found = true;
                break;
            }
        }
    }
    CHECK_SET_ERR(found, "hint not found");

    //3. Click the "elements" bar.
    GTTabWidget::setCurrentIndex(os, tabs, 0);
    GTGlobals::sleep(500);

    //Expected: the samples hint is hidden
    img = GTWidget::getImage(os, sceneView);
    bool notFound = true;
    for (int i = sceneView->rect().left(); i < sceneView->rect().right(); i += 10) {
        for (int j = sceneView->rect().top(); j < sceneView->rect().bottom(); j += 10) {
            const QRgb rgb = img.pixel(QPoint(i, j));
            const QColor c(rgb);
            if (c == yc) {
                notFound = false;
                break;
            }
        }
    }

    CHECK_SET_ERR(notFound, "hint is found");
}

GUI_TEST_CLASS_DEFINITION(test_2292) {
    QString destName = testDir + "_common_data/ugenedb/example-alignment.ugenedb";
    GTFileDialog::openFile(os, testDir + "_common_data/ugenedb/", "example-alignment.ugenedb");
    GTUtilsTaskTreeView::waitTaskFinished(os);

    GTUtilsDialog::waitForDialog(os, new ImportACEFileFiller(os, false, sandBoxDir + "test_2292.ace.ugenedb"));
    GTUtilsProject::openFile(os, dataDir + "samples/ACE/K26.ace");
    GTUtilsTaskTreeView::waitTaskFinished(os);

    GTKeyboardDriver::keyClick(Qt::Key_Escape);

    GTGlobals::sleep();
}

GUI_TEST_CLASS_DEFINITION(test_2295) {
    //1. Open samples/APR/DNA.apr in read-only mode
    GTUtilsDialog::waitForDialog(os, new ImportAPRFileFiller(os, true));
    GTUtilsProject::openFile(os, dataDir + "samples/APR/DNA.apr");
    GTUtilsTaskTreeView::waitTaskFinished(os);

    //Expected: Alignent is locked
    bool isLocked = GTUtilsMSAEditorSequenceArea::isAlignmentLocked(os);
    CHECK_SET_ERR(isLocked, "Alignment is unexpectably unlocked");

    //2. Export alignment to read-write format
    GTUtilsDialog::waitForDialog(os, new ExportMSA2MSADialogFiller(os, 0, sandBoxDir + "DNA"));
    GTUtilsDialog::waitForDialog(os, new PopupChooser(os, QStringList() << ACTION_PROJECT__EXPORT_IMPORT_MENU_ACTION << ACTION_PROJECT__EXPORT_TO_AMINO_ACTION));
    GTUtilsProjectTreeView::callContextMenu(os, "DNA.apr");
    GTGlobals::sleep();

    //Expected: Alignent is locked
    isLocked = GTUtilsMSAEditorSequenceArea::isAlignmentLocked(os);
    CHECK_SET_ERR(!isLocked, "Alignment is unexpectably locked");
}

GUI_TEST_CLASS_DEFINITION(test_2298) {
    //    1. Open the file "data/samples/CLUSTALW/COI.aln"
    GTFileDialog::openFile(os, dataDir + "samples/CLUSTALW", "COI.aln");
    GTUtilsTaskTreeView::waitTaskFinished(os);

    //    2. Build and show a tree
    GTUtilsDialog::waitForDialog(os, new BuildTreeDialogFiller(os, testDir + "_common_data/scenarios/sandbox/2298.nwk", 0, 0, true));
    GTWidget::click(os, GTAction::button(os, "Build Tree"));
    GTUtilsTaskTreeView::waitTaskFinished(os);

    //    3. Collapse any node in the tree
    QGraphicsItem *node = GTUtilsPhyTree::getNodes(os).at(1);
    QGraphicsView *treeView = qobject_cast<QGraphicsView *>(GTWidget::findWidget(os, "treeView"));
    treeView->ensureVisible(node);
    GTThread::waitForMainThread();
    GTMouseDriver::moveTo(GTUtilsPhyTree::getGlobalCenterCoord(os, node));
    GTMouseDriver::doubleClick();
    GTGlobals::sleep();

    //    Expected state: the appropriate sequences in the msa view were collapsed into a group as well
    QStringList l = GTUtilsMSAEditorSequenceArea::getVisibleNames(os);
    int num = l.count();
    CHECK_SET_ERR(num == 3, QString("Unexpected visible sequences count. Expected: 3, actual: %1").arg(num));
    GTGlobals::sleep();
}

GUI_TEST_CLASS_DEFINITION(test_2293) {
    //    0. Ensure that Bowtie2 Build index tool is not set. Remove it, if it is.
    //    1. Do {main menu -> Tools -> ALign to reference -> Build index}.
    //    Expected state: a "Build index" dialog appeared.
    //    2. Fill the dialog:
    //        {Align short reads method}: Bowtie2
    //        {Reference sequence}:       data/samples/FASTA/human_T1.fa
    //        {Index file name}:          set any valid data or use default
    //    Click a "Start" button.

    //    Expected state: a message box appeared: an offer to set "Bowtie2 Build index" tool in UGENE preferences.
    GTUtilsExternalTools::removeTool(os, "Bowtie 2 build indexer");

    class CheckBowtie2Filler : public Filler {
    public:
        CheckBowtie2Filler(HI::GUITestOpStatus &os)
            : Filler(os, "BuildIndexFromRefDialog") {
        }
        virtual void run() {
            QWidget *dialog = QApplication::activeModalWidget();
            CHECK_SET_ERR(dialog, "activeModalWidget is NULL");

            QComboBox *methodNamesBox = dialog->findChild<QComboBox *>("methodNamesBox");
            for (int i = 0; i < methodNamesBox->count(); i++) {
                if (methodNamesBox->itemText(i) == "Bowtie2") {
                    GTComboBox::selectItemByIndex(os, methodNamesBox, i);
                }
            }

            GTFileDialogUtils *ob = new GTFileDialogUtils(os, dataDir + "samples/FASTA/", "human_T1.fa");
            GTUtilsDialog::waitForDialog(os, ob);
            GTWidget::click(os, GTWidget::findWidget(os, "addRefButton", dialog));

            QDialogButtonBox *box = qobject_cast<QDialogButtonBox *>(GTWidget::findWidget(os, "buttonBox", dialog));
            CHECK_SET_ERR(box != NULL, "buttonBox is NULL");

            GTUtilsDialog::waitForDialog(os, new MessageBoxDialogFiller(os, "No"));
            QPushButton *okButton = box->button(QDialogButtonBox::Ok);
            CHECK_SET_ERR(okButton != NULL, "ok button is NULL");
            GTWidget::click(os, okButton);

            QPushButton *cancelButton = box->button(QDialogButtonBox::Cancel);
            CHECK_SET_ERR(cancelButton != NULL, "Cancel button is NULL");
            GTWidget::click(os, cancelButton);
        }
    };

    GTUtilsDialog::waitForDialog(os, new CheckBowtie2Filler(os));
    GTMenu::clickMainMenuItem(os, QStringList() << "Tools"
                                                << "NGS data analysis"
                                                << "Build index for reads mapping...");
}

GUI_TEST_CLASS_DEFINITION(test_2282) {
    // 1. Open "chrM.sorted.bam" file using {File->Open} menu in UGENE.
    //    Expected state: "Import BAM file" dialog has appeared.
    // 2. Press "Enter".
    //    Expected state:
    //      1) The dialog has been closed.
    //      2) A new project has been created.
    QString assFileName = testDir + "_common_data/scenarios/sandbox/test_2282.chrM.sorted.ugenedb";
    QString assDocName = "test_2282.chrM.sorted.ugenedb";
    GTUtilsDialog::waitForDialog(os, new ImportBAMFileFiller(os, assFileName));
    GTFileDialog::openFile(os, testDir + "_common_data/bam", "chrM.sorted.bam");
    GTUtilsTaskTreeView::waitTaskFinished(os);
    GTUtilsTaskTreeView::waitTaskFinished(os);

    // 3) The Project View with document "chrM.sorted.bam.ugenedb" has been opened.
    GTUtilsProjectTreeView::findIndex(os, assDocName);

    GTUtilsMdi::closeWindow(os, GTUtilsMdi::activeWindowTitle(os));
    GTGlobals::sleep(100);

    // 3. Delete "chrM.sorted.bam.ugenedb" from the file system (i.e. not from UGENE).
    GTUtilsDialog::waitForDialog(os, new MessageBoxDialogFiller(os, QMessageBox::Ok));
    bool deleteResult = QFile::remove(QFileInfo(assFileName).absoluteFilePath());
    CHECK_SET_ERR(deleteResult, "Unable to remove assembly file");
    GTGlobals::sleep(5000);
}

GUI_TEST_CLASS_DEFINITION(test_2284) {
    //1. Open COI.aln
    GTFileDialog::openFile(os, dataDir + "samples/CLUSTALW/", "COI.aln");
    GTUtilsTaskTreeView::waitTaskFinished(os);

    //2. Press the "Switch on/off collapsing" button
    GTUtilsMsaEditor::toggleCollapsingMode(os);

    //expected state: Mecopoda_elongata__Ishigaki__J and Mecopoda_elongata__Sumatra_ are collapsed
    CHECK_SET_ERR(!GTUtilsMSAEditorSequenceArea::isSequenceVisible(os, QString("Mecopoda_elongata__Sumatra_")),
                  "Required sequence is not collapsed");

    //3. Select the first base in last row
    GTUtilsMSAEditorSequenceArea::selectArea(os, QPoint(0, 16), QPoint(0, 16));

    //4. In status bar search field type "AATT"
    GTKeyboardDriver::keyClick('f', Qt::ControlModifier);
    GTGlobals::sleep(200);
    GTKeyboardDriver::keySequence("AATT");

    //5. Press the "Find forward" button a few times until selection reaches the end of the alignment
    //6. Press the button again
    for (int i = 0; i < 11; i++) {
        GTGlobals::sleep(200);
        GTKeyboardDriver::keyClick(Qt::Key_Enter);
    }
}

GUI_TEST_CLASS_DEFINITION(test_2285) {
    //    1. Open {data/samples/CLUSTALW/COI.aln}
    GTFileDialog::openFile(os, dataDir + "samples/CLUSTALW", "COI.aln");
    GTUtilsTaskTreeView::waitTaskFinished(os);

    //    2. Click the "Switch on/off collapsing" button on the toolbar.
    GTUtilsMsaEditor::toggleCollapsingMode(os);
    //    Expected state: Collapsed mode is switched on, there are one collapsed group.
    int visableNamesNum = GTUtilsMSAEditorSequenceArea::getVisibleNames(os).count();
    CHECK_SET_ERR(visableNamesNum == 17,
                  QString("unexpected visable sequences number. Expected 17, actual: %1").arg(visableNamesNum));
    //    3. Expand the collapsed group ("Mecopoda_elongata__Ishigaki__J" is the head sequence).
    GTUtilsMSAEditorSequenceArea::clickCollapseTriangle(os, "Mecopoda_elongata__Ishigaki__J");
    GTGlobals::sleep(1000);

    //    4. Set the cursor to the 14 line (the "Mecopoda_elongata__Ishigaki__J" sequence), 45 base.

    QWidget *documentTreeWidget = GTWidget::findWidget(os, GTUtilsProjectTreeView::widgetName, NULL, GTGlobals::FindOptions(false));
    if (documentTreeWidget != NULL) {
        GTUtilsProjectTreeView::toggleView(os);
    }
    GTGlobals::sleep();
    GTUtilsMSAEditorSequenceArea::click(os, QPoint(44, 13));
    //    5. Press Backspace.
    GTKeyboardDriver::keyClick(Qt::Key_Backspace);

    //    Expected state: each sequence in the group loose one gap.
    GTUtilsMSAEditorSequenceArea::click(os);
    GTUtilsMSAEditorSequenceArea::selectArea(os, QPoint(43, 13), QPoint(43, 14));
    GTKeyboardDriver::keyClick('c', Qt::ControlModifier);
    QString clipboardText = GTClipboard::text(os);

    CHECK_SET_ERR(clipboardText == "T\n-", "Unexpected selection. Expected: T\nT, actual: " + clipboardText);
}

GUI_TEST_CLASS_DEFINITION(test_2306) {
    // 1. Open file "data/samples/CLUSTALW/COI.aln"
    GTFileDialog::openFile(os, dataDir + "samples/CLUSTALW/", "COI.aln");
    GTUtilsTaskTreeView::waitTaskFinished(os);

    // 2. Turn on collapsing mode in MSA
    GTUtilsMsaEditor::toggleCollapsingMode(os);

    //expected state: Mecopoda_elongata__Ishigaki__J and Mecopoda_elongata__Sumatra_ are collapsed
    CHECK_SET_ERR(!GTUtilsMSAEditorSequenceArea::isSequenceVisible(os, QString("Mecopoda_elongata__Sumatra_")),
                  "Required sequence is not collapsed");

    GTUtilsMSAEditorSequenceArea::selectArea(os, QPoint(5, 10), QPoint(15, 15));

    // 3. Shift the region but don't release left mouse button
    const QPoint mouseDragPosition(12, 12);
    GTUtilsMSAEditorSequenceArea::moveTo(os, mouseDragPosition);
    GTMouseDriver::press();
    GTUtilsMSAEditorSequenceArea::moveTo(os, mouseDragPosition + QPoint(3, 0));
    GTGlobals::sleep(200);
    GTMouseDriver::release();
    GTThread::waitForMainThread();
    GTKeyboardDriver::keyClick(Qt::Key_Escape);
    GTThread::waitForMainThread();
    GTGlobals::sleep(200);

    // 4. Call context menu
    GTUtilsMSAEditorSequenceArea::selectArea(os, QPoint(5, 10), QPoint(7, 15));
    GTKeyboardDriver::keyClick('c', Qt::ControlModifier);
    GTGlobals::sleep(200);
    const QString finalMsaContent = GTClipboard::text(os);
    CHECK_SET_ERR("---\n---\n---\n---\n---\n---" == finalMsaContent, "Unexpected MSA content has occurred" + finalMsaContent);
}

GUI_TEST_CLASS_DEFINITION(test_2309) {
    // 1. Open file "data/samples/CLUSTALW/COI.aln"
    GTFileDialog::openFile(os, dataDir + "samples/CLUSTALW/", "COI.aln");
    GTUtilsTaskTreeView::waitTaskFinished(os);
    GTUtilsProjectTreeView::toggleView(os);    // Close project view to make all actions on toolbar available.

    // 2. Build tree for the alignment
    GTUtilsDialog::waitForDialog(os, new BuildTreeDialogFiller(os, testDir + "_common_data/scenarios/sandbox/2309.nwk", 0, 0, true));
    GTWidget::click(os, GTAction::button(os, "Build Tree"));
    GTUtilsTaskTreeView::waitTaskFinished(os);

<<<<<<< HEAD
    GTUtilsProjectTreeView::toggleView(os);    // Hide project tree view to ensure that all buttons on the toolbar are visible.

    // 3. Expect that sequence name list stays the same after the tree is refreshed.
    QStringList initialNames = GTUtilsMSAEditorSequenceArea::getNameList(os);
    GTWidget::click(os, GTAction::button(os, "Refresh tree"));
=======
    QStringList initialNames = GTUtilsMSAEditorSequenceArea::getNameList(os);

    QAbstractButton *refreshTreeButton = GTAction::button(os, "Refresh tree");
    GTWidget::click(os, refreshTreeButton);
>>>>>>> 413a5178
    GTUtilsTaskTreeView::waitTaskFinished(os);

    QStringList newNames = GTUtilsMSAEditorSequenceArea::getNameList(os);
    CHECK_SET_ERR(newNames == initialNames, "Wrong sequences order");
}

GUI_TEST_CLASS_DEFINITION(test_2318) {
    class FirstItemPopupChooser : public PopupChooser {
    public:
        FirstItemPopupChooser(HI::GUITestOpStatus &os)
            : PopupChooser(os, QStringList()) {
        }

        virtual void run() {
            GTGlobals::sleep(1000);
            GTMouseDriver::release();
            GTKeyboardDriver::keyClick(Qt::Key_Down);
            GTKeyboardDriver::keyClick(Qt::Key_Enter);
        }
    };

    class PlusClicker : public FindAnnotationCollocationsDialogFiller {
    public:
        PlusClicker(HI::GUITestOpStatus &os, const QString &_annName)
            : FindAnnotationCollocationsDialogFiller(os),
              annName(_annName) {
        }

        virtual void run() {
            QToolButton *plusButton = getPlusButton();
            CHECK_SET_ERR(plusButton, "First plus toolbutton is NULL");
            firstSize = plusButton->size();

            GTUtilsDialog::waitForDialog(os, new FirstItemPopupChooser(os));
            GTWidget::click(os, plusButton);

            GTGlobals::sleep();
            plusButton = getPlusButton();
            CHECK_SET_ERR(plusButton, "Second plus toolbutton is NULL");
            secondSize = plusButton->size();

            bool result = test();
            CHECK_SET_ERR(result, "Incorrect result");

            FindAnnotationCollocationsDialogFiller::run();
        }

    private:
        bool test() const {
            return firstSize == secondSize;
        }

        QString annName;
        QSize firstSize;
        QSize secondSize;
    };

    //    1) Open {data/samples/murine.gb}
    GTFileDialog::openFile(os, dataDir + "/samples/Genbank/", "murine.gb");
    GTUtilsTaskTreeView::waitTaskFinished(os);

    //    2) Use context menu: {Analyze -> Find annotated regions}
    //    3) Click plus button, select any annotation
    //    Expected state: plus button changes place, its size wasn't change
    QToolBar *toolbar = GTToolbar::getToolbar(os, "mwtoolbar_activemdi");
    CHECK_SET_ERR(toolbar, "Toolbar is NULL");
    QWidget *farButton = GTToolbar::getWidgetForActionTooltip(os, toolbar, "Find annotated regions");
    CHECK_SET_ERR(farButton, "Find annotated region button is NULL");

    // Expected state is checked in PlusClicker
    GTUtilsDialog::waitForDialog(os, new PlusClicker(os, "CDS"));
    GTWidget::click(os, farButton);
}

GUI_TEST_CLASS_DEFINITION(test_2351) {
    //    1. Run UGENE
    //    2. Press the "New Project" button on the main toolbar
    //    Expected state: the "Create new project" dialog has appeared
    //    3. Press the "Create" button or press the "Enter" key
    //    4. Repeat steps 2 and 3 as fast as you can more than 10 times
    //    Expected state: UGENE does not crash
    class RapidProjectCreator : public Filler {
    public:
        RapidProjectCreator(HI::GUITestOpStatus &os, const QString &_projectName, const QString &_projectFolder, const QString &_projectFile)
            : Filler(os, "CreateNewProjectDialog"),
              projectName(_projectName),
              projectFolder(_projectFolder),
              projectFile(_projectFile) {
        }

        virtual void run() {
            QWidget *dialog = QApplication::activeModalWidget();
            if (NULL == dialog) {
                os.setError("Modal dialog not found");
                return;
            }

            QLineEdit *projectNameEdit = qobject_cast<QLineEdit *>(GTWidget::findWidget(os, "projectNameEdit", dialog));
            if (NULL == projectNameEdit) {
                os.setError("projectNameEdit not found");
                return;
            }
            projectNameEdit->setText(projectName);

            QLineEdit *projectFileEdit = qobject_cast<QLineEdit *>(GTWidget::findWidget(os, "projectFilePathEdit", dialog));
            if (NULL == projectFileEdit) {
                os.setError("projectFileEdit not found");
                return;
            }
            projectFileEdit->setText(projectFolder + "/" + projectFile);

            QDialogButtonBox *box = qobject_cast<QDialogButtonBox *>(GTWidget::findWidget(os, "buttonBox", dialog));
            CHECK_SET_ERR(box != NULL, "buttonBox is NULL");
            QPushButton *button = box->button(QDialogButtonBox::Ok);
            CHECK_SET_ERR(button != NULL, "ok button is NULL");
            GTWidget::click(os, button);
        }

    private:
        const QString projectName;
        const QString projectFolder;
        const QString projectFile;
    };

    const QString projectName = "test_2351";
    const QString projectFolder = testDir + "_common_data/scenarios/sandbox";
    const QString projectFile = "test_2351";

    for (int i = 0; i < 15; ++i) {
        GTUtilsDialog::waitForDialog(os, new RapidProjectCreator(os, projectName, projectFolder, projectFile));
        GTWidget::click(os,
                        GTToolbar::getWidgetForActionObjectName(os,
                                                                GTToolbar::getToolbar(os, MWTOOLBAR_MAIN),
                                                                ACTION_PROJECTSUPPORT__NEW_PROJECT));
    }
}

GUI_TEST_CLASS_DEFINITION(test_2342) {
    //    1. Open WD, open Cistrome sample.
    GTUtilsWorkflowDesigner::openWorkflowDesigner(os);

    //    2. Select the SeqPos element on the scene. Properties of the SeqPos element are displayed the property widget.
    //    GTUtilsDialog::waitForDialog(os, new EscapeClicker(os, "ChIP-seq Analysis Wizard"));
    //    3. Open wizard, go to the SeqPos page.
    //    GTWidget::click(os, GTAction::button(os, "Show wizard"));
    //    4. Change any parameter value(e.g. "Motif database").
    //    5. Apply wizard changes.
    QVariantMap map;
    map.insert("Region width", QVariant(300));
    GTUtilsDialog::waitForDialog(os, new WizardFiller(os, "ChIP-seq Analysis Wizard", QList<QStringList>(), map));
    GTUtilsDialog::waitForDialog(os, new ConfigurationWizardFiller(os, "Configure Cistrome Workflow", QStringList() << "Only treatment tags"));
    GTUtilsWorkflowDesigner::addSample(os, "Cistrome");

    //    Expected state: element on the scene is updated, property widget is updated.
    GTUtilsWorkflowDesigner::click(os, "Collect Motifs with SeqPos");
    QString par = GTUtilsWorkflowDesigner::getParameter(os, "Region width");
    CHECK_SET_ERR(par == "300", "unexpected parameter: " + par);
}

GUI_TEST_CLASS_DEFINITION(test_2343) {
    //    1. Open Workflow designer
    //    2. Add element "Align with ClustalW"
    //    3. Select the element
    //    Expected state: property widget for the element appeared
    //    4. Select "Gap distance" parameter in the property widget
    //    5. Press "Tab" key
    //    Expected state: focus setted to "End Gaps" value

    GTUtilsWorkflowDesigner::openWorkflowDesigner(os);
    GTUtilsWorkflowDesigner::addAlgorithm(os, "Align with ClustalW");
    GTUtilsWorkflowDesigner::click(os, "Align with ClustalW");

    GTUtilsWorkflowDesigner::clickParameter(os, "Gap distance");
    GTMouseDriver::doubleClick();
    QWidget *wgt = QApplication::focusWidget();
    CHECK_SET_ERR(wgt != NULL, "No widnget in focus")

    GTKeyboardDriver::keyClick(Qt::Key_Tab);
    GTGlobals::sleep();

    CHECK_SET_ERR(QApplication::focusWidget() != NULL, "No widget in focus");
    CHECK_SET_ERR(wgt != QApplication::focusWidget(), "Focus didn't changed");
}

GUI_TEST_CLASS_DEFINITION(test_2344) {
    //    1. Open WD.
    GTUtilsWorkflowDesigner::openWorkflowDesigner(os);
    //    2. Add the "ChIP-seq analysis with Cistrome tools" sample.
    GTUtilsDialog::waitForDialog(os, new DefaultWizardFiller(os, "ChIP-seq Analysis Wizard"));
    GTUtilsDialog::waitForDialog(os, new ConfigurationWizardFiller(os, "Configure Cistrome Workflow", QStringList() << "Only treatment tags"));
    GTUtilsWorkflowDesigner::addSample(os, "Cistrome");
    //    Expected state: the sample wizard appears.
    //    3. Choose the "Treatment tags only" mode and click "Setup".
    //    Expected state: the sample is added. The workflow scale is 90%. The workflow wizard appears.
    //    4. Exit the wizard.
    QComboBox *wdScaleCombo = GTWidget::findExactWidget<QComboBox *>(os, "wdScaleCombo");

    CHECK_SET_ERR(wdScaleCombo->itemText(0) == "25%", "unexpected scale: " + wdScaleCombo->itemText(0));
    CHECK_SET_ERR(wdScaleCombo->itemText(1) == "50%", "unexpected scale: " + wdScaleCombo->itemText(1));
    CHECK_SET_ERR(wdScaleCombo->itemText(2) == "75%", "unexpected scale: " + wdScaleCombo->itemText(2));
    CHECK_SET_ERR(wdScaleCombo->itemText(3) == "90%", "unexpected scale: " + wdScaleCombo->itemText(3));
    CHECK_SET_ERR(wdScaleCombo->itemText(4) == "100%", "unexpected scale: " + wdScaleCombo->itemText(4));
    CHECK_SET_ERR(wdScaleCombo->itemText(5) == "125%", "unexpected scale: " + wdScaleCombo->itemText(5));
    CHECK_SET_ERR(wdScaleCombo->itemText(6) == "150%", "unexpected scale: " + wdScaleCombo->itemText(6));
    CHECK_SET_ERR(wdScaleCombo->itemText(7) == "200%", "unexpected scale: " + wdScaleCombo->itemText(7));
    //    5. Expand the scale combobox on the toolbar.
    //    Expected state: values are sorted in the increasing order.
}

GUI_TEST_CLASS_DEFINITION(test_2352) {
    //1. Close current project or open empty UGENE
    //2. Open menu {Tools->Build dotplot...}
    //3. Select any binary file as first file in dialog
    //Expected state: file is not selected, no crash

    QString bin = QCoreApplication::applicationFilePath();
    GTUtilsDialog::waitForDialog(os, new BuildDotPlotFiller(os, bin, bin, false, false, false, 5, 5, true));
    GTUtilsDialog::waitForDialog(os, new MessageBoxDialogFiller(os, QMessageBox::Ok));

    GTMenu::clickMainMenuItem(os, QStringList() << "Tools"
                                                << "Build dotplot...");

    GTGlobals::sleep();
}

GUI_TEST_CLASS_DEFINITION(test_2360) {
    // 1. Open "data/samples/COI.aln".
    GTFileDialog::openFile(os, dataDir + "samples/CLUSTALW/", "COI.aln");
    GTUtilsTaskTreeView::waitTaskFinished(os);

    // 2. Right click on document in project.
    GTMouseDriver::moveTo(GTUtilsProjectTreeView::getItemCenter(os, "COI.aln"));

    // 3. Choose the context menu {Export/Import->Export nucleic alignment to amino translation}.
    // Expected state: Export dialog appears.
    // 4. Set "File format to use" to PHYLIP Sequantial.
    // 5. Click "Export".
    GTUtilsDialog::waitForDialog(os, new ExportMSA2MSADialogFiller(os, 6));
    GTUtilsDialog::waitForDialog(os, new PopupChooser(os, QStringList() << ACTION_PROJECT__EXPORT_IMPORT_MENU_ACTION << ACTION_PROJECT__EXPORT_TO_AMINO_ACTION));
    GTMouseDriver::click(Qt::RightButton);
}

GUI_TEST_CLASS_DEFINITION(test_2364) {
    //1. Open WD.'
    GTUtilsWorkflowDesigner::openWorkflowDesigner(os);

    //2. Create a workflow: Read sequence -> Write sequence.
    GTUtilsWorkflowDesigner::addAlgorithm(os, "Read Sequence", true);
    GTUtilsWorkflowDesigner::addAlgorithm(os, "Write Sequence", true);

    GTUtilsWorkflowDesigner::connect(os, GTUtilsWorkflowDesigner::getWorker(os, "Read Sequence"), GTUtilsWorkflowDesigner::getWorker(os, "Write Sequence"));

    //3. Set the input sequence file: "data/samples/FASTA/human_T1.fa".
    GTMouseDriver::moveTo(GTUtilsWorkflowDesigner::getItemCenter(os, "Read Sequence"));
    GTMouseDriver::click();
    GTGlobals::sleep(300);
    GTUtilsWorkflowDesigner::setDatasetInputFile(os, dataDir + "samples/FASTA/human_T1.fa");

    //4. Set the output file: "out.fa".
    GTMouseDriver::moveTo(GTUtilsWorkflowDesigner::getItemCenter(os, "Write Sequence"));
    GTMouseDriver::click();
    GTGlobals::sleep(300);
    GTUtilsWorkflowDesigner::setParameter(os, "Output file", "out.fa", GTUtilsWorkflowDesigner::textValue);

    //5. Validate the workflow.
    GTUtilsDialog::waitForDialog(os, new MessageBoxDialogFiller(os, QMessageBox::Ok));
    GTWidget::click(os, GTAction::button(os, "Validate workflow"));
    GTGlobals::sleep(1000);

    //Expected: the workflow has the warning about FASTA format and annotations.
    CHECK_SET_ERR(GTUtilsWorkflowDesigner::checkErrorList(os, "") != 0, "There is no any messages in infoLog");

    //6. Run the workflow.
    GTWidget::click(os, GTAction::button(os, "Run workflow"));
    GTGlobals::sleep(500);

    //Expected: the button "Load schema" is shown.
    // expected button is in dashboard - it can't be checked for now
}

GUI_TEST_CLASS_DEFINITION(test_2373) {
    GTLogTracer logTracer;

    //    1. Open "COI.aln"
    GTFileDialog::openFile(os, dataDir + "samples/CLUSTALW", "COI.aln");
    GTUtilsTaskTreeView::waitTaskFinished(os);

    //    2. Move 'Mecopoda_elongata__Ishigaki__J' and 'Mecopoda_elongata__Sumatra_' to the end of name list
    GTUtilsMsaEditor::replaceSequence(os, "Mecopoda_elongata__Ishigaki__J", 17);
    GTUtilsMsaEditor::replaceSequence(os, "Mecopoda_elongata__Sumatra_", 17);

    //    3. Press 'Switch on/off collapsing mode' tool button
    //    Expected state: collapsing group, that contains two sequences, appeared
    GTUtilsMsaEditor::toggleCollapsingMode(os);

    //    4. Mouse press on the group
    //    Expected state:  group selected
    GTUtilsMsaEditor::clickSequenceName(os, "Mecopoda_elongata__Ishigaki__J");

    //    5. Mouse press under the group in the name list
    //    Expected state:  nothing happens
    GTMouseDriver::moveTo(GTUtilsMsaEditor::getSequenceNameRect(os, "Mecopoda_elongata__Ishigaki__J").center() + QPoint(0, 20));
    GTMouseDriver::click();

    GTUtilsLog::check(os, logTracer);
}

GUI_TEST_CLASS_DEFINITION(test_2374) {
    //    1. Open WD
    GTUtilsWorkflowDesigner::openWorkflowDesigner(os);
    //    2. Create scheme read alignment->write alignment
    WorkflowProcessItem *read = GTUtilsWorkflowDesigner::addElement(os, "Read Alignment");
    WorkflowProcessItem *write = GTUtilsWorkflowDesigner::addElement(os, "Write Alignment");
    GTUtilsWorkflowDesigner::connect(os, read, write);
    //    3. Set COI.aln as input, run scheme
    GTUtilsWorkflowDesigner::click(os, read);
    GTUtilsWorkflowDesigner::setDatasetInputFile(os, dataDir + "samples/CLUSTALW/COI.aln");
    GTUtilsWorkflowDesigner::runWorkflow(os);
    GTUtilsTaskTreeView::waitTaskFinished(os);
    // Expected state: there is no "External Tools" page on the WD dashboards
    CHECK_SET_ERR(!GTUtilsDashboard::hasTab(os, GTUtilsDashboard::ExternalTools), "External tools tab exists, but is not expected!");
}

GUI_TEST_CLASS_DEFINITION(test_2375) {
    //    1. Open {_common_data/sam/broken_invalid_cigar.sam}
    //    Expected state: import dialog appears.

    //    2. Fill the import dialog with valid data. Begin the importing.
    //    Expected state: importing fails, UGENE doesn't crash.
    QString destUrl = testDir + "_common_data/scenarios/sandbox/test_2375.ugenedb";
    GTLogTracer logtracer;
    GTUtilsDialog::waitForDialog(os, new ImportBAMFileFiller(os, destUrl));
    GTFileDialog::openFile(os, testDir + "_common_data/sam/", "broken_invalid_cigar.sam");
    GTUtilsTaskTreeView::waitTaskFinished(os);

    TaskScheduler *scheduler = AppContext::getTaskScheduler();
    CHECK_SET_ERR(scheduler, "Task scheduler is NULL");
    GTGlobals::sleep(5000);
    while (!scheduler->getTopLevelTasks().isEmpty()) {
        GTGlobals::sleep();
    }

    CHECK_SET_ERR(logtracer.hasErrors(), "Expected to have errors in the log, but no errors found");
}

GUI_TEST_CLASS_DEFINITION(test_2377) {
    GTLogTracer l;
    GTUtilsWorkflowDesigner::openWorkflowDesigner(os);

    const QString assemblyReaderName = "Read NGS Reads Assembly";
    const QString assemblyWriterName = "Write NGS Reads Assembly";

    GTUtilsWorkflowDesigner::addAlgorithm(os, assemblyReaderName);
    GTUtilsWorkflowDesigner::addAlgorithm(os, assemblyWriterName);

    WorkflowProcessItem *assemblyReader = GTUtilsWorkflowDesigner::getWorker(os,
                                                                             assemblyReaderName);
    WorkflowProcessItem *assemblyWriter = GTUtilsWorkflowDesigner::getWorker(os,
                                                                             assemblyWriterName);

    GTUtilsWorkflowDesigner::connect(os, assemblyReader, assemblyWriter);

    GTMouseDriver::moveTo(GTUtilsWorkflowDesigner::getItemCenter(os, assemblyReaderName));
    GTMouseDriver::click();
    GTUtilsWorkflowDesigner::setDatasetInputFile(os, testDir + "_common_data/sam/broken_without_reads.sam");

    GTMouseDriver::moveTo(GTUtilsWorkflowDesigner::getItemCenter(os, assemblyWriterName));
    GTMouseDriver::click();
    GTUtilsWorkflowDesigner::setParameter(os, "Output file", "test", GTUtilsWorkflowDesigner::textValue);

    GTWidget::click(os, GTAction::button(os, "Run workflow"));

    GTGlobals::sleep(5000);
    CHECK_SET_ERR(l.hasErrors(), "Expected to have errors in the log, but no errors found");
}

GUI_TEST_CLASS_DEFINITION(test_2378) {
    GTLogTracer l;
    GTUtilsDialog::waitForDialog(os, new ImportBAMFileFiller(os, testDir + "_common_data/scenarios/sandbox/test_2378.ugenedb"));
    GTFileDialog::openFile(os, testDir + "_common_data/sam/", "scerevisiae.sam");
    GTUtilsTaskTreeView::waitTaskFinished(os);
    CHECK_SET_ERR(!l.hasErrors(), "Errors in log: " + l.getJoinedErrorString());
}

GUI_TEST_CLASS_DEFINITION(test_2378_1) {
    GTLogTracer l;
    // 1. Open WD
    GTUtilsWorkflowDesigner::openWorkflowDesigner(os);

    // 2. Create scheme: read assembly->write assembly
    // 3. set _common_data\sam\scerevisiae.sam as input file
    GTUtilsWorkflowDesigner::addAlgorithm(os, "Read NGS Reads Assembly");
    GTMouseDriver::moveTo(GTUtilsWorkflowDesigner::getItemCenter(os, "Read NGS Reads Assembly"));
    GTMouseDriver::click();
    GTUtilsWorkflowDesigner::setDatasetInputFile(os, testDir + "_common_data/sam/scerevisiae.sam");

    GTUtilsWorkflowDesigner::addAlgorithm(os, "Write NGS Reads Assembly");
    GTMouseDriver::moveTo(GTUtilsWorkflowDesigner::getItemCenter(os, "Write NGS Reads Assembly"));
    GTMouseDriver::click();
    QString path = QFileInfo(testDir + "_common_data/scenarios/sandbox/").absoluteFilePath();
    GTUtilsWorkflowDesigner::setParameter(os, "Output file", path + "/test_2378_1.bam", GTUtilsWorkflowDesigner::textValue);

    GTUtilsWorkflowDesigner::connect(os, GTUtilsWorkflowDesigner::getWorker(os, "Read NGS Reads Assembly"), GTUtilsWorkflowDesigner::getWorker(os, "Write NGS Reads Assembly"));

    // 4. Run scheme
    GTWidget::click(os, GTAction::button(os, "Run workflow"));
    GTGlobals::sleep(5000);
    CHECK_SET_ERR(!l.hasErrors(), "Errors in log: " + l.getJoinedErrorString());
}

GUI_TEST_CLASS_DEFINITION(test_2379) {
    class CreateProjectFiller : public Filler {
        // It is a local support class, it is the same as SaveProjectAsDialogFiller,
        // but it clicks the final button with keyboard.
        // I know that it is bad practice to create so useless classes, but I don't need to extend the original class.
        // Do not move it to another place: if you need the same filler than extend the original class.
    public:
        CreateProjectFiller(HI::GUITestOpStatus &_os,
                            const QString &_projectName,
                            const QString &_projectFolder,
                            const QString &_projectFile)
            : Filler(_os, "CreateNewProjectDialog"),
              projectName(_projectName),
              projectFolder(_projectFolder),
              projectFile(_projectFile) {
        }

        virtual void run() {
            QWidget *dialog = GTWidget::getActiveModalWidget(os);

            QLineEdit *projectNameEdit = qobject_cast<QLineEdit *>(GTWidget::findWidget(os, "projectNameEdit", dialog));
            GTLineEdit::setText(os, projectNameEdit, projectName);

            QLineEdit *projectFileEdit = qobject_cast<QLineEdit *>(GTWidget::findWidget(os, "projectFilePathEdit", dialog));
            GTLineEdit::setText(os, projectFileEdit, projectFolder + "/" + projectFile);

            GTGlobals::sleep(1000);
#ifdef Q_OS_DARWIN
            GTWidget::click(os, GTWidget::findButtonByText(os, "Create", dialog));
#else
            GTKeyboardDriver::keyClick(Qt::Key_Enter);
#endif
        }

    private:
        const QString projectName;
        const QString projectFolder;
        const QString projectFile;
    };

    // 0. Create a project that will be "existing" in the second step
    const QString projectName = "test_2379";
    const QString projectFolder = testDir + "_common_data/scenarios/sandbox";
    const QString projectFile = "test_2379";

    GTUtilsDialog::waitForDialog(os, new CreateProjectFiller(os, projectName, projectFolder, projectFile));
    GTMenu::clickMainMenuItem(os, QStringList() << "File"
                                                << "New project...");
    GTMenu::clickMainMenuItem(os, QStringList() << "File"
                                                << "Save all");
    GTMenu::clickMainMenuItem(os, QStringList() << "File"
                                                << "Close project");

    // 1. Press "Create new project" button
    // 2. Specify the path to an existing project
    // 3. Press "Create" button by using keyboard
    //    Expected state: only one dialog with warning message appeared
    GTUtilsDialog::waitForDialog(os, new CreateProjectFiller(os, projectName, projectFolder, projectFile));
    GTUtilsDialog::waitForDialog(os, new MessageBoxDialogFiller(os, QMessageBox::Yes, "Project file already exists"));

    GTMenu::clickMainMenuItem(os, QStringList() << "File"
                                                << "New project...");
}

GUI_TEST_CLASS_DEFINITION(test_2382) {
    // 1. Open "_common_data/ace/capres4.ace".
    // 2. "Import ACE file" dialog appeared. Press ok.
    // Expected state: export succeeded, assembly is displayed.
    GTLogTracer l;

    QString sandboxDir = testDir + "_common_data/scenarios/sandbox/";
    QString assDocName = "test_2382.ugenedb";
    GTUtilsDialog::waitForDialog(os, new ImportACEFileFiller(os, false, sandboxDir + assDocName));
    GTUtilsProject::openFile(os, testDir + "_common_data/ace/capres4.ace");
    GTUtilsTaskTreeView::waitTaskFinished(os);

    GTGlobals::sleep();
    CHECK_SET_ERR(!l.hasErrors(), "Errors in log: " + l.getJoinedErrorString());

    GTUtilsProjectTreeView::findIndex(os, assDocName);
}

GUI_TEST_CLASS_DEFINITION(test_2382_1) {
    // 1. Open "_common_data/ace/test_new_.cap.ace".
    // 2. "Import ACE file" dialog appeared. Press ok.
    // Expected state: export succeeded, assembly is displayed.
    GTLogTracer l;

    QString sandboxDir = testDir + "_common_data/scenarios/sandbox/";
    QString assDocName = "test_2382_1.ugenedb";
    GTUtilsDialog::waitForDialog(os, new ImportACEFileFiller(os, false, sandboxDir + assDocName));
    GTUtilsProject::openFile(os, testDir + "_common_data/ace/test_new.cap.ace");
    GTUtilsTaskTreeView::waitTaskFinished(os);

    GTGlobals::sleep();
    CHECK_SET_ERR(!l.hasErrors(), "Errors in log: " + l.getJoinedErrorString());

    GTUtilsProjectTreeView::findIndex(os, assDocName);
}

GUI_TEST_CLASS_DEFINITION(test_2387) {
    //1) Click Open button in UGENE
    //2) Select any two valid files, for example data/samples/Genbank/ PBR322.gb and sars.gb
    //3) Click Open
    //Expected state: MultipleDocumentsReadingModeDialog appears
    //4) Select merge option
    //5) Replace one of the files with any binary file
    //6) Click OK in MultipleDocumentsReadingModeDialog.
    //Expected state: UGENE not crashed

    QString sandbox = testDir + "_common_data/scenarios/sandbox/";

    GTFile::copy(os, dataDir + "samples/Genbank/PBR322.gb", sandbox + "PBR322.gb");
    GTFile::copy(os, dataDir + "samples/Genbank/sars.gb", sandbox + "sars.gb");

    class SequenceReadingModeDialogUtils : public CustomScenario {
    public:
        //SequenceReadingModeDialogUtils(HI::GUITestOpStatus& _os) : GTSequenceReadingModeDialogUtils(_os){}
        virtual void run(HI::GUITestOpStatus &os) {
            GTSequenceReadingModeDialog::mode = GTSequenceReadingModeDialog::Merge;
            GTFile::copy(os, testDir + "_common_data/scenarios/_regression/2387/binary.dll", testDir + "_common_data/scenarios/sandbox/sars.gb");
            GTSequenceReadingModeDialogUtils(os).commonScenario();
        }
    };

    //GTSequenceReadingModeDialogUtils "PBR322.gb" "sars.gb"
    GTUtilsDialog::waitForDialog(os, new GTSequenceReadingModeDialogUtils(os, new SequenceReadingModeDialogUtils()));
    GTFileDialog::openFileList(os, sandbox, QStringList() << "PBR322.gb"
                                                          << "sars.gb");
    GTGlobals::sleep();
}

GUI_TEST_CLASS_DEFINITION(test_2392) {
    // 1. Open file _common_data/genbank/multi.gb
    // Expected state: Open dialog "Sequence reading options"
    // 2. Select "Join sequences into alignment" option and press OK
    GTUtilsDialog::waitForDialog(os, new SequenceReadingModeSelectorDialogFiller(os, SequenceReadingModeSelectorDialogFiller::Join));
    GTUtilsProject::openFile(os, testDir + "_common_data/genbank/multi.gb");
    GTUtilsTaskTreeView::waitTaskFinished(os);

    // Expected state: Document opened in MSA view
    QStringList names = GTUtilsMSAEditorSequenceArea::getNameList(os);
    CHECK_SET_ERR(2 == names.size(), "Wrong sequence count");
}

GUI_TEST_CLASS_DEFINITION(test_2400) {
    //    1. Import samples/ACE/k26.ace to  ugenedb (via open file)
    QString fileName = "2400.ugenedb";
    QString ugenedb = sandBoxDir + fileName;
    GTUtilsDialog::waitForDialog(os, new ImportACEFileFiller(os, false, ugenedb));
    GTUtilsProject::openFile(os, testDir + "_common_data/ace/ace_test_1.ace");
    GTUtilsTaskTreeView::waitTaskFinished(os);
    //    Expected state: assembly view for Contig_1 opened with refrence sequence added to it
    bool ref = GTUtilsAssemblyBrowser::hasReference(os, "1 [2400.ugenedb]");
    CHECK_SET_ERR(ref, "no reference")
}

GUI_TEST_CLASS_DEFINITION(test_2401) {
    // 1. Open the file "_common_data/ace/ace_test_1.ace".
    // 2. Set the ugenedb path for import: "_common_data/scenarios/sandbox/2401.ugenedb".
    // 3. Click OK
    QString sandbox = testDir + "_common_data/scenarios/sandbox/";
    QString fileName = "2401.ugenedb";
    QString ugenedb = sandbox + fileName;
    GTUtilsDialog::waitForDialog(os, new ImportACEFileFiller(os, false, ugenedb));
    GTUtilsProject::openFile(os, testDir + "_common_data/ace/ace_test_1.ace");
    GTUtilsTaskTreeView::waitTaskFinished(os);

    // Expected: the file is imported without errors, the assembly is opened.
    // 4. Close the project.
    GTUtilsDialog::waitForDialog(os, new SaveProjectDialogFiller(os, QDialogButtonBox::No));
#ifdef Q_OS_MAC
    GTMenu::clickMainMenuItem(os, QStringList() << "File"
                                                << "Close project");
#else
    GTKeyboardDriver::keyClick('q', Qt::ControlModifier);
#endif
    GTGlobals::sleep();

    // 5. Open the file "_common_data/ace/ace_test_11_(error).ace".
    // 6. Set the same ugenedb path for import: "_common_data/scenarios/sandbox/2401.ugenedb".
    // 7. Click OK.
    // 8. Click Append.
    GTUtilsDialog::waitForDialog(os, new ImportACEFileFiller(os, false, ugenedb));
    GTUtilsProject::openFile(os, testDir + "_common_data/ace/ace_test_11_(error).ace");
    GTUtilsTaskTreeView::waitTaskFinished(os);

    // Expected: the file is not imported but "2401.ugenedb" still exists.
    QString s = GUrl(ugenedb).getURLString();
    CHECK_SET_ERR(QFile::exists(s), "ugenedb file does not exist");

    // 9. Open the file "2401.ugenedb".
    GTFileDialog::openFile(os, sandbox, fileName);
    GTUtilsTaskTreeView::waitTaskFinished(os);
    // Expected: assembly is opened without errors.
    GTUtilsProjectTreeView::findIndex(os, fileName);
}

GUI_TEST_CLASS_DEFINITION(test_2402) {
    QDir outputDir(testDir + "_common_data/scenarios/sandbox");
    const QString outputFilePath = outputDir.absolutePath() + "/test_2402.gb";

    // 1.Open Workflow Designer
    GTUtilsWorkflowDesigner::openWorkflowDesigner(os);

    // 2.Add 'Read Sequence' element
    GTUtilsWorkflowDesigner::addAlgorithm(os, "Read Sequence", true);
    // 3. Add 'Assembly Sequences witn CAP3' element
    GTUtilsWorkflowDesigner::addAlgorithm(os, "Assembly Sequences with CAP3");
    WorkflowProcessItem *readWorker = GTUtilsWorkflowDesigner::getWorker(os, "Read Sequence");
    WorkflowProcessItem *assemblyWorker = GTUtilsWorkflowDesigner::getWorker(os, "Assembly Sequences with CAP3");
    // 4. Connect elements
    GTUtilsWorkflowDesigner::connect(os, readWorker, assemblyWorker);

    //Expected state: all slots are connected
    GTMouseDriver::moveTo(GTUtilsWorkflowDesigner::getItemCenter(os, "Read Sequence"));
    GTMouseDriver::click();
    GTUtilsWorkflowDesigner::setDatasetInputFile(os, dataDir + "samples/Genbank/sars.gb");
    GTMouseDriver::moveTo(GTUtilsWorkflowDesigner::getItemCenter(os, "Assembly Sequences with CAP3"));
    GTMouseDriver::click();
    GTUtilsWorkflowDesigner::setParameter(os, "Output file", outputFilePath, GTUtilsWorkflowDesigner::textValue);

    GTUtilsDialog::waitForDialog(os, new MessageBoxDialogFiller(os, QMessageBox::Ok, "Well done!"));
    GTWidget::click(os, GTAction::button(os, "Validate workflow"));
}

GUI_TEST_CLASS_DEFINITION(test_2403) {
    // 1. Open "human_T1.fa".
    GTFileDialog::openFile(os, dataDir + "samples/FASTA/", "human_T1.fa");
    GTUtilsTaskTreeView::waitTaskFinished(os);

    // 2. Resize the main UGENE window that not all buttons will be visible on the sequence toolbar.
    QMainWindow *mw = AppContext::getMainWindow()->getQMainWindow();
    GTWidget::showNormal(os, mw);
    GTWidget::resizeWidget(os, mw, QSize(300, mw->size().height()));

    // 3. Click on the "Show full toolbar" button.
    QWidget *toolbarWidget = GTWidget::findWidget(os, "mwtoolbar_activemdi");
    CHECK_SET_ERR(NULL != toolbarWidget, "Toolbar  is not present");
    QWidget *expandWidget = GTWidget::findWidget(os, "qt_toolbar_ext_button", toolbarWidget);
    CHECK_SET_ERR(NULL != expandWidget, "\"Show full toolbar\" button  is not present");

    GTWidget::click(os, expandWidget);
    GTGlobals::sleep();

    //Expected: all toolbar actions appears.
    QWidget *toggleWidget = GTWidget::findWidget(os, "toggleViewButton", toolbarWidget);
    CHECK_SET_ERR(NULL != toggleWidget, "\"Toggle view\" button  is not present");

    GTWidget::click(os, expandWidget);
}

GUI_TEST_CLASS_DEFINITION(test_2404) {
    /*  1. Open human_T1.fa
    2. Open Search in sequence OP tab
    3. Input "AAAAA" pattern to the Search for: field
    4. Expand all available parameters
    Expected: scrollbar appears
    Current: layout breaks
*/
    GTFileDialog::openFile(os, dataDir + "samples/FASTA/", "human_T1.fa");
    GTUtilsTaskTreeView::waitTaskFinished(os);
    GTUtilsOptionsPanel::runFindPatternWithHotKey("AAAAA", os);
    GTWidget::click(os, GTWidget::findWidget(os, "ArrowHeader_Search algorithm"));
    GTWidget::click(os, GTWidget::findWidget(os, "ArrowHeader_Search in"));
    GTWidget::click(os, GTWidget::findWidget(os, "ArrowHeader_Other settings"));
    GTWidget::click(os, GTWidget::findWidget(os, "ArrowHeader_Save annotation(s) to"));
    GTWidget::click(os, GTWidget::findWidget(os, "ArrowHeader_Annotation parameters"));
    QScrollArea *sa = qobject_cast<QScrollArea *>(GTWidget::findWidget(os, "OP_SCROLL_AREA"));
    QScrollBar *scroll = sa->verticalScrollBar();
    CHECK_SET_ERR(scroll != NULL, "Scroll bar is NULL");
    CHECK_SET_ERR(scroll->isVisible(), "Scroll bar is invisible!");
}

GUI_TEST_CLASS_DEFINITION(test_2406) {
    //    1. Create the {Read Sequence -> Write Sequence} workflow.
    GTUtilsWorkflowDesigner::openWorkflowDesigner(os);

    const QString sequenceReaderName = "Read Sequence";
    const QString sequenceWriterName = "Write Sequence";

    GTUtilsWorkflowDesigner::addAlgorithm(os, sequenceReaderName, true);
    GTUtilsWorkflowDesigner::addAlgorithm(os, sequenceWriterName, true);

    WorkflowProcessItem *sequenceReader = GTUtilsWorkflowDesigner::getWorker(os, sequenceReaderName);
    WorkflowProcessItem *sequenceWriter = GTUtilsWorkflowDesigner::getWorker(os, sequenceWriterName);

    CHECK_SET_ERR(NULL != sequenceReader, "Sequence reader element is NULL");
    CHECK_SET_ERR(NULL != sequenceWriter, "Sequence writer element is NULL");

    GTUtilsWorkflowDesigner::connect(os, sequenceReader, sequenceWriter);

    //    2. Click on the output file field and input "TEST" file name and press Enter.
    //    Expected: TEST file name appears in the output file name field
    GTMouseDriver::moveTo(GTUtilsWorkflowDesigner::getItemCenter(os, sequenceWriterName));
    GTMouseDriver::click();
    GTUtilsWorkflowDesigner::setParameter(os, "Output file", "TEST", GTUtilsWorkflowDesigner::textValue);
    GTKeyboardDriver::keyClick(Qt::Key_Enter);
    GTGlobals::sleep(500);
    GTKeyboardDriver::keyClick(Qt::Key_Enter);

    GTGlobals::sleep(500);
    const QString expectedPreValue = "TEST";
    const QString resultPreValue = GTUtilsWorkflowDesigner::getParameter(os, "Output file", true);
    CHECK_SET_ERR(expectedPreValue == resultPreValue,
                  QString("Unexpected value: expected '%1' get '%2'").arg(expectedPreValue).arg(resultPreValue));

    //    3. Change the file format to the genbank
    //    Expected: TEST.gb file name appears in the output file name field
    GTUtilsWorkflowDesigner::setParameter(os, "Document format", "GenBank", GTUtilsWorkflowDesigner::comboValue);

    const QString expectedPostValue = "TEST.gb";
    const QString resultPostValue = GTUtilsWorkflowDesigner::getParameter(os, "Output file", true);
    CHECK_SET_ERR(expectedPostValue == resultPostValue,
                  QString("Unexpected value: expected '%1' get '%2'").arg(expectedPostValue).arg(resultPostValue));
}

GUI_TEST_CLASS_DEFINITION(test_2407) {
    GTLogTracer l;
    GTFileDialog::openFile(os, testDir + "_common_data/clustal/", "10000_sequences.aln");
    GTUtilsMsaEditor::checkMsaEditorWindowIsActive(os);
    GTUtilsTaskTreeView::waitTaskFinished(os);

    GTMouseDriver::moveTo(GTUtilsProjectTreeView::getItemCenter(os, "10000_sequences.aln"));

    GTUtilsDialog::waitForDialog(os, new MessageBoxDialogFiller(os, QMessageBox::Yes));
    GTUtilsDialog::waitForDialog(os, new PopupChooser(os, QStringList() << ACTION_PROJECT__UNLOAD_SELECTED));
    GTMouseDriver::click(Qt::RightButton);
    GTUtilsTaskTreeView::waitTaskFinished(os);
    GTUtilsDialog::waitAllFinished(os);

    GTMouseDriver::moveTo(GTUtilsProjectTreeView::getItemCenter(os, "10000_sequences.aln"));
    GTMouseDriver::doubleClick();
    GTUtilsMsaEditor::checkMsaEditorWindowIsActive(os);
    GTUtilsTaskTreeView::waitTaskFinished(os);

    GTKeyboardDriver::keyClick(Qt::Key_Delete);

    CHECK_SET_ERR(!l.hasErrors(), "Errors in log: " + l.getJoinedErrorString());
}

GUI_TEST_CLASS_DEFINITION(test_2410) {
    GTFileDialog::openFile(os, dataDir + "samples/FASTA/human_T1.fa");
    GTUtilsTaskTreeView::waitTaskFinished(os);

    GTUtilsDialog::waitForDialog(os, new SelectSequenceRegionDialogFiller(os, 166740, 166755));
    GTGlobals::sleep(1000);

    QWidget *sequenceWidget = GTWidget::findWidget(os, "ADV_single_sequence_widget_0");
    CHECK_SET_ERR(NULL != sequenceWidget, "sequenceWidget is not present");

    GTWidget::click(os, sequenceWidget);
    GTKeyboardUtils::selectAll(os);

    QWidget *graphAction = GTWidget::findWidget(os, "GraphMenuAction", sequenceWidget, false);
    Runnable *chooser = new PopupChooser(os, QStringList() << "GC Content (%)");
    GTUtilsDialog::waitForDialog(os, chooser);
    GTGlobals::sleep(100);

    GTWidget::click(os, graphAction);
    GTUtilsTaskTreeView::waitTaskFinished(os);

    GTWidget::click(os, GTAction::button(os, "action_zoom_in_human_T1 (UCSC April 2002 chr7:115977709-117855134)"));

    QWidget *renderArea = GTWidget::findWidget(os, "GSequenceGraphViewRenderArea", sequenceWidget);
    const QPoint mouseInitialPos(4 * renderArea->width() / 7, renderArea->height() / 2);
    GTWidget::click(os, renderArea, Qt::LeftButton, mouseInitialPos);
    GTGlobals::sleep(200);

    const QPoint mouseInitialAbsPos = GTMouseDriver::getMousePosition();
    const int rightMouseLimit = mouseInitialAbsPos.x() * 1.3;

    for (int x = mouseInitialAbsPos.x(); x < rightMouseLimit; x += 5) {
        const QPoint currentPos(x, mouseInitialAbsPos.y());
        GTMouseDriver::moveTo(currentPos);
    }
}

GUI_TEST_CLASS_DEFINITION(test_2415) {
    // 1. Open "samples/FASTA/human_T1.fa".
    GTFileDialog::openFile(os, dataDir + "samples/FASTA/", "human_T1.fa");
    GTUtilsTaskTreeView::waitTaskFinished(os);

    // 2. Right click on the object sequence name in the project view.
    GTMouseDriver::moveTo(GTUtilsProjectTreeView::getItemCenter(os, "human_T1 (UCSC April 2002 chr7:115977709-117855134)"));

    // 3. Click the menu {Edit -> Rename}.
    GTUtilsDialog::waitForDialog(os, new PopupChooser(os, QStringList() << "Rename"));
    GTMouseDriver::click(Qt::RightButton);

    // 4. Enter the new name: "name".
    GTKeyboardDriver::keySequence("name");

    // 5. Press Enter.
    GTKeyboardDriver::keyClick(Qt::Key_Enter);

    // Expected state: the sequence is renamed.
    GTUtilsProjectTreeView::findIndex(os, "name");
}

GUI_TEST_CLASS_DEFINITION(test_2424) {
    //     1. Open WD. Add Read Sequence, Write sequence and Filter quality (custm element with script section) workers. Make sure Fitler Quality worker's script text is empty.
    QString workflowOutputDirPath(testDir + "_common_data/scenarios/sandbox");
    QDir workflowOutputDir(workflowOutputDirPath);
    GTUtilsWorkflowDesigner::openWorkflowDesigner(os);

    GTUtilsWorkflowDesigner::addAlgorithm(os, "Read Sequence", true);
    GTUtilsWorkflowDesigner::addAlgorithm(os, "Write Sequence", true);
    GTUtilsWorkflowDesigner::addAlgorithm(os, "Quality Filter Example");

    WorkflowProcessItem *seqReader = GTUtilsWorkflowDesigner::getWorker(os, "Read Sequence");
    WorkflowProcessItem *seqWriter = GTUtilsWorkflowDesigner::getWorker(os, "Write Sequence");
    WorkflowProcessItem *qualFilter = GTUtilsWorkflowDesigner::getWorker(os, "Quality Filter Example");

    GTUtilsWorkflowDesigner::connect(os, seqReader, qualFilter);
    GTUtilsWorkflowDesigner::connect(os, qualFilter, seqWriter);
    //     2. Connect workers into schema, set input data and output data (for example eas.fastq from samples)
    GTMouseDriver::moveTo(GTUtilsWorkflowDesigner::getItemCenter(os, "Read Sequence"));
    GTMouseDriver::click();
    GTUtilsWorkflowDesigner::setDatasetInputFile(os, dataDir + "samples/FASTA/human_T1.fa");

    const QString outputFilePath = workflowOutputDir.absolutePath() + "/test.gb";

    GTMouseDriver::moveTo(GTUtilsWorkflowDesigner::getItemCenter(os, "Write Sequence"));
    GTMouseDriver::click();
    GTUtilsWorkflowDesigner::setParameter(os, "Output file", outputFilePath, GTUtilsWorkflowDesigner::textValue);
    //     3. Launch the schema.
    //     Expected state: schema didnt start, error "Quality filter example"
    GTUtilsDialog::waitForDialog(os, new MessageBoxDialogFiller(os, QMessageBox::Ok));
    GTWidget::click(os, GTAction::button(os, "Run workflow"));
    GTGlobals::sleep();
    GTUtilsWorkflowDesigner::checkErrorList(os, "Quality Filter Example: Empty script text");
}

GUI_TEST_CLASS_DEFINITION(test_2430) {
    //    1. Check the debug mode checkbox in the applications settings
    //    2. Add an element to the scene
    //    3. Open breakpoints manager
    //    4. Try to add the breakpoint to the element by shortcut (Ctrl+B)
    //    Current: nothing happens
    //    Expected: the breakpoint appears

    GTUtilsWorkflowDesigner::toggleDebugMode(os);
    GTUtilsWorkflowDesigner::openWorkflowDesigner(os);
    GTUtilsWorkflowDesigner::addAlgorithm(os, "Read Sequence", true);
    GTUtilsWorkflowDesigner::toggleBreakpointManager(os);

    GTMouseDriver::moveTo(GTUtilsWorkflowDesigner::getItemCenter(os, "Read Sequence"));
    GTMouseDriver::click();
    GTKeyboardDriver::keyClick('b', Qt::ControlModifier);

    GTGlobals::sleep();
    QStringList breakpoints = GTUtilsWorkflowDesigner::getBreakpointList(os);
    CHECK_SET_ERR(breakpoints.size() == 1, "Wrong amount of breakpoints!");
}

GUI_TEST_CLASS_DEFINITION(test_2431) {
    //1. Check the debug mode checkbox in the applications settings
    //2. Add an element to the scene
    //3. Try to delete the element by delete button
    //Current: nothing happens
    //Expected: the element will be deleted

    GTUtilsWorkflowDesigner::openWorkflowDesigner(os);
    GTUtilsWorkflowDesigner::toggleDebugMode(os);
    GTGlobals::sleep(1000);

    GTUtilsWorkflowDesigner::addAlgorithm(os, "Read Sequence", true);
    GTMouseDriver::moveTo(GTUtilsWorkflowDesigner::getItemCenter(os, "Read Sequence"));
    GTKeyboardDriver::keyClick(Qt::Key_Delete);
    GTGlobals::sleep(1000);
    WorkflowProcessItem *readSeq = GTUtilsWorkflowDesigner::getWorker(os, "Read Sequence", GTGlobals::FindOptions(false));
    CHECK_SET_ERR(readSeq == NULL, "Item didn't deleted");
}

GUI_TEST_CLASS_DEFINITION(test_2432) {
    //    1. Check the debug mode checkbox in the applications settings
    GTUtilsWorkflowDesigner::openWorkflowDesigner(os);
    GTUtilsWorkflowDesigner::toggleDebugMode(os);
    GTUtilsWorkflowDesigner::toggleBreakpointManager(os);

    //    2. Add an element to the scene
    GTUtilsWorkflowDesigner::addAlgorithm(os, "Read File URL(s)");

    //    3. Add the breakpoint to the element
    GTUtilsWorkflowDesigner::setBreakpoint(os, "Read File URL(s)");

    //    4. Delete the element
    //    Expected: there are no breakpoints in the breakpoints manager
    GTUtilsWorkflowDesigner::removeItem(os, "Read File URL(s)");
    GTGlobals::sleep();
    const QStringList breakpoints = GTUtilsWorkflowDesigner::getBreakpointList(os);
    CHECK_SET_ERR(breakpoints.isEmpty(), "There are breakpoints in the workflow");
}

GUI_TEST_CLASS_DEFINITION(test_2449) {
    //    1. Open "COI.aln".
    GTFileDialog::openFile(os, dataDir + "samples/CLUSTALW/", "COI.aln");
    GTUtilsTaskTreeView::waitTaskFinished(os);

    //    2. Create a phylogenetic tree for the alignment.
    GTUtilsDialog::waitForDialog(os, new BuildTreeDialogFiller(os, sandBoxDir + "test_2449.nwk", 0, 0, true));
    GTMenu::clickMainMenuItem(os, QStringList() << "Actions"
                                                << "Tree"
                                                << "Build Tree");
    GTUtilsTaskTreeView::waitTaskFinished(os);

    //    3. Open tree options panel widget (it can be opened automatically after tree building).
    //    4. Open font settings on the OP widget.
    GTWidget::click(os, GTWidget::findWidget(os, "lblFontSettings"));

    //    There is a font size spinbox. You can set zero value to it: in this case font has its standard size (on mac), but this value is incorrect.
    QSpinBox *sizeSpinBox = qobject_cast<QSpinBox *>(GTWidget::findWidget(os, "fontSizeSpinBox"));
    CHECK_SET_ERR(NULL != sizeSpinBox, "Size spin box not found");

    GTWidget::setFocus(os, sizeSpinBox);
    int prev = 0;
    while (0 < sizeSpinBox->value()) {
        prev = sizeSpinBox->value();
        GTKeyboardDriver::keyClick(Qt::Key_Down);
        GTGlobals::sleep(100);
        if (prev <= sizeSpinBox->value()) {
            break;
        }
    }

    CHECK_SET_ERR(0 < sizeSpinBox->value(), "Invalid size spin box bound");
}

GUI_TEST_CLASS_DEFINITION(test_2451) {
    //    1. Open Workflow designer
    GTLogTracer l;
    GTUtilsWorkflowDesigner::openWorkflowDesigner(os);
    //    2. Open sample {Alignment->Align sequences with MUSCLE}
    GTUtilsWorkflowDesigner::addSample(os, "Align sequences with MUSCLE");
    //    Expected state: There is "Show wizard" tool button

    //    3. Press "Show wizard" button

    class customWizard : public CustomScenario {
    public:
        void run(HI::GUITestOpStatus &os) {
            QWidget *dialog = QApplication::activeModalWidget();
            CHECK_SET_ERR(dialog, "activeModalWidget is NULL");
            //    4. Select input MSA "samples\CLUSTALW\COI.aln"
            GTUtilsWizard::setInputFiles(os, QList<QStringList>() << (QStringList() << dataDir + "samples/CLUSTALW/COI.aln"));
            //    5. Press "Next" button
            GTUtilsWizard::clickButton(os, GTUtilsWizard::Next);
            //    6. Press "Run" button
            GTUtilsWizard::clickButton(os, GTUtilsWizard::Run);
        }
    };

    GTUtilsDialog::waitForDialog(os, new WizardFiller(os, "Align Sequences with MUSCLE Wizard", new customWizard()));
    GTWidget::click(os, GTAction::button(os, "Show wizard"));
    //    Expected state: Align sequences with MUSCLE Wizard appeared

    //    Expected state: Scheme successfully performed
    GTUtilsTaskTreeView::waitTaskFinished(os);
    GTUtilsLog::check(os, l);
}

GUI_TEST_CLASS_DEFINITION(test_2459) {
    //    1. Open "COI.aln".
    GTFileDialog::openFile(os, dataDir + "samples/CLUSTALW", "COI.aln");
    GTUtilsTaskTreeView::waitTaskFinished(os);

    //    2. Set any reference sequence.
    GTUtilsDialog::waitForDialog(os, new PopupChooserByText(os, QStringList() << "Set this sequence as reference"));
    GTWidget::click(os, GTUtilsMSAEditorSequenceArea::getSequenceArea(os), Qt::RightButton, QPoint(10, 10));

    //    3. Open context menu, open the "Highlighting" submenu, set the "Agreements" type.
    GTUtilsDialog::waitForDialog(os, new PopupChooserByText(os, QStringList() << "Appearance"
                                                                              << "Highlighting"
                                                                              << "Agreements"));
    GTWidget::click(os, GTUtilsMSAEditorSequenceArea::getSequenceArea(os), Qt::RightButton);

    //    4. Open context menu again, open the "Export" submenu, choose the "Export highlighted" menu item.
    //    Expected state: the "Export highlighted to file" dialog appears.

    //    5. Set any valid filename, other settings should be default. Click "Export".
    //    Expected state: exporting successfully completes, UGENE doesn't crash.
    //    Current state: UGENE crashes.
    GTUtilsDialog::waitForDialog(os, new PopupChooserByText(os, QStringList() << "Export"
                                                                              << "Export highlighted"));
    GTUtilsDialog::waitForDialog(os, new ExportHighlightedDialogFiller(os, sandBoxDir + "test_2459.txt"));
    GTWidget::click(os, GTUtilsMSAEditorSequenceArea::getSequenceArea(os), Qt::RightButton);
}

GUI_TEST_CLASS_DEFINITION(test_2460) {
    //1. Open "COI.aln".

    GTLogTracer l;
    GTFileDialog::openFile(os, dataDir + "samples/CLUSTALW/COI.aln");
    GTUtilsTaskTreeView::waitTaskFinished(os);

    //2. Remove all sequences except the first one.
    QStringList list = GTUtilsMSAEditorSequenceArea::getNameList(os);
    GTUtilsMsaEditor::removeRows(os, 1, list.size() - 1);

    GTGlobals::sleep(500);

    //3. Align the result one-line-msa by kalign with default values.
    GTUtilsDialog::waitForDialog(os, new KalignDialogFiller(os));
    GTUtilsDialog::waitForDialog(os, new PopupChooser(os, QStringList() << MSAE_MENU_ALIGN << "align_with_kalign"));
    GTMouseDriver::click(Qt::RightButton);

    GTUtilsTaskTreeView::waitTaskFinished(os);

    //Expected state: Kalign task finishes with error. Redo button is disabled.
    CHECK_SET_ERR(l.hasErrors(), "Expected to have errors in the log, but no errors found");

    QAbstractButton *redo = GTAction::button(os, "msa_action_redo");
    CHECK_SET_ERR(NULL != redo, "There is no REDO button");
    CHECK_SET_ERR(redo->isEnabled() == false, "REDO button is enabled");
}

GUI_TEST_CLASS_DEFINITION(test_2470) {
    GTFileDialog::openFile(os, testDir + "_common_data/scenarios/_regression/2470", "blast_result.gb");
    GTUtilsTaskTreeView::waitTaskFinished(os);
    QList<QTreeWidgetItem *> blastResultItems = GTUtilsAnnotationsTreeView::findItems(os, "blast result");
    GTUtilsAnnotationsTreeView::selectItems(os, blastResultItems);

    class OkClicker : public Filler {
    public:
        OkClicker(HI::GUITestOpStatus &_os, const QString &dbPath, const QString &outputPath)
            : Filler(_os, "BlastDBCmdDialog"), dbPath(dbPath), outputPath(outputPath) {
        }
        virtual void run() {
            QWidget *w = QApplication::activeWindow();
            CHECK(NULL != w, );

            GTUtilsDialog::waitForDialog(os, new GTFileDialogUtils(os, dbPath));
            GTWidget::click(os, GTWidget::findWidget(os, "selectDatabasePushButton", w));
            GTGlobals::sleep();
            GTUtilsDialog::waitForDialog(os, new GTFileDialogUtils(os, outputPath, GTGlobals::UseMouse, GTFileDialogUtils::Save));
            GTWidget::click(os, GTWidget::findWidget(os, "browseOutputButton", w));

            QDialogButtonBox *buttonBox = w->findChild<QDialogButtonBox *>(QString::fromUtf8("buttonBox"));
            CHECK(NULL != buttonBox, );
            QPushButton *button = buttonBox->button(QDialogButtonBox::Ok);
            CHECK(NULL != button, );
            GTWidget::click(os, button);
        };

    private:
        const QString dbPath;
        const QString outputPath;
    };

    GTUtilsDialog::waitForDialog(os, new OkClicker(os, testDir + "_common_data/scenarios/_regression/2470/nice_base.nhr", testDir + "_common_data/scenarios/sandbox/2470_fetched.fa"));
    GTUtilsDialog::waitForDialog(os, new PopupChooser(os, QStringList() << "fetchMenu"
                                                                        << "fetchSequenceById"));
    GTMouseDriver::click(Qt::RightButton);
    GTUtilsTaskTreeView::waitTaskFinished(os);

    GTUtilsProjectTreeView::getItemCenter(os, "Conocephalus_sp.");
    GTUtilsProjectTreeView::getItemCenter(os, "Montana_montana");
    GTUtilsProjectTreeView::getItemCenter(os, "Gampsocleis_sedakovii_EF540828");
}

GUI_TEST_CLASS_DEFINITION(test_2470_1) {
    GTUtilsExternalTools::removeTool(os, "BlastAll");
    GTFileDialog::openFile(os, testDir + "_common_data/scenarios/_regression/2470", "blast_result.gb");
    GTUtilsTaskTreeView::waitTaskFinished(os);
    QList<QTreeWidgetItem *> blastResultItems = GTUtilsAnnotationsTreeView::findItems(os, "blast result");
    GTUtilsAnnotationsTreeView::selectItems(os, blastResultItems);

    class OkClicker : public Filler {
    public:
        OkClicker(HI::GUITestOpStatus &_os, const QString &dbPath, const QString &outputPath)
            : Filler(_os, "BlastDBCmdDialog"), dbPath(dbPath), outputPath(outputPath) {};
        virtual void run() {
            QWidget *w = QApplication::activeWindow();
            CHECK(NULL != w, );

            GTUtilsDialog::waitForDialog(os, new GTFileDialogUtils(os, dbPath));
            GTWidget::click(os, GTWidget::findWidget(os, "selectDatabasePushButton", w));
            GTGlobals::sleep();
            GTUtilsDialog::waitForDialog(os, new GTFileDialogUtils(os, outputPath, GTGlobals::UseMouse, GTFileDialogUtils::Save));
            GTWidget::click(os, GTWidget::findWidget(os, "browseOutputButton", w));

            QDialogButtonBox *buttonBox = w->findChild<QDialogButtonBox *>(QString::fromUtf8("buttonBox"));
            CHECK(NULL != buttonBox, );
            QPushButton *button = buttonBox->button(QDialogButtonBox::Ok);
            CHECK(NULL != button, );
            GTWidget::click(os, button);
        };

    private:
        const QString dbPath;
        const QString outputPath;
    };

    GTUtilsDialog::waitForDialog(os, new OkClicker(os, testDir + "_common_data/scenarios/_regression/2470/nice_base.nhr", testDir + "_common_data/scenarios/sandbox/2470_1_fetched.fa"));
    GTUtilsDialog::waitForDialog(os, new PopupChooser(os, QStringList() << "fetchMenu"
                                                                        << "fetchSequenceById"));
    GTMouseDriver::click(Qt::RightButton);
    GTUtilsTaskTreeView::waitTaskFinished(os);

    GTUtilsProjectTreeView::getItemCenter(os, "Conocephalus_sp.");
    GTUtilsProjectTreeView::getItemCenter(os, "Montana_montana");
    GTUtilsProjectTreeView::getItemCenter(os, "Gampsocleis_sedakovii_EF540828");
}

GUI_TEST_CLASS_DEFINITION(test_2475) {
    //1. Open WD.
    //2. Open Single-sample (NGS samples).
    //3. Set proper input data.
    //4. Validate scheme.
    //Expected state: validation passed.

    GTUtilsWorkflowDesigner::openWorkflowDesigner(os);

    GTUtilsDialog::waitForDialog(os, new DefaultWizardFiller(os, "Tuxedo Wizard"));
    GTUtilsDialog::waitForDialog(os, new ConfigurationWizardFiller(os, "Configure Tuxedo Workflow", QStringList() << "Single-sample"
                                                                                                                  << "Single-end"));
    GTUtilsWorkflowDesigner::addSample(os, "RNA-seq analysis with Tuxedo tools");
    GTGlobals::sleep();

    GTMouseDriver::moveTo(GTUtilsWorkflowDesigner::getItemCenter(os, "Read RNA-seq Short Reads"));
    GTMouseDriver::click();
    GTUtilsWorkflowDesigner::setDatasetInputFile(os, testDir + "_common_data/bowtie2/reads_1.fq");
    GTUtilsWorkflowDesigner::setDatasetInputFile(os, testDir + "_common_data/bowtie2/reads_2.fq");

    GTMouseDriver::moveTo(GTUtilsWorkflowDesigner::getItemCenter(os, "Find Splice Junctions with TopHat"));
    GTMouseDriver::click();
    GTUtilsWorkflowDesigner::setParameter(os, "Bowtie index folder", testDir + "_common_data/bowtie2/index", GTUtilsWorkflowDesigner::textValue);
    GTUtilsWorkflowDesigner::setParameter(os, "Bowtie index basename", "human_T1_cutted", GTUtilsWorkflowDesigner::textValue);

    GTUtilsDialog::waitForDialog(os, new MessageBoxDialogFiller(os, QMessageBox::Ok));
    GTWidget::click(os, GTAction::button(os, "Validate workflow"));
}

GUI_TEST_CLASS_DEFINITION(test_2482) {
    // 1. Open "COI.nwk".
    GTFileDialog::openFile(os, dataDir + "samples/Newick/", "COI.nwk");
    GTUtilsTaskTreeView::waitTaskFinished(os);

    // 2. Change the tree layout to unrooted.
    GTUtilsDialog::waitForDialog(os, new PopupChooser(os, QStringList() << "Unrooted"));
    GTWidget::click(os, GTWidget::findWidget(os, "Layout"));

    // 3. Select any node in the tree that is not a leaf.
    QList<GraphicsButtonItem *> items = GTUtilsPhyTree::getNodes(os);
    CHECK_SET_ERR(items.size() >= 4, "Incorrect tree size");

    QPoint nodeCoords = GTUtilsPhyTree::getGlobalCenterCoord(os, items.at(3));
    GTMouseDriver::moveTo(nodeCoords);

    GTMouseDriver::click();

    // 4. Call context menu on the Tree Viewer.
    // Expected state: menu items "Swap Sublings" and "Reroot tree" are disabled.
    GTUtilsDialog::waitForDialog(os, new PopupCheckerByText(os, QStringList() << "Reroot tree", PopupChecker::IsDisabled));
    GTMouseDriver::click(Qt::RightButton);
    GTGlobals::sleep();

    GTUtilsDialog::waitForDialog(os, new PopupCheckerByText(os, QStringList() << "Swap Siblings", PopupChecker::IsDisabled));
    GTMouseDriver::click(Qt::RightButton);
    GTGlobals::sleep();
}

GUI_TEST_CLASS_DEFINITION(test_2487) {
    // 1. Open "COI.nwk".
    // 2. Select root-node.
    // 3. Call context menu.
    // 'Reroot tree' and 'Collapse ' options must be disabled

    GTFileDialog::openFile(os, dataDir + "samples/Newick/", "COI.nwk");
    GTUtilsTaskTreeView::waitTaskFinished(os);

    QList<GraphicsButtonItem *> items = GTUtilsPhyTree::getNodes(os);
    CHECK_SET_ERR(items.size() != 0, "Tree is empty");

    QPoint rootCoords = GTUtilsPhyTree::getGlobalCenterCoord(os, items.first());
    GTMouseDriver::moveTo(rootCoords);
    GTMouseDriver::click();

    GTUtilsDialog::waitForDialog(os, new PopupCheckerByText(os, QStringList() << "Reroot tree", PopupChecker::IsDisabled));
    GTMouseDriver::click(Qt::RightButton);
    GTGlobals::sleep();

    GTUtilsDialog::waitForDialog(os, new PopupCheckerByText(os, QStringList() << "Collapse", PopupChecker::IsDisabled));
    GTMouseDriver::click(Qt::RightButton);
    GTGlobals::sleep();
}

GUI_TEST_CLASS_DEFINITION(test_2496) {
    // 1. Open file testDir/_common_data/scenarios/assembly/example-alignment.bam
    // Expected state: import bam dialog appeared

    GTUtilsDialog::waitForDialog(os,
                                 new ImportBAMFileFiller(os, testDir + "_common_data/scenarios/sandbox/example-alignment.bam.ugenedb"));
    GTFileDialog::openFile(os, testDir + "_common_data/scenarios/assembly/", "example-alignment.bam");
    GTUtilsTaskTreeView::waitTaskFinished(os);
}

GUI_TEST_CLASS_DEFINITION(test_2498) {
    // 1. Open the /test/_common_data/fasta/empty.fa empty msa file.
    // 2. Open context menu on the sequence area. Go to the {Export -> amino translation}
    //
    GTFileDialog::openFile(os, testDir + "_common_data/fasta/", "empty.fa");
    GTUtilsMsaEditor::checkMsaEditorWindowIsActive(os);
    GTUtils::checkExportServiceIsEnabled(os);

    GTUtilsMSAEditorSequenceArea::moveTo(os, QPoint(0, 0));

    GTUtilsDialog::waitForDialog(os, new PopupChecker(os, QStringList() << MSAE_MENU_EXPORT << "amino_translation_of_alignment_rows", PopupChecker::IsDisabled, GTGlobals::UseMouse));
    GTMouseDriver::click(Qt::RightButton);

    //TODO: Expected state: this menu item is disabled for the empty msa.
}

GUI_TEST_CLASS_DEFINITION(test_2506) {
    // 1. Open file _common_data/vcf_consensus/vcf_cons_out_damaged_1.vcf
    // Expected state: error message appears.
    GTLogTracer l;

    GTFileDialog::openFile(os, testDir + "_common_data/vcf_consensus/", "vcf_cons_out_damaged_1.vcf");
    GTUtilsTaskTreeView::waitTaskFinished(os);

    CHECK_SET_ERR(l.hasErrors(), "Expected to have errors in the log, but no errors found");
}

GUI_TEST_CLASS_DEFINITION(test_2506_1) {
    // 1. Open file _common_data/vcf_consensus/vcf_cons_out_damaged_2.vcf
    // Expected state: error message appears.
    GTLogTracer l;

    GTFileDialog::openFile(os, testDir + "_common_data/vcf_consensus/", "vcf_cons_out_damaged_2.vcf");
    GTUtilsTaskTreeView::waitTaskFinished(os);

    CHECK_SET_ERR(l.hasErrors(), "Expected to have errors in the log, but no errors found");
}

GUI_TEST_CLASS_DEFINITION(test_2513) {
    //    Open COI.nwk.
    GTFileDialog::openFile(os, dataDir + "/samples/Newick/", "COI.nwk");
    GTUtilsTaskTreeView::waitTaskFinished(os);

    //    Switch to the circular layout on the tree view.
    GTWidget::click(os, GTWidget::findWidget(os, "OP_TREES_WIDGET"));
    QComboBox *layoutCombo = GTWidget::findExactWidget<QComboBox *>(os, "layoutCombo");
    GTComboBox::selectItemByText(os, layoutCombo, "Circular");
    GTUtilsTaskTreeView::waitTaskFinished(os);

    //    Select the last node, then call a context menu for it. It contains two menu items: "swap siblings" and "reroot".
    //The first one should be always disabled (for the tree leafs), the second one should be always enabled.
    QList<GraphicsButtonItem *> nodes = GTUtilsPhyTree::getNodes(os);
    CHECK_SET_ERR(!nodes.isEmpty(), "Nodes list is empty");

    GTUtilsPhyTree::clickNode(os, nodes[25]);
    CHECK_SET_ERR(!GTUtilsPhyTree::getSelectedNodes(os).isEmpty(), "A clicked node wasn't selected");
    GTUtilsDialog::waitForDialog(os, new PopupChecker(os, QStringList() << "Swap Siblings", PopupChecker::IsDisabled));
    GTMouseDriver::click(Qt::RightButton);
    GTUtilsDialog::waitForDialog(os, new PopupChecker(os, QStringList() << "Reroot tree", PopupChecker::IsEnabled));
    GTMouseDriver::click(Qt::RightButton);

    GTUtilsPhyTree::clickNode(os, nodes[22]);
    CHECK_SET_ERR(!GTUtilsPhyTree::getSelectedNodes(os).isEmpty(), "A clicked node wasn't selected");
    GTUtilsDialog::waitForDialog(os, new PopupChecker(os, QStringList() << "Swap Siblings", PopupChecker::IsEnabled));
    GTMouseDriver::click(Qt::RightButton);
    GTUtilsDialog::waitForDialog(os, new PopupChecker(os, QStringList() << "Reroot tree", PopupChecker::IsEnabled));
    GTMouseDriver::click(Qt::RightButton);
}

GUI_TEST_CLASS_DEFINITION(test_2519) {
    // 1. Open {data/samples/FASTA/human_T1.fa}.
    GTFileDialog::openFile(os, dataDir + "samples/FASTA/", "human_T1.fa");
    GTUtilsTaskTreeView::waitTaskFinished(os);

    // 2. Go to position 20000.
    GTUtilsDialog::waitForDialog(os, new GoToDialogFiller(os, 20000));
    GTKeyboardDriver::keyClick('g', Qt::ControlModifier);

    // 3. Call context menu, select menu item {Edit sequence -> Remove subsequence...}.
    // Expected state: a "Remove subsequence" dialog appears.
    // 4. Set the region (1..190950), other settings should be default, click the "Remove" button.
    // Expected state: UGENE doesn't crash.
    GTUtilsDialog::waitForDialog(os, new PopupChooser(os, QStringList() << ADV_MENU_EDIT << ACTION_EDIT_REMOVE_SUBSEQUENCE));
    GTUtilsDialog::waitForDialog(os, new RemovePartFromSequenceDialogFiller(os, "1..190950"));
    GTMenu::showContextMenu(os, GTUtilsMdi::activeWindow(os));
    GTGlobals::sleep(2000);

    // 5. Call this dialog again, remove region (1..8999).
    // Expected state: UGENE doesn't crash.
    GTUtilsDialog::waitForDialog(os, new PopupChooser(os, QStringList() << ADV_MENU_EDIT << ACTION_EDIT_REMOVE_SUBSEQUENCE));
    GTUtilsDialog::waitForDialog(os, new RemovePartFromSequenceDialogFiller(os, "1..8999"));
    GTMenu::showContextMenu(os, GTUtilsMdi::activeWindow(os));
    GTGlobals::sleep(5000);
}

GUI_TEST_CLASS_DEFINITION(test_2538) {
    //    1. Open file "_common_data/scenarios/tree_view/COI.nwk"
    GTFileDialog::openFile(os, dataDir + "/samples/Newick/", "COI.nwk");
    GTUtilsTaskTreeView::waitTaskFinished(os);

    //    2. Call context menu on node just near root. Click "Collapse"
    GTMouseDriver::moveTo(GTUtilsPhyTree::getGlobalCenterCoord(os, GTUtilsPhyTree::getNodes(os).at(1)));
    GTMouseDriver::click();
    GTGlobals::sleep(1000);

    QWidget *treeView = GTWidget::findWidget(os, "treeView");

    const QImage initImg = GTWidget::getImage(os, treeView);

    GTMouseDriver::doubleClick();
    GTGlobals::sleep(1000);

    //    3. Call context menu on node just near root. Click "Expand"
    GTMouseDriver::doubleClick();
    GTGlobals::sleep(1000);

    //    Expected state: tree has the same view as at the beginning
    const QImage finalImg = GTWidget::getImage(os, treeView);

    //images have several pixels differ. so sizes are compared
    CHECK_SET_ERR(initImg.size() == finalImg.size(), "different images");
}

GUI_TEST_CLASS_DEFINITION(test_2540) {
    //    1. Forbid to write to the dir with the source bam(sam) file.
    QDir().mkpath(sandBoxDir + "test_2540");
    GTFile::copy(os, testDir + "_common_data/bam/chrM.sorted.bam", sandBoxDir + "test_2540/chrM.sorted.bam");
    GTFile::setReadOnly(os, sandBoxDir + "test_2540");
    //    2. Try to open this file with UGENE.
    GTUtilsDialog::waitForDialog(os, new ImportBAMFileFiller(os, sandBoxDir + "chrM.sorted.bam.ugenedb"));
    GTFileDialog::openFile(os, sandBoxDir + "test_2540/chrM.sorted.bam");
    GTUtilsTaskTreeView::waitTaskFinished(os);
    GTUtilsTaskTreeView::waitTaskFinished(os);
    //    Expected state: an import dialog appeared.
    //    3. Set the destination location with enough permissions.
    //    4. Click "Import" button.
    //    Expected state: file is successfully imported.
    GTGlobals::sleep();
}

GUI_TEST_CLASS_DEFINITION(test_2542) {
    // 1. Open "data/samples/CLUSTALW/COI.aln".
    GTFileDialog::openFile(os, dataDir + "samples/CLUSTALW/", "COI.aln");
    GTUtilsTaskTreeView::waitTaskFinished(os);

    // 2. Lock the document
    GTUtilsDialog::waitForDialog(os, new PopupChooser(os, QStringList() << "action_document_lock"));
    GTMouseDriver::moveTo(GTUtilsProjectTreeView::getItemCenter(os, "COI.aln"));
    GTMouseDriver::click(Qt::RightButton);

    // 3. Do pairwise alignment with any sequences.
    GTUtilsMSAEditorSequenceArea::selectArea(os, QPoint(0, 0), QPoint(1, 1));
    GTWidget::click(os, GTWidget::findWidget(os, "OP_PAIRALIGN"));
    GTWidget::click(os, GTWidget::findWidget(os, "ArrowHeader_Output settings"));

    QCheckBox *check = qobject_cast<QCheckBox *>(GTWidget::findWidget(os, "inNewWindowCheckBox"));
    CHECK_SET_ERR(check != NULL, "inNewWindowCheckBox not found!");
    GTCheckBox::setChecked(os, check, false);

    // State:
    // Align button not active if file locked for writing (user locking or format didn't support writing) and selected aligning in current file option
    QWidget *button = GTWidget::findWidget(os, "alignButton");

    CHECK_SET_ERR(!button->isEnabled(), "Align button is enabled");
}

GUI_TEST_CLASS_DEFINITION(test_2543) {
    class BuildTreeDialogFiller_test_2543 : public Filler {
    public:
        BuildTreeDialogFiller_test_2543(HI::GUITestOpStatus &os, QString _saveTree = "default")
            : Filler(os, "CreatePhyTree"),
              saveTree(_saveTree) {
        }
        virtual void run() {
            QWidget *dialog = QApplication::activeModalWidget();
            CHECK_SET_ERR(dialog, "activeModalWidget is NULL");

            if (saveTree != "default") {
                QLineEdit *saveLineEdit = qobject_cast<QLineEdit *>(GTWidget::findWidget(os, "fileNameEdit"));
                GTLineEdit::setText(os, saveLineEdit, saveTree);
            }

            GTUtilsDialog::waitForDialogWhichMayRunOrNot(os, new LicenseAgreementDialogFiller(os));
            //Expected state: UGENE does not allow to create tree, the message dialog appears
            GTUtilsNotifications::waitForNotification(os, true);

            GTUtilsDialog::clickButtonBox(os, dialog, QDialogButtonBox::Ok);
        }

    private:
        QString saveTree;
    };

    //1. Open "samples/CLUSTALW/COI.aln".
    GTFileDialog::openFile(os, dataDir + "samples/CLUSTALW/", "COI.aln");
    GTUtilsTaskTreeView::waitTaskFinished(os);

    //2. Click the "Build tree" button on the toolbar.
    //Expected state: a "Build Phylogenetic Tree" dialog appeared.
    //3. Set the output file location to any read-only folder.
    const QString outputFilePath = testDir + "_common_data/scenarios/sandbox/gui_regr_2543";
    QDir sandboxDir(testDir + "_common_data/scenarios/sandbox");
    sandboxDir.mkdir("gui_regr_2543");
    GTFile::setReadOnly(os, outputFilePath);
    GTGlobals::sleep(2000);

    GTUtilsDialog::waitForDialog(os, new BuildTreeDialogFiller_test_2543(os, outputFilePath + "/test.nwk"));

    QAbstractButton *tree = GTAction::button(os, "Build Tree");
    GTWidget::click(os, tree);
    GTUtilsTaskTreeView::waitTaskFinished(os);
    GTGlobals::sleep(2000);
}

GUI_TEST_CLASS_DEFINITION(test_2544) {
    //    1. Open "data/samples/FASTA/human_T1.fa"
    GTFile::copy(os, dataDir + "samples/FASTA/human_T1.fa", sandBoxDir + "test_2544.fa");
    GTFileDialog::openFile(os, sandBoxDir + "test_2544.fa");
    GTUtilsSequenceView::checkSequenceViewWindowIsActive(os);

    //    2. Use context menu { Edit sequence -> Remove subsequence... }
    GTUtilsDialog::waitForDialog(os, new PopupChooser(os, QStringList() << ADV_MENU_EDIT << "action_edit_remove_sub_sequences"));
    GTUtilsDialog::waitForDialog(os, new RemovePartFromSequenceDialogFiller(os, "10..20"));
    GTMenu::showContextMenu(os, GTUtilsSequenceView::getPanOrDetView(os));

    //    Expected state: "Remove subsequence" dialog has appeared
    //    3. Set string "10..20" to the "Region to remove" field, press the "Remove" button
    //    Expected state: the dialog has disappeared, subsequence has been removed

    //    4. Change permissions to the file to read-only
    GTFile::setReadOnly(os, sandBoxDir + "test_2544.fa");
    //    5. Use context menu on the document item in project view { Save selected documents }

    //    Expected state: message box has appeared
    //    6. Press "Save" button
    //    Expected state: "Save as" dialog has appeared
    //    7. Choose the same file, press "Save"
    //    Expected state: message box has appeared
    //    8. Press "Save"

    class InnerMessageBoxFiller : public MessageBoxDialogFiller {
    public:
        InnerMessageBoxFiller(HI::GUITestOpStatus &os)
            : MessageBoxDialogFiller(os, QMessageBox::Yes) {
        }
        void run() {
            GTUtilsDialog::waitForDialog(os, new MessageBoxDialogFiller(os, QMessageBox::Cancel, "", "permissionBox"));
            MessageBoxDialogFiller::run();
        }
    };
    class CustomSaver : public GTFileDialogUtils {
    public:
        CustomSaver(HI::GUITestOpStatus &os)
            : GTFileDialogUtils(os, sandBoxDir, "test_2544.fa", GTFileDialogUtils::Save) {
        }
        void commonScenario() {
            fileDialog = GTWidget::getActiveModalWidget(os);
            GTUtilsDialog::waitForDialog(os, new InnerMessageBoxFiller(os));
            setName();
            clickButton(button);
        }
    };
    GTUtilsDialog::waitForDialog(os, new PopupChooser(os, QStringList() << ACTION_PROJECT__SAVE_DOCUMENT));
    GTUtilsDialog::waitForDialog(os, new MessageBoxDialogFiller(os, QMessageBox::Save, "", "permissionBox"));
    GTUtilsDialog::waitForDialog(os, new CustomSaver(os));
    GTUtilsProjectTreeView::click(os, "test_2544.fa", Qt::RightButton);
    GTUtilsDialog::waitAllFinished(os);
}

GUI_TEST_CLASS_DEFINITION(test_2545) {
    //1. Remove the "spidey" external tool, if it exists.
    GTUtilsExternalTools::removeTool(os, "Spidey");

    //2. Open "human_t1.fa".
    GTFileDialog::openFile(os, dataDir + "samples/FASTA", "human_T1.fa");
    GTUtilsTaskTreeView::waitTaskFinished(os);

    //3. Call context menu, select the {Align -> Align sequence to mRna} menu item.
    //Expected state: UGENE offers to select the "spidey" external tool.
    //4. Refuse the offering.
    GTUtilsDialog::waitForDialog(os, new MessageBoxDialogFiller(os, QMessageBox::No));
    GTUtilsDialog::waitForDialog(os, new PopupChooser(os, QStringList() << "ADV_MENU_ALIGN"
                                                                        << "Align sequence to mRNA"));
    GTMenu::showContextMenu(os, GTUtilsMdi::activeWindow(os));

    //Expected state: align task is cancelled.
    CHECK_SET_ERR(0 == GTUtilsTaskTreeView::getTopLevelTasksCount(os), "The task is not canceled");
}

GUI_TEST_CLASS_DEFINITION(test_2549) {
    //this needed to ensure that log view has text
    GTUtilsDialog::waitForDialog(os, new GTFileDialogUtils(os, testDir + "_common_data/gtf/invalid", "AB375112_annotations.gtf"));
    GTUtilsDialog::waitForDialog(os, new DocumentFormatSelectorDialogFiller(os, "GTF"));
    GTMenu::clickMainMenuItem(os, QStringList() << "File"
                                                << "Open as...");
    GTGlobals::sleep();

    GTKeyboardDriver::keyClick('3', Qt::AltModifier);
    GTGlobals::sleep();
    GTWidget::click(os, GTWidget::findWidget(os, "dock_log_view"));
    GTKeyboardDriver::keySequence("this sequence needed to ensure that log view has text");

    GTKeyboardDriver::keyClick('a', Qt::ControlModifier);
    GTGlobals::sleep(500);
    GTKeyboardDriver::keyClick('c', Qt::ControlModifier);

    const QString clipboardContent = GTClipboard::text(os);
    CHECK_SET_ERR(!clipboardContent.isEmpty(), "Clipboard is empty");
}

GUI_TEST_CLASS_DEFINITION(test_2565) {
    //    1. Open "samples/Genbank/murine.gb".
    //    2. Press Ctrl+F.
    //    3. Insert the pattern "GCTAGCTTAAGTAACGCCACTTTT".
    //    4. Click "Search".
    //    Expected: the pattern is not found. Notification with this information appears.
    GTLogTracer l;
    GTFileDialog::openFile(os, dataDir + "samples/Genbank/", "murine.gb");
    GTUtilsTaskTreeView::waitTaskFinished(os);
    GTUtilsOptionsPanel::runFindPatternWithHotKey("GCTAGCTTAAGTAACGCCACTTTT", os);
    CHECK_SET_ERR(l.checkMessage(QString("Searching patterns in sequence task: No results found.")),
                  "No expected message in the log");
}

GUI_TEST_CLASS_DEFINITION(test_2566) {
    //1. Open "samples/Genbank/murine.gb".
    GTLogTracer l;
    GTFileDialog::openFile(os, dataDir + "samples/Genbank/", "murine.gb");
    GTUtilsTaskTreeView::waitTaskFinished(os);

    //2. Press Ctrl+F.
    GTKeyboardDriver::keyClick('f', Qt::ControlModifier);
    GTGlobals::sleep();

    //3. Enter the pattern: GCTAGCTTAAGTAACGCCAC
    QWidget *patternInputLine = QApplication::focusWidget();
    CHECK_SET_ERR(NULL != patternInputLine && patternInputLine->objectName() == "textPattern", "Focus is not on FindPattern widget");

    GTKeyboardDriver::keySequence("GCTAGCTTAAGTAACGCCAC");
    GTGlobals::sleep(1000);

    //4. Choose the algorithm: Substitute.
    GTUtilsOptionPanelSequenceView::setAlgorithm(os, "Substitute");

    //5. Enter the "Should match" value: 97%
    GTUtilsOptionPanelSequenceView::setMatchPercentage(os, 97);

    //6. Click "Search".
    // There is no "Search buttons since UGENE-3483 was done, the task is already launched
    GTGlobals::sleep(500);
    GTUtilsTaskTreeView::waitTaskFinished(os);

    //Expected: 97% is entered.
    const int matchPercentage = GTUtilsOptionPanelSequenceView::getMatchPercentage(os);
    CHECK_SET_ERR(97 == matchPercentage, "Entered and actual values don't match");

    //Expected state: the task finished successfully.
    CHECK_SET_ERR(!l.hasErrors(), "Errors in log: " + l.getJoinedErrorString());
}

GUI_TEST_CLASS_DEFINITION(test_2567) {
    //1. Open "samples/Genbank/murine.gb".
    GTLogTracer l;
    GTFileDialog::openFile(os, dataDir + "samples/Genbank/", "murine.gb");
    GTUtilsTaskTreeView::waitTaskFinished(os);

    //2. Press Ctrl+F.
    GTKeyboardDriver::keyClick('f', Qt::ControlModifier);
    GTGlobals::sleep();

    //3. Enter the pattern: GCTAGCTTAAGTAACGCCAC
    QWidget *patternInputLine = QApplication::focusWidget();
    CHECK_SET_ERR(NULL != patternInputLine && patternInputLine->objectName() == "textPattern", "Focus is not on FindPattern widget");

    GTKeyboardDriver::keySequence("GCTAGCTTAAGTAACGCCAC");
    GTGlobals::sleep(1000);

    //4. Choose the algorithm: Substitute.
    GTUtilsOptionPanelSequenceView::setAlgorithm(os, "Substitute");

    //5. Enter the "Should match" value: 30%
    GTUtilsOptionPanelSequenceView::setMatchPercentage(os, 30);

    //6. Click "Search".
    // There is no "Search buttons since UGENE-3483 was done, the task is already launched
    GTGlobals::sleep(500);
    GTUtilsTaskTreeView::waitTaskFinished(os);

    //Expected state: the task finished successfully.
    CHECK_SET_ERR(!l.hasErrors(), "Errors in log: " + l.getJoinedErrorString());
}

GUI_TEST_CLASS_DEFINITION(test_2568) {
    //    1. Open WD
    GTUtilsWorkflowDesigner::openWorkflowDesigner(os);
    //    2. Add the "Call Variants" sample
    GTUtilsWorkflowDesigner::addSample(os, "call variants");
    GTKeyboardDriver::keyClick(Qt::Key_Escape);
    //    3. Run the wizard

    class customFileDialog : public CustomScenario {
    public:
        void run(HI::GUITestOpStatus &os) {
            QWidget *d = QApplication::activeModalWidget();
            CHECK_SET_ERR(d, "activeModalWidget is NULL");
            QFileDialog *dialog = qobject_cast<QFileDialog *>(d);
            CHECK_SET_ERR(dialog, "activeModalWidget is not file dialog");

            QString name = dialog->directory().dirName();
            CHECK_SET_ERR(name == "Assembly", "unexpectyed dir name: " + name);
            GTWidget::click(os, GTWidget::findButtonByText(os, "Cancel", dialog));
        }
    };

    class customWizard : public CustomScenario {
    public:
        void run(HI::GUITestOpStatus &os) {
            QWidget *dialog = QApplication::activeModalWidget();
            CHECK_SET_ERR(dialog, "activeModalWidget is NULL");
            //    4. Click to browse a reference file and choose a reference
            GTUtilsDialog::waitForDialog(os, new GTFileDialogUtils(os, dataDir + "samples/Assembly/chrM.fa"));
            QWidget *browse = GTWidget::findWidget(os, "browseButton", GTWidget::findWidget(os, "Reference sequence file labeledWidget", dialog));
            GTWidget::click(os, browse);
            //    Expected: the file is chosen. (The file's folder is DIR)

            //    5. Click to browse a BAM/SAM file

            //    Expected: the open file dialog is opened with the folder DIR
            GTUtilsDialog::waitForDialog(os, new GTFileDialogUtils(os, new customFileDialog()));
            GTWidget::click(os, GTWidget::findWidget(os, "addFileButton"));

            GTUtilsWizard::clickButton(os, GTUtilsWizard::Cancel);
        }
    };

    GTUtilsDialog::waitForDialog(os, new WizardFiller(os, "Call Variants Wizard", new customWizard()));
    GTWidget::click(os, GTAction::button(os, "Show wizard"));
    GTGlobals::sleep();
}

GUI_TEST_CLASS_DEFINITION(test_2569) {
    //    1. Open WD.
    GTUtilsWorkflowDesigner::openWorkflowDesigner(os);
    //    2. Add the Call Variants sample.
    GTUtilsWorkflowDesigner::addSample(os, "Call variants");
    GTKeyboardDriver::keyClick(Qt::Key_Escape);
    //    3. Set valid input data.
    GTMouseDriver::moveTo(GTUtilsWorkflowDesigner::getItemCenter(os, "Read Assembly (BAM/SAM)"));
    GTMouseDriver::click();
    GTUtilsWorkflowDesigner::setDatasetInputFile(os, testDir + "_common_data/bam/chrM.sorted.bam");

    GTMouseDriver::moveTo(GTUtilsWorkflowDesigner::getItemCenter(os, "Read Sequence"));
    GTMouseDriver::click();
    GTUtilsWorkflowDesigner::setDatasetInputFile(os, testDir + "_common_data/cmdline/call-variations/chrM.fa");
    GTUtilsWorkflowDesigner::runWorkflow(os);
    GTUtilsTaskTreeView::waitTaskFinished(os);
    //    4. Click "External Tools" on the appeared Dashboard.
    GTUtilsDashboard::openTab(os, GTUtilsDashboard::ExternalTools);
    //    5. Expand "SAMtools run"
    auto runNode = GTUtilsDashboard::getExternalToolNodeByText(os, "SAMtools run");
    GTUtilsDashboard::clickNodeTitle(os, runNode);
    //    6. Check that "Command" node exists.
    GTUtilsDashboard::getExternalToolNodeByText(os, runNode, "Command");
}

GUI_TEST_CLASS_DEFINITION(test_2577) {
    //1. Open {data/samples/CLUSTALW/COI.aln}.
    GTLogTracer l;
    GTFileDialog::openFile(os, dataDir + "samples/CLUSTALW/", "COI.aln");
    GTUtilsTaskTreeView::waitTaskFinished(os);

    //2. Call context menu somewhere on the alignment, select {Consenssus mode...} menu item.
    GTUtilsDialog::waitForDialog(os, new PopupChooser(os, QStringList() << "Consensus mode", GTGlobals::UseMouse));
    GTMenu::showContextMenu(os, GTUtilsMdi::activeWindow(os));

    //Expected state: options panel "General" tab opens.
    QWidget *panel = GTWidget::findWidget(os, "OP_MSA_GENERAL");
    CHECK_SET_ERR(NULL != panel, "General OP tab does not appear");
    GTGlobals::sleep(500);
}

GUI_TEST_CLASS_DEFINITION(test_2578) {
    //    1. Open {data/samples/CLUSTALW/COI.aln}.
    GTFileDialog::openFile(os, dataDir + "/samples/CLUSTALW/", "COI.aln");
    GTUtilsTaskTreeView::waitTaskFinished(os);

    //    2. Open options panel 'Highlighting' tab.
    GTWidget::click(os, GTWidget::findWidget(os, "OP_MSA_HIGHLIGHTING"));

    //    3. Select 'agreements' highlighting scheme.
    QComboBox *combo = qobject_cast<QComboBox *>(GTWidget::findWidget(os, "highlightingScheme"));
    CHECK_SET_ERR(combo != NULL, "highlightingScheme not found!");
    GTComboBox::selectItemByText(os, combo, "Agreements");

    QWidget *exportButton = GTWidget::findWidget(os, "exportHighlightning");
    CHECK_SET_ERR(NULL != exportButton, "exportButton not found");
    CHECK_SET_ERR(!exportButton->isEnabled(), "exportButton is enabled unexpectedly");

    //    4. Select any reference sequence.
    //    Expected state: the "Export" button is active.
    GTWidget::click(os, GTWidget::findWidget(os, "sequenceLineEdit"));
    GTKeyboardDriver::keySequence("Montana_montana");
    GTKeyboardDriver::keyClick(Qt::Key_Enter);
    CHECK_SET_ERR(exportButton->isEnabled(), "exportButton is disabled unexpectedly");

    //    5. Select 'General' tab, then select 'Highlighting' tab again.
    //    Expected state: the "Export" button is active.
    GTWidget::click(os, GTWidget::findWidget(os, "OP_MSA_GENERAL"));
    GTWidget::click(os, GTWidget::findWidget(os, "OP_MSA_HIGHLIGHTING"));

    exportButton = GTWidget::findWidget(os, "exportHighlightning");
    CHECK_SET_ERR(NULL != exportButton, "exportButton not found");
    CHECK_SET_ERR(exportButton->isEnabled(), "exportButton is disabled unexpectedly");
}

GUI_TEST_CLASS_DEFINITION(test_2579) {
    //  Linux:
    //  1. Click the menu Settings -> Preferences -> External Tools.
    //  2. Find the MAFFT item and if it has the active red cross, click it.
    //  3. Click the MAFFT's browse button and add the MAFFT executable from UGENE external tools package.
    //  Expected: there are no errors in the log.

    class MafftInactivation : public CustomScenario {
    public:
        void run(HI::GUITestOpStatus &os) {
            QString path = AppSettingsDialogFiller::getExternalToolPath(os, "MAFFT");
            AppSettingsDialogFiller::clearToolPath(os, "MAFFT");
            AppSettingsDialogFiller::setExternalToolPath(os, "MAFFT", path);

            QWidget *dialog = QApplication::activeModalWidget();
            CHECK_SET_ERR(dialog, "activeModalWidget is NULL");
            GTUtilsDialog::clickButtonBox(os, dialog, QDialogButtonBox::Ok);
        }
    };

    GTLogTracer l;

    GTUtilsDialog::waitForDialog(os, new AppSettingsDialogFiller(os, new MafftInactivation()));
    GTMenu::clickMainMenuItem(os, QStringList() << "Settings"
                                                << "Preferences...");
    GTGlobals::sleep();
    GTUtilsLog::check(os, l);
}
GUI_TEST_CLASS_DEFINITION(test_2581) {
    // 1. Open file "_common_data/scenarios/msa/ma2_gapped_same_names.aln"
    // 2. Use context menu { Align -> Align with MUSCLE }
    // Expected state: the "Align with MUSCLE" dialog has appeared
    // 3. Press the "Align" button
    // Expected state: after a few seconds alignment has finished, UGENE does not crash
    GTLogTracer l;

    GTFileDialog::openFile(os, testDir + "_common_data/scenarios/msa/", "ma2_gapped_same_names.aln");
    GTUtilsMsaEditor::checkMsaEditorWindowIsActive(os);

    GTUtilsDialog::waitForDialog(os, new MuscleDialogFiller(os, MuscleDialogFiller::Default));
    GTUtilsDialog::waitForDialog(os, new PopupChooser(os, QStringList() << MSAE_MENU_ALIGN << "Align with muscle"));

    GTUtilsMSAEditorSequenceArea::moveTo(os, QPoint(0, 0));
    GTMouseDriver::click(Qt::RightButton);

    GTUtilsTaskTreeView::waitTaskFinished(os);
    GTUtilsLog::check(os, l);
}

GUI_TEST_CLASS_DEFINITION(test_2581_1) {
    // 1. Open file "_common_data/scenarios/msa/ma2_gapped_same_names.aln"
    // 2. Use context menu { Align -> Align with ClustalW }
    // Expected state: the "Align with ClustalW" dialog has appeared
    // 3. Press the "Align" button
    // Expected state: after a few seconds alignment has finished, UGENE does not crash

    GTLogTracer l;

    GTFileDialog::openFile(os, testDir + "_common_data/scenarios/msa/", "ma2_gapped_same_names.aln");
    GTUtilsMsaEditor::checkMsaEditorWindowIsActive(os);

    GTUtilsDialog::waitForDialog(os, new ClustalWDialogFiller(os));
    GTUtilsDialog::waitForDialog(os, new PopupChooser(os, QStringList() << MSAE_MENU_ALIGN << "Align with ClustalW", GTGlobals::UseMouse));

    GTUtilsMSAEditorSequenceArea::moveTo(os, QPoint(0, 0));
    GTMouseDriver::click(Qt::RightButton);

    GTUtilsTaskTreeView::waitTaskFinished(os);
    GTUtilsLog::check(os, l);
}

GUI_TEST_CLASS_DEFINITION(test_2581_2) {
    //    1. Open file "_common_data/scenarios/msa/ma2_gapped_same_names.aln"
    GTFileDialog::openFile(os, testDir + "_common_data/scenarios/msa", "ma2_gapped_same_names.aln");
    GTUtilsMsaEditor::checkMsaEditorWindowIsActive(os);

    //    2. Use context menu { Align -> Align with ClustalO }
    //    Expected state: the "Align with Clustal Omega" dialog has appeared

    //    3. Press the "Align" button
    //    Expected state: after a few seconds alignment has finished, UGENE does not crash
    GTUtilsDialog::waitForDialog(os, new PopupChooserByText(os, QStringList() << "Align"
                                                                              << "Align with ClustalO..."));
    GTUtilsDialog::waitForDialog(os, new ClustalOSupportRunDialogFiller(os));
    GTWidget::click(os, GTUtilsMSAEditorSequenceArea::getSequenceArea(os), Qt::RightButton);

    GTUtilsTaskTreeView::waitTaskFinished(os);
}

GUI_TEST_CLASS_DEFINITION(test_2581_3) {
    //    1. Open file "_common_data/scenarios/msa/ma2_gapped_same_names.aln"
    GTFileDialog::openFile(os, testDir + "_common_data/scenarios/msa", "ma2_gapped_same_names.aln");
    GTUtilsMsaEditor::checkMsaEditorWindowIsActive(os);

    //    2. Use context menu { Align -> Align with MAFFT }
    //    Expected state: the "Align with MAFFT" dialog has appeared

    //    3. Press the "Align" button
    //    Expected state: after a few seconds alignment has finished, UGENE does not crash
    MAFFTSupportRunDialogFiller::Parameters parameters;
    GTUtilsDialog::waitForDialog(os, new PopupChooserByText(os, QStringList() << "Align"
                                                                              << "Align with MAFFT..."));
    GTUtilsDialog::waitForDialog(os, new MAFFTSupportRunDialogFiller(os, &parameters));
    GTWidget::click(os, GTUtilsMSAEditorSequenceArea::getSequenceArea(os), Qt::RightButton);

    GTUtilsTaskTreeView::waitTaskFinished(os);
}

GUI_TEST_CLASS_DEFINITION(test_2581_4) {
    // 1. Open file "_common_data/scenarios/msa/ma2_gapped_same_names.aln"
    // 2. Use context menu { Align -> Align with T-Coffee }
    // Expected state: the "Align with T-Coffee" dialog has appeared
    // 3. Press the "Align" button
    // Expected state: after a few seconds alignment has finished, UGENE does not crash

    GTLogTracer l;

    GTFileDialog::openFile(os, testDir + "_common_data/scenarios/msa/", "ma2_gapped_same_names.aln");
    GTUtilsMsaEditor::checkMsaEditorWindowIsActive(os);

    GTUtilsDialog::waitForDialog(os, new TCoffeeDailogFiller(os));
    GTUtilsDialog::waitForDialog(os, new PopupChooser(os, QStringList() << MSAE_MENU_ALIGN << "Align with T-Coffee", GTGlobals::UseMouse));

    GTUtilsMSAEditorSequenceArea::moveTo(os, QPoint(0, 0));
    GTMouseDriver::click(Qt::RightButton);

    GTUtilsTaskTreeView::waitTaskFinished(os);
    GTUtilsLog::check(os, l);
}

GUI_TEST_CLASS_DEFINITION(test_2581_5) {
    // 1. Open file "_common_data/scenarios/msa/ma2_gapped_same_names.aln"
    // 2. Use context menu { Align -> Align with Kalign }
    // Expected state: the "Align with Kalign" dialog has appeared
    // 3. Press the "Align" button
    // Expected state: after a few seconds alignment has finished, UGENE does not crash

    GTLogTracer l;

    GTFileDialog::openFile(os, testDir + "_common_data/scenarios/msa/", "ma2_gapped_same_names.aln");
    GTUtilsMsaEditor::checkMsaEditorWindowIsActive(os);

    GTUtilsDialog::waitForDialog(os, new KalignDialogFiller(os));
    GTUtilsDialog::waitForDialog(os, new PopupChooser(os, QStringList() << MSAE_MENU_ALIGN << "align_with_kalign", GTGlobals::UseMouse));

    GTUtilsMSAEditorSequenceArea::moveTo(os, QPoint(0, 0));
    GTMouseDriver::click(Qt::RightButton);

    GTUtilsTaskTreeView::waitTaskFinished(os);
    GTUtilsLog::check(os, l);
}

GUI_TEST_CLASS_DEFINITION(test_2583) {
    //    1. Open file data/samples/EMBL/AL000263.emb
    GTFileDialog::openFile(os, dataDir + "samples/EMBL/AL000263.emb");
    GTUtilsTaskTreeView::waitTaskFinished(os);
    //    2. Open file test/_common_data/regression/2583/My_Document_2.gb
    GTFileDialog::openFile(os, testDir + "_common_data/regression/2583/MyDocument_2.gb");
    GTUtilsTaskTreeView::waitTaskFinished(os);
    //    3. Drag "AB000263 standart annotations" AL000263.emb sequence view
    QModelIndex idx = GTUtilsProjectTreeView::findIndex(os, "AB000263 standard annotations");
    QWidget *sequence = GTUtilsSequenceView::getSeqWidgetByNumber(os);
    CHECK_SET_ERR(sequence != NULL, "Sequence widget not found");

    GTUtilsDialog::waitForDialog(os, new CreateObjectRelationDialogFiller(os));
    GTUtilsProjectTreeView::dragAndDrop(os, idx, sequence);
    //    "Edit objct relations" dialog appeared. Click "OK"
    //    4. Select all "blast result" tree items in annotation tree view
    QList<QTreeWidgetItem *> blastResultItems = GTUtilsAnnotationsTreeView::findItems(os, "blast result");
    GTUtilsAnnotationsTreeView::selectItems(os, blastResultItems);
    //    5. Use context menu: "Export"->"Export BLAST result to alignment"

    GTUtilsDialog::waitForDialog(os, new ExportBlastResultDialogFiller(os, sandBoxDir + "test_2583/test_2583.aln", true));
    GTUtilsDialog::waitForDialog(os, new PopupChooser(os, QStringList() << "ADV_MENU_EXPORT"
                                                                        << "export_BLAST_result_to_alignment"));
    GTMouseDriver::click(Qt::RightButton);
    //    "Export BLAST result to alignment" dialog appeared. Set some output file.
    //    check "add reference to alignment" checkBox
    //    Click "Export"
    //    Expected state: aligned parts are different with same parts in ref sequence.//Kirill can give more comments
    GTUtilsProjectTreeView::openView(os);
    GTUtilsProjectTreeView::toggleView(os);
    GTUtilsMSAEditorSequenceArea::checkSelection(os, QPoint(30, 1), QPoint(41, 1), "TGCGGCTGCTCT");
    GTGlobals::sleep(500);
}

GUI_TEST_CLASS_DEFINITION(test_2605) {
    GTLogTracer logTracer;
    // 1. Open file _common_data/fasta/multy_fa.fa as multiple alignment
    GTUtilsDialog::waitForDialog(os, new SequenceReadingModeSelectorDialogFiller(os, SequenceReadingModeSelectorDialogFiller::Join));
    GTUtilsProject::openFile(os, testDir + "_common_data/fasta/multy_fa.fa");
    GTUtilsTaskTreeView::waitTaskFinished(os);
    // 2. Export subalignment from this msa to any MSA format
    GTUtilsDialog::waitForDialog(os, new PopupChooser(os, QStringList() << MSAE_MENU_EXPORT << "Save subalignment"));
    GTUtilsDialog::waitForDialog(os, new ExtractSelectedAsMSADialogFiller(os, testDir + "_common_data/scenarios/sandbox/2605.aln", QStringList() << "SEQUENCE_1", 6, 237));
    GTMenu::showContextMenu(os, GTWidget::findWidget(os, "msa_editor_sequence_area"));

    // Expected state: export successfull, no any messages in log like "There is no sequence objects in given file, unable to convert it in multiple alignment"
    CHECK_SET_ERR(!logTracer.hasErrors(), "Errors in log: " + logTracer.getJoinedErrorString());
}

GUI_TEST_CLASS_DEFINITION(test_2612) {
    // 1. Open sequence "samples/fasta/human_T1.fa".
    GTFileDialog::openFile(os, dataDir + "samples/FASTA", "human_T1.fa");
    GTUtilsTaskTreeView::waitTaskFinished(os);
    // 2. Search for 20 first nucleotides (TTGTCAGATTCACCAAAGTT) using Find Pattern.
    GTUtilsOptionsPanel::runFindPatternWithHotKey("TTGTCAGATTCACCAAAGTT", os);
    GTGlobals::sleep(1000);
    GTWidget::click(os, GTWidget::findWidget(os, "getAnnotationsPushButton"));
    GTGlobals::sleep(500);
    // Expected state: the annotation with pattern created and shown in sequence view.
    GTMouseDriver::moveTo(GTUtilsProjectTreeView::getItemCenter(os, "Annotations"));
    GTGlobals::sleep(1000);
    QTreeWidgetItem *item = GTUtilsAnnotationsTreeView::findItem(os, "Misc. Feature");
    GTMouseDriver::moveTo(GTTreeWidget::getItemCenter(os, item));
    // 3. Delete annotation from annotation editor.
    GTMouseDriver::click();
    GTKeyboardDriver::keyClick(Qt::Key_Delete);
    // Expected state: there is no annotation in sequence view.
    GTGlobals::sleep(100);
    CHECK_SET_ERR(GTUtilsAnnotationsTreeView::findItem(os, "Misc. Feature", GTGlobals::FindOptions(false)) == NULL, "Annotations document not deleted");
}

GUI_TEST_CLASS_DEFINITION(test_2619) {
    //    1. Open file samples/genbank/sars.gb
    GTFileDialog::openFile(os, dataDir + "samples/Genbank", "sars.gb");
    GTUtilsTaskTreeView::waitTaskFinished(os);

    //    2. Open context menu for any qualifier on annotation table view.
    //    Expected state: submenu "Copy" didn't contains items "Edit qualifier" and "Add 'evidence' column"
    GTUtilsDialog::waitForDialog(os, new PopupChecker(os, QStringList() << ADV_MENU_COPY << "edit_qualifier_action", PopupChecker::NotExists));
    GTUtilsAnnotationsTreeView::callContextMenuOnQualifier(os, "5'UTR", "evidence");
    GTGlobals::sleep(500);

    GTUtilsDialog::waitForDialog(os, new PopupChecker(os, QStringList() << ADV_MENU_COPY << "toggle_column", PopupChecker::NotExists));
    GTUtilsAnnotationsTreeView::callContextMenuOnQualifier(os, "5'UTR", "evidence");
    GTGlobals::sleep(500);
}

GUI_TEST_CLASS_DEFINITION(test_2622) {
    // 1. Open "_common_data/fasta/multy_fa.fa".
    // 2. Choose "Merge sequences ..." with 100 bases.
    GTLogTracer l;

    GTUtilsDialog::waitForDialog(os, new SequenceReadingModeSelectorDialogFiller(os, SequenceReadingModeSelectorDialogFiller::Merge, 100));
    GTUtilsProject::openFile(os, testDir + "_common_data/fasta/multy_fa.fa");
    GTUtilsTaskTreeView::waitTaskFinished(os);

    // 3. Press Ctrl + F.
    GTKeyboardDriver::keyClick('f', Qt::ControlModifier);
    GTGlobals::sleep();

    // 4. Choose "Regular expression" algorithm.
    GTUtilsOptionPanelSequenceView::setAlgorithm(os, "Regular expression");

    // 5. Write "X+" in the pattern string.
    QWidget *textPattern = GTWidget::findWidget(os, "textPattern");
    GTWidget::click(os, textPattern);
    GTKeyboardDriver::keyClick('X');
    GTKeyboardDriver::keyClick('=', Qt::ShiftModifier);

    // UGENE does not hang.
    GTUtilsTaskTreeView::waitTaskFinished(os);
    GTUtilsLog::check(os, l);
}

GUI_TEST_CLASS_DEFINITION(test_2622_1) {
    // 1. Open "_common_data/fasta/multy_fa.fa".
    // 2. Choose "Merge sequences ..." with 100 bases.
    GTLogTracer l;

    GTUtilsDialog::waitForDialog(os, new SequenceReadingModeSelectorDialogFiller(os, SequenceReadingModeSelectorDialogFiller::Merge, 100));
    GTUtilsProject::openFile(os, testDir + "_common_data/fasta/multy_fa.fa");
    GTUtilsTaskTreeView::waitTaskFinished(os);

    // 3. Press Ctrl + F.
    GTKeyboardDriver::keyClick('f', Qt::ControlModifier);
    GTGlobals::sleep();

    // 4. Choose "Regular expression" algorithm.
    GTUtilsOptionPanelSequenceView::setAlgorithm(os, "Regular expression");

    // 5. Write "X+" in the pattern string.
    QWidget *textPattern = GTWidget::findWidget(os, "textPattern");
    GTWidget::click(os, textPattern);
    GTKeyboardDriver::keyClick('X');
    GTKeyboardDriver::keyClick('=', Qt::ShiftModifier);

    // 6. Check "Results no longer than" and set the value 1.
    QCheckBox *boxUseMaxResultLen = qobject_cast<QCheckBox *>(GTWidget::findWidget(os, "boxUseMaxResultLen"));
    GTCheckBox::setChecked(os, boxUseMaxResultLen, true);

    QSpinBox *boxMaxResultLen = qobject_cast<QSpinBox *>(GTWidget::findWidget(os, "boxMaxResultLen"));
    GTSpinBox::setValue(os, boxMaxResultLen, 1, GTGlobals::UseKeyBoard);

    // UGENE does not hang and all results are 1 bp length (100 results).
    GTUtilsTaskTreeView::waitTaskFinished(os);
    GTUtilsLog::check(os, l);

    QLabel *resultLabel = qobject_cast<QLabel *>(GTWidget::findWidget(os, "resultLabel"));
    CHECK_SET_ERR(resultLabel->text() == "Results: 1/100", "Unexpected find algorithm results");
}

GUI_TEST_CLASS_DEFINITION(test_2632) {
    //    1. Opened the full tuxedo wizard
    GTUtilsWorkflowDesigner::openWorkflowDesigner(os);

    class custom : public CustomScenario {
    public:
        void run(HI::GUITestOpStatus &os) {
            QWidget *dialog = QApplication::activeModalWidget();
            CHECK_SET_ERR(dialog, "activeModalWidget is NULL");
            //    2. Go to the second page
            GTUtilsWizard::clickButton(os, GTUtilsWizard::Next);
            GTUtilsWizard::clickButton(os, GTUtilsWizard::Next);

            //    3. Set bowtie index and a known transcript file.
            GTUtilsDialog::waitForDialog(os, new GTFileDialogUtils(os, testDir + "_common_data/bowtie/index/e_coli.1.ebwt"));
            GTWidget::click(os, GTWidget::findButtonByText(os, "Select\nbowtie index file", dialog));
            GTUtilsWizard::setParameter(os, "Known transcript file", QVariant(QDir().absoluteFilePath(testDir + "_common_data/gtf/valid.gtf")));

            //    4. Revern to first page, then click next again
            //    UGENE crashes
            GTUtilsWizard::clickButton(os, GTUtilsWizard::Back);
            GTUtilsWizard::clickButton(os, GTUtilsWizard::Next);

            GTUtilsWizard::clickButton(os, GTUtilsWizard::Cancel);
        }
    };
    GTUtilsDialog::waitForDialog(os, new ConfigurationWizardFiller(os, "Configure Tuxedo Workflow", QStringList() << "Full"
                                                                                                                  << "Single-end"));
    GTUtilsDialog::waitForDialog(os, new WizardFiller(os, "Tuxedo Wizard", new custom()));
    GTUtilsWorkflowDesigner::addSample(os, "RNA-seq analysis with Tuxedo tools");
    GTGlobals::sleep();
}

GUI_TEST_CLASS_DEFINITION(test_2638) {
    //    1. Open WD
    GTUtilsWorkflowDesigner::openWorkflowDesigner(os);
    //    2. Select "tuxedo" sample
    //    3. Set proper input data.
    QMap<QString, QVariant> map;
    map.insert("Bowtie index folder", QDir().absoluteFilePath(testDir + "_common_data/bowtie/index"));
    map.insert("Bowtie index basename", "e_coli");
    map.insert("Bowtie version", "Bowtie1");
    GTUtilsDialog::waitForDialog(os, new WizardFiller(os, "Tuxedo Wizard", QList<QStringList>() << (QStringList() << testDir + "_common_data/e_coli/e_coli_1000.fastq"), map));
    GTUtilsDialog::waitForDialog(os, new ConfigurationWizardFiller(os, "Configure Tuxedo Workflow", QStringList() << "Single-sample"
                                                                                                                  << "Single-end"));
    GTUtilsWorkflowDesigner::addSample(os, "RNA-seq analysis with Tuxedo tools");

    GTUtilsWorkflowDesigner::click(os, "Assemble Transcripts with Cufflinks");
    GTKeyboardDriver::keyClick(Qt::Key_Delete);

    // Launch the pipeline.
    GTUtilsWorkflowDesigner::runWorkflow(os);
    GTUtilsTaskTreeView::waitTaskFinished(os);

    // 4. Open "input" tab on the dashboard
    GTUtilsDashboard::openTab(os, GTUtilsDashboard::Input);
    QWidget *indexButton = GTWidget::findButtonByText(os, "index", GTUtilsDashboard::getDashboard(os));
    QString type = indexButton->property("file-url").toString().split("\n")[0];
    CHECK_SET_ERR(type == "file", "Unexpected action type, expected file, got: " + type);
}

GUI_TEST_CLASS_DEFINITION(test_2640) {
    //    0. Set CPU optimisation in settings dialog
    class UpdateCPUCountScenario : public CustomScenario {
    public:
        void run(HI::GUITestOpStatus &os) {
            QWidget *dialog = GTWidget::getActiveModalWidget(os);
            AppSettingsDialogFiller::openTab(os, AppSettingsDialogFiller::Resourses);
            QSpinBox *cpuBox = GTWidget::findExactWidget<QSpinBox *>(os, "cpuBox", dialog);
            GTSpinBox::setValue(os, cpuBox, 94, GTGlobals::UseKeyBoard);
            GTUtilsDialog::clickButtonBox(os, dialog, QDialogButtonBox::Ok);
        }
    };
    GTUtilsDialog::waitForDialog(os, new AppSettingsDialogFiller(os, new UpdateCPUCountScenario));
    GTMenu::clickMainMenuItem(os, QStringList() << "Settings"
                                                << "Preferences...");
    //    1. Open WD
    GTUtilsWorkflowDesigner::openWorkflowDesigner(os);
    //    2. Select "tuxedo" sample
    //    3. Set proper input data
    QString expected = "tophat2/tophat -p 94 --output-dir";

    GTLogTracer logTracer(expected);
    QMap<QString, QVariant> map;
    map.insert("Bowtie index folder", QDir().absoluteFilePath(testDir + "_common_data/bowtie/index"));
    map.insert("Bowtie index basename", "e_coli");
    map.insert("Bowtie version", "Bowtie1");
    GTUtilsDialog::waitForDialog(os, new WizardFiller(os, "Tuxedo Wizard", QList<QStringList>() << (QStringList() << testDir + "_common_data/e_coli/e_coli_1000.fastq"), map));
    GTUtilsDialog::waitForDialog(os, new ConfigurationWizardFiller(os, "Configure Tuxedo Workflow", QStringList() << "Single-sample"
                                                                                                                  << "Single-end"));
    GTUtilsWorkflowDesigner::addSample(os, "RNA-seq analysis with Tuxedo tools");
    GTUtilsWorkflowDesigner::click(os, "Assemble Transcripts with Cufflinks");
    GTKeyboardDriver::keyClick(Qt::Key_Delete);

    //    Launch pipeline
    GTUtilsWorkflowDesigner::runWorkflow(os);
    GTUtilsTaskTreeView::waitTaskFinished(os);
    // Expected state: tophat launched with argument -p
    GTUtilsLog::checkContainsMessage(os, logTracer);
}

GUI_TEST_CLASS_DEFINITION(test_2651) {
    // 1. File->Search NCBI GenBank...
    // 2. In the search field paste
    // AB797204.1 AB797210.1 AB797201.1
    // 3. Click Search
    // 4. Select three results and download them
    // 5. Close the dialog
    GTLogTracer l;

    QList<int> resultNumbersToSelect;
    resultNumbersToSelect << 0 << 1 << 2;
    const QVariant variantNumbers = QVariant::fromValue<QList<int>>(resultNumbersToSelect);
    const QVariant searchField = QVariant::fromValue<QPair<int, QString>>(QPair<int, QString>(0, "AB797204.1 AB797210.1 AB797201.1"));

    QList<DownloadRemoteFileDialogFiller::Action> remoteDialogActions;
    remoteDialogActions << DownloadRemoteFileDialogFiller::Action(DownloadRemoteFileDialogFiller::ClickOk, QVariant());
    const QVariant remoteDialogActionsVariant = QVariant::fromValue<QList<DownloadRemoteFileDialogFiller::Action>>(remoteDialogActions);

    QList<NcbiSearchDialogFiller::Action> actions;
    actions << NcbiSearchDialogFiller::Action(NcbiSearchDialogFiller::SetTerm, searchField)
            << NcbiSearchDialogFiller::Action(NcbiSearchDialogFiller::ClickSearch, QVariant())
            << NcbiSearchDialogFiller::Action(NcbiSearchDialogFiller::WaitTasksFinish, QVariant())
            << NcbiSearchDialogFiller::Action(NcbiSearchDialogFiller::SelectResultsByNumbers, variantNumbers)
            << NcbiSearchDialogFiller::Action(NcbiSearchDialogFiller::ClickDownload, remoteDialogActionsVariant)
            << NcbiSearchDialogFiller::Action(NcbiSearchDialogFiller::ClickClose, QVariant());
    GTUtilsDialog::waitForDialog(os, new NcbiSearchDialogFiller(os, actions));

    GTMenu::clickMainMenuItem(os, QStringList() << "File"
                                                << "Search NCBI GenBank...");

    GTGlobals::sleep();
    GTUtilsTaskTreeView::waitTaskFinished(os);

    // 6. With Ctrl pressed, select all three annotation objects in the project view
    GTUtilsProjectTreeView::openView(os);
    GTKeyboardDriver::keyPress(Qt::Key_Control);

    GTUtilsProjectTreeView::click(os, "AB797210 features");
    GTUtilsProjectTreeView::click(os, "AB797204 features");
    GTUtilsProjectTreeView::click(os, "AB797201 features");

    GTKeyboardDriver::keyRelease(Qt::Key_Control);

    // 7. delete this objects through context menu
    GTUtilsDialog::waitForDialog(os, new PopupChooser(os, QStringList() << "action_project__remove_selected_action"));
    GTMouseDriver::click(Qt::RightButton);

    // Expected state : the objects are deleted, the popup is shown
    GTGlobals::FindOptions safeOptions(false);
    const QModelIndex firstIndex = GTUtilsProjectTreeView::findIndex(os, "AB797210 features", safeOptions);
    CHECK_SET_ERR(!firstIndex.isValid(), "The \"AB797210 features\" item has not been deleted");
    const QModelIndex secondIndex = GTUtilsProjectTreeView::findIndex(os, "AB797204 features", safeOptions);
    CHECK_SET_ERR(!secondIndex.isValid(), "The \"AB797204 features\" item has not been deleted");
    const QModelIndex thirdIndex = GTUtilsProjectTreeView::findIndex(os, "AB797201 features", safeOptions);
    CHECK_SET_ERR(!thirdIndex.isValid(), "The \"AB797201 features\" item has not been deleted");

    GTUtilsLog::check(os, l);
}

GUI_TEST_CLASS_DEFINITION(test_2656) {
    //    0. Create a file with an empty sequence. A FASTA file with the first line ">seq1" and the empty second line
    //    1. Open any sequence
    //    2. On the toolbar, press "Build dotplot"
    //    3. Press "Load sequence" in the dialog. Load the empty sequence
    //    4. Select the empty sequence as the second sequence in the combobox

    //    Bug: UGENE crashes
    //    Expected: an error message is shown
    GTLogTracer l;

    GTFileDialog::openFile(os, dataDir + "samples/FASTA", "human_T1.fa");
    GTUtilsTaskTreeView::waitTaskFinished(os);

    class DotplotLoadSequenceFiller : public Filler {
    public:
        DotplotLoadSequenceFiller(HI::GUITestOpStatus &os, const QString seqPath, const QString seqName)
            : Filler(os, "DotPlotDialog"), seqPath(seqPath), seqName(seqName) {
        }
        virtual void run() {
            QWidget *dialog = QApplication::activeModalWidget();
            CHECK_SET_ERR(dialog, "activeModalWidget is NULL");

            QPushButton *loadSeq = qobject_cast<QPushButton *>(GTWidget::findWidget(os, "loadSequenceButton", dialog));
            CHECK_SET_ERR(loadSeq != NULL, "Load sequence button no found");
            GTUtilsDialog::waitForDialog(os, new GTFileDialogUtils(os, seqPath, seqName));
            GTWidget::click(os, loadSeq);

            QDialogButtonBox *box = qobject_cast<QDialogButtonBox *>(GTWidget::findWidget(os, "buttonBox", dialog));
            QPushButton *button = box->button(QDialogButtonBox::Cancel);
            CHECK_SET_ERR(button != NULL, "Cancel button is NULL");
            GTWidget::click(os, button);
        }

    private:
        QString seqPath;
        QString seqName;
    };

    GTUtilsDialog::waitForDialog(os, new DotplotLoadSequenceFiller(os, testDir + "_common_data/fasta", "empty_2.fa"));
    GTWidget::click(os, GTWidget::findWidget(os, "build_dotplot_action_widget"));
    GTThread::waitForMainThread();

    CHECK_SET_ERR(l.hasErrors(), "Expected to have errors in the log, but no errors found");
}

GUI_TEST_CLASS_DEFINITION(test_2662) {
    //    1. Open WD.
    GTUtilsWorkflowDesigner::openWorkflowDesigner(os);
    //    2. Open Call Variants sample.
    GTUtilsWorkflowDesigner::addSample(os, "Call variants");
    GTKeyboardDriver::keyClick(Qt::Key_Escape);
    //    3. Set valid input data.
    GTMouseDriver::moveTo(GTUtilsWorkflowDesigner::getItemCenter(os, "Read Assembly (BAM/SAM)"));
    GTMouseDriver::click();
    GTUtilsWorkflowDesigner::setDatasetInputFile(os, testDir + "_common_data/bam/chrM.sorted.bam");

    GTMouseDriver::moveTo(GTUtilsWorkflowDesigner::getItemCenter(os, "Read Sequence"));
    GTMouseDriver::click();
    GTUtilsWorkflowDesigner::setDatasetInputFile(os, testDir + "_common_data/cmdline/call-variations/chrM.fa");
    //    4. Start the scheme.
    GTUtilsWorkflowDesigner::runWorkflow(os);
    GTUtilsTaskTreeView::waitTaskFinished(os);
    //    5. Open External Tools tab.
    GTUtilsDashboard::openTab(os, GTUtilsDashboard::ExternalTools);
    //    Expected state: vcfTools executible file is /usr/bin/perl path/to/vcfutils.pl
    //    Actual: vcfTools executible file is /usr/bin/perl

    auto node = GTUtilsDashboard::getExternalToolNodeByText(os, "vcfutils run");
    GTWidget::click(os, node);

#ifdef Q_OS_WIN
    GTUtilsDashboard::getExternalToolNodeByText(os, "samtools\\vcfutils.pl", false);
#else
    GTUtilsDashboard::getExternalToolNodeByText(os, "samtools/vcfutils.pl", false);
#endif
}

GUI_TEST_CLASS_DEFINITION(test_2667) {
    //    1. Open {/data/samples/genbank/murine.gb}.
    //    Expected state: a document was added, it contains two object: an annotation and a sequence
    GTFileDialog::openFile(os, dataDir + "/samples/Genbank/", "murine.gb");
    GTUtilsTaskTreeView::waitTaskFinished(os);

    //    2. Select the annotation object in the project view.
    GTMouseDriver::moveTo(GTUtilsProjectTreeView::getItemCenter(os, "NC_001363 features"));
    GTMouseDriver::click();

    //    3. Press "delete" key.
    //    Expected state: the annotation object is removed from the document.
    GTKeyboardDriver::keyClick(Qt::Key_Delete);
    GTGlobals::FindOptions options;
    options.failIfNotFound = false;
    GTUtilsProjectTreeView::findIndex(os, "NC_001363 features", options);
}

GUI_TEST_CLASS_DEFINITION(test_2683) {
    //    1. Open Tuxedo sample scheme in WD.
    GTUtilsWorkflowDesigner::openWorkflowDesigner(os);

    class custom : public CustomScenario {
    public:
        void run(HI::GUITestOpStatus &os) {
            GTUtilsWizard::clickButton(os, GTUtilsWizard::Next);

            QWidget *dialog = QApplication::activeModalWidget();
            CHECK_SET_ERR(dialog, "activeModalWidget is NULL");
            QString title = GTUtilsWizard::getPageTitle(os);
            CHECK_SET_ERR(title == "Cuffdiff Samples", "unexpected title: " + title);

            GTWidget::findWidget(os, "Sample1", dialog);
            GTWidget::findWidget(os, "Sample2", dialog);

            GTUtilsWizard::clickButton(os, GTUtilsWizard::Cancel);
        }
    };
    GTUtilsDialog::waitForDialog(os, new ConfigurationWizardFiller(os, "Configure Tuxedo Workflow", QStringList() << "Full"
                                                                                                                  << "Single-end"));
    GTUtilsDialog::waitForDialog(os, new WizardFiller(os, "Tuxedo Wizard", new custom()));
    GTUtilsWorkflowDesigner::addSample(os, "RNA-seq analysis with Tuxedo tools");
    //    Expected state: in appeared wizard there is a page "Cuffdiff Samples"
    //    where user can divide input datasets into samples for Cuffdiff tool.
}

GUI_TEST_CLASS_DEFINITION(test_2690) {
    //    1. Open "human_t1.fa".
    GTFileDialog::openFile(os, dataDir + "samples/FASTA", "human_T1.fa");
    GTUtilsTaskTreeView::waitTaskFinished(os);
    //    2. Create an annotation: Group name - "1", location - "1..1".
    GTUtilsDialog::waitForDialog(os, new CreateAnnotationWidgetFiller(os, true, "1", "ann1", "1..1"));
    GTMenu::clickMainMenuItem(os, QStringList() << "Actions"
                                                << "Add"
                                                << "New annotation...");

    //    3. Create an annotation: Group name - "2", location - "5..5, 6..7".
    GTUtilsDialog::waitForDialog(os, new CreateAnnotationWidgetFiller(os, true, "2", "ann2", "5..5, 6..7"));
    GTMenu::clickMainMenuItem(os, QStringList() << "Actions"
                                                << "Add"
                                                << "New annotation...");

    //    4. Open the "Annotation highlighting" OP widget.
    GTWidget::click(os, GTWidget::findWidget(os, "OP_ANNOT_HIGHLIGHT"));
    //    5. Select the first annotation.
    GTMouseDriver::moveTo(GTUtilsAnnotationsTreeView::getItemCenter(os, "ann1"));
    GTMouseDriver::click();
    //    6. Click the "next annotation" button.
    QWidget *nextAnnotationButton = GTWidget::findWidget(os, "nextAnnotationButton");
    GTWidget::click(os, nextAnnotationButton);
    GTGlobals::sleep(500);
    //    Expected state: the second annotation is selected.
    QString str = GTUtilsAnnotationsTreeView::getSelectedItem(os);
    CHECK_SET_ERR(str == "ann2", "unexpected selected annotation after click: " + str);
    CHECK_SET_ERR(!nextAnnotationButton->isEnabled(), "nextAnnotationButton is unexpectedly enabled");
}

GUI_TEST_CLASS_DEFINITION(test_2701) {
    //    1. Open {/data/samples/genbank/CVU55762.gb}.
    //    Expected state: a document was added, circular view is opened

    //    2. Click on Save circular view as image.
    //    Expected state: Opened Export Image dialog

    //    3. Select vector format (svg, pdf or ps)
    //    Expected state: Quality tuning slider is not showed.

    //    4. Select jpg format
    //    Expected state: Quality tuning slider is showed.
    GTFileDialog::openFile(os, dataDir + "/samples/Genbank/", "CVU55762.gb");
    GTUtilsTaskTreeView::waitTaskFinished(os);
    ADVSingleSequenceWidget *wgt = GTUtilsSequenceView::getSeqWidgetByNumber(os);
    CHECK_SET_ERR(wgt != NULL, "No sequence widget");
    CHECK_SET_ERR(GTUtilsCv::isCvPresent(os, wgt), "No CV opened");

    class ImageQualityChecker : public Filler {
    public:
        ImageQualityChecker(HI::GUITestOpStatus &os)
            : Filler(os, "ImageExportForm") {
        }
        virtual void run() {
            QWidget *dialog = QApplication::activeModalWidget();
            CHECK_SET_ERR(dialog, "activeModalWidget is NULL");

            QComboBox *formatsBox = dialog->findChild<QComboBox *>("formatsBox");
            QWidget *spin = dialog->findChild<QSpinBox *>("qualitySpinBox");

            GTComboBox::selectItemByText(os, formatsBox, "SVG");
            CHECK_SET_ERR(!spin->isVisible(), "Quality spin box is visible!");
            GTComboBox::selectItemByText(os, formatsBox, "PDF");
            CHECK_SET_ERR(!spin->isVisible(), "Quality spin box is visible!");
            GTComboBox::selectItemByText(os, formatsBox, "PS");
            CHECK_SET_ERR(!spin->isVisible(), "Quality spin box is visible!");

            GTComboBox::selectItemByText(os, formatsBox, "JPG");
            CHECK_SET_ERR(spin->isVisible(), "Quality spin box not visible!");

            QDialogButtonBox *box = qobject_cast<QDialogButtonBox *>(GTWidget::findWidget(os, "buttonBox", dialog));
            CHECK_SET_ERR(box != NULL, "buttonBox is NULL");
            QPushButton *button = box->button(QDialogButtonBox::Cancel);
            CHECK_SET_ERR(button != NULL, "Cancel button is NULL");
            GTWidget::click(os, button);
        }
    };

    GTUtilsDialog::waitForDialog(os, new ImageQualityChecker(os));
    GTUtilsDialog::waitForDialog(os, new PopupChooser(os, QStringList() << ADV_MENU_EXPORT << "Save circular view as image", GTGlobals::UseMouse));

    QWidget *circularView = GTWidget::findWidget(os, "CV_ADV_single_sequence_widget_0");
    CHECK_OP_SET_ERR(os, "Failed to open circular view!");
    GTWidget::click(os, circularView, Qt::RightButton);
}

GUI_TEST_CLASS_DEFINITION(test_2709) {
    //    1. Open tuxedo sample "no-new-transcripts"

    class test_2709_canceler : public CustomScenario {
    public:
        void run(HI::GUITestOpStatus &os) {
            GTGlobals::sleep();
            GTUtilsWizard::clickButton(os, GTUtilsWizard::Cancel);
        }
    };
    GTUtilsWorkflowDesigner::openWorkflowDesigner(os);
    GTUtilsDialog::waitForDialog(os, new ConfigurationWizardFiller(os, "Configure Tuxedo Workflow", QStringList() << "No-new-transcripts"
                                                                                                                  << "Single-end"));
    GTUtilsDialog::waitForDialog(os, new WizardFiller(os, "Tuxedo Wizard", new test_2709_canceler()));
    GTUtilsWorkflowDesigner::addSample(os, "tuxedo");
    GTGlobals::sleep();
    //    Expected state: "No novel junctions" tophat parameter set to true by default
    GTUtilsWorkflowDesigner::click(os, "Map RNA-Seq Reads with TopHat");
    QString result = GTUtilsWorkflowDesigner::getParameter(os, "No novel junctions");
    CHECK_SET_ERR(result == "True", "No novel junctions parameter is " + result);
}

GUI_TEST_CLASS_DEFINITION(test_2713) {
    //    1. Open file {data/samples/Genbank/murine.gb}
    GTFile::copy(os, dataDir + "samples/Genbank/murine.gb", sandBoxDir + "test_2713.gb");
    GTFileDialog::openFile(os, sandBoxDir, "test_2713.gb");
    GTUtilsTaskTreeView::waitTaskFinished(os);

    //    2. Open file {data/samples/FASTA/human_T1.fa}
    GTFileDialog::openFile(os, dataDir + "samples/FASTA", "human_T1.fa");
    GTUtilsTaskTreeView::waitTaskFinished(os);

    //    3. Drag and drop annotation object "NC_001363 features" from project view to sequence view
    //    Expected state: the "Edit Object Relations" dialog has appeared
    //    4. Press "OK"
    //    Expected state: annotations has appeared on the sequence view
    GTUtilsDialog::waitForDialog(os, new CreateObjectRelationDialogFiller(os));
    GTWidget::click(os, GTUtilsProjectTreeView::getTreeView(os));

    QPoint point = GTUtilsProjectTreeView::getItemCenter(os, "NC_001363 features");
    point.setX(point.x() + 1);
    point.setY(point.y() + 1);
    GTMouseDriver::moveTo(point);
    GTMouseDriver::click();

    QPoint endPoint = GTWidget::getWidgetCenter(GTUtilsAnnotationsTreeView::getTreeWidget(os));
    GTMouseDriver::dragAndDrop(point, endPoint);

    GTUtilsDialog::waitAllFinished(os);

    //    5. Open file {data/samples/Genbank/murine.gb} with text editor, then make some modification and save file
    //    Expected state: dialog about detected file modification has appeared in UGENE window
    //    6. Press "Yes"
    //    Expected state: "human_T1" view has disappeared from the "Bookmarks" list, "murine.gb" has been reloaded.
    const GUIDialogWaiter::WaitSettings waitSettings("");
    GTUtilsDialog::waitForDialog(os,
                                 new MessageBoxDialogFiller(os,
                                                            QMessageBox::Yes,
                                                            "Document 'test_2713.gb' was modified. Do you want to reload it?",
                                                            ""),
                                 waitSettings);

    QFile file(sandBoxDir + "/test_2713.gb");
    bool opened = file.open(QIODevice::ReadOnly | QIODevice::Text);
    CHECK_SET_ERR(opened, "Can't open the file: " + sandBoxDir + "test_2713.gb");
    QByteArray fileData = file.readAll();
    file.close();

    fileData.replace("gag polyprotein", "ggg_polyprotein");

    GTGlobals::sleep(1000);    // wait at least 1 second: UGENE does not detect file changes within 1 second interval.
    opened = file.open(QIODevice::WriteOnly);
    CHECK_SET_ERR(opened, "Can't open the file: " + sandBoxDir + "test_2713.gb");
    file.write(fileData);
    file.close();

    GTUtilsDialog::waitAllFinished(os);
    //    7. Open "human_T1" sequence view
    //    Expected state: annotations from "murine.gb" present on the sequence view
    GTUtilsProjectTreeView::doubleClickItem(os, "human_T1.fa");
    GTUtilsTaskTreeView::waitTaskFinished(os);
    GTUtilsAnnotationsTreeView::findFirstAnnotation(os);
}

GUI_TEST_CLASS_DEFINITION(test_2721) {
    //Note: Make sure first that "data" contains "cistrome" folder with proper data.

    //1. Open WD.
    GTUtilsWorkflowDesigner::openWorkflowDesigner(os);
    //2. Select Cistrome example.
    class custom : public CustomScenario {
    public:
        void run(HI::GUITestOpStatus &os) {
            //Expected state: wizard appeared - on the first page "Cistrome data folder" is set to "/cistrome".
            QWidget *dialog = QApplication::activeModalWidget();
            CHECK_SET_ERR(dialog != NULL, "activeModalWidget is NULL");

            QLineEdit *urlLineEdit = GTWidget::findExactWidget<QLineEdit *>(os, "urlLineEdit", dialog);
            QString url = urlLineEdit->text();
            CHECK_SET_ERR(url.contains("/cistrome"), "unexpected url: " + url);

            GTUtilsWizard::clickButton(os, GTUtilsWizard::Cancel);
        }
    };
    GTUtilsDialog::waitForDialog(os, new ConfigurationWizardFiller(os, "Configure Cistrome Workflow", new custom()));
    GTUtilsWorkflowDesigner::addSample(os, "Cistrome");
}

GUI_TEST_CLASS_DEFINITION(test_2726) {
    //1. Open "COI.aln".
    //2. Select the second symbol at the first line.
    //3. Press backspace twice.
    //Expected state: undo and redo buttons are disabled.
    GTFileDialog::openFile(os, dataDir + "/samples/CLUSTALW/", "COI.aln");
    GTUtilsTaskTreeView::waitTaskFinished(os);

    GTUtilsMSAEditorSequenceArea::selectArea(os, QPoint(1, 0), QPoint(1, 0));
    GTKeyboardDriver::keyClick(Qt::Key_Backspace);
    GTKeyboardDriver::keyClick(Qt::Key_Backspace);

    //Expected state : MSA view has opened, the "Undo" button is disabled.
    QAbstractButton *undoButton = GTAction::button(os, "msa_action_undo");
    CHECK_SET_ERR(!undoButton->isEnabled(), "'Undo' button is unexpectedly enabled");
    //Expected state : MSA view has opened, the "Redo" button is disabled.
    QAbstractButton *redoButton = GTAction::button(os, "msa_action_undo");
    CHECK_SET_ERR(!redoButton->isEnabled(), "'Redo' button is unexpectedly enabled");
}

GUI_TEST_CLASS_DEFINITION(test_2729) {
    //    1. Open {_common_data/fasta/AMINO.fa}
    //    Expected state: there is no a "Graphs" button on the sequence toolbar for amino, it is invisible and disabled.
    GTFileDialog::openFile(os, testDir + "_common_data/fasta/", "AMINO.fa");
    GTUtilsTaskTreeView::waitTaskFinished(os);
    QAbstractButton *graphsButton = GTAction::button(os, "GraphMenuAction", GTUtilsSequenceView::getSeqWidgetByNumber(os));
    CHECK_SET_ERR(NULL != graphsButton, "Graphs button is NULL");
    CHECK_SET_ERR(!graphsButton->isEnabled(), "Graphs button is unexpectedly enabled");

    //    2. Click the "Graphs" button.
    //    Expected state: menu is shown.
    //    GTUtilsDialog::waitForDialog(os, new PopupChooser(os, QStringList()));
    //    GTWidget::click(os, graphsButton);

    GTGlobals::sleep();
}

GUI_TEST_CLASS_DEFINITION(test_2730) {
    /*  1. Open "_common_data/fasta/abcd.fa" as separate sequences in the sequence viewer.
    2. Click the "Automatic Annotation Highlighting" button on the first sequence's toolbar.
    3. Click the "Plasmid features" button.
    Expected: UGENE does not crash.
*/
    GTUtilsDialog::waitForDialog(os, new SequenceReadingModeSelectorDialogFiller(os));
    GTUtilsProject::openFile(os, testDir + "_common_data/fasta/abcd.fa");
    GTUtilsTaskTreeView::waitTaskFinished(os);
    GTGlobals::sleep(1000);
    QWidget *parent = GTWidget::findWidget(os, "ADV_single_sequence_widget_0");
    CHECK_SET_ERR(parent != NULL, "ADV_single_sequence_widget_0 not found!");

    QWidget *menuAction = GTWidget::findWidget(os, "AutoAnnotationUpdateAction", parent);
    CHECK_SET_ERR(menuAction != NULL, "AutoAnnotationUpdateAction not found!");
    GTUtilsDialog::waitForDialog(os, new PopupChooser(os, QStringList() << "Plasmid features"));
    GTWidget::click(os, menuAction);
    GTGlobals::sleep(500);
    //Close file - UGENE does not crash.
    GTMouseDriver::moveTo(GTUtilsProjectTreeView::getItemCenter(os, "abcd.fa"));
    GTMouseDriver::click();
    GTKeyboardDriver::keyClick(Qt::Key_Delete);
    GTGlobals::sleep(500);
}

GUI_TEST_CLASS_DEFINITION(test_2737) {
    //1. Open any sequence without annotations (e.g. "_common_data/fasta/AMINO.fa")
    GTFileDialog::openFile(os, testDir + "_common_data/fasta/", "AMINO.fa");
    GTUtilsTaskTreeView::waitTaskFinished(os);

    //2. Add few annotations with different names.
    GTUtilsAnnotationsTreeView::createAnnotation(os, "group", "name1", "1..10");
    GTUtilsAnnotationsTreeView::createAnnotation(os, "group", "name2", "11..20", false);
    GTUtilsAnnotationsTreeView::createAnnotation(os, "group", "name3", "21..30", false);
    GTUtilsTaskTreeView::waitTaskFinished(os);

    //3. Open Annotation Highlighting tab.
    GTUtilsOptionPanelSequenceView::openTab(os, GTUtilsOptionPanelSequenceView::AnnotationsHighlighting);

    //4. Delete all annotations one by one.
    GTUtilsAnnotationsTreeView::deleteItem(os, "name1");
    GTUtilsAnnotationsTreeView::deleteItem(os, "name2");
    GTUtilsAnnotationsTreeView::deleteItem(os, "name3");

    //Expected state: there is no annotations is annotation tree.
    QWidget *annotationsTree = GTWidget::findWidget(os, "OP_ANNOT_HIGHLIGHT_TREE");
    CHECK_SET_ERR(!annotationsTree->isVisible(), "Annotations tree is shown");
}

GUI_TEST_CLASS_DEFINITION(test_2737_1) {
    GTLogTracer l;
    //1. Open "murine.gb";
    GTFileDialog::openFile(os, dataDir + "samples/Genbank", "murine.gb");
    GTUtilsTaskTreeView::waitTaskFinished(os);
    //1.1. Open Annotation Highlighting tab.
    GTUtilsOptionPanelSequenceView::openTab(os, GTUtilsOptionPanelSequenceView::AnnotationsHighlighting);

    //2. Delete all annotations in random order;
    QTreeWidgetItem *annotation = NULL;
    while (NULL != (annotation = GTUtilsAnnotationsTreeView::findFirstAnnotation(os, GTGlobals::FindOptions(false)))) {
        uiLog.trace("annotation text is: " + annotation->text(0));
        GTUtilsAnnotationsTreeView::deleteItem(os, annotation);
        GTGlobals::sleep();
    }

    //Expected state: no errors in the log
    CHECK_SET_ERR(!l.hasErrors(), "Errors in log: " + l.getJoinedErrorString());
}

GUI_TEST_CLASS_DEFINITION(test_2754) {
    //1. Open "murine.gb";
    GTFileDialog::openFile(os, dataDir + "samples/Genbank", "murine.gb");
    GTUtilsTaskTreeView::waitTaskFinished(os);

    GTMouseDriver::moveTo(GTUtilsProjectTreeView::getItemCenter(os, "NC_001363 features"));
    GTMouseDriver::doubleClick();
    GTGlobals::sleep();

    class custom : public CustomScenario {
    public:
        void run(HI::GUITestOpStatus &os) {
            QWidget *dialog = QApplication::activeModalWidget();
            CHECK_SET_ERR(dialog != NULL, "activeModalWidget is NULL");

            QAbstractButton *next = GTWidget::findButtonByText(os, "Next", dialog);
            CHECK_SET_ERR(!next->isEnabled(), "Next button is unexpectidly enabled");

            QAbstractButton *selectAll = GTWidget::findButtonByText(os, "Select all", dialog);
            CHECK_SET_ERR(!selectAll->isEnabled(), "Select all button is unexpectidly enabled");

            GTWidget::click(os, GTWidget::findButtonByText(os, "Close", dialog));
        }
    };

    GTUtilsDialog::waitForDialog(os, new FindQualifierFiller(os, new custom()));

    GTUtilsDialog::waitForDialog(os, new PopupChooser(os, QStringList() << "find_qualifier_action"));
    GTMouseDriver::moveTo(GTUtilsAnnotationsTreeView::getItemCenter(os, "CDS"));
    GTMouseDriver::click(Qt::RightButton);
}

GUI_TEST_CLASS_DEFINITION(test_2761_1) {
    //    1. Open "samples/CLUSTALW/COI.aln".
    QDir().mkpath(sandBoxDir + "test_2761_1");
    GTFile::setReadOnly(os, sandBoxDir + "test_2761_1");
    GTFileDialog::openFile(os, dataDir + "samples/CLUSTALW/COI.aln");
    GTUtilsTaskTreeView::waitTaskFinished(os);
    //    2. Select some area in the MSA.
    GTUtilsMSAEditorSequenceArea::selectArea(os, QPoint(2, 2), QPoint(5, 5));
    GTUtilsDialog::waitForDialog(os, new PopupChooser(os, QStringList() << MSAE_MENU_EXPORT << "Save subalignment"));
    //    3. Context menu of the area -> Export -> Save subalignment.

    class customFiller : public ExtractSelectedAsMSADialogFiller {
    public:
        customFiller(HI::GUITestOpStatus &os)
            : ExtractSelectedAsMSADialogFiller(os, testDir + "_common_data/scenarios/sandbox/test_2761_1/2761.aln", QStringList() << "Bicolorana_bicolor_EF540830"
                                                                                                                                  << "Roeseliana_roeseli") {
        }
        void run() override {
            GTUtilsDialog::waitForDialog(os, new MessageBoxDialogFiller(os, QMessageBox::Ok, "No write permission"));
            ExtractSelectedAsMSADialogFiller::run();
            GTUtilsDialog::clickButtonBox(os, QDialogButtonBox::Cancel);
        }
    };

    GTUtilsDialog::waitForDialog(os, new customFiller(os));
    GTMouseDriver::click(Qt::RightButton);
    //    4. Set the destination path to the dir without write permissions.
    //    5. Click "Extract".
    //    Expected: the message about write permissions to the dir appears. The extraction task is not run.
}

GUI_TEST_CLASS_DEFINITION(test_2761_2) {
    //    1. Open "samples/CLUSTALW/COI.aln".
    GTFileDialog::openFile(os, dataDir + "samples/CLUSTALW/COI.aln");
    GTUtilsTaskTreeView::waitTaskFinished(os);
    //    2. Select some area in the MSA.
    GTUtilsMSAEditorSequenceArea::selectArea(os, QPoint(2, 2), QPoint(5, 5));
    GTUtilsDialog::waitForDialog(os, new PopupChooser(os, QStringList() << MSAE_MENU_EXPORT << "Save subalignment"));
    //    3. Context menu of the area -> Export -> Save subalignment.

    class customFiller : public ExtractSelectedAsMSADialogFiller {
    public:
        customFiller(HI::GUITestOpStatus &os)
            : ExtractSelectedAsMSADialogFiller(os, testDir + "_common_data/scenarios/sandbox/test_2761_2/2761.aln", QStringList() << "Bicolorana_bicolor_EF540830"
                                                                                                                                  << "Roeseliana_roeseli") {
        }
        void run() override {
            GTUtilsDialog::waitForDialog(os, new MessageBoxDialogFiller(os, QMessageBox::Ok, "Export folder does not exist"));
            ExtractSelectedAsMSADialogFiller::run();
            GTUtilsDialog::clickButtonBox(os, QDialogButtonBox::Cancel);
        }
    };

    GTUtilsDialog::waitForDialog(os, new customFiller(os));
    GTMouseDriver::click(Qt::RightButton);
    //    4. Set the destination path to the dir that does not exists
    //    5. Click "Extract".
    //    Expected: the message about write permissions to the dir appears. The extraction task is not run.
}

GUI_TEST_CLASS_DEFINITION(test_2762) {
    /*  1. Open something, e.g. "human_T1.fa".
    2. Close the project.
        Expected state: a dialog will appear that offer you to save the project.
    3. Press escape key.
        Expected state: the dialog will closed as canceled.
*/
    class EscClicker : public Filler {
    public:
        EscClicker(HI::GUITestOpStatus &_os)
            : Filler(_os, "SaveProjectDialog") {
        }
        virtual void run() {
            GTGlobals::sleep();
#ifdef Q_OS_MAC
            QDialogButtonBox *buttonBox = qobject_cast<QDialogButtonBox *>(GTWidget::findWidget(os, "buttonBox"));
            QAbstractButton *cancel = buttonBox->button(QDialogButtonBox::Cancel);
            GTWidget::click(os, cancel);
#else
            GTKeyboardDriver::keyClick(Qt::Key_Escape);
#endif
        }
    };

    GTFileDialog::openFile(os, dataDir + "samples/FASTA", "human_T1.fa");
    GTUtilsTaskTreeView::waitTaskFinished(os);
    GTUtilsDialog::waitForDialog(os, new EscClicker(os));
    GTGlobals::sleep(1000);
    GTMenu::clickMainMenuItem(os, QStringList() << "File"
                                                << "Close project");

    GTUtilsProject::checkProject(os);
}

GUI_TEST_CLASS_DEFINITION(test_2770) {
    //1. File -> New document from text.
    //2. Data: TTTTTTTTTTTTTTTTTTTTTTTAAATTTTTTTTTTTTTTTTTTTTTTT
    //Location: set the valid output file.
    //3. Create.
    //4. Ctrl + F.
    //5. Pattern: TTTTTTTTTTTTTTTTTTTTTTTAATTTTTTTTTTTTTTTTTTTTTTT
    //Algorithm: InsDel
    //Should match: 30%
    //6. Search.
    //Expected: two annotations are found.
    Runnable *filler = new CreateDocumentFiller(os,
                                                "TTTTTTTTTTTTTTTTTTTTTTTAAATTTTTTTTTTTTTTTTTTTTTTT",
                                                false,
                                                CreateDocumentFiller::StandardRNA,
                                                true,
                                                false,
                                                "",
                                                testDir + "_common_data/scenarios/sandbox/result",
                                                CreateDocumentFiller::FASTA,
                                                "result",
                                                true);
    GTUtilsDialog::waitForDialog(os, filler);

    GTMenu::clickMainMenuItem(os, QStringList() << "File"
                                                << "New document from text...",
                              GTGlobals::UseKey);
    GTUtilsTaskTreeView::waitTaskFinished(os);
    GTGlobals::sleep(5000);

    GTUtilsDocument::checkDocument(os, "result");

    GTUtilsOptionPanelSequenceView::openTab(os, GTUtilsOptionPanelSequenceView::Search);

    GTUtilsOptionPanelSequenceView::enterPattern(os, "TTTTTTTTTTTTTTTTTTTTTTTAATTTTTTTTTTTTTTTTTTTTTTT", true);

    GTUtilsOptionPanelSequenceView::setAlgorithm(os, "InsDel");

    GTUtilsOptionPanelSequenceView::setMatchPercentage(os, 30);

    GTUtilsOptionPanelSequenceView::clickGetAnnotation(os);
    GTUtilsTaskTreeView::waitTaskFinished(os);

    QTreeWidgetItem *annotationGroup = GTUtilsAnnotationsTreeView::findItem(os, "Misc. Feature  (0, 2)");
    CHECK_SET_ERR(NULL != annotationGroup, "Annotations have not been found");
}

GUI_TEST_CLASS_DEFINITION(test_2773) {
    // 1. Open file test/_common_data/cmdline/custom-script-worker-functions/translateTest/translateTest.uwl
    // 2. Set parameters:
    // input: _common_data/cmdline/DNA.fa
    // offset: sss
    // out: some/valid/path
    // 3. run sheme.
    // Expected state: UGENE doesn't crash, error message appears.

    //need to copy enlement to data dir
#ifdef Q_OS_LINUX
    QFile::copy(testDir + "_common_data/cmdline/_proto/translateTest.usa", "../../data/workflow_samples/users/translateTest.usa");
#else
    GTFile::copy(os, testDir + "_common_data/cmdline/_proto/translateTest.usa", dataDir + "/workflow_samples/users/translateTest.usa");
#endif

    GTLogTracer l;
    GTUtilsWorkflowDesigner::openWorkflowDesigner(os);

    GTUtilsDialog::waitForDialogWhichMayRunOrNot(os, new StartupDialogFiller(os));
    GTUtilsWorkflowDesigner::loadWorkflow(os, testDir + "_common_data/cmdline/custom-script-worker-functions/translateTest/translateTest.uwl");
    GTUtilsTaskTreeView::waitTaskFinished(os);

    GTUtilsWorkflowDesigner::click(os, "Read Sequence");
    GTUtilsWorkflowDesigner::setDatasetInputFile(os, testDir + "_common_data/cmdline/DNA.fa");

    GTUtilsWorkflowDesigner::click(os, "translateTest");
    GTUtilsWorkflowDesigner::setParameter(os, "offset", "sss", GTUtilsWorkflowDesigner::textValue);

    GTUtilsWorkflowDesigner::click(os, "Write sequence");
    GTUtilsWorkflowDesigner::setParameter(os, "Output file", "_common_data/cmdline/result_test_offset", GTUtilsWorkflowDesigner::textValue);

    GTUtilsDialog::waitForDialog(os, new MessageBoxDialogFiller(os, QMessageBox::Ok));
    GTWidget::click(os, GTAction::button(os, "Run workflow"));
    GTGlobals::sleep(1000);

    GTUtilsLog::check(os, l);
}
GUI_TEST_CLASS_DEFINITION(test_2778) {
    //1. Use main menu : tools->align to reference->align short reads
    //2. Set input parameters
    //input sequence : _common_data / genome_aligner / chrY.fa
    //short reads : _common_data / genome_aligner / shortreads15Mb.fasta
    //mismatches allowed : checked
    //3. Press start

    //Expected state : the task should be finished without errors.

    GTLogTracer l;

    AlignShortReadsFiller::UgeneGenomeAlignerParams parameters(testDir + "_common_data/genome_aligner/",
                                                               "chrY.fa",
                                                               testDir + "_common_data/genome_aligner/",
                                                               "shortreads1Mb.fasta",
                                                               true);
    parameters.samOutput = false;
    GTUtilsDialog::waitForDialog(os, new AlignShortReadsFiller(os, &parameters));

    GTMenu::clickMainMenuItem(os, QStringList() << "Tools"
                                                << "NGS data analysis"
                                                << "Map reads to reference...");
    GTUtilsTaskTreeView::waitTaskFinished(os);
    GTUtilsAssemblyBrowser::checkAssemblyBrowserWindowIsActive(os);
    GTUtilsTaskTreeView::waitTaskFinished(os);

    GTUtilsLog::check(os, l);
}

GUI_TEST_CLASS_DEFINITION(test_2784) {
    GTLogTracer lt;

    //1. Open the file "data/samples/CLUSTALW/COI.aln"
    GTFileDialog::openFile(os, dataDir + "/samples/CLUSTALW/", "COI.aln");
    GTUtilsTaskTreeView::waitTaskFinished(os);

    //Expected state : MSA view has opened, the "Undo" button is disabled.
    QAbstractButton *undoButton = GTAction::button(os, "msa_action_undo");
    CHECK_SET_ERR(!undoButton->isEnabled(), "'Undo' button is unexpectedly enabled");

    //2. Choose in the context menu{ Align->Align with MUSCLE... }
    //Expected state : The "Align with MUSCLE" dialog has appeared
    //3. Check the "Translation to amino when aligning" checkbox and press "Align"
    GTUtilsMSAEditorSequenceArea::selectArea(os, QPoint(41, 0), QPoint(43, 17));
    GTKeyboardDriver::keyClick('c', Qt::ControlModifier);
    const QString initialRegionContent = GTClipboard::text(os);

    GTKeyboardDriver::keyClick(Qt::Key_Escape);

    GTUtilsDialog::waitForDialog(os, new MuscleDialogFiller(os, MuscleDialogFiller::Default, true, true));
    GTUtilsDialog::waitForDialog(os, new PopupChooser(os, QStringList() << MSAE_MENU_ALIGN << "Align with muscle", GTGlobals::UseMouse));

    GTUtilsMSAEditorSequenceArea::moveTo(os, QPoint(10, 5));
    GTMouseDriver::click(Qt::RightButton);

    //Expected state : Alignment task has started.After some time it finishes without errors
    //and alignment gets changed somehow.The "Undo" button becomes active
    GTUtilsTaskTreeView::waitTaskFinished(os);
    GTUtilsLog::check(os, lt);
    CHECK_SET_ERR(undoButton->isEnabled(), "'Undo' button is unexpectedly disabled");

    GTUtilsMSAEditorSequenceArea::selectArea(os, QPoint(41, 0), QPoint(43, 17));
    GTKeyboardDriver::keyClick('c', Qt::ControlModifier);
    const QString alignedRegionContent = GTClipboard::text(os);
    CHECK_SET_ERR(alignedRegionContent != initialRegionContent, "Alignment content has not been changed");
    GTKeyboardDriver::keyClick(Qt::Key_Escape);

    //4. Click on the "Undo" button
    GTWidget::click(os, undoButton);

    //Expected state : Alignment has been restored to its initial state.The "Undo" button gets disabled,
    //the "Redo" has been enabled
    GTUtilsMSAEditorSequenceArea::selectArea(os, QPoint(41, 0), QPoint(43, 17));
    GTKeyboardDriver::keyClick('c', Qt::ControlModifier);
    const QString undoneRegionContent = GTClipboard::text(os);
    CHECK_SET_ERR(undoneRegionContent == initialRegionContent, "Undo hasn't reverted changes");
    GTKeyboardDriver::keyClick(Qt::Key_Escape);

    CHECK_SET_ERR(!undoButton->isEnabled(), "'Undo' button is unexpectedly enabled");

    QAbstractButton *redoButton = GTAction::button(os, "msa_action_redo");
    CHECK_SET_ERR(redoButton->isEnabled(), "'Redo' button is unexpectedly disabled");

    //5. Click on the "Redo" button
    GTWidget::click(os, redoButton);

    //Expected state : Alignment has been changed.The "Redo" button gets disabled,
    //the "Undo" has been enabled
    GTUtilsMSAEditorSequenceArea::selectArea(os, QPoint(41, 0), QPoint(43, 17));
    GTKeyboardDriver::keyClick('c', Qt::ControlModifier);
    const QString redoneRegionContent = GTClipboard::text(os);
    CHECK_SET_ERR(redoneRegionContent == alignedRegionContent, "Redo hasn't changed the alignment");
    GTKeyboardDriver::keyClick(Qt::Key_Escape);

    CHECK_SET_ERR(!redoButton->isEnabled(), "'Redo' button is unexpectedly enabled");
    CHECK_SET_ERR(undoButton->isEnabled(), "'Undo' button is unexpectedly disabled");
}

GUI_TEST_CLASS_DEFINITION(test_2796) {
    //1. Open file "_common_data/fasta/fa2.fa"
    GTFileDialog::openFile(os, testDir + "_common_data/fasta", "fa2.fa");
    GTUtilsTaskTreeView::waitTaskFinished(os);

    //2. Use main menu { Actions -> Analyse -> Find pattern[Smith-Waterman]... }
    //Expected state: the "Smith-Waterman Search" dialog has appeared
    //3. Press "Cancel" in the dialog
    //Expected state: dialog has closed
    SmithWatermanDialogFiller *filler = new SmithWatermanDialogFiller(os);
    filler->button = SmithWatermanDialogFiller::Cancel;
    GTUtilsDialog::waitForDialog(os, filler);
    GTMenu::clickMainMenuItem(os, QStringList() << "Actions"
                                                << "Analyze"
                                                << "Find pattern [Smith-Waterman]...",
                              GTGlobals::UseMouse);
}

GUI_TEST_CLASS_DEFINITION(test_2801) {
    //1. Open {_common_data/clustal/100_sequences.aln}.
    GTFileDialog::openFile(os, testDir + "_common_data/clustal/", "3000_sequences.aln");
    GTUtilsTaskTreeView::waitTaskFinished(os);

    //2. Start MAFFT with default values.
    GTUtilsDialog::waitForDialog(os, new MAFFTSupportRunDialogFiller(os, new MAFFTSupportRunDialogFiller::Parameters()));
    GTUtilsDialog::waitForDialog(os, new PopupChooser(os, QStringList() << MSAE_MENU_ALIGN << "Align with MAFFT"));
    GTWidget::click(os, GTUtilsMdi::activeWindow(os), Qt::RightButton);

    //3. Cancel the align task.
    GTUtilsTaskTreeView::openView(os);
    GTUtilsTaskTreeView::checkTask(os, "Run MAFFT alignment task");
    GTUtilsTaskTreeView::cancelTask(os, "Run MAFFT alignment task");
    //Expected state: the task is cancelled, there is no MAFFT processes with its subprocesses (check for the "disttbfast" process)
    GTUtilsTaskTreeView::waitTaskFinished(os);
}

GUI_TEST_CLASS_DEFINITION(test_2801_1) {
    //1. Open {_common_data/clustal/100_sequences.aln}.
    GTFileDialog::openFile(os, testDir + "_common_data/clustal/", "3000_sequences.aln");
    GTUtilsTaskTreeView::waitTaskFinished(os);

    //2. Start MAFFT with default values.
    GTUtilsDialog::waitForDialog(os, new MAFFTSupportRunDialogFiller(os, new MAFFTSupportRunDialogFiller::Parameters()));
    GTUtilsDialog::waitForDialog(os, new PopupChooser(os, QStringList() << MSAE_MENU_ALIGN << "Align with MAFFT", GTGlobals::UseMouse));
    GTWidget::click(os, GTUtilsMdi::activeWindow(os), Qt::RightButton);
    GTGlobals::sleep(20000);

    //3. Cancel the align task.
    GTUtilsTaskTreeView::openView(os);
    GTUtilsTaskTreeView::checkTask(os, "Run MAFFT alignment task");
    GTUtilsTaskTreeView::cancelTask(os, "Run MAFFT alignment task");
    //Expected state: the task is cancelled, there is no MAFFT processes with its subprocesses (check for the "disttbfast" process)
    GTUtilsTaskTreeView::waitTaskFinished(os);
}

GUI_TEST_CLASS_DEFINITION(test_2808) {
    //    1. Open WD.
    //    2. Add "Sequence Marker" element to the scene, select it.
    //    Expected state: there are buttons on the parameters widget: "add", "edit" and "remove". The "add" button is enabled, other buttons are disabled.
    //    3. Add a new marker group (click the "add" button and fill the dialog).
    //    Expected state: a new group was added, there is no selection in the marker group list, the "add" button is enabled, other buttons are disabled.
    //    4. Select the added group.
    //    Expected state: the group is selected, all buttons are enabled.
    //    5. Click the "remove" button.
    //    Expected state: the group is removed (the list is empty), the "add" button is enabled, other buttons are disabled.

    GTUtilsWorkflowDesigner::openWorkflowDesigner(os);

    GTUtilsWorkflowDesigner::addAlgorithm(os, "Sequence Marker");
    GTUtilsWorkflowDesigner::click(os, "Sequence Marker");

    QToolButton *addButton = qobject_cast<QToolButton *>(GTWidget::findWidget(os, "addButton"));
    CHECK_SET_ERR(addButton != NULL, "AddButton not found!");

    QToolButton *editButton = qobject_cast<QToolButton *>(GTWidget::findWidget(os, "editButton"));
    CHECK_SET_ERR(editButton != NULL, "EditButton not found!");

    QToolButton *removeButton = qobject_cast<QToolButton *>(GTWidget::findWidget(os, "removeButton"));
    CHECK_SET_ERR(removeButton != NULL, "RemoveButton not found!");

    CHECK_SET_ERR(addButton->isEnabled(), "AddButton is disabled!");
    CHECK_SET_ERR(!editButton->isEnabled(), "EditButton is enabled!");
    CHECK_SET_ERR(!removeButton->isEnabled(), "AddButton is enabled!");

    class OkClicker : public Filler {
    public:
        OkClicker(HI::GUITestOpStatus &_os)
            : Filler(_os, "EditMarkerGroupDialog") {
        }
        virtual void run() {
            QWidget *w = QApplication::activeWindow();
            CHECK(NULL != w, );
            QDialogButtonBox *buttonBox = w->findChild<QDialogButtonBox *>(QString::fromUtf8("buttonBox"));
            CHECK(NULL != buttonBox, );
            QPushButton *button = buttonBox->button(QDialogButtonBox::Ok);
            CHECK(NULL != button, );
            GTWidget::click(os, button);
        }
    };
    GTUtilsDialog::waitForDialog(os, new OkClicker(os));
    GTWidget::click(os, addButton);
    GTGlobals::sleep(2000);

    CHECK_SET_ERR(addButton->isEnabled(), "AddButton is disabled!");
    CHECK_SET_ERR(!editButton->isEnabled(), "EditButton is enabled!");
    CHECK_SET_ERR(!removeButton->isEnabled(), "AddButton is enabled!");

    QTableView *groupTable = qobject_cast<QTableView *>(GTWidget::findWidget(os, "markerTable"));
    CHECK_SET_ERR(groupTable != NULL, "MerkerTable not found");
    GTWidget::click(os, groupTable);

    QPoint p = GTTableView::getCellPosition(os, groupTable, 0, 0);
    GTMouseDriver::moveTo(p);
    GTMouseDriver::click();

    CHECK_SET_ERR(addButton->isEnabled(), "AddButton is disabled!");
    CHECK_SET_ERR(editButton->isEnabled(), "EditButton is disabled!");
    CHECK_SET_ERR(removeButton->isEnabled(), "AddButton is disabled!");

    GTWidget::click(os, removeButton);

    CHECK_SET_ERR(groupTable->model() != NULL, "Abstract table model is NULL");
    CHECK_SET_ERR(groupTable->model()->rowCount() == 0, "Marker table is not empty!");
}

GUI_TEST_CLASS_DEFINITION(test_2809) {
    //    1. Open WD.
    //    2. Add a "Sequence Marker" element to the scene, select it.
    //    3. Add several items to marker group list on the parameters widget.
    //    Expected state: if all items are visible, there is no vertical scroll bar.
    GTUtilsWorkflowDesigner::openWorkflowDesigner(os);

    GTUtilsWorkflowDesigner::addAlgorithm(os, "Sequence Marker");
    GTUtilsWorkflowDesigner::click(os, "Sequence Marker");

    QToolButton *addButton = qobject_cast<QToolButton *>(GTWidget::findWidget(os, "addButton"));
    CHECK_SET_ERR(addButton != NULL, "AddButton not found!");

    class OkClicker : public Filler {
    public:
        OkClicker(HI::GUITestOpStatus &_os)
            : Filler(_os, "EditMarkerGroupDialog") {
        }
        virtual void run() {
            QWidget *w = QApplication::activeWindow();
            CHECK(NULL != w, );
            QDialogButtonBox *buttonBox = w->findChild<QDialogButtonBox *>(QString::fromUtf8("buttonBox"));
            CHECK(NULL != buttonBox, );
            QPushButton *button = buttonBox->button(QDialogButtonBox::Ok);
            CHECK(NULL != button, );
            GTWidget::click(os, button);
        }
    };
    GTUtilsDialog::waitForDialog(os, new OkClicker(os));
    GTWidget::click(os, addButton);

    QTableView *groupTable = qobject_cast<QTableView *>(GTWidget::findWidget(os, "markerTable"));
    CHECK_SET_ERR(groupTable != NULL, "MerkerTable not found");
    GTWidget::click(os, groupTable);

    QScrollBar *scroll = groupTable->verticalScrollBar();
    CHECK_SET_ERR(scroll != NULL, "Scroll bar is NULL");
    CHECK_SET_ERR(!scroll->isVisible(), "Scroll bar is visible!");
}

GUI_TEST_CLASS_DEFINITION(test_2811) {
    //    1. Open WD.
    GTUtilsWorkflowDesigner::openWorkflowDesigner(os);
    GTUtilsWorkflowDesigner::toggleDebugMode(os);
    GTGlobals::sleep(1000);
    GTUtilsWorkflowDesigner::toggleBreakpointManager(os);

    //    2. Open any workflow, create a breakpoint for any element.
    GTUtilsWorkflowDesigner::addSample(os, "Align sequences with MUSCLE");
    GTKeyboardDriver::keyClick(Qt::Key_Escape);
    GTGlobals::sleep();
    GTUtilsWorkflowDesigner::setBreakpoint(os, "Align with MUSCLE");

    //    3. Open another workflow.
    //    Expected state: breakpoints list is cleared.
    GTUtilsWorkflowDesigner::addSample(os, "Align sequences with MUSCLE");
    GTKeyboardDriver::keyClick(Qt::Key_Escape);
    GTGlobals::sleep();
    QStringList breakpointList = GTUtilsWorkflowDesigner::getBreakpointList(os);
    CHECK_SET_ERR(breakpointList.isEmpty(), "There are unexpected breakpoints");
}

GUI_TEST_CLASS_DEFINITION(test_2829) {
    //1) Open files "data/samples/Genbank/murine.gb" and "data/samples/Genbank/sars.gb" in separated views
    GTFileDialog::openFile(os, dataDir + "samples/Genbank", "murine.gb");
    GTUtilsTaskTreeView::waitTaskFinished(os);
    GTFileDialog::openFile(os, dataDir + "samples/Genbank", "sars.gb");
    GTUtilsTaskTreeView::waitTaskFinished(os);

    //2) Click on toolbar 'Build dotplot' button
    //3) In opened dialog click 'OK' button
    GTUtilsDialog::waitForDialog(os, new DotPlotFiller(os));
    GTWidget::click(os, GTWidget::findWidget(os, "build_dotplot_action_widget"));
    GTGlobals::sleep();

    //4) Choose some annotation by left mouse button on the upper sequence view
    //Expected state: horisontal or vertical selection is shown on DotPlot
    QList<QTreeWidgetItem *> geneItems = GTUtilsAnnotationsTreeView::findItems(os, "gene", GTGlobals::FindOptions(false));
    GTMouseDriver::moveTo(GTTreeWidget::getItemCenter(os, geneItems.at(1)));
    GTMouseDriver::click();

    //5) In second sequence view click Remove sequence on the toolbar
    //Expected state: DotPlot closed and UGENE didn't crash
    GTUtilsMdi::activateWindow(os, "NC_001363 [murine.gb]");

    QWidget *toolbar = GTWidget::findWidget(os, "views_tool_bar_NC_001363", GTUtilsMdi::activeWindow(os));
    CHECK_SET_ERR(toolbar != NULL, "Cannot find views_tool_bar_NC_001363");
    GTWidget::click(os, GTWidget::findWidget(os, "remove_sequence", toolbar));
}

GUI_TEST_CLASS_DEFINITION(test_2853) {
    GTUtilsDialog::waitForDialog(os, new NCBISearchDialogSimpleFiller(os, "rat"));

    GTMenu::clickMainMenuItem(os, QStringList() << "File"
                                                << "Search NCBI GenBank...",
                              GTGlobals::UseKey);
    GTUtilsTaskTreeView::waitTaskFinished(os);
}

GUI_TEST_CLASS_DEFINITION(test_2863) {
    //    1. Open WD.
    GTUtilsWorkflowDesigner::openWorkflowDesigner(os);
    //    2. Add "Read File URL(s)".
    WorkflowProcessItem *fileList = GTUtilsWorkflowDesigner::addElement(os, "Read File URL(s)");
    //    3. Add "File Format Conversion".
    WorkflowProcessItem *conversion = GTUtilsWorkflowDesigner::addElement(os, "File Format Conversion");
    //    4. Connect the elements.
    GTUtilsWorkflowDesigner::connect(os, fileList, conversion);
    //    Expected: the converter's input slot "Source URL" is binded with the "Source URL" slot of the Read File URL(s).
    GTUtilsWorkflowDesigner::click(os, conversion);
    QTableWidget *table = GTUtilsWorkflowDesigner::getInputPortsTable(os, 0);
    QString s1 = table->item(0, 0)->text();
    QString s2 = table->item(0, 1)->text();
    CHECK_SET_ERR(s1 == "Source URL", "unexpected first value: " + s1);
    CHECK_SET_ERR(s2 == "Source URL (by Read File URL(s))", "unexpected second value: " + s2)

    GTGlobals::sleep();
}

GUI_TEST_CLASS_DEFINITION(test_2866) {
    //    1. Use main menu { Tools -> Align to reference -> Align short reads }
    //    Expected state: the "Align Sequencing Reads" dialog has appeared
    //    2. Fill dialog: mapping tool: Bowtie
    //                    reference sequence: _common_data/e_coli/NC_008253.gff
    //                    short reads: "_common_data/e_coli/e_coli_1000.fastq"
    //       Click start button
    //    Expected state: message box with "These files have the incompatible format" has appeared
    //    3. Click "Yes"
    //    Expected state: UGENE assembles reads without errors and the "Import SAM File" dialog has appeared
    GTLogTracer l;

    AlignShortReadsFiller::Parameters parameters(testDir + "_common_data/e_coli/",
                                                 "NC_008253.gff",
                                                 testDir + "_common_data/e_coli/",
                                                 "e_coli_1000.fastq",
                                                 AlignShortReadsFiller::Parameters::Bowtie);

    GTUtilsDialog::waitForDialog(os, new AlignShortReadsFiller(os, &parameters));
    GTUtilsDialog::waitForDialog(os, new MessageBoxDialogFiller(os, "Yes"));
    GTUtilsDialog::waitForDialog(os, new ImportBAMFileFiller(os, sandBoxDir + "test_2866.ugenedb"));

    GTMenu::clickMainMenuItem(os, QStringList() << "Tools"
                                                << "NGS data analysis"
                                                << "Map reads to reference...");
    GTGlobals::sleep(5000);
    GTUtilsTaskTreeView::waitTaskFinished(os);

    GTUtilsLog::check(os, l);
}

GUI_TEST_CLASS_DEFINITION(test_2884) {
    //1. Open WD.
    GTUtilsWorkflowDesigner::openWorkflowDesigner(os);
    //2. Place Cuffdiff element on the scene
    GTUtilsWorkflowDesigner::addAlgorithm(os, "Test for Diff. Expression with Cuffdiff");
    CHECK_OP(os, );

    GTMouseDriver::moveTo(GTUtilsWorkflowDesigner::getItemCenter(os, "Test for Diff. Expression with Cuffdiff"));
    GTMouseDriver::click();
    CHECK_SET_ERR(GTUtilsWorkflowDesigner::getParameter(os, "Multi read correct") == "False", "'Mate inner distance', Parameter value doesn't amtch");
}

GUI_TEST_CLASS_DEFINITION(test_2887) {
    //1. Open WD.
    GTUtilsWorkflowDesigner::openWorkflowDesigner(os);
    //2. Place Tophat element on the scene
    GTUtilsWorkflowDesigner::addAlgorithm(os, "Map RNA-Seq Reads with TopHat");
    CHECK_OP(os, );
    //3. check "Mate inner distance" parameter is 50
    GTMouseDriver::moveTo(GTUtilsWorkflowDesigner::getItemCenter(os, "Map RNA-Seq Reads with TopHat"));
    GTMouseDriver::click();
    CHECK_SET_ERR(GTUtilsWorkflowDesigner::getParameter(os, "Mate inner distance") == "50", "'Mate inner distance', Parameter value doesn't amtch");
}

GUI_TEST_CLASS_DEFINITION(test_2891) {
    // 1. Open file "data/samples/workflow_samples/NGS/cistrome/chip_seq.uwl"
    // 2. Set input file for the "Read Tags" element to "test/_common_data/bed/valid_input/tophat_output.bed"
    // 3. Press the "Validate workflow" button on the main toolbar
    // Expected state: the message box about workflow errors has appeared. The "Error list" tab has appeared below the workflow
    // 4. Press "OK"
    // Expected state: there is no messages about the "Read tags" element on the "Error list" tab
    GTUtilsDialog::waitForDialogWhichMayRunOrNot(os, new StartupDialogFiller(os));
    GTFileDialog::openFile(os, dataDir + "/workflow_samples/NGS/cistrome/", "chip_seq.uwl");
    GTUtilsTaskTreeView::waitTaskFinished(os);
    GTGlobals::sleep();

    GTUtilsWorkflowDesigner::click(os, "Read Tags");
    GTUtilsWorkflowDesigner::setDatasetInputFile(os, testDir + "_common_data/bed/valid_input/tophat_output.bed");

    GTUtilsDialog::waitForDialog(os, new MessageBoxDialogFiller(os, QMessageBox::Ok));
    GTWidget::click(os, GTAction::button(os, "Validate workflow"));
    GTGlobals::sleep();
    CHECK_SET_ERR(GTUtilsWorkflowDesigner::checkErrorList(os, "Read Tags") == 0, "Errors count dont match, should be 0 validation errors");
}
GUI_TEST_CLASS_DEFINITION(test_2891_1) {
    // 1. Open file "data/samples/workflow_samples/NGS/cistrome/chip_seq.uwl"
    // 2. Set input file for the "Read Tags" element to "test/_common_data/regression/1587/some_image.png"
    // 3. Press the "Validate workflow" button on the main toolbar
    // Expected state: the message box about workflow errors has appeared. The "Error list" tab has appeared below the workflow
    // 4. Press "OK"
    // Expected state: there is a warning about possible incompatibilities of the "Read tags" element on the "Error list" tab
    GTUtilsDialog::waitForDialogWhichMayRunOrNot(os, new StartupDialogFiller(os));
    GTFileDialog::openFile(os, dataDir + "/workflow_samples/NGS/cistrome/", "chip_seq.uwl");
    GTUtilsTaskTreeView::waitTaskFinished(os);
    GTGlobals::sleep();

    GTUtilsWorkflowDesigner::click(os, "Read Tags");
    GTUtilsWorkflowDesigner::setDatasetInputFile(os, testDir + "_common_data/regression/1587/some_image.png");

    GTUtilsDialog::waitForDialog(os, new MessageBoxDialogFiller(os, QMessageBox::Ok));
    GTWidget::click(os, GTAction::button(os, "Validate workflow"));
    GTGlobals::sleep();
    CHECK_SET_ERR(GTUtilsWorkflowDesigner::checkErrorList(os, "Read Tags") == 1, "Errors count dont match, should be 1 validation error");
}

GUI_TEST_CLASS_DEFINITION(test_2894) {
    // Open {_common_data/clustal/100_sequences.aln}.
    GTFileDialog::openFile(os, testDir + "_common_data/clustal", "100_sequences.aln");
    GTUtilsMsaEditor::checkMsaEditorWindowIsActive(os);

    GTUtilsProjectTreeView::toggleView(os);    // close project tree view to get more space.

    // Use context menu {Tree->Build Tree}.
    // Expected state: "Build phylogenetic tree" dialog has been appeared.
    GTUtilsDialog::waitForDialog(os, new BuildTreeDialogFiller(os, sandBoxDir + "test_2894_COI.nwk", 0, 0, true));
    GTWidget::click(os, GTAction::button(os, "Build Tree"));
    GTUtilsTaskTreeView::waitTaskFinished(os);

    // Run "Phylip Neighbor Joining" with default parameters.
    // Expected state: tree view has been appeared.
    GTWidget::findWidget(os, "treeView");

    // Press refresh tree button on the tree's toolbar.
    // Expected state: "Calculating Phylogenetic Tree" task has been started.
    GTWidget::click(os, GTAction::button(os, "Refresh tree"));
    GTUtilsTask::checkTask(os, "Calculating Phylogenetic Tree");

    // Press refresh button again.
    // Expected state: a new refresh task is not started, the old one is in process.
    GTWidget::click(os, GTAction::button(os, "Refresh tree"));

    int num = GTUtilsTaskTreeView::countTasks(os, "Calculating Phylogenetic Tree");
    CHECK_SET_ERR(num == 1, QString("Wrong tasks number. Expected 1, actual: ").arg(num));
    // Close the tree view while the task is performed.
    // Expected state: UGENE doesn't crash, view is closed, task cancels.
    GTUtilsProjectTreeView::click(os, "test_2894_COI.nwk");

    GTUtilsDialog::waitForDialog(os, new MessageBoxDialogFiller(os, QMessageBox::No));    // Save the nwk file? Select 'No'.
    GTKeyboardDriver::keyClick(Qt::Key_Delete);
}

GUI_TEST_CLASS_DEFINITION(test_2895) {
    //1. Open "_common_data/fasta/amino_multy.fa" as multiple alignment.
    //2. Open "_common_data/fasta/amino_multy_ext.fa" as separate sequences.
    GTUtilsDialog::waitForDialog(os, new SequenceReadingModeSelectorDialogFiller(os, SequenceReadingModeSelectorDialogFiller::Separate));
    GTUtilsProject::openFile(os, testDir + "_common_data/fasta/amino_multy_ext.fa");
    GTUtilsTaskTreeView::waitTaskFinished(os);
    GTUtilsDialog::waitForDialog(os, new SequenceReadingModeSelectorDialogFiller(os, SequenceReadingModeSelectorDialogFiller::Join));
    GTUtilsProject::openFile(os, testDir + "_common_data/fasta/amino_multy.fa");
    GTUtilsTaskTreeView::waitTaskFinished(os);
    //3. Try to add to the amino_multy.fa document, any sequence from the amino_multy_ext.fa document.
    GTUtilsDialog::waitForDialog(os, new ProjectTreeItemSelectorDialogFiller(os, "amino_multy_ext.fa", "chr1_gl000191_random Amino translation 0 direct"));
    GTMenu::clickMainMenuItem(os, QStringList() << "Actions"
                                                << "Add"
                                                << "Sequence from current project...");
    GTGlobals::sleep();
    //Expected: an object will be added.
}

GUI_TEST_CLASS_DEFINITION(test_2897) {
    //    1. Open {data/samples/CLUSTALW/COI.aln}.
    GTFileDialog::openFile(os, dataDir + "/samples/CLUSTALW/", "COI.aln");
    GTUtilsMsaEditor::checkMsaEditorWindowIsActive(os);

    //    2. Open options panel 'Highlighting' tab.
    GTUtilsOptionPanelMsa::openTab(os, GTUtilsOptionPanelMsa::Highlighting);
    GTUtilsOptionPanelMsa::checkTabIsOpened(os, GTUtilsOptionPanelMsa::Highlighting);

    QComboBox *combo = qobject_cast<QComboBox *>(GTWidget::findWidget(os, "highlightingScheme"));
    CHECK_SET_ERR(combo != nullptr, "highlightingScheme not found!");
    int oldItemsNumber = combo->count();

    //    3. Create a new custom nucleotide color scheme.
    QString colorSchemeName = GTUtils::genUniqueString(name);
    GTUtilsDialog::waitForDialog(os, new PopupChooser(os, QStringList() << MSAE_MENU_APPEARANCE << "Colors"
                                                                        << "Custom schemes"
                                                                        << "Create new color scheme"));
    GTUtilsDialog::waitForDialog(os, new NewColorSchemeCreator(os, colorSchemeName, NewColorSchemeCreator::nucl));
    MSAEditorSequenceArea *msaSeqArea = GTUtilsMSAEditorSequenceArea::getSequenceArea(os);
    GTMenu::showContextMenu(os, msaSeqArea);

    GTUtilsDialog::waitForDialog(os, new PopupChooser(os, QStringList() << MSAE_MENU_APPEARANCE << "Colors"
                                                                        << "Custom schemes" << colorSchemeName));
    GTMenu::showContextMenu(os, msaSeqArea);

    combo = qobject_cast<QComboBox *>(GTWidget::findWidget(os, "highlightingScheme"));
    CHECK_SET_ERR(combo != nullptr, "highlightingScheme not found!");
    int newItemsNumber = combo->count();

    CHECK_SET_ERR(newItemsNumber == oldItemsNumber, "exportButton is disabled unexpectedly");
}

GUI_TEST_CLASS_DEFINITION(test_2899) {
    //    1. Start WD.
    GTUtilsWorkflowDesigner::openWorkflowDesigner(os);
    //    2. Open "RNA-seq analysis with Tuxedo tools" sample.
    //    3. Click the "Setup" button (default values: Full, Single-end).
    GTUtilsDialog::waitForDialog(os, new ConfigurationWizardFiller(os, "Configure Tuxedo Workflow", QStringList() << "Full"
                                                                                                                  << "Single-end"));

    class custom : public CustomScenario {
    public:
        void run(HI::GUITestOpStatus &os) {
            //    4. Go to the "Cuffmerge settings" page and click the "Defaults" button.
            QWidget *dialog = QApplication::activeModalWidget();
            CHECK_SET_ERR(dialog != NULL, "activeModalWidget is NULL");

            for (int i = 0; i < 4; i++) {
                GTUtilsWizard::clickButton(os, GTUtilsWizard::Next);
            }
            CHECK_SET_ERR(GTUtilsWizard::getPageTitle(os) == "Cuffmerge settings", "unexpected page");
            GTUtilsWizard::clickButton(os, GTUtilsWizard::Defaults);

            //    5. Return to the "Tophat settings" page and set any file as Bowtie index (it might be valid Bowtie index or not).
            for (int i = 0; i < 2; i++) {
                GTUtilsWizard::clickButton(os, GTUtilsWizard::Back);
            }

            GTUtilsDialog::waitForDialog(os, new GTFileDialogUtils(os, testDir + "_common_data/bowtie2/index/human_T1_cutted.2.bt2"));
            GTWidget::click(os, GTWidget::findButtonByText(os, "Select\nbowtie index file", dialog));
            //    Expected state: index is set if it is valid (file has valid extension), no crash
            bool basename = GTUtilsWizard::getParameter(os, "Bowtie index basename").toString() == "human_T1_cutted";
            bool dir = GTUtilsWizard::getParameter(os, "Bowtie index folder").toString().contains("_common_data/bowtie2/index");
            CHECK_SET_ERR(basename, "unexpected basename");
            CHECK_SET_ERR(dir, "unexpected dir");
            GTUtilsWizard::clickButton(os, GTUtilsWizard::Cancel);
        }
    };

    GTUtilsDialog::waitForDialog(os, new WizardFiller(os, "Tuxedo Wizard", new custom()));
    GTUtilsWorkflowDesigner::addSample(os, "RNA-seq analysis with Tuxedo tools");
}

GUI_TEST_CLASS_DEFINITION(test_2900) {
    //    1. Open "samples/Genbank/murine.gb".
    GTFileDialog::openFile(os, dataDir + "samples/Genbank", "murine.gb");
    GTUtilsTaskTreeView::waitTaskFinished(os);

    // Click "Hide zoom view"
    QWidget *toolbar = GTWidget::findWidget(os, "views_tool_bar_NC_001363");
    CHECK_SET_ERR(toolbar != nullptr, "Cannot find views_tool_bar_NC_001363");
    GTWidget::click(os, GTWidget::findWidget(os, "show_hide_zoom_view", toolbar));
    GTGlobals::sleep();

    //    2. Sequence view context menu -> Analyze -> Restriction sites.
    //    3. Press "OK".
    //    Expected: the 8 regions of auto-annotations are created.
    const QStringList defaultEnzymes = QStringList() << "BamHI"
                                                     << "BglII"
                                                     << "ClaI"
                                                     << "DraI"
                                                     << "EcoRI"
                                                     << "EcoRV"
                                                     << "HindIII"
                                                     << "PstI"
                                                     << "SalI"
                                                     << "SmaI"
                                                     << "XmaI";
    GTUtilsDialog::waitForDialog(os, new PopupChooser(os, QStringList() << "ADV_MENU_ANALYSE"
                                                                        << "Find restriction sites"));
    GTUtilsDialog::waitForDialog(os, new FindEnzymesDialogFiller(os, defaultEnzymes));
    GTMenu::showContextMenu(os, GTUtilsSequenceView::getSeqWidgetByNumber(os));

    GTUtilsTaskTreeView::waitTaskFinished(os);
    GTGlobals::sleep(500);
    const int firstAnnotationsCount = GTUtilsAnnotationsTreeView::getAnnotationNamesOfGroup(os, "enzyme  (8, 0)").size();

    //    4. Repeast 2-3.
    //    Expected: there are still 8 regions of auto-annotations. Old regions are removed, new ones are added.
    GTUtilsDialog::waitForDialog(os, new PopupChooser(os, QStringList() << "ADV_MENU_ANALYSE"
                                                                        << "Find restriction sites"));
    GTUtilsDialog::waitForDialog(os, new FindEnzymesDialogFiller(os, defaultEnzymes));
    GTMenu::showContextMenu(os, GTUtilsSequenceView::getSeqWidgetByNumber(os));
    GTUtilsTaskTreeView::waitTaskFinished(os);
    GTGlobals::sleep(500);
    const int secondAnnotationsCount = GTUtilsAnnotationsTreeView::getAnnotationNamesOfGroup(os, "enzyme  (8, 0)").size();

    CHECK_SET_ERR(firstAnnotationsCount == secondAnnotationsCount, QString("Annotations count differs: %1 annotations in the first time, %2 annotations in the second time").arg(firstAnnotationsCount).arg(secondAnnotationsCount));
}

GUI_TEST_CLASS_DEFINITION(test_2903) {
    //    1. Open the attached file
    GTLogTracer l;
    GTFileDialog::openFile(os, testDir + "_common_data/regression/2903", "unknown_virus.fa");
    GTUtilsTaskTreeView::waitTaskFinished(os);

    class Scenario : public CustomScenario {
        void run(HI::GUITestOpStatus &os) {
            GTWidget::getActiveModalWidget(os);
            GTKeyboardDriver::keyClick(Qt::Key_Enter);
        }
    };

    //    2. Click on the Analyze->Query NCBI BLAST database context menu
    //    3. Click on the Search button
    //    Expected state: the task starts with no errors
    //    Current state: the following error appears: 'RemoteBLASTTask' task failed: Database couldn't prepare the response
    GTUtilsDialog::waitForDialog(os, new RemoteBLASTDialogFiller(os, new Scenario));
    GTUtilsDialog::waitForDialog(os, new PopupChooser(os, QStringList() << "ADV_MENU_ANALYSE"
                                                                        << "Query NCBI BLAST database"));
    GTMenu::showContextMenu(os, GTWidget::findWidget(os, "ren"
                                                         "der_area_virus_X"));
    QString blastTaskName = "RemoteBLASTTask";
    GTUtilsTaskTreeView::checkTask(os, blastTaskName);
    GTGlobals::sleep(10000);

    // Cancel the task. If not cancelled the run may last too long to trigger timeout in nightly tests.
    bool isTaskRunning = GTUtilsTaskTreeView::checkTask(os, blastTaskName);
    if (isTaskRunning) {
        GTUtilsTaskTreeView::cancelTask(os, blastTaskName);
    }

    GTUtilsLog::check(os, l);
}

GUI_TEST_CLASS_DEFINITION(test_2907) {
    //1. Open file _common_data/genbank/pBR322.gb
    GTFileDialog::openFile(os, testDir + "_common_data/genbank/", "pBR322.gb");
    GTUtilsTaskTreeView::waitTaskFinished(os);

    //2. In annotations tree view go to element Auto - annotations->enzyme->EcoRI(0, 1)->EcoRI
    GTUtilsDialog::waitForDialog(os, new PopupChooser(os, QStringList() << "Restriction Sites"));
    QWidget *qt_toolbar_ext_button = GTWidget::findWidget(os, "qt_toolbar_ext_button", GTWidget::findWidget(os, "mwtoolbar_activemdi"), GTGlobals::FindOptions(false));
    if (qt_toolbar_ext_button != NULL && qt_toolbar_ext_button->isVisible()) {
        GTWidget::click(os, qt_toolbar_ext_button);
        GTGlobals::sleep(1000);
    }
    GTWidget::click(os, GTWidget::findWidget(os, "toggleAutoAnnotationsButton"));

    GTUtilsTaskTreeView::waitTaskFinished(os);

    GTMouseDriver::moveTo(GTUtilsAnnotationsTreeView::getItemCenter(os, "EcoRI"));

    //3. Stop cursor on EcoRI qualifier.Wait for tooltip
    //Expected state : tooltip will appear
    GTUtilsToolTip::checkExistingToolTip(os, "db_xref");
}

GUI_TEST_CLASS_DEFINITION(test_2910) {
    // 1. Open {data/samples/FASTA/human_T1.fa}.
    GTFileDialog::openFile(os, dataDir + "samples/FASTA", "human_T1.fa");
    GTUtilsTaskTreeView::waitTaskFinished(os);

    // 2. Press Ctrl+A.
    // 3. Select a "Multiple Range Selection" mode, enter the region: 10000..15000
    // 4. Click the "Go" button.

    GTUtilsDialog::waitForDialog(os, new SelectSequenceRegionDialogFiller(os, "10000..15000"));
    GTKeyboardDriver::keyClick('A', Qt::ControlModifier);
    GTGlobals::sleep();

    // Expected state: the region is selected, there is a label "[5001 bp]" on the pan view.
    QVector<U2Region> reg = GTUtilsSequenceView::getSelection(os);
    CHECK_SET_ERR(reg.size() == 1, QString("unexpected number of selected regions: ").arg(reg.size()));
    CHECK_SET_ERR(reg.first().length == 5001, QString("unexpected selection length: ").arg(reg.first().length));
    CHECK_SET_ERR(reg.first().startPos == 9999, QString("unexpected selection start pos: ").arg(reg.first().startPos));
}
GUI_TEST_CLASS_DEFINITION(test_2910_1) {
    // 1. Open {data/samples/FASTA/human_T1.fa}.
    GTFileDialog::openFile(os, dataDir + "samples/FASTA", "human_T1.fa");
    GTUtilsTaskTreeView::waitTaskFinished(os);

    // 2. Press Ctrl+A.
    // 3. Select a "Multiple Range Selection" mode, enter the region: 2000..5000,100000..110000
    // 4. Click the "Go" button.

    GTUtilsDialog::waitForDialog(os, new SelectSequenceRegionDialogFiller(os, "2000..5000,100000..110000"));
    GTKeyboardDriver::keyClick('A', Qt::ControlModifier);
    GTGlobals::sleep(500);

    // Expected state: the region is selected, there is a label "[3001 bp]" and "[10001 bp]" on the pan view.
    QVector<U2Region> reg = GTUtilsSequenceView::getSelection(os);
    CHECK_SET_ERR(reg.size() == 2, QString("unexpected number of selected regions: ").arg(reg.size()));
    CHECK_SET_ERR(reg.first().length == 3001, QString("unexpected selection length: ").arg(reg.first().length));
    CHECK_SET_ERR(reg.first().startPos == 1999, QString("unexpected selection start pos: ").arg(reg.first().startPos));

    CHECK_SET_ERR(reg.at(1).length == 10001, QString("unexpected selection length: ").arg(reg.at(1).length));
    CHECK_SET_ERR(reg.at(1).startPos == 99999, QString("unexpected selection start pos: ").arg(reg.at(1).startPos));
}

GUI_TEST_CLASS_DEFINITION(test_2910_2) {
    // 1. Open {data/samples/FASTA/human_T1.fa}.
    GTFileDialog::openFile(os, dataDir + "samples/FASTA", "human_T1.fa");
    GTUtilsTaskTreeView::waitTaskFinished(os);
    GTGlobals::sleep(2000);

    // 2. Press Ctrl+A.
    // Expected state: a "Region Selection" dialog appeared.
    // 3. Select a "Multiple Range Selection" mode, enter the region: 0..5000
    // Expected state: the region is invalid, a "Go" button is disabled.
    class CancelClicker : public Filler {
    public:
        CancelClicker(HI::GUITestOpStatus &_os)
            : Filler(_os, "RangeSelectionDialog") {
        }
        virtual void run() {
            GTGlobals::sleep(1000);
            QWidget *w = QApplication::activeModalWidget();
            CHECK_SET_ERR(NULL != w, "active modal widget is null");
            QRadioButton *multipleButton = w->findChild<QRadioButton *>("miltipleButton");
            CHECK_SET_ERR(multipleButton != NULL, "RadioButton \"miltipleButton\" not found");
            GTRadioButton::click(os, multipleButton);

            QLineEdit *regionEdit = w->findChild<QLineEdit *>("multipleRegionEdit");
            CHECK_SET_ERR(regionEdit != NULL, "QLineEdit \"multipleRegionEdit\" not foud");
            GTLineEdit::setText(os, regionEdit, "0..5000");

            QDialogButtonBox *buttonBox = w->findChild<QDialogButtonBox *>(QString::fromUtf8("buttonBox"));
            CHECK_SET_ERR(NULL != buttonBox, "button box is null");
            QPushButton *button = buttonBox->button(QDialogButtonBox::Cancel);
            CHECK_SET_ERR(NULL != button, "cancel button is null");
            QPushButton *okButton = buttonBox->button(QDialogButtonBox::Ok);
            CHECK_SET_ERR(!okButton->isEnabled(), "OK button is unexpectedly enabled");
            GTWidget::click(os, button);
        }
    };
    GTUtilsDialog::waitForDialog(os, new CancelClicker(os));
    GTKeyboardDriver::keyClick('A', Qt::ControlModifier);
    GTGlobals::sleep(500);
}
GUI_TEST_CLASS_DEFINITION(test_2910_3) {
    // 1. Open {data/samples/FASTA/human_T1.fa}.
    GTFileDialog::openFile(os, dataDir + "samples/FASTA", "human_T1.fa");
    GTUtilsTaskTreeView::waitTaskFinished(os);
    GTGlobals::sleep(2000);

    // 2. Press Ctrl+A.
    // Expected state: a "Region Selection" dialog appeared.
    // 3. Select a "Multiple Range Selection" mode, enter the region: 1..199951
    // Expected state: the region is invalid, a "Go" button is disabled.
    class CancelClicker : public Filler {
    public:
        CancelClicker(HI::GUITestOpStatus &_os)
            : Filler(_os, "RangeSelectionDialog") {
        }
        virtual void run() {
            GTGlobals::sleep(1000);
            QWidget *w = QApplication::activeModalWidget();
            CHECK_SET_ERR(NULL != w, "active modal widget is null");
            QRadioButton *multipleButton = w->findChild<QRadioButton *>("miltipleButton");
            CHECK_SET_ERR(multipleButton != NULL, "RadioButton \"miltipleButton\" not found");
            GTRadioButton::click(os, multipleButton);
            GTGlobals::sleep();

            QLineEdit *regionEdit = w->findChild<QLineEdit *>("multipleRegionEdit");
            CHECK_SET_ERR(regionEdit != NULL, "QLineEdit \"multipleRegionEdit\" not foud");
            GTLineEdit::setText(os, regionEdit, "1..199951");

            QDialogButtonBox *buttonBox = w->findChild<QDialogButtonBox *>(QString::fromUtf8("buttonBox"));
            CHECK_SET_ERR(NULL != buttonBox, "button box is null");
            QPushButton *button = buttonBox->button(QDialogButtonBox::Cancel);
            CHECK_SET_ERR(NULL != button, "cancel button is null");
            QPushButton *okButton = buttonBox->button(QDialogButtonBox::Ok);
            CHECK_SET_ERR(!okButton->isEnabled(), "OK button is unexpectedly enabled");
            GTWidget::click(os, button);
        }
    };
    GTUtilsDialog::waitForDialog(os, new CancelClicker(os));
    GTKeyboardDriver::keyClick('a', Qt::ControlModifier);
    GTGlobals::sleep();
}

GUI_TEST_CLASS_DEFINITION(test_2923) {
    //1. Open "samples/FASTA/human_T1.fa".
    //Expected: the sequence view is opened.
    //2. Press Ctrl+W.
    //Expected: the sequence view is closed.

    //Close active view
    GTUtilsMdi::closeActiveWindow(os);
    GTGlobals::sleep();

    GTFileDialog::openFile(os, dataDir + "samples/FASTA/", "human_T1.fa");
    GTUtilsTaskTreeView::waitTaskFinished(os);
    GTUtilsMdi::activeWindow(os);

    GTKeyboardDriver::keyClick('w', Qt::ControlModifier);
    GTGlobals::sleep();
    QWidget *mdi = GTUtilsMdi::activeWindow(os, GTGlobals::FindOptions(false));
    CHECK_SET_ERR(NULL == mdi, "Sequence view is not closed");
}

GUI_TEST_CLASS_DEFINITION(test_2924) {
    //1. Open "_common_data/scenarios/_regression/2924/human_T1_cutted.fa".
    GTFileDialog::openFile(os, testDir + "_common_data/scenarios/_regression/2924/", "human_T1_cutted.fa");
    GTUtilsTaskTreeView::waitTaskFinished(os);

    //2. Open "_common_data/scenarios/_regression/2924/MyDocument_3.gb".
    GTFileDialog::openFile(os, testDir + "_common_data/scenarios/_regression/2924/", "MyDocument_3.gb");
    GTUtilsTaskTreeView::waitTaskFinished(os);

    //3. Drag'n'drop the annotation object from the project to the sequence view.
    //Expected: the dialog appears.
    //4. Click "OK".
    //Expected : the annotations are shown on the sequence view.
    GTUtilsDialog::waitForDialog(os, new CreateObjectRelationDialogFiller(os));
    GTUtilsProjectTreeView::dragAndDrop(os, GTUtilsProjectTreeView::findIndex(os, "Annotations"), GTUtilsAnnotationsTreeView::getTreeWidget(os));

    //5. Click the "Shown circular view" button on the sequence toolbar.
    //Expected : the circular view is shown.
    ADVSingleSequenceWidget *seqWidget = GTUtilsSequenceView::getSeqWidgetByNumber(os);
    GTUtilsCv::cvBtn::click(os, seqWidget);

    //6. Click the "Zoom in" button several times until it becomes disabled.
    //Expected : UGENE does not crash.
    QWidget *zoomInButton = GTAction::button(os, "tbZoomIn_human_T1 (UCSC April 2002 chr7:115977709-117855134) [human_T1_cutted.fa]");

    while (zoomInButton->isEnabled()) {
        GTWidget::click(os, zoomInButton);
        GTGlobals::sleep(500);
    }
}

GUI_TEST_CLASS_DEFINITION(test_2927) {
    //    1. Open file "data/samples/PDB/1CF7.PDB".
    GTFileDialog::openFile(os, dataDir + "samples/PDB/1CF7.PDB");
    GTUtilsTaskTreeView::waitTaskFinished(os);

    //    2. Open file "data/samples/PDB/1CRN.PDB".
    GTFileDialog::openFile(os, dataDir + "samples/PDB/1CRN.PDB");
    GTUtilsTaskTreeView::waitTaskFinished(os);

    //    3. Remove first document with delete key.
    GTUtilsProjectTreeView::click(os, "1CF7.PDB");
    GTKeyboardDriver::keyClick(Qt::Key_Delete);
    GTUtilsTaskTreeView::waitTaskFinished(os);

    //    4. Press "Open" toolBar button.
    //    Expected state: UGENE doesn't crash.
    GTUtilsDialog::waitForDialog(os, new GTFileDialogUtils(os, dataDir + "samples/PDB/1CF7.PDB"));
    GTToolbar::clickButtonByTooltipOnToolbar(os, MWTOOLBAR_MAIN, "Open");
    GTGlobals::sleep();
}

GUI_TEST_CLASS_DEFINITION(test_2929) {
    //    1.    Open "human_T1.fa".
    //    2.    Click the "Find TFBS with SITECON" button on the main toolbar
    //        Expected state: a dialog appeared, model is not selected, threshold is not set.
    //    3.    Click the "Search" button.
    //        Expected state: an error message box appeared.
    //    4.    Click the "Ok" button.
    //        Expected state: the message box is closed, dialog is not accepted.
    //        Current state: the message box is closed, UGENE crashed.

    GTFileDialog::openFile(os, dataDir + "samples/FASTA/", "human_T1.fa");
    GTUtilsTaskTreeView::waitTaskFinished(os);

    class SiteconCustomFiller : public Filler {
    public:
        SiteconCustomFiller(HI::GUITestOpStatus &os)
            : Filler(os, "SiteconSearchDialog") {
        }
        virtual void run() {
            QWidget *dialog = QApplication::activeModalWidget();
            CHECK_SET_ERR(NULL != dialog, "activeModalWidget is NULL");

            QLineEdit *modelFileEdit = qobject_cast<QLineEdit *>(GTWidget::findWidget(os, "modelFileEdit"));
            CHECK_SET_ERR(modelFileEdit != NULL, "modelFileEdit not found!");
            CHECK_SET_ERR(modelFileEdit->text().isEmpty(), "Model is set!");

            QComboBox *errComboBox = qobject_cast<QComboBox *>(GTWidget::findWidget(os, "errLevelBox"));
            CHECK_SET_ERR(errComboBox->currentText().isEmpty(), "Threshold is set!");

            GTUtilsDialog::waitForDialog(os, new MessageBoxDialogFiller(os, QMessageBox::Ok));
            GTUtilsDialog::clickButtonBox(os, dialog, QDialogButtonBox::Ok);

            GTUtilsDialog::clickButtonBox(os, dialog, QDialogButtonBox::Cancel);
        }
    };

    GTUtilsDialog::waitForDialog(os, new SiteconCustomFiller(os));
    GTWidget::click(os, GTWidget::findWidget(os, "SITECON_widget"));
}

GUI_TEST_CLASS_DEFINITION(test_2930) {
    GTUtilsDialog::waitForDialog(os, new ImportACEFileFiller(os, false, sandBoxDir + "test_2930"));
    GTUtilsProject::openFile(os, dataDir + "samples/ACE/K26.ace");
    GTUtilsTaskTreeView::waitTaskFinished(os);

    GTUtilsProject::openFile(os, dataDir + "samples/FASTA/human_T1.fa");
    GTUtilsTaskTreeView::waitTaskFinished(os);

    GTGlobals::sleep();
}

GUI_TEST_CLASS_DEFINITION(test_2931) {
    GTUtilsDialog::waitForDialog(os, new ImportACEFileFiller(os, false, sandBoxDir + "test_2931"));
    GTUtilsProject::openFile(os, dataDir + "samples/ACE/K26.ace");
    GTUtilsTaskTreeView::waitTaskFinished(os);
    GTUtilsTaskTreeView::waitTaskFinished(os);

    GTLogTracer l;
    GTUtilsDialog::waitForDialog(os, new ConvertAssemblyToSAMDialogFiller(os, sandBoxDir, "test_2931"));
    GTMenu::clickMainMenuItem(os, QStringList() << "Tools"
                                                << "NGS data analysis"
                                                << "Convert UGENE assembly database to SAM...");

    CHECK_SET_ERR(!l.hasErrors(), "Errors in log: " + l.getJoinedErrorString());
}

GUI_TEST_CLASS_DEFINITION(test_2945) {
    //    1.    Open file with annotations, e.g. murine.db
    //    2.    Open Circular View(CV)
    //    3.    Move the splitter between CV and Sequence View(SV) up to hide CV (CV action button is still active)
    //    4.    Move the splitter between Sequence View and Annotation Tree View down.
    //    expected state: CV appeared. all parts of CV are visiable

    // New state of UGENE: seq.view is resizable now, so CV will not be visible by dragging splitter between SV and AE

    GTFileDialog::openFile(os, dataDir + "/samples/Genbank", "murine.gb");
    GTUtilsTaskTreeView::waitTaskFinished(os);
    GTWidget::click(os, GTAction::button(os, "CircularViewAction"));
    QWidget *zoomIn = GTAction::button(os, "tbZoomIn_NC_001363 [murine.gb]");
    CHECK_SET_ERR(zoomIn != NULL, "zoomIn action on CV not found");

    QWidget *splitterHandler = GTWidget::findWidget(os, "qt_splithandle_annotated_DNA_scrollarea");
    CHECK_SET_ERR(splitterHandler != NULL, "SplitterHandle not found");
    GTWidget::click(os, splitterHandler);

    QWidget *mainToolBar = GTWidget::findWidget(os, "mwtoolbar_activemdi");
    CHECK_SET_ERR(mainToolBar != NULL, "mwtoolbar_activemdi not found");
    QPoint bottomLeftToolBar = mainToolBar->geometry().bottomLeft();
    bottomLeftToolBar = mainToolBar->mapToGlobal(bottomLeftToolBar);
    GTGlobals::sleep();

    GTMouseDriver::press();
    GTMouseDriver::moveTo(bottomLeftToolBar);
    GTMouseDriver::release();
    GTThread::waitForMainThread();
    QPoint handlePosition = splitterHandler->pos();

    QAbstractButton *cvButton = GTAction::button(os, "CircularViewAction");
    CHECK_SET_ERR(cvButton->isChecked(), "CV button is not checked!");

    QSplitter *splitter = qobject_cast<QSplitter *>(GTWidget::findWidget(os, "annotated_DNA_splitter"));
    CHECK_SET_ERR(splitter != NULL, "annotated_DNA_splitter not found");
    int idx = splitter->indexOf(GTWidget::findWidget(os, "annotations_tree_view"));
    QSplitterHandle *handle = splitter->handle(idx);
    CHECK_SET_ERR(handle != NULL, "SplitterHadle not found");

    GTWidget::click(os, handle);

    QPoint p = GTMouseDriver::getMousePosition();
    GTMouseDriver::press();
    GTMouseDriver::moveTo(p + QPoint(0, 50));
    GTMouseDriver::release();
    GTThread::waitForMainThread();

    CHECK_SET_ERR(handlePosition == splitterHandler->pos(), QString("Handler was moved: expected: %1, actual: %2").arg(splitter->pos().y()).arg(handlePosition.y()));
}

GUI_TEST_CLASS_DEFINITION(test_2951) {
    //1. Open WD.
    GTUtilsWorkflowDesigner::openWorkflowDesigner(os);

    //2. Click the "Scripting mode" tool button -> Show scripting options.
    GTUtilsDialog::waitForDialog(os, new PopupChooser(os, QStringList() << "Show scripting options"));
    GTWidget::click(os, GTAction::button(os, GTAction::findActionByText(os, "Scripting mode")));

    //3. Create the workflow: "Read sequence" -> "Write sequence".
    GTUtilsWorkflowDesigner::addAlgorithm(os, "Read Sequence", true);
    GTUtilsWorkflowDesigner::addAlgorithm(os, "Write Sequence", true);
    GTUtilsWorkflowDesigner::connect(os, GTUtilsWorkflowDesigner::getWorker(os, "Read Sequence"), GTUtilsWorkflowDesigner::getWorker(os, "Write Sequence"));

    //4. Set the input sequence: _common_data/fasta/abcd.fa.
    GTMouseDriver::moveTo(GTUtilsWorkflowDesigner::getItemCenter(os, "Read Sequence"));
    GTMouseDriver::click();
    GTUtilsWorkflowDesigner::setDatasetInputFile(os, testDir + "_common_data/fasta/abcd.fa");

    //5. Set the correct output sequence.
    GTMouseDriver::moveTo(GTUtilsWorkflowDesigner::getItemCenter(os, "Write Sequence"));
    GTMouseDriver::click();
    QString outFile = GUrl(sandBoxDir + "test_2951.gb").getURLString();
    GTUtilsWorkflowDesigner::setParameter(os, "Output file", outFile, GTUtilsWorkflowDesigner::textValue);

    //6. Edit a script for "Sequence count limit":
    //    printToLog("test");
    //    1
    GTMouseDriver::moveTo(GTUtilsWorkflowDesigner::getItemCenter(os, "Read Sequence"));
    GTMouseDriver::click();
    GTUtilsDialog::waitForDialog(os, new ScriptEditorDialogFiller(os, "", "printToLog(\"test message\");\n1"));
    GTUtilsWorkflowDesigner::setParameterScripting(os, "Sequence count limit", "user script");

    //Expected: the result file contains only the first sequence from the input file; there is a message "test" in the script details log.
    GTWidget::click(os, GTAction::button(os, "Run workflow"));
    GTUtilsTaskTreeView::waitTaskFinished(os);
    bool printed = GTLogTracer::checkMessage("test message");
    CHECK_SET_ERR(printed, "No message in the log");

    GTUtilsProject::openFile(os, outFile);
    QModelIndex objIdx = GTUtilsProjectTreeView::findIndex(os, "d");
    QTreeView *tree = GTUtilsProjectTreeView::getTreeView(os);
    int objectsCount = tree->model()->rowCount(objIdx.parent());
    CHECK_SET_ERR(1 == objectsCount, "More than one objects in the result");
}

GUI_TEST_CLASS_DEFINITION(test_2962_1) {
    //    1. Open "_common_data/scenarios/_regression/2924/human_T1_cutted.fa".
    //    2. Click the "Shown circular view" button on the sequence toolbar.
    //    Expected: the circular view is shown.
    //    3. Unload project.
    //    4. Repeat 1,2.
    //    Expected: UGENE does not crash.

    GTLogTracer l;
    ADVSingleSequenceWidget *seqWidget =
        GTUtilsProject::openFileExpectSequence(os,
                                               testDir + "_common_data/scenarios/_regression/2924",
                                               "human_T1_cutted.fa",
                                               "human_T1 (UCSC April 2002 chr7:115977709-117855134)");
    GTUtilsCv::cvBtn::click(os, seqWidget);

    CHECK_SET_ERR(GTUtilsCv::cvBtn::isChecked(os, seqWidget), "Unexpected state of CV button!");
    CHECK_SET_ERR(GTUtilsCv::isCvPresent(os, seqWidget), "Unexpected state of CV widget!");

    GTUtilsDialog::waitForDialog(os, new SaveProjectDialogFiller(os, QDialogButtonBox::No));
    GTMenu::clickMainMenuItem(os, QStringList() << "File"
                                                << "Close project",
                              GTGlobals::UseMouse);

    seqWidget = GTUtilsProject::openFileExpectSequence(os,
                                                       testDir + "_common_data/scenarios/_regression/2924",
                                                       "human_T1_cutted.fa",
                                                       "human_T1 (UCSC April 2002 chr7:115977709-117855134)");
    GTUtilsCv::cvBtn::click(os, seqWidget);
    CHECK_SET_ERR(GTUtilsCv::cvBtn::isChecked(os, seqWidget), "Unexpected state of CV button!");
    CHECK_SET_ERR(GTUtilsCv::isCvPresent(os, seqWidget), "Unexpected state of CV widget!");

    GTUtilsLog::check(os, l);
}

GUI_TEST_CLASS_DEFINITION(test_2962_2) {
    //    Open "_common_data/fasta/DNA.fa".
    //    Remove the second sequence object from the document.
    //    Click the "Toggle circular views" button on the main toolbar.
    //    Expected state: the circular view is toggled it is possible.
    //    Current state: UGENE crashes.

    GTLogTracer l;

    GTUtilsDialog::waitForDialog(os, new SequenceReadingModeSelectorDialogFiller(os));
    GTUtilsProject::openFile(os, testDir + "_common_data/fasta/DNA.fa");
    GTUtilsTaskTreeView::waitTaskFinished(os);

    QPoint p = GTUtilsProjectTreeView::getItemCenter(os, "GXL_141618");
    GTMouseDriver::moveTo(p);
    GTMouseDriver::click();

    GTKeyboardDriver::keyClick(Qt::Key_Delete);
    GTUtilsCv::commonCvBtn::click(os);

    GTUtilsLog::check(os, l);
}

GUI_TEST_CLASS_DEFINITION(test_2971) {
    /*  1. Open "COI.aln".
    2. Context menu -> Add -> Sequence from file...
    3. Choose a file with a large sequence (~50mb), e.g human chr21.
    Expected: UGENE does not crash.
*/
    GTFileDialog::openFile(os, dataDir + "samples/CLUSTALW/", "COI.aln");
    GTUtilsTaskTreeView::waitTaskFinished(os);
    GTGlobals::sleep(500);

    GTWidget::click(os, GTAction::button(os, "Show overview"));    //needed to swith off rendering overview
    GTUtilsDialog::waitForDialog(os, new GTFileDialogUtils(os, testDir + "_common_data/regression/2971", "hg18_21.fa"));
    GTUtilsDialog::waitForDialog(os, new PopupChooser(os, QStringList() << "MSAE_MENU_LOAD_SEQ"
                                                                        << "Sequence from file"));
    GTWidget::click(os, GTUtilsMdi::activeWindow(os), Qt::RightButton);
    GTGlobals::sleep(500);
    GTUtilsTaskTreeView::waitTaskFinished(os);
    //Close file - UGENE does not crash.
    GTUtilsDialog::waitForDialog(os, new MessageBoxDialogFiller(os, QMessageBox::No));
    GTMouseDriver::moveTo(GTUtilsProjectTreeView::getItemCenter(os, "COI.aln"));
    GTMouseDriver::click();
    GTKeyboardDriver::keyClick(Qt::Key_Delete);
    GTGlobals::sleep(500);
}

GUI_TEST_CLASS_DEFINITION(test_2972) {
    //    1. Open "samples/FASTA/human_T1.fa".
    GTLogTracer l;
    GTFileDialog::openFile(os, dataDir + "samples/FASTA/", "human_T1.fa");
    GTUtilsTaskTreeView::waitTaskFinished(os);
    //    2. Click the menu Tools -> HMMER tools -> HMM3 -> Search with HMM3 phmmer.
    GTUtilsDialog::waitForDialog(os, new UHMM3PhmmerDialogFiller(os, dataDir + "samples/Newick/COI.nwk"));
    GTMenu::clickMainMenuItem(os, QStringList() << "Tools"
                                                << "HMMER tools"
                                                << "Search with phmmer...");
    GTGlobals::sleep();

    CHECK_SET_ERR(l.hasErrors(), "Expected to have errors in the log, but no errors found");
    QString error = l.getJoinedErrorString();
#ifdef Q_OS_WIN
    QString expectedError = "Task {Search with phmmer} finished with error: Subtask {PHMMER search tool} is failed";
#else
    QString expectedError = "is empty or misformatted";
#endif

    CHECK_SET_ERR(error.contains(expectedError), "actual error is " + error);
    //    3. Choose the query sequence file: any non-sequence format file (e.g. *.mp3).
    //    4. Click search.
    //    Expected state: the search task fails, UGENE does not crash.
}

GUI_TEST_CLASS_DEFINITION(test_2975) {
    //    1. Open "_common_data/fasta/all_alphabet.fa" as multiple alignment.
    GTUtilsProject::openMultiSequenceFileAsMalignment(os, testDir + "_common_data/fasta", "all_and_raw_alphabets.fa");

    //    2. Open the "Pairwise alignment" options panel tab.
    GTUtilsOptionPanelMsa::openTab(os, GTUtilsOptionPanelMsa::PairwiseAlignment);

    //    3. Set the first sequence as the first sequence and the second sequence as the second sequence, select the "Smith-Waterman" algorithm.
    //    Expected state: align button is blocked
    GTUtilsOptionPanelMsa::addFirstSeqToPA(os, "Dna");
    GTUtilsOptionPanelMsa::addSecondSeqToPA(os, "Raw");
    GTUtilsOptionPanelMsa::setPairwiseAlignmentAlgorithm(os, "Smith-Waterman");

    QPushButton *alignButton = GTUtilsOptionPanelMsa::getAlignButton(os);
    CHECK_SET_ERR(NULL != alignButton, "Align button is NULL");
    CHECK_SET_ERR(!alignButton->isEnabled(), "Align button is unexpectedly enabled");
}

GUI_TEST_CLASS_DEFINITION(test_2981) {
    //    1. Open "data/samples/CLUSTALW/COI.aln".
    GTFileDialog::openFile(os, dataDir + "/samples/CLUSTALW/", "COI.aln");
    GTUtilsTaskTreeView::waitTaskFinished(os);
    //    2. Click a "Build Tree" button on the main toolbar.
    GTUtilsDialog::waitForDialog(os, new BuildTreeDialogFiller(os, sandBoxDir + "test_3276_COI.wnk", 0, 0, true));
    GTWidget::click(os, GTAction::button(os, "Build Tree"));
    GTUtilsTaskTreeView::waitTaskFinished(os);
    //    Expected state: a "Build Phyligenetic Tree" dialog appears.

    //    3. Set any acceptable path and build a tree with default parameters.
    //    Expected state: the tree is shown in the MSA Editor.

    //    4. Click a "Layout" button on the tree view toolbar, select a "Circular" menu item.
    QComboBox *layoutCombo = GTWidget::findExactWidget<QComboBox *>(os, "layoutCombo");
    GTComboBox::selectItemByText(os, layoutCombo, "Circular");
    GTGlobals::sleep(500);
    //    Expected state: the tree becomes circular.
    QGraphicsView *treeView = GTWidget::findExactWidget<QGraphicsView *>(os, "treeView");
    int initW = treeView->rect().width();
    GTGlobals::sleep(500);
    //    5. Hide/show a project view.
    GTKeyboardDriver::keyClick('1', Qt::AltModifier);
    GTGlobals::sleep(500);
    GTKeyboardDriver::keyClick('1', Qt::AltModifier);
    GTGlobals::sleep(500);
    //    Expected state: the tree size is not changed.
    int finalW = treeView->rect().width();
    CHECK_SET_ERR(finalW == initW, QString("initial: %1, final: %2").arg(initW).arg(finalW));
}

GUI_TEST_CLASS_DEFINITION(test_2987) {
    //      1. Open "_common_data/fasta/RAW.fa".
    //      2. Create a complement annotation.
    //      3. Select {Actions -> Export -> Export annotations...} in the main menu.
    //      4. Fill the dialog:
    //      "Export to file" - any valid file;
    //      "File format" - csv;
    //      "Save sequences under annotations" - checked
    //      and click the "Ok" button.
    //      Expected state: annotations are successfully exported.
    GTLogTracer logTracer;

    GTFileDialog::openFile(os, testDir + "_common_data/fasta", "RAW2.fa");
    GTUtilsTaskTreeView::waitTaskFinished(os);

    QDir().mkpath(sandBoxDir + "test_3305");
    GTUtilsDialog::waitForDialog(os, new CreateAnnotationWidgetFiller(os, true, "<auto>", "misc_feature", "complement(1..5)", sandBoxDir + "test_2987/test_2987.gb"));
    GTWidget::click(os, GTToolbar::getWidgetForActionObjectName(os, GTToolbar::getToolbar(os, MWTOOLBAR_ACTIVEMDI), "create_annotation_action"));

    GTUtilsDialog::waitForDialog(os, new PopupChooser(os, QStringList() << ACTION_PROJECT__EXPORT_IMPORT_MENU_ACTION << "ep_exportAnnotations2CSV"));
    GTUtilsDialog::waitForDialog(os, new ExportAnnotationsFiller(sandBoxDir + "test_2987/test_2987", ExportAnnotationsFiller::csv, os));
    GTMouseDriver::moveTo(GTUtilsProjectTreeView::getItemCenter(os, "test_2987.gb"));
    GTMouseDriver::click(Qt::RightButton);
    GTGlobals::sleep();

    const QFile csvFile(sandBoxDir + "test_2987/test_2987");
    CHECK_SET_ERR(!(csvFile.exists() && csvFile.size() == 0), "An empty file exists");
}

GUI_TEST_CLASS_DEFINITION(test_2991) {
    /*  1. Open file _common_data/alphabets/extended_amino_1000.fa
    Expected state: Alphabet of opened sequence must be [amino ext]
*/
    GTFileDialog::openFile(os, testDir + "_common_data/alphabets/", "extended_amino_1000.fa");
    GTUtilsTaskTreeView::waitTaskFinished(os);
    GTGlobals::sleep(1000);
    QWidget *w = GTWidget::findWidget(os, "ADV_single_sequence_widget_0");
    QLabel *label = qobject_cast<QLabel *>(GTWidget::findWidget(os, "nameLabel", w));
    CHECK_SET_ERR(label->text().contains("[amino ext]"), QString("Unexpected label of sequence name: %1, must contain %2").arg(label->text()).arg("[amino ext]"));
}

GUI_TEST_CLASS_DEFINITION(test_2998) {
    // 1. Open human_T1.fa
    GTLogTracer l;
    GTFileDialog::openFile(os, dataDir + "samples/FASTA/", "human_T1.fa");
    GTUtilsTaskTreeView::waitTaskFinished(os);
    GTGlobals::sleep(1000);

    // 2. Find any pattern
    GTUtilsOptionsPanel::runFindPatternWithHotKey("TTTTTAAAAA", os);

    // Expected state: the task will finished without errors.
    GTUtilsLog::check(os, l);
}

}    // namespace GUITest_regression_scenarios

}    // namespace U2<|MERGE_RESOLUTION|>--- conflicted
+++ resolved
@@ -2029,18 +2029,11 @@
     GTWidget::click(os, GTAction::button(os, "Build Tree"));
     GTUtilsTaskTreeView::waitTaskFinished(os);
 
-<<<<<<< HEAD
     GTUtilsProjectTreeView::toggleView(os);    // Hide project tree view to ensure that all buttons on the toolbar are visible.
 
-    // 3. Expect that sequence name list stays the same after the tree is refreshed.
     QStringList initialNames = GTUtilsMSAEditorSequenceArea::getNameList(os);
+
     GTWidget::click(os, GTAction::button(os, "Refresh tree"));
-=======
-    QStringList initialNames = GTUtilsMSAEditorSequenceArea::getNameList(os);
-
-    QAbstractButton *refreshTreeButton = GTAction::button(os, "Refresh tree");
-    GTWidget::click(os, refreshTreeButton);
->>>>>>> 413a5178
     GTUtilsTaskTreeView::waitTaskFinished(os);
 
     QStringList newNames = GTUtilsMSAEditorSequenceArea::getNameList(os);
