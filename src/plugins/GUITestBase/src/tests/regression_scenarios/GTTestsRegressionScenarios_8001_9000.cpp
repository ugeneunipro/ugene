/**
 * UGENE - Integrated Bioinformatics Tools.
 * Copyright (C) 2008-2024 UniPro <ugene@unipro.ru>
 * http://ugene.net
 *
 * This program is free software; you can redistribute it and/or
 * modify it under the terms of the GNU General Public License
 * as published by the Free Software Foundation; either version 2
 * of the License, or (at your option) any later version.
 *
 * This program is distributed in the hope that it will be useful,
 * but WITHOUT ANY WARRANTY; without even the implied warranty of
 * MERCHANTABILITY or FITNESS FOR A PARTICULAR PURPOSE. See the
 * GNU General Public License for more details.
 *
 * You should have received a copy of the GNU General Public License
 * along with this program; if not, write to the Free Software
 * Foundation, Inc., 51 Franklin Street, Fifth Floor, Boston,
 * MA 02110-1301, USA.
 */

#include <base_dialogs/GTFileDialog.h>
#include <base_dialogs/MessageBoxFiller.h>
#include <drivers/GTKeyboardDriver.h>
#include <drivers/GTMouseDriver.h>
#include <primitives/GTCheckBox.h>
#include <primitives/GTComboBox.h>
#include <primitives/GTLabel.h>
#include <primitives/GTLineEdit.h>
#include <primitives/GTMenu.h>
#include <primitives/GTPlainTextEdit.h>
#include <primitives/GTTabWidget.h>
#include <primitives/GTToolbar.h>
#include <primitives/GTTreeWidget.h>
#include <primitives/GTWidget.h>
#include <system/GTFile.h>
#include <utils/GTKeyboardUtils.h>
#include <utils/GTUtilsDialog.h>

#include <QClipboard>

#include <U2Core/AppContext.h>
#include <U2Core/IOAdapterUtils.h>
#include <U2Core/ProjectModel.h>

#include <U2View/TvTextItem.h>

#include "GTTestsRegressionScenarios_8001_9000.h"
#include "GTUtilsAnnotationsTreeView.h"
#include "GTUtilsBookmarksTreeView.h"
#include "GTUtilsDashboard.h"
#include "GTUtilsLog.h"
#include "GTUtilsNotifications.h"
#include "GTUtilsMcaEditorSequenceArea.h"
#include "GTUtilsMdi.h"
#include "GTUtilsMsaEditor.h"
#include "GTUtilsOptionPanelMca.h"
#include "GTUtilsOptionPanelMSA.h"
#include "GTUtilsOptionPanelSequenceView.h"
#include "GTUtilsProject.h"
#include "GTUtilsProjectTreeView.h"
#include "GTUtilsSequenceView.h"
#include "GTUtilsTaskTreeView.h"
#include "GTUtilsWizard.h"
#include "GTUtilsWorkflowDesigner.h"
#include "runnables/ugene/corelibs/U2Gui/AppSettingsDialogFiller.h"
#include "runnables/ugene/corelibs/U2Gui/CreateAnnotationWidgetFiller.h"
#include "runnables/ugene/corelibs/U2Gui/CreateDocumentFromTextDialogFiller.h"
#include "runnables/ugene/corelibs/U2Gui/EditSequenceDialogFiller.h"
#include "runnables/ugene/corelibs/U2Gui/RangeSelectionDialogFiller.h"
#include "runnables/ugene/plugins/dna_export/DNASequenceGeneratorDialogFiller.h"
#include "runnables/ugene/plugins/dna_export/ExportSequencesDialogFiller.h"
#include "runnables/ugene/plugins/enzymes/ConstructMoleculeDialogFiller.h"
#include "runnables/ugene/plugins/enzymes/FindEnzymesDialogFiller.h"
#include "runnables/ugene/plugins/external_tools/AlignToReferenceBlastDialogFiller.h"
#include "runnables/ugene/plugins/workflow_designer/WizardFiller.h"
#include "runnables/ugene/plugins_3rdparty/primer3/Primer3DialogFiller.h"
#include "runnables/ugene/ugeneui/AnyDialogFiller.h"
#include "runnables/ugene/ugeneui/CreateNewProjectWidgetFiller.h"
#include "runnables/ugene/ugeneui/DocumentFormatSelectorDialogFiller.h"
#include "runnables/ugene/ugeneui/SaveProjectDialogFiller.h"

namespace U2 {

namespace GUITest_regression_scenarios {
using namespace HI;

GUI_TEST_CLASS_DEFINITION(test_8001) {
    // 1. Click "File -> New document from text"
    // 2. Type "ACGT" as sequence and sandboxDir/test_8001.fa as path
    // 3. Click "Create"
    // Expected: sequence opened
    // 4. Click "File -> New document from text" again
    // 5. Type "ACGT" as sequence and sandboxDir/test_8001.fa as path again
    // Expected: Question "Do you want to remove it from the project and replace with the current sequence?" appeared
    // 6. Click Yes
    // Expected: "Do you want to reload document?" dialog appeared
    // 7. Click "Yes"
    // Expected: no errors in the log

    GTUtilsDialog::waitForDialog(new CreateDocumentFiller("ACGT", false, CreateDocumentFiller::StandardDNA, false, true, "-", sandBoxDir + "test_8001.fa", CreateDocumentFiller::FASTA, "test_8001"));
    GTMenu::clickMainMenuItem({"File", "New document from text..."});
    GTUtilsTaskTreeView::waitTaskFinished();

    class Scenario : public CustomScenario {
    public:
        void run() override {
            QWidget* dialog = GTWidget::getActiveModalWidget();
            GTPlainTextEdit::setText(GTWidget::findPlainTextEdit("sequenceEdit", dialog), "ACGT");
            GTLineEdit::setText(GTWidget::findLineEdit("filepathEdit", dialog), sandBoxDir + "test_8001.fa");

            GTUtilsDialog::waitForDialog(new MessageBoxDialogFiller(QMessageBox::Yes, "Do you want to remove it from the project and replace with the current sequence?"));

            GTUtilsDialog::clickButtonBox(dialog, QDialogButtonBox::Ok);
        }
    };

    GTLogTracer lt;
    GTUtilsDialog::waitForDialog(new CreateDocumentFiller(new Scenario));
    GTMenu::clickMainMenuItem({"File", "New document from text..."});
    GTUtilsTaskTreeView::waitTaskFinished();
    GTUtilsDialog::waitForDialog(new MessageBoxDialogFiller(QMessageBox::Yes, "Do you want to reload it?"));
    CHECK_SET_ERR(!lt.hasErrors(), "Expected no errors");
}

GUI_TEST_CLASS_DEFINITION(test_8002) {
    // Open murine.gb
    // Open the "Statistics" tab
    // Hide "Common statistics"
    // Double-click on the first annotation
    // Show "Common statistics"
    // Expected: Length = 589

    GTFileDialog::openFile(dataDir + "samples/Genbank", "murine.gb");
    GTUtilsSequenceView::checkSequenceViewWindowIsActive();
    GTUtilsOptionPanelSequenceView::openTab(GTUtilsOptionPanelSequenceView::Statistics);
    auto arrowheaderCommonStatistics = GTWidget::findWidget("ArrowHeader_Common Statistics");
    GTWidget::click(arrowheaderCommonStatistics);
    GTUtilsSequenceView::clickAnnotationPan("misc_feature", 2, 0, true);
    GTWidget::click(arrowheaderCommonStatistics);
    auto commonStatistics = GTWidget::findLabel("Common Statistics");
    CHECK_SET_ERR(commonStatistics->text().contains("589 nt"), "Expected text not found");
}

GUI_TEST_CLASS_DEFINITION(test_8004) {
    /*
     * 1. Open human_T1.fa
     * 2. Remove sequence object from document
     * 3. Open context menu on document
     * Expected state: submenu 'BLAST' not present in context menu
     */
    GTFileDialog::openFile(dataDir + "samples/FASTA/human_T1.fa");
    GTUtilsSequenceView::checkSequenceViewWindowIsActive();

    class BLASTMenuItemChecker : public CustomScenario {
        void run() override {
            auto activePopupMenu = qobject_cast<QMenu*>(QApplication::activePopupWidget());
            CHECK_SET_ERR(activePopupMenu != nullptr, "Active popup menu is NULL");

            QAction* showCircular = GTMenu::getMenuItem(activePopupMenu, "BLAST", false);
            CHECK_SET_ERR(showCircular == nullptr, "'BLAST' menu item should be NULL");

            GTKeyboardDriver::keyClick(Qt::Key_Escape);
        }
    };

    GTMouseDriver::moveTo(GTUtilsProjectTreeView::getItemCenter("human_T1 (UCSC April 2002 chr7:115977709-117855134)"));
    GTMouseDriver::click();
    GTKeyboardDriver::keyClick(Qt::Key_Delete);

    GTUtilsDialog::waitForDialog(new PopupChecker(new BLASTMenuItemChecker));
    GTMouseDriver::moveTo(GTUtilsProjectTreeView::getItemCenter("human_T1.fa"));
    GTMouseDriver::click(Qt::RightButton);
}

GUI_TEST_CLASS_DEFINITION(test_8009) {
    /*
     * 1. Open Tools->Sanger data analysis-> Map reads to reference
     * 2. Set wrong format reference file from sample: sample/ACE/k26.ace
     * 3. Add reads: _common_data/sanger/sanger_03.ab1
     * 4. Click Map button
     * Expected: Error log message 'wrong reference format'
     * 5. Open Tools->Sanger data analysis-> Map reads to reference
     * 5. Set wrong format reference file from sample: path which not exists
     * 7. Add reads: _common_data/sanger/sanger_03.ab1
     * 8. Click Map button
     * Expected: Error log message 'reference file doesn't exist'
     */
    class SetRefAndAlign : public CustomScenario {
    public:
        void run() override {
            GTLineEdit::setText(GTWidget::findLineEdit("referenceLineEdit"), refUrl);

            GTUtilsDialog::waitForDialog(new GTFileDialogUtils_list({testDir + "_common_data/sanger/sanger_03.ab1"}));
            GTWidget::click(GTWidget::findPushButton("addReadButton"));
            GTUtilsTaskTreeView::waitTaskFinished();

            // Push "Align" button.
            GTUtilsDialog::clickButtonBox(QDialogButtonBox::Ok);
        }

        QString refUrl;
    };

    GTLogTracer lt;
    auto setRefAndAlignScenario = new SetRefAndAlign();
    setRefAndAlignScenario->refUrl = dataDir + "samples/ACE/K26.ace";
    GTUtilsDialog::waitForDialog(new AlignToReferenceBlastDialogFiller(setRefAndAlignScenario));
    GTMenu::clickMainMenuItem({"Tools", "Sanger data analysis", "Map reads to reference..."});
    GTUtilsTaskTreeView::waitTaskFinished();
    CHECK_SET_ERR(lt.hasMessage("wrong reference format"), "Expected message 'wrong reference format' not found!");

    lt.clear();
    setRefAndAlignScenario = new SetRefAndAlign();
    setRefAndAlignScenario->refUrl = dataDir + "not_existing_path";
    GTUtilsDialog::waitForDialog(new AlignToReferenceBlastDialogFiller(setRefAndAlignScenario));
    GTMenu::clickMainMenuItem({"Tools", "Sanger data analysis", "Map reads to reference..."});
    GTUtilsTaskTreeView::waitTaskFinished();
    CHECK_SET_ERR(lt.hasMessage("reference file doesn't exist"), "Expected message 'reference file doesn't exist' not found!");
}

GUI_TEST_CLASS_DEFINITION(test_8010) {
    // Open murine.gb
    // Open "Primer 3"
    // Click OK with default settings.
    // Export sequence with annotations to another GenBank file
    // Expected : primers have pair group parents
    GTFileDialog::openFile(dataDir + "samples/Genbank/", "murine.gb");
    GTUtilsSequenceView::checkSequenceViewWindowIsActive();

    GTUtilsDialog::waitForDialog(new Primer3DialogFiller(Primer3DialogFiller::Primer3Settings()));
    GTToolbar::clickButtonByTooltipOnToolbar(MWTOOLBAR_ACTIVEMDI, "Primer3");
    GTUtilsTaskTreeView::waitTaskFinished();

    class Scenario : public CustomScenario {
        void run() override {
            QWidget* dialog = GTWidget::getActiveModalWidget();
            GTLineEdit::setText("fileNameEdit", sandBoxDir + "test_8010.gb", dialog, true);
            GTComboBox::selectItemByText("formatCombo", dialog, "GenBank");
            GTUtilsDialog::clickButtonBox(dialog, QDialogButtonBox::Ok);
        }
    };

    GTUtilsDialog::add(new PopupChooser({ACTION_PROJECT__EXPORT_IMPORT_MENU_ACTION, ACTION_EXPORT_SEQUENCE}));
    GTUtilsDialog::add(new ExportSelectedRegionFiller(new Scenario()));
    GTUtilsProjectTreeView::click("NC_001363", Qt::RightButton);
    GTUtilsTaskTreeView::waitTaskFinished();
    GTUtilsAnnotationsTreeView::clickItem("pair 1  (0, 2)", 1, false);
    GTUtilsAnnotationsTreeView::clickItem("pair 2  (0, 2)", 1, false);
    GTUtilsAnnotationsTreeView::clickItem("pair 3  (0, 2)", 1, false);
    GTUtilsAnnotationsTreeView::clickItem("pair 4  (0, 2)", 1, false);
    GTUtilsAnnotationsTreeView::clickItem("pair 5  (0, 2)", 1, false);
}

GUI_TEST_CLASS_DEFINITION(test_8018) {
    class Custom : public CustomScenario {
        void run() override {
            QWidget* dialog = GTWidget::getActiveModalWidget();
            AppSettingsDialogFiller::openTab(AppSettingsDialogFiller::ExternalTools);

            // 2. Open a Python 3 tab
            AppSettingsDialogFiller::isExternalToolValid("Python 3");

            // Expected:: Cutadapt module is valid
            bool isToolValid = AppSettingsDialogFiller::isExternalToolValid("Cutadapt");

            if (!isToolValid) {
                GT_FAIL("Bio is not valid", );
            }

            GTUtilsDialog::clickButtonBox(dialog, QDialogButtonBox::Ok);
        }
    };

    // 1. Open "UGENE Application Settings", select "External Tools" tab.
    GTUtilsDialog::waitForDialog(new AppSettingsDialogFiller(new Custom()));
    GTMenu::clickMainMenuItem({"Settings", "Preferences..."}, GTGlobals::UseMouse);
}

GUI_TEST_CLASS_DEFINITION(test_8015) {
    GTFileDialog::openFile(dataDir + "samples/FASTA/human_T1.fa");
    GTUtilsSequenceView::checkSequenceViewWindowIsActive();

    GTUtilsOptionPanelSequenceView::openTab(GTUtilsOptionPanelSequenceView::Search);
    GTUtilsOptionPanelSequenceView::setAlgorithm("Substitute");
    GTUtilsOptionPanelMsa::enterPattern("ZZZ");
    GTUtilsOptionPanelSequenceView::setSearchWithAmbiguousBases();

    auto resultLabel = GTWidget::findLabel("resultLabel");
    CHECK_SET_ERR(resultLabel->text() == "Results: -/0", "Unexpected find algorithm results");
}

GUI_TEST_CLASS_DEFINITION(test_8028) {
    GTUtilsDialog::waitForDialog(new SaveProjectAsDialogFiller("proj_test_8028", sandBoxDir + "proj_test_8028"));
    GTMenu::clickMainMenuItem({"File", "New project..."}, GTGlobals::UseMouse);

    GTUtilsDialog::waitForDialog(new DocumentFormatSelectorDialogFiller("Plain text"));
    GTUtilsProject::openFile(testDir + "_common_data/text/text.txt");
    GTUtilsTaskTreeView::waitTaskFinished();

    GTUtilsBookmarksTreeView::addBookmark(GTUtilsMdi::activeWindow()->windowTitle(), "test_8028");

    GTMouseDriver::moveTo(GTUtilsProjectTreeView::getItemCenter("text"));
    GTMouseDriver::click();
    GTKeyboardDriver::keyClick(Qt::Key_Delete);
}

GUI_TEST_CLASS_DEFINITION(test_8037) {
    // Open human_T1.fa
    // Open the "Annotate plasmid" dialog
    // Check "All"
    // Expected: 12 checkboxes checked
    // Check "None"
    // Expected: 0 checkboxes checked
    // Check "Promoter", "Regulatory sequence" and "Gene"
    // Check "Invert"
    // Expected: 9 checkboxes checked

    GTFileDialog::openFile(dataDir + "samples/FASTA/human_T1.fa");
    GTUtilsSequenceView::checkSequenceViewWindowIsActive();

    class Scenario : public CustomScenario {
        void run() override {
            QWidget* dialog = GTWidget::getActiveModalWidget();
            GTWidget::click(GTWidget::findPushButton("pbAll"));
            auto checked = GTWidget::findChildren<QCheckBox>(dialog, [](QCheckBox* checkBox) { return checkBox->isChecked(); });
            CHECK_SET_ERR(checked.size() == 12, QString("Unexpected checked size, expected: 12, current: %1").arg(checked.size()));

            GTWidget::click(GTWidget::findPushButton("pbNone"));
            checked = GTWidget::findChildren<QCheckBox>(dialog, [](QCheckBox* checkBox) { return checkBox->isChecked(); });
            CHECK_SET_ERR(checked.isEmpty(), QString("Unexpected checked size, expected: 0, current: %1").arg(checked.size()));

            GTCheckBox::setChecked("promotersBox", dialog);
            GTCheckBox::setChecked("regulatoryBox", dialog);
            GTCheckBox::setChecked("geneBox", dialog);

            GTWidget::click(GTWidget::findPushButton("pbInvert"));
            checked = GTWidget::findChildren<QCheckBox>(dialog, [](QCheckBox* checkBox) { return checkBox->isChecked(); });
            CHECK_SET_ERR(checked.size() == 9, QString("Unexpected checked size, expected: 9, current: %1").arg(checked.size()));

            GTUtilsDialog::clickButtonBox(dialog, QDialogButtonBox::Cancel);
        }
    };

    GTUtilsDialog::waitForDialog(new AnyDialogFiller("CustomAutoAnnotationDialog", new Scenario()));
    GTToolbar::clickButtonByTooltipOnToolbar(MWTOOLBAR_ACTIVEMDI, "Annotate plasmid");
}

GUI_TEST_CLASS_DEFINITION(test_8040) {
    GTLogTracer lt;
    GTFileDialog::openFile(testDir + "_common_data/regression/8040/8040.ugenedb");
    GTUtilsTaskTreeView::waitTaskFinished();
    CHECK_SET_ERR(lt.getJoinedErrorString().contains("The file was created with a newer version of UGENE"), "Expected message is not found");
    GTUtilsProjectTreeView::checkItem("8040.ugenedb");
    CHECK_SET_ERR(!GTUtilsDocument::isDocumentLoaded("8040.ugenedb"), "Document must be unloaded");
}

GUI_TEST_CLASS_DEFINITION(test_8049) {
    // Create a new Genbank document from text and check that its locus line contains
    // a correct alphabet and molecular topology.
    QString fileName = testDir + "_common_data/scenarios/sandbox/8049.gb";
    auto filler = new CreateDocumentFiller(
        "ACGT",
        false,
        CreateDocumentFiller::StandardRNA,
        true,
        false,
        "",
        fileName,
        CreateDocumentFiller::Genbank,
        "8049_name");
    GTUtilsDialog::waitForDialog(filler);
    GTMenu::clickMainMenuItem({"File", "New document from text..."}, GTGlobals::UseKey);

    QString fileContentLinear = GTFile::readAll(fileName);
    QList<QString> linesLinear = fileContentLinear.split("\n");
    CHECK_SET_ERR(linesLinear[0].startsWith("LOCUS       8049_name                  4 bp    DNA     linear       "), "1. Unexpected LOCUS line: " + linesLinear[0]);

    GTUtilsProjectTreeView::markSequenceAsCircular("8049_name");
    GTUtilsDialog::waitForDialog(new SaveProjectDialogFiller(QDialogButtonBox::No));
    GTToolbar::clickButtonByTooltipOnToolbar(MWTOOLBAR_MAIN, "Save all");

    QString fileContentCircular = GTFile::readAll(fileName);
    QList<QString> linesCircular = fileContentCircular.split("\n");
    CHECK_SET_ERR(linesCircular[0].startsWith("LOCUS       8049_name                  4 bp    DNA     circular     "), "2. Unexpected LOCUS line: " + linesCircular[0]);
}

GUI_TEST_CLASS_DEFINITION(test_8052) {
    // UGENE_GUI_TEST=1 env variable is required for this test
    // Open _common_data/fasta/5mbf.fa.gz
    // Select all
    // Create annotation
    // Copy annotated sequence to clipboard
    // Expected: Notification "Block size is too big and can't be copied into the clipboard" appeared
    GTFileDialog::openFile(testDir + "_common_data/fasta/5mbf.fa.gz");
    GTUtilsSequenceView::checkSequenceViewWindowIsActive();

    GTUtilsDialog::waitForDialog(new SelectSequenceRegionDialogFiller());
    GTKeyboardUtils::selectAll();
    GTUtilsDialog::checkNoActiveWaiters();

    class Scenario : public CustomScenario {
        void run() override {
            GTWidget::getActiveModalWidget();
            GTKeyboardDriver::keyClick(Qt::Key_Enter);
        }
    };

    GTUtilsDialog::waitForDialog(new CreateAnnotationWidgetFiller(new Scenario));
    GTKeyboardDriver::keyClick('n', Qt::ControlModifier);
    GTUtilsNotifications::waitForNotification(true, "Block size is too big and can't be copied into the clipboard");
    GTUtilsDialog::waitForDialog(new PopupChooserByText({"Copy/Paste", "Copy annotation sequence"}));
    GTMenu::showContextMenu(GTUtilsSequenceView::getPanOrDetView());
}

GUI_TEST_CLASS_DEFINITION(test_8064) {
    GTUtilsWorkflowDesigner::openWorkflowDesigner();
    GTUtilsWorkflowDesigner::toggleDebugMode();

    GTUtilsWorkflowDesigner::addSample("Align sequences with MUSCLE");
    GTKeyboardDriver::keyClick(Qt::Key_Escape);  // Close wizard.

    GTUtilsWorkflowDesigner::click("Read alignment");
    GTUtilsWorkflowDesigner::addInputFile("Read alignment", dataDir + "samples/CLUSTALW/COI.aln");

    GTUtilsWorkflowDesigner::setBreakpoint("Write alignment");
    GTUtilsWorkflowDesigner::removeItem("Write alignment");

    GTUtilsWorkflowDesigner::addElement("Write Alignment");
    GTUtilsWorkflowDesigner::connect(GTUtilsWorkflowDesigner::getWorker("Align with MUSCLE"), GTUtilsWorkflowDesigner::getWorker("Write Alignment"));


    GTUtilsWorkflowDesigner::runWorkflow();
}

GUI_TEST_CLASS_DEFINITION(test_8069) {
    /*
    * 1. Open WD.
    * 2. Samples->Scenarios->In silico PCR.
    * 3. Set human_T1 (or any other valid input) as input and chrM.sorted.bam (or any other invalid input) as Primers URL.
    * 4. Run the workflow.
    * Expected: a task error about inappropriate primer file.
    */
    GTUtilsWorkflowDesigner::openWorkflowDesigner();

    class SetBinaryFileAsPrimerFile : public CustomScenario {
    public:
        void run() override {
            QWidget* wizard = GTWidget::getActiveModalWidget();
            GTWidget::click(wizard);
            GTUtilsWizard::setInputFiles({{dataDir + "samples/Assembly/chrM.fa"}});
            GTUtilsWizard::clickButton(GTUtilsWizard::Next);
            GTUtilsWizard::setParameter("Primers URL", dataDir + "samples/Assembly/chrM.sorted.bam");
            GTUtilsWizard::clickButton(GTUtilsWizard::Next);
            GTUtilsWizard::clickButton(GTUtilsWizard::Run);
        }
    };

    GTLogTracer lt;
    GTUtilsDialog::waitForDialog(new WizardFiller("In Silico PCR", new SetBinaryFileAsPrimerFile()));
    GTUtilsWorkflowDesigner::addSample("In silico PCR");
    GTUtilsTaskTreeView::waitTaskFinished();
    CHECK_SET_ERR(lt.hasMessage("Can not read the primers file"), "Expected message 'Can not read the primers file' not found!");
    CHECK_SET_ERR(lt.hasMessage("Nothing to write"), "Expected message 'Nothing to write' not found!");
}

<<<<<<< HEAD
static void checkWorkflowPaused() {
    GTUtilsWorkflowDesigner::checkWorkflowDesignerWindowIsActive();
    GTWidget::checkEnabled(GTToolbar::getWidgetForActionTooltip(GTToolbar::getToolbar(MWTOOLBAR_ACTIVEMDI),
                                                                "Next step"));
};

GUI_TEST_CLASS_DEFINITION(test_8074) {
    // Set a break on element.
    // Run workflow.
    // Reopen from dashboard.
    // Run again.
    // ->No crash.
    // Set a break.
    // ->Check it in the break manager; no crash if rerun; the breakpoint triggers successfully.
    GTUtilsWorkflowDesigner::toggleDebugMode();
    GTUtilsWorkflowDesigner::openWorkflowDesigner();
    const auto elemName = QStringLiteral("Read Alignment");
    GTUtilsWorkflowDesigner::addElement(elemName);
    GTUtilsWorkflowDesigner::addInputFile(elemName, dataDir + "samples/CLUSTALW/COI.aln");
    GTUtilsWorkflowDesigner::setBreakpoint(elemName);

    GTUtilsWorkflowDesigner::runWorkflow();
    checkWorkflowPaused();
    GTUtilsWorkflowDesigner::runWorkflow();  // To end execution

    GTUtilsTaskTreeView::waitTaskFinished();
    GTWidget::click(GTUtilsWorkflowDesigner::getGotoDashboardButton());
    GTUtilsDialog::waitForDialog(new MessageBoxDialogFiller(QMessageBox::Discard));
    GTWidget::click(GTUtilsDashboard::findLoadSchemaButton());
    GTUtilsTaskTreeView::waitTaskFinished();
=======
static void waitForBreakpoint() {
    class GetVisibilityScenario final : public CustomScenario {
        const QWidget* w;
        bool& visible;

    public:
        GetVisibilityScenario(const QWidget* w, bool& visible)
            : w(w), visible(visible) {
        }
        void run() override {
            visible = w->isVisible();
        }
    };

    const auto w = GTToolbar::getWidgetForActionTooltip(GTToolbar::getToolbar("mwtoolbar_activemdi"), "Save workflow");
    bool visible = false;
    GTThread::runInMainThread(new GetVisibilityScenario(w, visible));
    GTThread::waitForMainThread();
    for (int time = 0; time < GT_OP_WAIT_MILLIS && !visible; time += GT_OP_CHECK_MILLIS) {
        GTThread::runInMainThread(new GetVisibilityScenario(w, visible));
        GTThread::waitForMainThread();
    }
}
GUI_TEST_CLASS_DEFINITION(test_8077_1) {
    GTUtilsWorkflowDesigner::toggleDebugMode();

    GTUtilsDialog::waitForDialog(new WizardFiller("Align Sequences with MUSCLE Wizard",
                                                  {dataDir + "samples/CLUSTALW/COI.aln"}));
    GTFileDialog::openFile(dataDir + "workflow_samples/Alignment", "basic_align.uwl");
    GTUtilsWorkflowDesigner::checkWorkflowDesignerWindowIsActive();
    GTUtilsProject::checkProject(GTUtilsProject::ExistsAndEmpty);

    GTUtilsWorkflowDesigner::setBreakpoint("Write alignment");
    GTUtilsWorkflowDesigner::runWorkflow();
    // No crash.
    // Finish the workflow task:
    waitForBreakpoint();
    GTUtilsWorkflowDesigner::runWorkflow();
}
GUI_TEST_CLASS_DEFINITION(test_8077_2) {
    GTUtilsWorkflowDesigner::toggleDebugMode();
    GTUtilsWorkflowDesigner::openWorkflowDesigner();
    GTUtilsDialog::waitForDialog(new WizardFiller("Align Sequences with MUSCLE Wizard",
                                                  {dataDir + "samples/CLUSTALW/COI.aln"}));
    GTUtilsWorkflowDesigner::addSample("Align sequences with MUSCLE");

    GTUtilsWorkflowDesigner::checkWorkflowDesignerWindowIsActive();
    GTUtilsWorkflowDesigner::setBreakpoint("Write alignment");
    GTUtilsProject::checkProject(GTUtilsProject::NotExists);

    GTUtilsWorkflowDesigner::runWorkflow();
    waitForBreakpoint();

    GTFileDialog::openFile(dataDir + "samples/CLUSTALW/COI.aln");
    GTUtilsMsaEditor::checkMsaEditorWindowIsActive();
    GTUtilsProject::checkProject();
    // No crash.
    // Finish the workflow task:
    GTUtilsMdi::activateWindow("Workflow Designer");
    GTUtilsWorkflowDesigner::runWorkflow();
}

GUI_TEST_CLASS_DEFINITION(test_8083_1) {
    const auto checkWorkflowPaused = []() {
        GTUtilsWorkflowDesigner::checkWorkflowDesignerWindowIsActive();
        GTWidget::checkEnabled(GTToolbar::getWidgetForActionTooltip(GTToolbar::getToolbar(MWTOOLBAR_ACTIVEMDI),
                                                                    "Next step"));
    };
>>>>>>> 0128dc26

    GTUtilsWorkflowDesigner::toggleBreakpointManager();
    auto breakNum = GTUtilsWorkflowDesigner::getBreakpointList().size();
    CHECK_SET_ERR(breakNum == 0,
                  QString("Expected no breakpoints, but there is %1 breakpoints in the breakpoint manager")
                      .arg(breakNum));
    GTUtilsWorkflowDesigner::runWorkflow();
    // No crash.
    GTUtilsTaskTreeView::waitTaskFinished();

    GTWidget::click(GTUtilsWorkflowDesigner::getGotoWorkflowButton());
    GTUtilsWorkflowDesigner::setBreakpoint(elemName);
    breakNum = GTUtilsWorkflowDesigner::getBreakpointList().size();
    CHECK_SET_ERR(breakNum == 1,
                  QString("Expected 1 breakpoint, but there is %1 breakpoints in the breakpoint manager")
                      .arg(breakNum));

    GTUtilsWorkflowDesigner::runWorkflow();
    checkWorkflowPaused();
    GTUtilsWorkflowDesigner::runWorkflow();  // To end execution
}

GUI_TEST_CLASS_DEFINITION(test_8083_1) {
    const QString elemName = "Read Alignment";
    GTUtilsWorkflowDesigner::toggleDebugMode();
    GTUtilsWorkflowDesigner::openWorkflowDesigner();
    GTUtilsWorkflowDesigner::addElement(elemName);
    GTUtilsWorkflowDesigner::addInputFile(elemName, dataDir + "samples/CLUSTALW/COI.aln");
    GTUtilsWorkflowDesigner::setBreakpoint(elemName);
    GTMenu::clickMainMenuItem({"Actions", "Copy"});
    GTMenu::clickMainMenuItem({"Actions", "Paste"});

    GTUtilsWorkflowDesigner::runWorkflow();
    checkWorkflowPaused();
    // No crash.
    // Finish the workflow task:
    GTUtilsWorkflowDesigner::runWorkflow();
    GTUtilsWorkflowDesigner::runWorkflow();
    GTUtilsTaskTreeView::waitTaskFinished();

    GTMenu::clickMainMenuItem({"Actions", "Select all elements"});
    GTToolbar::clickButtonByTooltipOnToolbar(MWTOOLBAR_ACTIVEMDI, "Break at element");
    // ->The first element doesn't have breakpoints, but the second does.
    GTMenu::clickMainMenuItem({"Actions", "Copy"});
    GTMenu::clickMainMenuItem({"Actions", "Paste"});
    // ->4 elements, 1 breakpoint.

    GTUtilsWorkflowDesigner::runWorkflow();
    checkWorkflowPaused();
    // No crash.
    // Finish the workflow task:
    GTUtilsWorkflowDesigner::runWorkflow();
    GTUtilsWorkflowDesigner::runWorkflow();
}
GUI_TEST_CLASS_DEFINITION(test_8083_2) {
    // Add breakpoint for one element.
    // Copy paste the element.
    // Open the breakpoint manager.
    // ->It has one breakpoint.
    // Select it and click "Highlight selected item".
    // ->The correct element should be highlighted.

    // Check that there is only one breakpoint "Read Alignment" in the breakpoint manager.
    const auto checkBreakpoints = []() {
        const auto items = GTTreeWidget::getItems(GTWidget::findTreeWidget("breakpoints list"));
        const auto breakNames = std::accumulate(items.cbegin(),
                                                items.cend(),
                                                QStringList(),
                                                [](QStringList res, const QTreeWidgetItem* item) {
                                                    return res += item->text(1);
                                                });
        CHECK_SET_ERR(breakNames == QStringList {"Read Alignment"},
                      QString("One `Read Alignment` breakpoint was expected, but the following breakpoints exist: `%1`")
                          .arg(breakNames.join(",")));
    };
    // Selects the first breakpoint in the manager and presses the "Highlight" button.
    const auto higlightFirstBreakpoint = []() {
        auto treeItems = GTTreeWidget::getItems(GTWidget::findTreeWidget("breakpoints list"));
        GTTreeWidget::click(treeItems[0]);
        GTWidget::click(GTWidget::findButtonByText("Highlight selected item"));
    };

    const QString elemName = "Read Alignment";
    GTUtilsWorkflowDesigner::toggleDebugMode();
    GTUtilsWorkflowDesigner::openWorkflowDesigner();
    GTUtilsWorkflowDesigner::addElement(elemName);
    GTMenu::clickMainMenuItem({"Actions", "Copy"});
    GTUtilsWorkflowDesigner::setBreakpoint(elemName);
    GTMenu::clickMainMenuItem({"Actions", "Paste"});

    GTUtilsWorkflowDesigner::toggleBreakpointManager();
    checkBreakpoints();
    higlightFirstBreakpoint();
    // No crash.

    GTMenu::clickMainMenuItem({"Actions", "Select all elements"});
    GTMenu::clickMainMenuItem({"Actions", "Copy"});
    GTToolbar::clickButtonByTooltipOnToolbar(MWTOOLBAR_ACTIVEMDI, "Break at element");
    // ->The first element doesn't have breakpoints, but the second does.
    GTMenu::clickMainMenuItem({"Actions", "Paste"});
    // ->4 elements, 1 breakpoint.

    checkBreakpoints();
    higlightFirstBreakpoint();
    // No crash.
}

GUI_TEST_CLASS_DEFINITION(test_8090) {
    /*
     * 1. Open external tools in setting->preferences
     * 2. Check next tools don't have "unknown" version:
     * vcf-consensus,Trimmomatic, Spidey (not on Mac), SnpEff, Kalign, BLAST
     */
    class CheckNotUnknownVersion : public CustomScenario {
    public:
        void run() override {
            QWidget* dialog = GTWidget::getActiveModalWidget();
            AppSettingsDialogFiller::openTab(AppSettingsDialogFiller::ExternalTools);

            if (!isOsMac() && AppSettingsDialogFiller::isToolDescriptionContainsString("Spidey", "unknown")) {
                GT_FAIL("Unknown Spidey version!", );
            }

            for (const QString& toolName : {"vcf-consensus", "Trimmomatic", "SnpEff", "Kalign", "BlastN"}) {
                if (AppSettingsDialogFiller::isToolDescriptionContainsString(toolName, "unknown")) {
                    GT_FAIL("Unknown " + toolName + " version!", );
                }
            }

            GTUtilsDialog::clickButtonBox(dialog, QDialogButtonBox::Ok);
        }
    };

    GTUtilsDialog::waitForDialog(new AppSettingsDialogFiller(new CheckNotUnknownVersion));
    GTMenu::clickMainMenuItem({"Settings", "Preferences..."}, GTGlobals::UseMouse);
}

GUI_TEST_CLASS_DEFINITION(test_8092) {
    // Description: check "Alternative mutations" using slider to set threshold
    // Copy test file to sandbox
    // Open sandBoxDir + "test_8069.ugenedb"
    // Check symbol (2141, 8)
    // Expected: T
    // Enable altrnative mutations
    // // Check symbol (2141, 8) again
    // Expected: still T
    QString file = sandBoxDir + "test_8069.ugenedb";
    GTFile::copy(dataDir + "samples/Sanger/alignment.ugenedb", file);
    GTFileDialog::openFile(file);

    GTUtilsMcaEditorSequenceArea::clickToPosition(QPoint(2141, 8));
    char ch = GTUtilsMcaEditorSequenceArea::getSelectedReadChar();
    CHECK_SET_ERR(ch == 'T', QString("Incorrect chararcter 1, expected: T, current: %1").arg(ch));

    GTUtilsOptionPanelMca::showAlternativeMutations(true);
    ch = GTUtilsMcaEditorSequenceArea::getSelectedReadChar();
    CHECK_SET_ERR(ch == 'T', QString("Incorrect chararcter 2, expected: T, current: %1").arg(ch));
}

GUI_TEST_CLASS_DEFINITION(test_8093) {
    // Open any sequence file
    // Open "Find enzymes" dialog
    // Expected: there is an information about enzymes hidden
    // Enable all suppliers
    // Expected: no hidden enzymes and no info about it
    GTFileDialog::openFile(dataDir + "/samples/FASTA", "human_T1.fa");
    GTUtilsSequenceView::checkSequenceViewWindowIsActive();

    class custom : public CustomScenario {
    public:
        void run() override {
            QWidget* dialog = GTWidget::getActiveModalWidget();

            auto text = GTLabel::getText("statusLabel", dialog);
            CHECK_SET_ERR(text.contains("Some enzymes are hidden due to \"Enzyme table filter\" settings."), QString("Unexpected text: %1").arg(text));

            GTWidget::click(GTWidget::findPushButton("pbSelectAll", dialog));
            text = GTLabel::getText("statusLabel", dialog);
            CHECK_SET_ERR(!text.contains("Some enzymes are hidden due to \"Enzyme table filter\" settings."), QString("Unexpected text: %1").arg(text));
            CHECK_SET_ERR(text.contains("hidden: 0"), QString("Unexpected text: %1").arg(text));

            GTUtilsDialog::clickButtonBox(dialog, QDialogButtonBox::Cancel);
        }
    };

    GTUtilsDialog::waitForDialog(new FindEnzymesDialogFiller(QStringList{}, new custom()));
    GTToolbar::clickButtonByTooltipOnToolbar(MWTOOLBAR_ACTIVEMDI, "Find restriction sites");
    GTUtilsTaskTreeView::waitTaskFinished();
}
GUI_TEST_CLASS_DEFINITION(test_8096_1) {
    // Open _common_data/scenarios/_regression/8096/test_8096.gb
    // Expected: sequence already has two fragments
    // Open Cloning->Create molecule dialog
    // Click Add All button
    // Select the first fragment and click Adjust 3'end button
    // Remove this fragment
    // Expected: Click Adjust 3' end button is disabled
    GTFileDialog::openFile(testDir + "/_common_data/scenarios/_regression/8096", "test_8096.gb");
    GTUtilsSequenceView::checkSequenceViewWindowIsActive();

    QList<ConstructMoleculeDialogFiller::Action> actions;
    actions << ConstructMoleculeDialogFiller::Action(ConstructMoleculeDialogFiller::AddAllFragments, "");
    actions << ConstructMoleculeDialogFiller::Action(ConstructMoleculeDialogFiller::SelectAddedFragment, "Fragment (1-20)");
    actions << ConstructMoleculeDialogFiller::Action(ConstructMoleculeDialogFiller::ClickAdjustRight, "");
    actions << ConstructMoleculeDialogFiller::Action(ConstructMoleculeDialogFiller::ClickRemove, "");
    actions << ConstructMoleculeDialogFiller::Action(ConstructMoleculeDialogFiller::CheckAdjustRightEnabled, false);
    actions << ConstructMoleculeDialogFiller::Action(ConstructMoleculeDialogFiller::ClickCancel, "");
    GTUtilsDialog::waitForDialog(new ConstructMoleculeDialogFiller(actions));
    GTUtilsDialog::waitForDialog(new PopupChooser({"Cloning", "CLONING_CONSTRUCT"}));
    GTMenu::showContextMenu(GTUtilsMdi::activeWindow());
}

GUI_TEST_CLASS_DEFINITION(test_8096_2) {
    // Open _common_data/scenarios/_regression/8096/test_8096.gb
    // Expected: sequence already has two fragments
    // Open Cloning->Create molecule dialog
    // Click Add All button
    // Select the last fragment and click Adjust 5'end button
    // Remove this fragment
    // Expected: Click Adjust 5' end button is disabled
    GTFileDialog::openFile(testDir + "/_common_data/scenarios/_regression/8096", "test_8096.gb");
    GTUtilsSequenceView::checkSequenceViewWindowIsActive();

    QList<ConstructMoleculeDialogFiller::Action> actions;
    actions << ConstructMoleculeDialogFiller::Action(ConstructMoleculeDialogFiller::AddAllFragments, "");
    actions << ConstructMoleculeDialogFiller::Action(ConstructMoleculeDialogFiller::SelectAddedFragment, "Fragment (50-60)");
    actions << ConstructMoleculeDialogFiller::Action(ConstructMoleculeDialogFiller::ClickAdjustLeft, "");
    actions << ConstructMoleculeDialogFiller::Action(ConstructMoleculeDialogFiller::ClickRemove, "");
    actions << ConstructMoleculeDialogFiller::Action(ConstructMoleculeDialogFiller::CheckAdjustLeftEnabled, false);
    actions << ConstructMoleculeDialogFiller::Action(ConstructMoleculeDialogFiller::ClickCancel, "");
    GTUtilsDialog::waitForDialog(new ConstructMoleculeDialogFiller(actions));
    GTUtilsDialog::waitForDialog(new PopupChooser({"Cloning", "CLONING_CONSTRUCT"}));
    GTMenu::showContextMenu(GTUtilsMdi::activeWindow());
}

GUI_TEST_CLASS_DEFINITION(test_8096_3) {
    // Open _common_data/scenarios/_regression/8096/test_8096.gb
    // Expected: sequence already has two fragments
    // Open Cloning->Create molecule dialog
    // Click Add All button
    // Select the first
    // Click Down
    // Expected: Adjust 5' is enabled, adjust and 3' is disabled
    // Click Up
    // Expected: Adjust 5' is disabled, adjust and 3' is enabled
    // Check "Make circular"
    // Expected: Click Adjust 5' and 3' ends buttons are enabled
    // Check "Make fors blunt overhangs"
    // Expected: Click Adjust 5' and 3' ends buttons are disabled


    GTFileDialog::openFile(testDir + "/_common_data/scenarios/_regression/8096", "test_8096.gb");
    GTUtilsSequenceView::checkSequenceViewWindowIsActive();

    QList<ConstructMoleculeDialogFiller::Action> actions;
    actions << ConstructMoleculeDialogFiller::Action(ConstructMoleculeDialogFiller::AddAllFragments, "");
    actions << ConstructMoleculeDialogFiller::Action(ConstructMoleculeDialogFiller::SelectAddedFragment, "Fragment (1-20)");
    actions << ConstructMoleculeDialogFiller::Action(ConstructMoleculeDialogFiller::ClickDown, "");
    actions << ConstructMoleculeDialogFiller::Action(ConstructMoleculeDialogFiller::CheckAdjustLeftEnabled, true);
    actions << ConstructMoleculeDialogFiller::Action(ConstructMoleculeDialogFiller::CheckAdjustRightEnabled, false);
    actions << ConstructMoleculeDialogFiller::Action(ConstructMoleculeDialogFiller::ClickUp, "");
    actions << ConstructMoleculeDialogFiller::Action(ConstructMoleculeDialogFiller::CheckAdjustLeftEnabled, false);
    actions << ConstructMoleculeDialogFiller::Action(ConstructMoleculeDialogFiller::CheckAdjustRightEnabled, true);
    actions << ConstructMoleculeDialogFiller::Action(ConstructMoleculeDialogFiller::CheckMakeCircular, true);
    actions << ConstructMoleculeDialogFiller::Action(ConstructMoleculeDialogFiller::SelectAddedFragment, "Fragment (1-20)");
    actions << ConstructMoleculeDialogFiller::Action(ConstructMoleculeDialogFiller::CheckAdjustLeftEnabled, true);
    actions << ConstructMoleculeDialogFiller::Action(ConstructMoleculeDialogFiller::CheckAdjustRightEnabled, true);
    actions << ConstructMoleculeDialogFiller::Action(ConstructMoleculeDialogFiller::CheckForceBlunt, true);
    actions << ConstructMoleculeDialogFiller::Action(ConstructMoleculeDialogFiller::SelectAddedFragment, "Fragment (1-20)");
    actions << ConstructMoleculeDialogFiller::Action(ConstructMoleculeDialogFiller::CheckAdjustLeftEnabled, false);
    actions << ConstructMoleculeDialogFiller::Action(ConstructMoleculeDialogFiller::CheckAdjustRightEnabled, false);
    actions << ConstructMoleculeDialogFiller::Action(ConstructMoleculeDialogFiller::ClickCancel, "");
    GTUtilsDialog::waitForDialog(new ConstructMoleculeDialogFiller(actions));
    GTUtilsDialog::waitForDialog(new PopupChooser({"Cloning", "CLONING_CONSTRUCT"}));
    GTMenu::showContextMenu(GTUtilsMdi::activeWindow());
}

GUI_TEST_CLASS_DEFINITION(test_8100) {
    // Open a file on which primer3 will run for a long time.
    // Open the Task View.
    // Run the primer3 task twice.
    // Cancel the "Pick primers task" from the second task.
    // ->No crash.
    GTFileDialog::openFile(testDir + "/_common_data/primer3/primer3_xml/primer1_th", "AGAG.fa");
    GTUtilsSequenceView::checkSequenceViewWindowIsActive();

    auto taskView = GTUtilsTaskTreeView::openView();

    class SetSettings final : public CustomScenario {
    public:
        void run() override {
            auto w = GTWidget::findTabWidget("tabWidget");
            GTTabWidget::clickTab(w, "General Settings");
            GTCheckBox::setChecked("checkbox_PRIMER_THERMODYNAMIC_OLIGO_ALIGNMENT", w);
            GTWidget::click(GTWidget::findButtonByText("Pick primers"));
        }
    };
    GTUtilsDialog::add(new AnyDialogFiller("Primer3Dialog", new SetSettings));
    GTToolbar::clickButtonByTooltipOnToolbar(MWTOOLBAR_ACTIVEMDI, "Primer3");
    GTUtilsDialog::add(new Primer3DialogFiller);
    GTToolbar::clickButtonByTooltipOnToolbar(MWTOOLBAR_ACTIVEMDI, "Primer3");

    GTThread::waitForMainThread();
    auto secondTaskWidgetItem = taskView->topLevelItem(1);
    GTTreeWidget::expand(secondTaskWidgetItem);
    GTMouseDriver::moveTo(GTTreeWidget::getItemCenter(secondTaskWidgetItem->child(0)));
    GTUtilsDialog::waitForDialog(new PopupChooser({"Cancel task"}, GTGlobals::UseMouse));
    GTMouseDriver::click(Qt::RightButton);

    GTUtilsTaskTreeView::waitTaskFinished();
}

}  // namespace GUITest_regression_scenarios

}  // namespace U2<|MERGE_RESOLUTION|>--- conflicted
+++ resolved
@@ -464,13 +464,34 @@
     CHECK_SET_ERR(lt.hasMessage("Nothing to write"), "Expected message 'Nothing to write' not found!");
 }
 
-<<<<<<< HEAD
 static void checkWorkflowPaused() {
     GTUtilsWorkflowDesigner::checkWorkflowDesignerWindowIsActive();
     GTWidget::checkEnabled(GTToolbar::getWidgetForActionTooltip(GTToolbar::getToolbar(MWTOOLBAR_ACTIVEMDI),
                                                                 "Next step"));
 };
-
+static void waitForBreakpoint() {
+    class GetVisibilityScenario final : public CustomScenario {
+        const QWidget* w;
+        bool& visible;
+
+    public:
+        GetVisibilityScenario(const QWidget* w, bool& visible)
+            : w(w), visible(visible) {
+        }
+        void run() override {
+            visible = w->isVisible();
+        }
+    };
+
+    const auto w = GTToolbar::getWidgetForActionTooltip(GTToolbar::getToolbar("mwtoolbar_activemdi"), "Save workflow");
+    bool visible = false;
+    GTThread::runInMainThread(new GetVisibilityScenario(w, visible));
+    GTThread::waitForMainThread();
+    for (int time = 0; time < GT_OP_WAIT_MILLIS && !visible; time += GT_OP_CHECK_MILLIS) {
+        GTThread::runInMainThread(new GetVisibilityScenario(w, visible));
+        GTThread::waitForMainThread();
+    }
+}
 GUI_TEST_CLASS_DEFINITION(test_8074) {
     // Set a break on element.
     // Run workflow.
@@ -495,30 +516,28 @@
     GTUtilsDialog::waitForDialog(new MessageBoxDialogFiller(QMessageBox::Discard));
     GTWidget::click(GTUtilsDashboard::findLoadSchemaButton());
     GTUtilsTaskTreeView::waitTaskFinished();
-=======
-static void waitForBreakpoint() {
-    class GetVisibilityScenario final : public CustomScenario {
-        const QWidget* w;
-        bool& visible;
-
-    public:
-        GetVisibilityScenario(const QWidget* w, bool& visible)
-            : w(w), visible(visible) {
-        }
-        void run() override {
-            visible = w->isVisible();
-        }
-    };
-
-    const auto w = GTToolbar::getWidgetForActionTooltip(GTToolbar::getToolbar("mwtoolbar_activemdi"), "Save workflow");
-    bool visible = false;
-    GTThread::runInMainThread(new GetVisibilityScenario(w, visible));
-    GTThread::waitForMainThread();
-    for (int time = 0; time < GT_OP_WAIT_MILLIS && !visible; time += GT_OP_CHECK_MILLIS) {
-        GTThread::runInMainThread(new GetVisibilityScenario(w, visible));
-        GTThread::waitForMainThread();
-    }
-}
+
+    GTUtilsWorkflowDesigner::toggleBreakpointManager();
+    auto breakNum = GTUtilsWorkflowDesigner::getBreakpointList().size();
+    CHECK_SET_ERR(breakNum == 0,
+                  QString("Expected no breakpoints, but there is %1 breakpoints in the breakpoint manager")
+                      .arg(breakNum));
+    GTUtilsWorkflowDesigner::runWorkflow();
+    // No crash.
+    GTUtilsTaskTreeView::waitTaskFinished();
+
+    GTWidget::click(GTUtilsWorkflowDesigner::getGotoWorkflowButton());
+    GTUtilsWorkflowDesigner::setBreakpoint(elemName);
+    breakNum = GTUtilsWorkflowDesigner::getBreakpointList().size();
+    CHECK_SET_ERR(breakNum == 1,
+                  QString("Expected 1 breakpoint, but there is %1 breakpoints in the breakpoint manager")
+                      .arg(breakNum));
+
+    GTUtilsWorkflowDesigner::runWorkflow();
+    checkWorkflowPaused();
+    GTUtilsWorkflowDesigner::runWorkflow();  // To end execution
+}
+
 GUI_TEST_CLASS_DEFINITION(test_8077_1) {
     GTUtilsWorkflowDesigner::toggleDebugMode();
 
@@ -556,35 +575,6 @@
     // Finish the workflow task:
     GTUtilsMdi::activateWindow("Workflow Designer");
     GTUtilsWorkflowDesigner::runWorkflow();
-}
-
-GUI_TEST_CLASS_DEFINITION(test_8083_1) {
-    const auto checkWorkflowPaused = []() {
-        GTUtilsWorkflowDesigner::checkWorkflowDesignerWindowIsActive();
-        GTWidget::checkEnabled(GTToolbar::getWidgetForActionTooltip(GTToolbar::getToolbar(MWTOOLBAR_ACTIVEMDI),
-                                                                    "Next step"));
-    };
->>>>>>> 0128dc26
-
-    GTUtilsWorkflowDesigner::toggleBreakpointManager();
-    auto breakNum = GTUtilsWorkflowDesigner::getBreakpointList().size();
-    CHECK_SET_ERR(breakNum == 0,
-                  QString("Expected no breakpoints, but there is %1 breakpoints in the breakpoint manager")
-                      .arg(breakNum));
-    GTUtilsWorkflowDesigner::runWorkflow();
-    // No crash.
-    GTUtilsTaskTreeView::waitTaskFinished();
-
-    GTWidget::click(GTUtilsWorkflowDesigner::getGotoWorkflowButton());
-    GTUtilsWorkflowDesigner::setBreakpoint(elemName);
-    breakNum = GTUtilsWorkflowDesigner::getBreakpointList().size();
-    CHECK_SET_ERR(breakNum == 1,
-                  QString("Expected 1 breakpoint, but there is %1 breakpoints in the breakpoint manager")
-                      .arg(breakNum));
-
-    GTUtilsWorkflowDesigner::runWorkflow();
-    checkWorkflowPaused();
-    GTUtilsWorkflowDesigner::runWorkflow();  // To end execution
 }
 
 GUI_TEST_CLASS_DEFINITION(test_8083_1) {
