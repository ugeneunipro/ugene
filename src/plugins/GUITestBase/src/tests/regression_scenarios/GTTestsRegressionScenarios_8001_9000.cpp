--- conflicted
+++ resolved
@@ -1004,21 +1004,6 @@
     GTUtilsTaskTreeView::waitTaskFinished();
 }
 
-<<<<<<< HEAD
-GUI_TEST_CLASS_DEFINITION(test_8118) {
-    /*
-    * 1. Open Mca alignment
-    * 2. Press Ctrl+g and set valid position to go
-    * Expected state: visible position changed
-    */
-    GTFileDialog::openFile(testDir + "_common_data/sanger/alignment_short.ugenedb");
-    GTUtilsMcaEditor::checkMcaEditorWindowIsActive();
-
-    GTUtilsDialog::waitForDialog(new GoToDialogFiller(599));
-    GTKeyboardDriver::keyClick('g', Qt::ControlModifier);
-
-    CHECK_SET_ERR(GTUtilsMcaEditor::getReferenceArea()->getVisibleRange().endPos() == 599, QString("Unexpected text: slider position doesn't change after 'Go to'"));
-=======
 GUI_TEST_CLASS_DEFINITION(test_8101) {
     /*
      * 1. Open samples/FASTA/human_T1.fa
@@ -1064,7 +1049,21 @@
     GTUtilsSequenceView::openPopupMenuOnSequenceViewArea();
     GTUtilsTaskTreeView::waitTaskFinished();
     CHECK_SET_ERR(GTUtilsAnnotationsTreeView::getAnnotatedRegions().size() == 25, "Annoatated region counter doesn't match.");
->>>>>>> 4caad6f3
+}
+
+GUI_TEST_CLASS_DEFINITION(test_8118) {
+    /*
+    * 1. Open Mca alignment
+    * 2. Press Ctrl+g and set valid position to go
+    * Expected state: visible position changed
+    */
+    GTFileDialog::openFile(testDir + "_common_data/sanger/alignment_short.ugenedb");
+    GTUtilsMcaEditor::checkMcaEditorWindowIsActive();
+
+    GTUtilsDialog::waitForDialog(new GoToDialogFiller(599));
+    GTKeyboardDriver::keyClick('g', Qt::ControlModifier);
+
+    CHECK_SET_ERR(GTUtilsMcaEditor::getReferenceArea()->getVisibleRange().endPos() == 599, QString("Unexpected text: slider position doesn't change after 'Go to'"));
 }
 
 GUI_TEST_CLASS_DEFINITION(test_8120_1) {
