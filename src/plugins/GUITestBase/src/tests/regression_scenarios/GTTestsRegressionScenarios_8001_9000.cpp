--- conflicted
+++ resolved
@@ -463,7 +463,6 @@
     CHECK_SET_ERR(lt.hasMessage("Nothing to write"), "Expected message 'Nothing to write' not found!");
 }
 
-<<<<<<< HEAD
 static void waitForBreakpoint() {
     class GetVisibilityScenario final : public CustomScenario {
         const QWidget* w;
@@ -524,7 +523,8 @@
     // Finish the workflow task:
     GTUtilsMdi::activateWindow("Workflow Designer");
     GTUtilsWorkflowDesigner::runWorkflow();
-=======
+}
+
 GUI_TEST_CLASS_DEFINITION(test_8083_1) {
     const auto checkWorkflowPaused = []() {
         GTUtilsWorkflowDesigner::checkWorkflowDesignerWindowIsActive();
@@ -563,7 +563,6 @@
     GTUtilsWorkflowDesigner::runWorkflow();
     GTUtilsWorkflowDesigner::runWorkflow();
 }
-
 GUI_TEST_CLASS_DEFINITION(test_8083_2) {
     // Add breakpoint for one element.
     // Copy paste the element.
@@ -615,7 +614,6 @@
     checkBreakpoints();
     higlightFirstBreakpoint();
     // No crash.
->>>>>>> e4a7e772
 }
 
 GUI_TEST_CLASS_DEFINITION(test_8090) {
@@ -788,7 +786,6 @@
     GTMenu::showContextMenu(GTUtilsMdi::activeWindow());
 }
 
-
 GUI_TEST_CLASS_DEFINITION(test_8100) {
     // Open a file on which primer3 will run for a long time.
     // Open the Task View.
