/**
 * UGENE - Integrated Bioinformatics Tools.
 * Copyright (C) 2008-2023 UniPro <ugene@unipro.ru>
 * http://ugene.net
 *
 * This program is free software; you can redistribute it and/or
 * modify it under the terms of the GNU General Public License
 * as published by the Free Software Foundation; either version 2
 * of the License, or (at your option) any later version.
 *
 * This program is distributed in the hope that it will be useful,
 * but WITHOUT ANY WARRANTY; without even the implied warranty of
 * MERCHANTABILITY or FITNESS FOR A PARTICULAR PURPOSE. See the
 * GNU General Public License for more details.
 *
 * You should have received a copy of the GNU General Public License
 * along with this program; if not, write to the Free Software
 * Foundation, Inc., 51 Franklin Street, Fifth Floor, Boston,
 * MA 02110-1301, USA.
 */

#include <drivers/GTKeyboardDriver.h>
#include <drivers/GTMouseDriver.h>
#include <primitives/GTLineEdit.h>
#include <primitives/GTTreeView.h>
#include <primitives/GTWidget.h>
#include <primitives/PopupChooser.h>
#include <utils/GTThread.h>

#include <QDropEvent>
#include <QMainWindow>
#include <QSortFilterProxyModel>
#include <QSplitter>
#include <QTreeView>

#include <U2Core/AppContext.h>
#include <U2Core/ProjectModel.h>
#include <U2Core/U2SafePoints.h>

#include <U2Gui/MainWindow.h>
#include <U2Gui/ProjectViewModel.h>

#include "GTUtilsProjectTreeView.h"
#include "GTUtilsTaskTreeView.h"
namespace U2 {
using namespace HI;

#define GT_CLASS_NAME "GTUtilsProjectTreeView"

const QString GTUtilsProjectTreeView::widgetName = "documentTreeWidget";

int GTUtilsProjectTreeView::countTopLevelItems() {
    QTreeView* treeView = getTreeView();
    QAbstractItemModel* model = treeView->model();
    CHECK_SET_ERR_RESULT(model != nullptr, "Model is NULL", {});

    return model->rowCount();
}

void GTUtilsProjectTreeView::checkProjectViewIsOpened() {
    GTWidget::findWidget(widgetName);
    GTThread::waitForMainThread();
}

void GTUtilsProjectTreeView::checkProjectViewIsClosed() {
    QWidget* documentTreeWidget = GTWidget::findWidget(widgetName, nullptr, {false});
    for (int time = 0; time < GT_OP_WAIT_MILLIS && documentTreeWidget != nullptr; time += GT_OP_CHECK_MILLIS) {
        GTGlobals::sleep(time > 0 ? GT_OP_CHECK_MILLIS : 0);
        documentTreeWidget = GTWidget::findWidget(widgetName, nullptr, {false});
    }
    GT_CHECK_RESULT(documentTreeWidget == nullptr, "Project view is opened, but is expected to be closed", )
}

void GTUtilsProjectTreeView::openView(GTGlobals::UseMethod method) {
    // Wait up to 3 seconds for the project view to be available.
    QWidget* documentTreeWidget = nullptr;
    for (int time = 0; time < 3000 && documentTreeWidget == nullptr; time += GT_OP_CHECK_MILLIS) {
        GTGlobals::sleep(time > 0 ? GT_OP_CHECK_MILLIS : 0);
        documentTreeWidget = GTWidget::findWidget(widgetName, nullptr, {false});
    }
    if (documentTreeWidget == nullptr) {
        toggleView(method);
    }
    checkProjectViewIsOpened();
}

void GTUtilsProjectTreeView::toggleView(GTGlobals::UseMethod method) {
    MainWindow* mw = AppContext::getMainWindow();
    GT_CHECK(mw != nullptr, "MainWindow is NULL");
    QMainWindow* qmw = mw->getQMainWindow();
    GT_CHECK(qmw != nullptr, "QMainWindow is NULL");

    // qmw->setFocus();

    switch (method) {
        case GTGlobals::UseKey:
        case GTGlobals::UseKeyBoard:
            GTKeyboardDriver::keyClick('1', Qt::AltModifier);
            break;
        case GTGlobals::UseMouse:
            GTWidget::click(GTWidget::findWidget("doc_label__project_view"));
            break;
        default:
            break;
    }

    GTGlobals::sleep(100);
    GTThread::waitForMainThread();
}

QPoint GTUtilsProjectTreeView::getItemCenter(const QModelIndex& itemIndex) {
    GT_CHECK_RESULT(itemIndex.isValid(), "Item index is invalid", QPoint());

    QTreeView* treeView = getTreeView();
    return getItemCenter(treeView, itemIndex);
}

QPoint GTUtilsProjectTreeView::getItemCenter(QTreeView* treeView, const QModelIndex& itemIndex) {
    GT_CHECK_RESULT(itemIndex.isValid(), "Item index is invalid", QPoint());
    GT_CHECK_RESULT(treeView != nullptr, "treeView is NULL", QPoint());

    QRect r = treeView->visualRect(itemIndex);

    return treeView->mapToGlobal(r.center());
}

namespace {

void editItemName(const QString& newItemName, GTGlobals::UseMethod invokeMethod) {
    switch (invokeMethod) {
        case GTGlobals::UseKey:
            GTMouseDriver::click();
            GTKeyboardDriver::keyClick(Qt::Key_F2);
            break;
        case GTGlobals::UseMouse:
            GTUtilsDialog::waitForDialog(new PopupChooser({"Rename"}, GTGlobals::UseMouse));
            GTMouseDriver::click(Qt::RightButton);
            GTGlobals::sleep(300);
            break;
        default:
            GT_FAIL("An unsupported way of a rename procedure invocation", );
    }

    GTKeyboardDriver::keySequence(newItemName);
    GTGlobals::sleep(500);
    GTKeyboardDriver::keyClick(Qt::Key_Enter);

    GTGlobals::sleep(500);
}

}  // namespace

void GTUtilsProjectTreeView::rename(const QString& itemName, const QString& newItemName, GTGlobals::UseMethod invokeMethod) {
    GTMouseDriver::moveTo(getItemCenter(itemName));
    editItemName(newItemName, invokeMethod);
}

void GTUtilsProjectTreeView::rename(const QModelIndex& itemIndex, const QString& newItemName, GTGlobals::UseMethod invokeMethod) {
    GTMouseDriver::moveTo(getItemCenter(itemIndex));
    editItemName(newItemName, invokeMethod);
}

QPoint GTUtilsProjectTreeView::getItemCenter(const QString& itemName) {
    return getItemCenter(findIndex(itemName));
}

void GTUtilsProjectTreeView::scrollTo(const QString& itemName) {
    QModelIndex index = findIndex(itemName);
    scrollToIndexAndMakeExpanded(getTreeView(), index);
}

void GTUtilsProjectTreeView::scrollToIndexAndMakeExpanded(QTreeView* treeView, const QModelIndex& index) {
    GTTreeView::scrollToItem(treeView, index);
    GTTreeView::expand(treeView, index);
}

void GTUtilsProjectTreeView::doubleClickItem(const QModelIndex& itemIndex) {
    GTTreeView::doubleClick(getTreeView(), itemIndex);
}

void GTUtilsProjectTreeView::doubleClickItem(const QString& itemName) {
    doubleClickItem(findIndex(itemName));
}

void GTUtilsProjectTreeView::click(const QString& itemName, Qt::MouseButton button) {
    QTreeView* treeView = getTreeView();
    QModelIndex itemIndex = findIndex(treeView, itemName);
    QPoint p = getItemCenter(treeView, itemIndex);  // clicking in the center does not select the item (Linux).
    p.setX(p.x() + 1);
    p.setY(p.y() + 5);
    GTMouseDriver::moveTo(p);
    GTMouseDriver::click(button);
}

void GTUtilsProjectTreeView::click(const QString& itemName, const QString& parentName, Qt::MouseButton button, const GTGlobals::FindOptions& itemOptions) {
    QModelIndex parentIndex = findIndex(parentName);
    QModelIndex itemIndex = findIndex(itemName, parentIndex, itemOptions);
    scrollToIndexAndMakeExpanded(getTreeView(), itemIndex);

    GTMouseDriver::moveTo(getItemCenter(itemIndex));
    GTMouseDriver::click(button);
}

void GTUtilsProjectTreeView::callContextMenu(const QString& itemName) {
    click(itemName, Qt::RightButton);
}

void GTUtilsProjectTreeView::callContextMenu(const QString& itemName, const QString& parentName) {
    click(itemName, parentName, Qt::RightButton);
}

void GTUtilsProjectTreeView::callContextMenu(const QModelIndex& itemIndex) {
    GT_CHECK(itemIndex.isValid(), "Item index is not valid!");
    QTreeView* treeView = getTreeView();
    GT_CHECK(treeView != nullptr, "Tree widget is NULL");
    scrollToIndexAndMakeExpanded(treeView, itemIndex);
    GTMouseDriver::moveTo(getItemCenter(itemIndex));
    GTMouseDriver::click(Qt::RightButton);
}

QTreeView* GTUtilsProjectTreeView::getTreeView() {
    openView();
    return GTWidget::findTreeView(widgetName);
}

QModelIndex GTUtilsProjectTreeView::findIndex(const QString& itemName, const GTGlobals::FindOptions& options) {
    QTreeView* treeView = getTreeView();
    GT_CHECK_RESULT(treeView != nullptr, "Tree view is NULL", QModelIndex());
    return findIndex(treeView, itemName, QModelIndex(), options);
}

QModelIndex GTUtilsProjectTreeView::findIndex(QTreeView* treeView, const QString& itemName, const GTGlobals::FindOptions& options) {
    GT_CHECK_RESULT(treeView != nullptr, "Tree view is NULL", QModelIndex());
    return findIndex(treeView, itemName, QModelIndex(), options);
}

QModelIndex GTUtilsProjectTreeView::findIndex(const QString& itemName, const QModelIndex& parent, const GTGlobals::FindOptions& options) {
    QTreeView* treeView = getTreeView();
    GT_CHECK_RESULT(treeView != nullptr, "Tree view is NULL", QModelIndex());
    return findIndex(treeView, itemName, parent, options);
}

QModelIndex GTUtilsProjectTreeView::findIndex(
    QTreeView* treeView,
    const QString& itemName,
    const QModelIndex& parent,
    const GTGlobals::FindOptions& options) {
    GT_CHECK_RESULT(treeView != nullptr, "Tree view is NULL", QModelIndex());
    GT_CHECK_RESULT(!itemName.isEmpty(), "Item name is empty", QModelIndex());

    QModelIndexList foundIndexes;
    for (int time = 0; time < GT_OP_WAIT_MILLIS && foundIndexes.isEmpty(); time += GT_OP_CHECK_MILLIS) {
        GTGlobals::sleep(time > 0 ? GT_OP_CHECK_MILLIS : 0);
        foundIndexes = findIndiciesInTreeNoWait(treeView, itemName, parent, 0, options);
        if (!options.failIfNotFound) {
            break;
        }
    }
    if (foundIndexes.isEmpty()) {
        GT_CHECK_RESULT(!options.failIfNotFound, QString("Item with name %1 not found").arg(itemName), QModelIndex());
        return {};
    }
    GT_CHECK_RESULT(foundIndexes.size() == 1, QString("there are %1 items with name %2").arg(foundIndexes.size()).arg(itemName), QModelIndex());

    QModelIndex index = foundIndexes.at(0);
    scrollToIndexAndMakeExpanded(treeView, index);
    return index;
}

QModelIndex GTUtilsProjectTreeView::findIndex(const QStringList& itemPath, const GTGlobals::FindOptions& options) {
    QModelIndex item;
    foreach (const QString& itemName, itemPath) {
        GTGlobals::FindOptions itemOptions = options;
        itemOptions.depth = 1;
        item = findIndex(itemName, item, itemOptions);
    }
    return item;
}

QModelIndexList GTUtilsProjectTreeView::findIndeciesInProjectViewNoWait(const QString& itemName, const QModelIndex& parent, int parentDepth, const GTGlobals::FindOptions& options) {
    QTreeView* treeView = getTreeView();
    GT_CHECK_RESULT(treeView != nullptr, "Tree widget is NULL", QModelIndexList());

    return findIndiciesInTreeNoWait(treeView, itemName, parent, parentDepth, options);
}

namespace {
bool compareStrings(const QString& pattern, const QString& data, Qt::MatchFlags matchPolicy) {
    if (matchPolicy.testFlag(Qt::MatchContains)) {
        return data.contains(pattern);
    } else if (matchPolicy.testFlag(Qt::MatchStartsWith)) {
        return data.startsWith(pattern) || pattern.startsWith(data);
    }
    return (data == pattern);
}
}  // namespace

QModelIndexList GTUtilsProjectTreeView::findIndiciesInTreeNoWait(
    QTreeView* treeView,
    const QString& itemName,
    const QModelIndex& parent,
    int parentDepth,
    const GTGlobals::FindOptions& options) {
    CHECK(options.depth == GTGlobals::FindOptions::INFINITE_DEPTH || parentDepth < options.depth, {});

    QAbstractItemModel* model = treeView->model();
    CHECK_SET_ERR_RESULT(model != nullptr, "Model is NULL", {});

    auto proxyModel = qobject_cast<QSortFilterProxyModel*>(treeView->model());
    QModelIndexList foundIndicies;
    int rowCount = proxyModel == nullptr ? model->rowCount(parent) : proxyModel->rowCount(parent);
    for (int i = 0; i < rowCount; i++) {
        QModelIndex index = proxyModel == nullptr ? model->index(i, 0, parent) : proxyModel->index(i, 0, parent);
        QString s = index.data(Qt::DisplayRole).toString();

        GObject* object = ProjectViewModel::toObject(proxyModel == nullptr ? index : proxyModel->mapToSource(index));
        if (object != nullptr) {
            QString prefix = "[" + GObjectTypes::getTypeInfo(object->getGObjectType()).treeSign + "]";
            if (s.startsWith(prefix) || prefix == "[u]") {
                s = s.mid(prefix.length() + 1);
            }
        } else {
            QString unload = "[unloaded] ";
            if (s.startsWith(unload)) {
                s = s.mid(unload.length());
            }
            QRegExp loading("^\\[loading \\d+\\%\\] ");
            if (-1 != loading.indexIn(s)) {
                s = s.mid(loading.matchedLength());
            }
        }

        if (!itemName.isEmpty()) {
            if (compareStrings(itemName, s, options.matchPolicy)) {
                foundIndicies << index;
            } else {
                foundIndicies << findIndiciesInTreeNoWait(treeView, itemName, index, parentDepth + 1, options);
            }
        } else {
            foundIndicies << index;
            foundIndicies << findIndiciesInTreeNoWait(treeView, itemName, index, parentDepth + 1, options);
        }
    }

    return foundIndicies;
}

void GTUtilsProjectTreeView::filterProject(const QString& searchField) {
    openView();
    if (isOsMac()) {
        GTGlobals::sleep(3000);
    }
    GTLineEdit::setText("nameFilterEdit", searchField);
    GTGlobals::sleep(3000);
    GTUtilsTaskTreeView::waitTaskFinished();
}

void GTUtilsProjectTreeView::filterProjectSequental(const QStringList& searchField, bool waitUntilSearchEnd) {
    openView();
    foreach (const QString& str, searchField) {
        GTLineEdit::setText("nameFilterEdit", str);
        GTGlobals::sleep(3000);
    }
    if (waitUntilSearchEnd) {
        GTUtilsTaskTreeView::waitTaskFinished();
    }
}

QModelIndexList GTUtilsProjectTreeView::findFilteredIndexes(const QString& substring, const QModelIndex& parentIndex) {
    QModelIndexList result;

    QTreeView* treeView = getTreeView();
    QAbstractItemModel* model = treeView->model();
    CHECK_SET_ERR_RESULT(nullptr != model, "Model is invalid", result);

    const int rowcount = model->rowCount(parentIndex);
    for (int i = 0; i < rowcount; i++) {
        const QModelIndex index = model->index(i, 0, parentIndex);
        const QString itemName = index.data().toString();

        if (itemName.contains(substring)) {
            result << index;
        }
    }

    return result;
}

void GTUtilsProjectTreeView::checkFilteredGroup(
    const QString& groupName,
    const QStringList& namesToCheck,
    const QStringList& alternativeNamesToCheck,
    const QStringList& excludedNames,
    const QStringList& skipGroupIfContains) {
    const QModelIndexList groupIndexes = findFilteredIndexes(groupName);
    CHECK_SET_ERR(groupIndexes.size() == 1, QString("Expected to find a single filter group. Found %1").arg(groupIndexes.size()));

    const QModelIndex group = groupIndexes.first();
    const int filteredItemsCount = group.model()->rowCount(group);
    CHECK_SET_ERR(filteredItemsCount > 0, "No project items have been filtered");
    for (int i = 0; i < filteredItemsCount; ++i) {
        QString childName = group.model()->index(i, 0, group).data().toString();
        bool notSkipGroup = true;
        foreach (const QString& checkToSkip, skipGroupIfContains) {
            if (childName.contains(checkToSkip, Qt::CaseInsensitive)) {
                notSkipGroup = false;
                break;
            }
        }
        CHECK_CONTINUE(notSkipGroup);

        foreach (const QString& nameToCheck, namesToCheck) {
            bool contains = childName.contains(nameToCheck, Qt::CaseInsensitive);
            CHECK_SET_ERR(contains, QString("Filtered item doesn't contain '%1'").arg(nameToCheck));
        }

        bool oneAlternativeFound = alternativeNamesToCheck.isEmpty();
        foreach (const QString& nameToCheck, alternativeNamesToCheck) {
            if (childName.contains(nameToCheck, Qt::CaseInsensitive)) {
                oneAlternativeFound = true;
                break;
            }
        }
        CHECK_SET_ERR(oneAlternativeFound, QString("Filtered item doesn't contain either of strings: '%1'").arg(alternativeNamesToCheck.join("', '")));

        foreach (const QString& nameToCheck, excludedNames) {
            bool doesNotContain = !childName.contains(nameToCheck, Qt::CaseInsensitive);
            CHECK_SET_ERR(doesNotContain, QString("Filtered item contains unexpectedly '%1'").arg(nameToCheck));
        }
    }
}

<<<<<<< HEAD
#define GT_METHOD_NAME "checkFilteredResultsIsEmpty"
void GTUtilsProjectTreeView::checkFilteredResultsIsEmpty() {
    QTreeView* treeView = getTreeView();
    QAbstractItemModel* model = treeView->model();
    CHECK_SET_ERR(model->rowCount() == 0, "Filtered item not empty");
}

#undef GT_METHOD_NAME

#define GT_METHOD_NAME "ensureFilteringIsDisabled"
=======
>>>>>>> 00c1f7dd
void GTUtilsProjectTreeView::ensureFilteringIsDisabled() {
    openView();
    GTLineEdit::checkText("nameFilterEdit", nullptr, "");
}

bool GTUtilsProjectTreeView::checkItem(const QString& itemName, const GTGlobals::FindOptions& options) {
    QTreeView* treeView = getTreeView();
    return checkItem(treeView, itemName, QModelIndex(), options);
}

void GTUtilsProjectTreeView::checkNoItem(const QString& itemName) {
    bool isFound = checkItem(itemName, {false});
    GT_CHECK(!isFound, "Unexpected item was found in the project: " + itemName);
}

bool GTUtilsProjectTreeView::checkItem(const QString& itemName, const QModelIndex& parent, const GTGlobals::FindOptions& options) {
    return checkItem(getTreeView(), itemName, parent, options);
}

bool GTUtilsProjectTreeView::checkItem(QTreeView* treeView, const QString& itemName, const GTGlobals::FindOptions& options) {
    return checkItem(treeView, itemName, QModelIndex(), options);
}

bool GTUtilsProjectTreeView::checkItem(QTreeView* treeView, const QString& itemName, const QModelIndex& parent, const GTGlobals::FindOptions& options) {
    GT_CHECK_RESULT(treeView != nullptr, "Tree view is NULL", false);
    GT_CHECK_RESULT(!itemName.isEmpty(), "Item name is empty", false);
    QModelIndexList indexList;
    for (int time = 0; time < GT_OP_WAIT_MILLIS && indexList.isEmpty(); time += GT_OP_CHECK_MILLIS) {
        GTGlobals::sleep(time > 0 ? GT_OP_CHECK_MILLIS : 0);
        indexList = findIndiciesInTreeNoWait(treeView, itemName, parent, 0, options);
        if (!options.failIfNotFound) {
            break;
        }
    }
    CHECK_SET_ERR_RESULT(!indexList.isEmpty() || !options.failIfNotFound, "Project tree item not found: " + itemName, false);
    return !indexList.isEmpty();
}

void GTUtilsProjectTreeView::checkObjectTypes(const QSet<GObjectType>& acceptableTypes, const QModelIndex& parent) {
    checkObjectTypes(getTreeView(), acceptableTypes, parent);
}

void GTUtilsProjectTreeView::checkObjectTypes(QTreeView* treeView, const QSet<GObjectType>& acceptableTypes, const QModelIndex& parent) {
    CHECK_SET_ERR(treeView != nullptr, "Tree view is null");
    CHECK_SET_ERR(!acceptableTypes.isEmpty(), "List of acceptable types is empty");

    QAbstractItemModel* model = treeView->model();
    CHECK_SET_ERR(model != nullptr, "Tree model is null");

    auto proxyModel = qobject_cast<QSortFilterProxyModel*>(model);
    int rowCount = proxyModel == nullptr ? model->rowCount(parent) : proxyModel->rowCount(parent);
    for (int i = 0; i < rowCount; i++) {
        QModelIndex index = proxyModel == nullptr ? model->index(i, 0, parent) : proxyModel->mapToSource(proxyModel->index(i, 0, parent));
        GObject* object = ProjectViewModel::toObject(index);
        if (object != nullptr && Qt::NoItemFlags != model->flags(index) && !acceptableTypes.contains(object->getGObjectType()))
            CHECK_SET_ERR(object == nullptr || Qt::NoItemFlags == model->flags(index) || acceptableTypes.contains(object->getGObjectType()), "Object has unexpected type");

        if (object == nullptr) {
            checkObjectTypes(treeView, acceptableTypes, proxyModel == nullptr ? index : proxyModel->mapFromSource(index));
        }
    }
}

QString GTUtilsProjectTreeView::getSelectedItem() {
    QTreeView* treeView = getTreeView();
    GT_CHECK_RESULT(treeView != nullptr, "tree view is NULL", nullptr);

    QModelIndexList list = treeView->selectionModel()->selectedIndexes();
    GT_CHECK_RESULT(list.size() != 0, QString("there are no selected items"), "");
    GT_CHECK_RESULT(list.size() == 1, QString("there are %1 selected items").arg(list.size()), "");

    QModelIndex index = list.at(0);
    QString result = index.data(Qt::DisplayRole).toString();

    return result;
}

QFont GTUtilsProjectTreeView::getFont(QModelIndex index) {
    QTreeView* treeView = getTreeView();
    QAbstractItemModel* model = treeView->model();
    QFont result = qvariant_cast<QFont>(model->data(index, Qt::FontRole));
    return result;
}

QIcon GTUtilsProjectTreeView::getIcon(QModelIndex index) {
    QTreeView* treeView = getTreeView();
    QAbstractItemModel* model = treeView->model();
    QIcon result = qvariant_cast<QIcon>(model->data(index, Qt::DecorationRole));
    return result;
}

void GTUtilsProjectTreeView::itemModificationCheck(const QString& itemName, bool modified) {
    itemModificationCheck(findIndex(itemName), modified);
}

void GTUtilsProjectTreeView::itemModificationCheck(QModelIndex index, bool modified) {
    GT_CHECK(index.isValid(), "item is valid");
    QVariant data = index.data(Qt::TextColorRole);
    bool modState = !(QVariant() == data);
    GT_CHECK(modState == modified, "Document's " + index.data(Qt::DisplayRole).toString() + " modification state not equal with expected");
}

void GTUtilsProjectTreeView::itemActiveCheck(QModelIndex index, bool active) {
    GT_CHECK(index.isValid(), "item is NULL");
    QVariant data = index.data(Qt::FontRole);

    bool modState = !(QVariant() == data);
    GT_CHECK(modState == active, "Document's " + index.data(Qt::FontRole).toString() + " active state not equal with expected");
}

bool GTUtilsProjectTreeView::isVisible() {
    GTGlobals::FindOptions options;
    options.failIfNotFound = false;
    auto documentTreeWidget = GTWidget::findWidget(widgetName, nullptr, options);
    if (documentTreeWidget) {
        return true;
    } else {
        return false;
    }
}

void GTUtilsProjectTreeView::dragAndDrop(const QModelIndex& from, const QModelIndex& to) {
    sendDragAndDrop(getItemCenter(from), getItemCenter(to));
}

void GTUtilsProjectTreeView::dragAndDrop(const QModelIndex& from, QWidget* to) {
    sendDragAndDrop(getItemCenter(from), to);
}

void GTUtilsProjectTreeView::dragAndDrop(const QStringList& from, QWidget* to) {
    dragAndDrop(findIndex(from), to);
}

void GTUtilsProjectTreeView::dragAndDropSeveralElements(QModelIndexList from, QModelIndex to) {
    GTKeyboardDriver::keyPress(Qt::Key_Control);
    foreach (QModelIndex index, from) {
        scrollToIndexAndMakeExpanded(getTreeView(), index);
        GTMouseDriver::moveTo(getItemCenter(index));
        GTMouseDriver::click();
    }
    GTKeyboardDriver::keyRelease(Qt::Key_Control);

    QPoint enterPos = getItemCenter(from.at(0));
    QPoint dropPos = getItemCenter(to);

    sendDragAndDrop(enterPos, dropPos);
}

void GTUtilsProjectTreeView::sendDragAndDrop(const QPoint& enterPos, const QPoint& dropPos) {
    GTMouseDriver::dragAndDrop(enterPos, dropPos);
    GTGlobals::sleep(1000);
}

void GTUtilsProjectTreeView::sendDragAndDrop(const QPoint& enterPos, QWidget* dropWidget) {
    sendDragAndDrop(enterPos, GTWidget::getWidgetVisibleCenterGlobal(dropWidget));
}

void GTUtilsProjectTreeView::expandProjectView() {
    class SetSizesScenario : public CustomScenario {
    public:
        SetSizesScenario(QSplitter* _splitter)
            : splitter(_splitter) {
        }
        void run() override {
            splitter->setSizes(QList<int>() << splitter->height() << 0);
        }
        QSplitter* splitter = nullptr;
    };
    auto splitter = GTWidget::findSplitter("splitter", GTWidget::findWidget("project_view"));
    GTThread::runInMainThread(new SetSizesScenario(splitter));
}

void GTUtilsProjectTreeView::markSequenceAsCircular(const QString& sequenceObjectName) {
    GTUtilsDialog::waitForDialog(new PopupChooserByText({"Mark as circular"}));
    click(sequenceObjectName, Qt::RightButton);
}

QMap<QString, QStringList> GTUtilsProjectTreeView::getDocuments() {
    ensureFilteringIsDisabled();
    GTGlobals::FindOptions options(false, Qt::MatchContains, 1);
    QModelIndexList documentsItems = findIndeciesInProjectViewNoWait("", QModelIndex(), 0, options);

    QMap<QString, QStringList> documents;
    for (const QModelIndex& documentItem : qAsConst(documentsItems)) {
        const QModelIndexList objectsItems = findIndeciesInProjectViewNoWait("", documentItem, 0, options);
        QStringList objects;
        foreach (const QModelIndex& objectItem, objectsItems) {
            objects << objectItem.data().toString();
        }
        documents.insert(documentItem.data().toString(), objects);
    }

    return documents;
}

#undef GT_CLASS_NAME

}  // namespace U2<|MERGE_RESOLUTION|>--- conflicted
+++ resolved
@@ -430,7 +430,6 @@
     }
 }
 
-<<<<<<< HEAD
 #define GT_METHOD_NAME "checkFilteredResultsIsEmpty"
 void GTUtilsProjectTreeView::checkFilteredResultsIsEmpty() {
     QTreeView* treeView = getTreeView();
@@ -441,8 +440,6 @@
 #undef GT_METHOD_NAME
 
 #define GT_METHOD_NAME "ensureFilteringIsDisabled"
-=======
->>>>>>> 00c1f7dd
 void GTUtilsProjectTreeView::ensureFilteringIsDisabled() {
     openView();
     GTLineEdit::checkText("nameFilterEdit", nullptr, "");
