/**
 * UGENE - Integrated Bioinformatics Tools.
 * Copyright (C) 2008-2022 UniPro <ugene@unipro.ru>
 * http://ugene.net
 *
 * This program is free software; you can redistribute it and/or
 * modify it under the terms of the GNU General Public License
 * as published by the Free Software Foundation; either version 2
 * of the License, or (at your option) any later version.
 *
 * This program is distributed in the hope that it will be useful,
 * but WITHOUT ANY WARRANTY; without even the implied warranty of
 * MERCHANTABILITY or FITNESS FOR A PARTICULAR PURPOSE. See the
 * GNU General Public License for more details.
 *
 * You should have received a copy of the GNU General Public License
 * along with this program; if not, write to the Free Software
 * Foundation, Inc., 51 Franklin Street, Fifth Floor, Boston,
 * MA 02110-1301, USA.
 */

#include "GTUtilsNotifications.h"
#include <primitives/GTWidget.h>

#include <QApplication>
#include <QMainWindow>
#include <QTextBrowser>
#include <QTimer>

#include <U2Core/U2SafePoints.h>

#include <U2Gui/MainWindow.h>
#include <U2Gui/Notification.h>

#include "GTUtilsMdi.h"

namespace U2 {

#define GT_CLASS_NAME "NotificationChecker"

NotificationChecker::NotificationChecker(HI::GUITestOpStatus &_os)
    : os(_os) {
    t = new QTimer(this);
    connect(t, SIGNAL(timeout()), this, SLOT(sl_checkNotification()));
    t->start(100);
}

#define GT_METHOD_NAME "sl_checkNotification"
void NotificationChecker::sl_checkNotification() {
    CHECK(QApplication::activeModalWidget() == nullptr, );
    const QWidgetList widgetList = QApplication::allWidgets();
    for (QWidget *widget : qAsConst(widgetList)) {
        Notification *notification = qobject_cast<Notification *>(widget);
        if (notification != nullptr && notification->isVisible()) {
            uiLog.trace("notification is found");
            t->stop();
            GTWidget::click(os, notification);
            return;
        }
    }
}
#undef GT_METHOD_NAME
#undef GT_CLASS_NAME

#define GT_CLASS_NAME "NotificationDialogFiller"

NotificationDialogFiller::NotificationDialogFiller(HI::GUITestOpStatus &os, const QString &message)
    : Filler(os, "NotificationDialog"),
      message(message) {
    settings.timeout = 350000;
}

#define GT_METHOD_NAME "commonScenario"
void NotificationDialogFiller::commonScenario() {
    QWidget *dialog = GTWidget::getActiveModalWidget(os);
    if (!message.isEmpty()) {
        QTextBrowser *tb = dialog->findChild<QTextBrowser *>();
        GT_CHECK(tb != nullptr, "text browser not found");
        QString actualMessage = tb->toPlainText();
        GT_CHECK(actualMessage.contains(message), "unexpected message: " + actualMessage);
    }
    QWidget *ok = GTWidget::findButtonByText(os, "Ok", dialog);
    GTWidget::click(os, ok);
#if defined Q_OS_WIN || defined Q_OS_DARWIN
    dialog = QApplication::activeModalWidget();
    if (dialog != nullptr) {
        ok = GTWidget::findButtonByText(os, "Ok", dialog);
        GTWidget::click(os, ok);
    }
#endif
}
#undef GT_METHOD_NAME
#undef GT_CLASS_NAME

#define GT_CLASS_NAME "NotificationChecker"

#define GT_METHOD_NAME "waitForNotification"
void GTUtilsNotifications::waitForNotification(HI::GUITestOpStatus &os, bool dialogExpected, const QString &message) {
    if (dialogExpected) {
        GTUtilsDialog::waitForDialog(os, new NotificationDialogFiller(os, message));
    }
    new NotificationChecker(os);
}
#undef GT_METHOD_NAME

#define GT_METHOD_NAME "checkNotificationReportText"
void GTUtilsNotifications::checkNotificationReportText(HI::GUITestOpStatus &os, const QString &textToken) {
    checkNotificationReportText(os, QStringList() << textToken);
}
#undef GT_METHOD_NAME

#define GT_METHOD_NAME "checkNotificationReportTextList"
void GTUtilsNotifications::checkNotificationReportText(HI::GUITestOpStatus &os, const QStringList &textTokens) {
    clickOnNotificationWidget(os);

    QWidget *reportWindow = GTUtilsMdi::checkWindowIsActive(os, "Task report ");
    QTextEdit *reportEdit = GTWidget::findTextEdit(os, "reportTextEdit", reportWindow);
    QString html = reportEdit->toHtml();
    for (const QString &textToken : qAsConst(textTokens)) {
        CHECK_SET_ERR(html.contains(textToken), "Report contains expected text: " + textToken);
    }
    GTUtilsMdi::closeActiveWindow(os);
}
#undef GT_METHOD_NAME

#define GT_METHOD_NAME "checkNotificationDialogText"
void GTUtilsNotifications::checkNotificationDialogText(HI::GUITestOpStatus &os, const QString &textToken) {
    GTUtilsDialog::waitForDialog(os, new NotificationDialogFiller(os, textToken));
    clickOnNotificationWidget(os);
}
#undef GT_METHOD_NAME

#define GT_METHOD_NAME "clickOnNotificationWidget"
void GTUtilsNotifications::clickOnNotificationWidget(HI::GUITestOpStatus &os) {
    for (int time = 0; time < GT_OP_WAIT_MILLIS; time += GT_OP_CHECK_MILLIS) {
        GTGlobals::sleep(time > 0 ? GT_OP_CHECK_MILLIS : 0);
<<<<<<< HEAD
        CHECK(QApplication::activeModalWidget() == nullptr, );
=======
>>>>>>> 2033050d
        QWidgetList widgetList = QApplication::allWidgets();
        for (QWidget *widget : qAsConst(widgetList)) {
            auto notification = qobject_cast<Notification *>(widget);
            if (notification != nullptr && notification->isVisible()) {
                GTWidget::click(os, notification);
                return;
            }
        }
    }
    GT_FAIL("Notification widget is not found!", );
}
#undef GT_METHOD_NAME

/** Returns any visible notification popover widget or nullptr if no widget is found.*/
static QWidget *findAnyVisibleNotificationWidget() {
    QList<QWidget *> list = QApplication::allWidgets();
    foreach (QWidget *wid, list) {
        Notification *notification = qobject_cast<Notification *>(wid);
        if (notification != nullptr && notification->isVisible()) {
            return notification;
        }
    }
    return nullptr;
}

#define GT_METHOD_NAME "waitAllNotificationsClosed"
void GTUtilsNotifications::waitAllNotificationsClosed(HI::GUITestOpStatus &os) {
    QWidget *notification = nullptr;
    for (int time = 0; time < GT_OP_WAIT_MILLIS; time += GT_OP_CHECK_MILLIS) {
        GTGlobals::sleep(time > 0 ? GT_OP_CHECK_MILLIS : 0);
        notification = findAnyVisibleNotificationWidget();
        if (notification == nullptr) {
            break;
        }
    }
    GT_CHECK(notification == nullptr, "Notification is still active after timeout!");
}

#undef GT_METHOD_NAME

#define GT_METHOD_NAME "checkNoVisibleNotifications"
void GTUtilsNotifications::checkNoVisibleNotifications(HI::GUITestOpStatus &os) {
    QWidget *notification = findAnyVisibleNotificationWidget();
    GT_CHECK(notification == nullptr, "Found active notification!");
}

#undef GT_METHOD_NAME

#undef GT_CLASS_NAME

}  // namespace U2<|MERGE_RESOLUTION|>--- conflicted
+++ resolved
@@ -134,10 +134,6 @@
 void GTUtilsNotifications::clickOnNotificationWidget(HI::GUITestOpStatus &os) {
     for (int time = 0; time < GT_OP_WAIT_MILLIS; time += GT_OP_CHECK_MILLIS) {
         GTGlobals::sleep(time > 0 ? GT_OP_CHECK_MILLIS : 0);
-<<<<<<< HEAD
-        CHECK(QApplication::activeModalWidget() == nullptr, );
-=======
->>>>>>> 2033050d
         QWidgetList widgetList = QApplication::allWidgets();
         for (QWidget *widget : qAsConst(widgetList)) {
             auto notification = qobject_cast<Notification *>(widget);
