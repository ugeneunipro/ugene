/**
 * UGENE - Integrated Bioinformatics Tools.
 * Copyright (C) 2008-2022 UniPro <ugene@unipro.ru>
 * http://ugene.net
 *
 * This program is free software; you can redistribute it and/or
 * modify it under the terms of the GNU General Public License
 * as published by the Free Software Foundation; either version 2
 * of the License, or (at your option) any later version.
 *
 * This program is distributed in the hope that it will be useful,
 * but WITHOUT ANY WARRANTY; without even the implied warranty of
 * MERCHANTABILITY or FITNESS FOR A PARTICULAR PURPOSE. See the
 * GNU General Public License for more details.
 *
 * You should have received a copy of the GNU General Public License
 * along with this program; if not, write to the Free Software
 * Foundation, Inc., 51 Franklin Street, Fifth Floor, Boston,
 * MA 02110-1301, USA.
 */

#ifndef _U2_GT_RUNNABLES_PLUGINS_3RDPARTY_PRIMER3_DIALOG_FILLER_H_
#define _U2_GT_RUNNABLES_PLUGINS_3RDPARTY_PRIMER3_DIALOG_FILLER_H_

#include "utils/GTUtilsDialog.h"

namespace U2 {
using namespace HI;

class Primer3DialogFiller : public Filler {
public:
    class Primer3Settings {
    public:
        Primer3Settings() {}

        int resultsCount = -1;
        QString primersGroupName;
        QString primersName;
        int start = -1;
        int end = -1;
        bool pickRight = true;
        bool pickLeft = true;
        bool pickInternal = false;
        bool shortRegion = false;
        bool rtPcrDesign = false;
        // The file to the primer3 settings. All settings from this file will be set with the dialog
        QString filePath;
        // Set settings manually if true, with the "Load settings" button if false
        bool loadManually = true;
<<<<<<< HEAD
=======
        bool notRun = false;
>>>>>>> b6d84360
    };

    Primer3DialogFiller(HI::GUITestOpStatus& os, const Primer3Settings& settings = Primer3Settings());
    void commonScenario();

private:
    struct Widgets {
        QList<QPair<QSpinBox*, QString>> spin;
        QList<QPair<QCheckBox*, QString>> check;
        QList<QPair<QComboBox*, QString>> combo;
        QList<QPair<QDoubleSpinBox*, QString>> doubleSpin;
        QList<QPair<QLineEdit*, QString>> line;
        QPair<QPlainTextEdit*, QString> plainText;
    };

    void loadFromFileManually(QWidget* parent);
    QWidget* getWidgetTab(QWidget* wt) const;
    void findAllChildrenWithNames(QObject* obj, QMap<QString, QObject*>& children);


    Primer3Settings settings;

    static const QStringList PREFIXES;
    static const QStringList DOUBLE_WITH_CHECK_NAMES;
    static const QStringList DEBUG_PARAMETERS;
    static const QMap<QString, QString> LIBRARIES_PATH_AND_NAME;
};

}  // namespace U2

#endif  // _U2_GT_RUNNABLES_PLUGINS_3RDPARTY_PRIMER3_DIALOG_FILLER_H_<|MERGE_RESOLUTION|>--- conflicted
+++ resolved
@@ -47,10 +47,7 @@
         QString filePath;
         // Set settings manually if true, with the "Load settings" button if false
         bool loadManually = true;
-<<<<<<< HEAD
-=======
         bool notRun = false;
->>>>>>> b6d84360
     };
 
     Primer3DialogFiller(HI::GUITestOpStatus& os, const Primer3Settings& settings = Primer3Settings());
