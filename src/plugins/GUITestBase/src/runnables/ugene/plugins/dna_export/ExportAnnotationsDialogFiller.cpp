--- conflicted
+++ resolved
@@ -49,20 +49,14 @@
 ExportAnnotationsFiller::ExportAnnotationsFiller(HI::GUITestOpStatus &_os,
                                                  const QString &_exportToFile,
                                                  fileFormat _format,
-<<<<<<< HEAD
-=======
                                                  bool _addToProject,
->>>>>>> 5fe9a0ca
                                                  bool _saveSequencesUnderAnnotations,
                                                  bool _saveSequenceNames,
                                                  GTGlobals::UseMethod method)
     : Filler(_os, "U2__ExportAnnotationsDialog"),
       softMode(false),
       format(_format),
-<<<<<<< HEAD
-=======
       addToProject(_addToProject),
->>>>>>> 5fe9a0ca
       saveSequencesUnderAnnotations(_saveSequencesUnderAnnotations),
       saveSequenceNames(_saveSequenceNames),
       useMethod(method)
