--- conflicted
+++ resolved
@@ -1841,12 +1841,33 @@
     REGISTER_TEST(GUITest_regression_scenarios::test_7827);
     REGISTER_TEST(GUITest_regression_scenarios::test_7830);
     REGISTER_TEST(GUITest_regression_scenarios::test_7842);
-    REGISTER_TEST(GUITest_regression_scenarios::test_7850);
-<<<<<<< HEAD
+    REGISTER_TESTGUI_TEST_CLASS_DEFINITION(test_7860) {
+    GTFileDialog::openFile(os, dataDir + "/samples/Newick/COI.nwk");
+    GTUtilsPhyTree::checkTreeViewerWindowIsActive(os);
+
+    // Press zoom out twice.
+    auto treeView = GTWidget::findWidget(os, "treeView");
+
+    GTUtilsPhyTree::clickZoomOutButton(os);
+    GTUtilsPhyTree::clickZoomOutButton(os);
+    QImage savedImage = GTWidget::getImage(os, treeView);
+
+    // Create a bookmark.
+    GTUtilsBookmarksTreeView::addBookmark(os, "Tree [COI.nwk]", "Zoom-2");
+    // Press Reset zoom.
+    GTUtilsPhyTree::clickZoom100Button(os);
+    // Double-click on the bookmark.
+    GTUtilsBookmarksTreeView::doubleClickBookmark(os, "Zoom-2");
+
+    QImage restoredImage = GTWidget::getImage(os, treeView);
+
+    // Expected: the tree is zoomed out twice.
+    CHECK_SET_ERR(restoredImage == savedImage, "Bookmarked image is not equal expected image")
+}
+
+(GUITest_regression_scenarios::test_7850);
+    REGISTER_TEST(GUITest_regression_scenarios::test_7860);
     REGISTER_TEST(GUITest_regression_scenarios::test_7861);
-=======
-    REGISTER_TEST(GUITest_regression_scenarios::test_7860);
->>>>>>> 92dbe9aa
 
     //////////////////////////////////////////////////////////////////////////
     // Common scenarios/project/
