/**
 * UGENE - Integrated Bioinformatics Tools.
 * Copyright (C) 2008-2023 UniPro <ugene@unipro.ru>
 * http://ugene.net
 *
 * This program is free software; you can redistribute it and/or
 * modify it under the terms of the GNU General Public License
 * as published by the Free Software Foundation; either version 2
 * of the License, or (at your option) any later version.
 *
 * This program is distributed in the hope that it will be useful,
 * but WITHOUT ANY WARRANTY; without even the implied warranty of
 * MERCHANTABILITY or FITNESS FOR A PARTICULAR PURPOSE. See the
 * GNU General Public License for more details.
 *
 * You should have received a copy of the GNU General Public License
 * along with this program; if not, write to the Free Software
 * Foundation, Inc., 51 Franklin Street, Fifth Floor, Boston,
 * MA 02110-1301, USA.
 */

#include "GUITestBasePlugin.h"
#include <harness/UGUITestBase.h>

#include <U2Core/AppContext.h>
#include <U2Core/U2SafePoints.h>

#include <U2Gui/ToolsMenu.h>

#include "harness/GUITestService.h"
#include "tests/PosteriorActions.h"
#include "tests/PosteriorChecks.h"
#include "tests/PreliminaryActions.h"
#include "tests/common_scenarios/Assembling/Assembly_browser/GTTestsAssemblyBrowser.h"
#include "tests/common_scenarios/Assembling/bowtie2/GTTestsBowtie2.h"
#include "tests/common_scenarios/Assembling/dna_assembly/GTTestsDnaAssembly.h"
#include "tests/common_scenarios/Assembling/dna_assembly/GTTestsIndexReuse.h"
#include "tests/common_scenarios/Assembling/dna_assembly/conversions/GTTestsDnaAssemblyConversions.h"
#include "tests/common_scenarios/Assembling/extract_consensus/GTTestsAssemblyExtractConsensus.h"
#include "tests/common_scenarios/Assembling/sam/GTTestsSAM.h"
#include "tests/common_scenarios/annotations/GTTestsAnnotations.h"
#include "tests/common_scenarios/annotations/GTTestsCreateAnnotationWidget.h"
#include "tests/common_scenarios/annotations/edit/GTTestsAnnotationsEdit.h"
#include "tests/common_scenarios/annotations/qualifiers/GTTestsAnnotationsQualifiers.h"
#include "tests/common_scenarios/annotations_import/GTTestsAnnotationsImport.h"
#include "tests/common_scenarios/circular_view/GTTestsCvGeneral.h"
#include "tests/common_scenarios/cloning/GTTestsCloning.h"
#include "tests/common_scenarios/create_shortcut/GTTestsCreateShortcut.h"
#include "tests/common_scenarios/document_from_text/GTTestsDocumentFromText.h"
#include "tests/common_scenarios/dp_view/GTTestsDpView.h"
#include "tests/common_scenarios/fasttree/GTTestsFastTree.h"
#include "tests/common_scenarios/genecut/GTTestsGeneCut.h"
#include "tests/common_scenarios/iqtree/GTTestsIQTree.h"
#include "tests/common_scenarios/mca_editor/GTTestsMcaEditor.h"
#include "tests/common_scenarios/msa_editor/GTTestsMsaEditor.h"
#include "tests/common_scenarios/msa_editor/align/GTTestsAlignSequenceToMsa.h"
#include "tests/common_scenarios/msa_editor/colors/GTTestsMSAEditorColors.h"
#include "tests/common_scenarios/msa_editor/consensus/GTTestsMSAEditorConsensus.h"
#include "tests/common_scenarios/msa_editor/edit/GTTestsMSAEditorEdit.h"
#include "tests/common_scenarios/msa_editor/exclude_list/GTTestsMsaExcludeList.h"
#include "tests/common_scenarios/msa_editor/multiline/GTTestsMSAMultiline.h"
#include "tests/common_scenarios/msa_editor/multiline/colors/GTTestsColorsMSAMultiline.h"
#include "tests/common_scenarios/msa_editor/multiline/options/GTTestsOptionPanelMSAMultiline.h"
#include "tests/common_scenarios/msa_editor/overview/GTTestsMSAEditorOverview.h"
#include "tests/common_scenarios/msa_editor/replace_character/GTTestsMSAEditorReplaceCharacter.h"
#include "tests/common_scenarios/msa_editor/tree/GTTestsMSAEditorTree.h"
#include "tests/common_scenarios/options_panel/GTTestsOptionPanel.h"
#include "tests/common_scenarios/options_panel/msa/GTTestsOptionPanelMSA.h"
#include "tests/common_scenarios/options_panel/sequence_view/GTTestsOptionPanelSequenceView.h"
#include "tests/common_scenarios/pcr/GTTestsInSilicoPcr.h"
#include "tests/common_scenarios/pcr/GTTestsPrimerLibrary.h"
#include "tests/common_scenarios/phyml/GTTestsCommonScenariosPhyml.h"
#include "tests/common_scenarios/primer3/GTTestsCommonScenariosPrimer3.h"
#include "tests/common_scenarios/project/GTTestsProject.h"
#include "tests/common_scenarios/project/anonymous_project/GTTestsProjectAnonymousProject.h"
#include "tests/common_scenarios/project/bookmarks/GTTestsBookmarks.h"
#include "tests/common_scenarios/project/document_modifying/GTTestsProjectDocumentModifying.h"
#include "tests/common_scenarios/project/multiple_docs/GTTestsProjectMultipleDocs.h"
#include "tests/common_scenarios/project/project_filtering/GTTestsProjectFiltering.h"
#include "tests/common_scenarios/project/relations/GTTestsProjectRelations.h"
#include "tests/common_scenarios/project/remote_request/GTTestsProjectRemoteRequest.h"
#include "tests/common_scenarios/project/sequence_exporting/GTTestsProjectSequenceExporting.h"
#include "tests/common_scenarios/project/sequence_exporting/from_project_view/GTTestsFromProjectView.h"
#include "tests/common_scenarios/project/user_locking/GTTestsProjectUserLocking.h"
#include "tests/common_scenarios/query_designer/GTTestsQueryDesigner.h"
#include "tests/common_scenarios/repeat_finder/GTTestsRepeatFinder.h"
#include "tests/common_scenarios/sanger/GTTestsSanger.h"
#include "tests/common_scenarios/sequence_edit/GTTestsSequenceEdit.h"
#include "tests/common_scenarios/sequence_edit/GTTestsSequenceEditMode.h"
#include "tests/common_scenarios/sequence_selection/GTTestsSequenceSelection.h"
#include "tests/common_scenarios/sequence_view/GTTestsSequenceView.h"
#include "tests/common_scenarios/smith_waterman_dialog/GTTestsSWDialog.h"
#include "tests/common_scenarios/start_page/GTTestsStartPage.h"
#include "tests/common_scenarios/toggle_view/GTTestsToggleView.h"
#include "tests/common_scenarios/tree_viewer/GTTestsCommonScenariousTreeviewer.h"
#include "tests/common_scenarios/undo_redo/GTTestsUndoRedo.h"
#include "tests/common_scenarios/workflow_designer/GTTestsWorkflowDesigner.h"
#include "tests/common_scenarios/workflow_designer/dashboard/GTTestsWorkflowDashboard.h"
#include "tests/common_scenarios/workflow_designer/elements/GTTestsTrimmomaticElement.h"
#include "tests/common_scenarios/workflow_designer/estimating/GTTestsWorkflowEstimating.h"
#include "tests/common_scenarios/workflow_designer/name_filter/GTTestsWorkflowNameFilter.h"
#include "tests/common_scenarios/workflow_designer/parameters_validation/GTTestsWorkflowParameterValidation.h"
#include "tests/common_scenarios/workflow_designer/samples/GTTestsWorkflowSamples.h"
#include "tests/common_scenarios/workflow_designer/scripting/GTTestsWorkflowScripting.h"
#include "tests/regression_scenarios/GTTestsRegressionScenarios_1001_2000.h"
#include "tests/regression_scenarios/GTTestsRegressionScenarios_1_1000.h"
#include "tests/regression_scenarios/GTTestsRegressionScenarios_2001_3000.h"
#include "tests/regression_scenarios/GTTestsRegressionScenarios_3001_4000.h"
#include "tests/regression_scenarios/GTTestsRegressionScenarios_4001_5000.h"
#include "tests/regression_scenarios/GTTestsRegressionScenarios_5001_6000.h"
#include "tests/regression_scenarios/GTTestsRegressionScenarios_6001_7000.h"
#include "tests/regression_scenarios/GTTestsRegressionScenarios_7001_8000.h"
#include "tests/regression_scenarios/GTTestsRegressionScenarios_8001_9000.h"

namespace U2 {

/** Returns the given labels list as is. Used to improve readability of macros. */
static QStringList labels(const QStringList& labelList) {
    return labelList;
}

/** Converts list of label args into QStringList and adds 'Nightly' and all supported platform labels to the list. */
static QStringList nightly(const QStringList& labelList = QStringList()) {
    QStringList resultLabelList = labelList;
    resultLabelList << UGUITestLabels::Precommit << UGUITestLabels::Linux << UGUITestLabels::MacOS << UGUITestLabels::Windows;
    return resultLabelList;
}

/** Registers a GUI test included into nightly build with a default timeout. */
#define REGISTER_TEST(TestClass) \
    guiTestBase->registerTest(new TestClass(DEFAULT_GUI_TEST_TIMEOUT, nightly()));

/** Registers a GUI test with the TIMEOUT and LABELS provided. */
#define REGISTER_TEST_TL(TestClass, TIMEOUT, LABELS) \
    guiTestBase->registerTest(new TestClass(TIMEOUT, LABELS));

/** Registers a GUI test with the labels provided.*/
#define REGISTER_TEST_L(TestClass, LABELS) REGISTER_TEST_TL(TestClass, DEFAULT_GUI_TEST_TIMEOUT, LABELS);

/** Registers test only for the specified platforms only. */
#define REGISTER_TEST_LINUX(TestClass) REGISTER_TEST_L(TestClass, labels({Precommit, Linux}))
#define REGISTER_TEST_MAC(TestClass) REGISTER_TEST_L(TestClass, labels({Precommit, MacOS}))
#define REGISTER_TEST_WINDOWS(TestClass) REGISTER_TEST_L(TestClass, labels({Precommit, Windows}))
#define REGISTER_TEST_LINUX_AND_MAC(TestClass) REGISTER_TEST_L(TestClass, labels({Precommit, Linux, MacOS}))
#define REGISTER_TEST_LINUX_AND_WINDOWS(TestClass) REGISTER_TEST_L(TestClass, labels({Precommit, Linux, Windows}))

extern "C" Q_DECL_EXPORT Plugin* U2_PLUGIN_INIT_FUNC() {
    CHECK(AppContext::getMainWindow() != nullptr, nullptr);
    if (GUITestService::isGuiTestServiceNeeded()) {
        new GUITestService();
    }
    return new GUITestBasePlugin();
}

GUITestBasePlugin::GUITestBasePlugin()
    : Plugin(tr("GUITestBase"), tr("GUI Test Base")) {
    UGUITestBase* guiTestBase = UGUITestBase::getInstance();

    registerTests(guiTestBase);
    registerAdditionalActions(guiTestBase);

    openGUITestRunnerAction = new QAction(tr("GUI Test runner"), this);
    openGUITestRunnerAction->setShortcut(QKeySequence(Qt::CTRL | Qt::ALT | Qt::Key_G));
    openGUITestRunnerAction->setObjectName("GUI_TEST_RUNNER");
    openGUITestRunnerAction->setIcon(QIcon(":gui_test/images/open_gui_test_runner.png"));
    connect(openGUITestRunnerAction, SIGNAL(triggered()), SLOT(sl_showWindow()));
    ToolsMenu::addAction(ToolsMenu::TOOLS, openGUITestRunnerAction);
}

void GUITestBasePlugin::sl_showWindow() {
    if (view == nullptr) {
        view = new GUITestRunner(UGUITestBase::getInstance());
        view->show();
    } else {
        view->raise();
    }
}

void GUITestBasePlugin::registerTests(UGUITestBase* guiTestBase) {
    SAFE_POINT(guiTestBase != nullptr, "guiTestBase is null!", );

    //////////////////////////////////////////////////////////////////////////
    // Tests for investigation
    //////////////////////////////////////////////////////////////////////////

    // REGISTER_TEST(GUITest_common_scenarios_msa_editor::test_0058); // not completed yet

    REGISTER_TEST_LINUX_AND_WINDOWS(GUITest_common_scenarios_project::test_0041);  // There is no "Shift + Insert" hotkey on Mac
    REGISTER_TEST_LINUX_AND_WINDOWS(GUITest_common_scenarios_workflow_parameters_validation::test_0002);  //, "qt dialog can't be shown");
    REGISTER_TEST_LINUX_AND_WINDOWS(GUITest_regression_scenarios::test_0889);  // Spidey tool is not available on Mac.
    REGISTER_TEST_LINUX_AND_WINDOWS(GUITest_regression_scenarios::test_2140);
    REGISTER_TEST_LINUX_AND_WINDOWS(GUITest_common_scenarios_create_shortcut::test_0001);
    REGISTER_TEST_LINUX_AND_WINDOWS(GUITest_regression_scenarios::test_3690); // Passes only with native menu bar. With non-native menu bar (like Mac uses for GUI tests) the checked shortcut does not work.
    REGISTER_TEST_LINUX_AND_WINDOWS(GUITest_regression_scenarios::test_7584);  // Spidey tool is not available on Mac.

    REGISTER_TEST_LINUX_AND_MAC(GUITest_Bowtie2::test_0001);
    REGISTER_TEST_LINUX_AND_MAC(GUITest_Bowtie2::test_0002);  //"Restore when this tool becomes available");
    REGISTER_TEST_LINUX_AND_MAC(GUITest_Bowtie2::test_0003);
    REGISTER_TEST_LINUX_AND_MAC(GUITest_Bowtie2::test_0004);
    REGISTER_TEST_LINUX_AND_MAC(GUITest_Bowtie2::test_0005);
    REGISTER_TEST_LINUX_AND_MAC(GUITest_Bowtie2::test_0006);
    REGISTER_TEST_LINUX_AND_MAC(GUITest_common_scenarios_workflow_designer::test_0002_1);
    REGISTER_TEST_LINUX_AND_MAC(GUITest_common_scenarios_workflow_designer::test_0005);
    REGISTER_TEST_LINUX_AND_MAC(GUITest_common_scenarios_workflow_designer::test_0009);
    REGISTER_TEST_LINUX_AND_MAC(GUITest_common_scenarios_workflow_designer::test_0010);
    REGISTER_TEST_LINUX_AND_MAC(GUITest_common_scenarios_workflow_parameters_validation::test_0005);  //, "Test should run not under admin user on WIN");
    REGISTER_TEST_LINUX_AND_MAC(GUITest_dna_assembly_conversions::test_0001);
    REGISTER_TEST_LINUX_AND_MAC(GUITest_regression_scenarios::test_1640);
    REGISTER_TEST_LINUX_AND_MAC(GUITest_regression_scenarios::test_1662);
    REGISTER_TEST_LINUX_AND_MAC(GUITest_regression_scenarios::test_1664);
    REGISTER_TEST_LINUX_AND_MAC(GUITest_regression_scenarios::test_1681);
    REGISTER_TEST_LINUX_AND_MAC(GUITest_regression_scenarios::test_1681_1);
    REGISTER_TEST_LINUX_AND_MAC(GUITest_regression_scenarios::test_1681_2);
    REGISTER_TEST_LINUX_AND_MAC(GUITest_regression_scenarios::test_1681_3);
    REGISTER_TEST_LINUX_AND_MAC(GUITest_regression_scenarios::test_1693);  // no tuxedo for windows
    REGISTER_TEST_LINUX_AND_MAC(GUITest_regression_scenarios::test_1735);
    REGISTER_TEST_LINUX_AND_MAC(GUITest_regression_scenarios::test_2266_1);
    REGISTER_TEST_LINUX_AND_MAC(GUITest_regression_scenarios::test_2282);
    REGISTER_TEST_LINUX_AND_MAC(GUITest_regression_scenarios::test_2475);
    REGISTER_TEST_LINUX_AND_MAC(GUITest_regression_scenarios::test_2638);
    REGISTER_TEST_LINUX_AND_MAC(GUITest_regression_scenarios::test_2640);
    REGISTER_TEST_LINUX_AND_MAC(GUITest_regression_scenarios::test_2866);
    REGISTER_TEST_LINUX_AND_MAC(GUITest_regression_scenarios::test_3950);  // too long for windows test server
    REGISTER_TEST_LINUX_AND_MAC(GUITest_regression_scenarios::test_6301);
    REGISTER_TEST_LINUX_AND_MAC(GUITest_regression_scenarios::test_5425);
    REGISTER_TEST_LINUX_AND_MAC(GUITest_regression_scenarios::test_5425_1);
    REGISTER_TEST_LINUX_AND_MAC(GUITest_regression_scenarios::test_5425_2);

    REGISTER_TEST_LINUX(GUITest_common_scenarios_msa_editor::test_0025);
    REGISTER_TEST_LINUX(GUITest_common_scenarios_msa_editor::test_0028_linux);
    REGISTER_TEST_LINUX(GUITest_common_scenarios_workflow_designer::test_0006);
    REGISTER_TEST_LINUX(GUITest_common_scenarios_workflow_designer::test_0006_1);
    REGISTER_TEST_LINUX(GUITest_common_scenarios_workflow_designer::test_0007);
    REGISTER_TEST_LINUX(GUITest_regression_scenarios::test_5130);
    REGISTER_TEST_LINUX(GUITest_regression_scenarios::test_5295);
    REGISTER_TEST_LINUX(GUITest_regression_scenarios::test_7043);
    REGISTER_TEST_LINUX(GUITest_regression_scenarios::test_7611);

    REGISTER_TEST_MAC(GUITest_regression_scenarios::test_0339);
    REGISTER_TEST_MAC(GUITest_regression_scenarios::test_1551);
    REGISTER_TEST_MAC(GUITest_regression_scenarios::test_1680);

    REGISTER_TEST_WINDOWS(GUITest_common_scenarios_msa_editor::test_0025_1);
    REGISTER_TEST_WINDOWS(GUITest_common_scenarios_msa_editor::test_0028_windows);
    REGISTER_TEST_WINDOWS(GUITest_regression_scenarios::test_2089);  // "no forbidden folder characters on linux and mac";

    //////////////////////////////////////////////////////////////////////////
    // Regression scenarios/
    //////////////////////////////////////////////////////////////////////////
    REGISTER_TEST(GUITest_regression_scenarios::test_0057_1);
    REGISTER_TEST(GUITest_regression_scenarios::test_0057_2);
    REGISTER_TEST(GUITest_regression_scenarios::test_0057_3);
    REGISTER_TEST(GUITest_regression_scenarios::test_0057_4);
    REGISTER_TEST(GUITest_regression_scenarios::test_0057_5);
    REGISTER_TEST(GUITest_regression_scenarios::test_0057_6);
    REGISTER_TEST(GUITest_regression_scenarios::test_0073_1);
    REGISTER_TEST(GUITest_regression_scenarios::test_0073_2);

    REGISTER_TEST(GUITest_regression_scenarios::test_0394);

    REGISTER_TEST(GUITest_regression_scenarios::test_0407);
    REGISTER_TEST(GUITest_regression_scenarios::test_0490);

    REGISTER_TEST(GUITest_regression_scenarios::test_0567);
    REGISTER_TEST(GUITest_regression_scenarios::test_0574);
    REGISTER_TEST(GUITest_regression_scenarios::test_0587);
    REGISTER_TEST(GUITest_regression_scenarios::test_0597);
    REGISTER_TEST(GUITest_regression_scenarios::test_0598);

    REGISTER_TEST(GUITest_regression_scenarios::test_0605);
    REGISTER_TEST(GUITest_regression_scenarios::test_0610);
    REGISTER_TEST(GUITest_regression_scenarios::test_0627);
    REGISTER_TEST(GUITest_regression_scenarios::test_0652);
    REGISTER_TEST(GUITest_regression_scenarios::test_0659);
    REGISTER_TEST(GUITest_regression_scenarios::test_0666);
    REGISTER_TEST(GUITest_regression_scenarios::test_0677);
    REGISTER_TEST(GUITest_regression_scenarios::test_0678);
    REGISTER_TEST(GUITest_regression_scenarios::test_0680);
    REGISTER_TEST(GUITest_regression_scenarios::test_0681);
    REGISTER_TEST(GUITest_regression_scenarios::test_0684);
    REGISTER_TEST(GUITest_regression_scenarios::test_0685);
    REGISTER_TEST(GUITest_regression_scenarios::test_0688);

    REGISTER_TEST(GUITest_regression_scenarios::test_0700);
    REGISTER_TEST(GUITest_regression_scenarios::test_0702);
    REGISTER_TEST(GUITest_regression_scenarios::test_0703);
    REGISTER_TEST(GUITest_regression_scenarios::test_0733);
    REGISTER_TEST(GUITest_regression_scenarios::test_0734);
    REGISTER_TEST(GUITest_regression_scenarios::test_0746);
    REGISTER_TEST(GUITest_regression_scenarios::test_0750);
    REGISTER_TEST(GUITest_regression_scenarios::test_0762);
    REGISTER_TEST(GUITest_regression_scenarios::test_0768);
    REGISTER_TEST(GUITest_regression_scenarios::test_0774);
    REGISTER_TEST(GUITest_regression_scenarios::test_0775);
    REGISTER_TEST(GUITest_regression_scenarios::test_0776);
    REGISTER_TEST(GUITest_regression_scenarios::test_0778);
    REGISTER_TEST(GUITest_regression_scenarios::test_0779);
    REGISTER_TEST(GUITest_regression_scenarios::test_0782);
    REGISTER_TEST(GUITest_regression_scenarios::test_0786);
    REGISTER_TEST(GUITest_regression_scenarios::test_0792);
    REGISTER_TEST(GUITest_regression_scenarios::test_0798);

    REGISTER_TEST(GUITest_regression_scenarios::test_0801);
    REGISTER_TEST(GUITest_regression_scenarios::test_0807);
    REGISTER_TEST(GUITest_regression_scenarios::test_0808);
    REGISTER_TEST(GUITest_regression_scenarios::test_0812);
    REGISTER_TEST(GUITest_regression_scenarios::test_0814);
    REGISTER_TEST(GUITest_regression_scenarios::test_0821);
    REGISTER_TEST(GUITest_regression_scenarios::test_0828);
    REGISTER_TEST(GUITest_regression_scenarios::test_0830);
    REGISTER_TEST(GUITest_regression_scenarios::test_0834);
    REGISTER_TEST(GUITest_regression_scenarios::test_0835);
    REGISTER_TEST(GUITest_regression_scenarios::test_0839);
    REGISTER_TEST(GUITest_regression_scenarios::test_0840);
    REGISTER_TEST(GUITest_regression_scenarios::test_0842);
    REGISTER_TEST(GUITest_regression_scenarios::test_0844);
    REGISTER_TEST(GUITest_regression_scenarios::test_0846);
    REGISTER_TEST(GUITest_regression_scenarios::test_0854);
    REGISTER_TEST(GUITest_regression_scenarios::test_0858);
    REGISTER_TEST(GUITest_regression_scenarios::test_0861_1);
    REGISTER_TEST(GUITest_regression_scenarios::test_0861_2);
    REGISTER_TEST(GUITest_regression_scenarios::test_0861_3);
    REGISTER_TEST(GUITest_regression_scenarios::test_0861_4);
    REGISTER_TEST(GUITest_regression_scenarios::test_0861_5);
    REGISTER_TEST(GUITest_regression_scenarios::test_0866);
    REGISTER_TEST(GUITest_regression_scenarios::test_0868);
    REGISTER_TEST(GUITest_regression_scenarios::test_0871);
    REGISTER_TEST(GUITest_regression_scenarios::test_0873);
    REGISTER_TEST(GUITest_regression_scenarios::test_0878);
    REGISTER_TEST(GUITest_regression_scenarios::test_0882);
    REGISTER_TEST(GUITest_regression_scenarios::test_0886);
    REGISTER_TEST(GUITest_regression_scenarios::test_0888);
    REGISTER_TEST(GUITest_regression_scenarios::test_0896);
    REGISTER_TEST(GUITest_regression_scenarios::test_0898);
    REGISTER_TEST(GUITest_regression_scenarios::test_0899);

    REGISTER_TEST(GUITest_regression_scenarios::test_0908);
    REGISTER_TEST(GUITest_regression_scenarios::test_0910);
    REGISTER_TEST(GUITest_regression_scenarios::test_0928);
    REGISTER_TEST(GUITest_regression_scenarios::test_0930);
    REGISTER_TEST(GUITest_regression_scenarios::test_0934);
    REGISTER_TEST(GUITest_regression_scenarios::test_0935);
    REGISTER_TEST(GUITest_regression_scenarios::test_0938);
    REGISTER_TEST(GUITest_regression_scenarios::test_0940);
    REGISTER_TEST(GUITest_regression_scenarios::test_0941);
    REGISTER_TEST(GUITest_regression_scenarios::test_0947);
    REGISTER_TEST(GUITest_regression_scenarios::test_0948);
    REGISTER_TEST(GUITest_regression_scenarios::test_0952);
    REGISTER_TEST(GUITest_regression_scenarios::test_0958);
    REGISTER_TEST(GUITest_regression_scenarios::test_0965);
    REGISTER_TEST(GUITest_regression_scenarios::test_0967_1);
    REGISTER_TEST(GUITest_regression_scenarios::test_0967_2);
    REGISTER_TEST(GUITest_regression_scenarios::test_0967_3);
    REGISTER_TEST(GUITest_regression_scenarios::test_0969);
    REGISTER_TEST(GUITest_regression_scenarios::test_0970);
    REGISTER_TEST(GUITest_regression_scenarios::test_0981_1);
    REGISTER_TEST(GUITest_regression_scenarios::test_0981_2);
    REGISTER_TEST(GUITest_regression_scenarios::test_0986);
    REGISTER_TEST(GUITest_regression_scenarios::test_0986_1);
    REGISTER_TEST(GUITest_regression_scenarios::test_0986_2);
    REGISTER_TEST(GUITest_regression_scenarios::test_0986_3);
    REGISTER_TEST(GUITest_regression_scenarios::test_0986_4);
    REGISTER_TEST(GUITest_regression_scenarios::test_0994);
    REGISTER_TEST(GUITest_regression_scenarios::test_0999_1);
    REGISTER_TEST(GUITest_regression_scenarios::test_0999_2);

    REGISTER_TEST(GUITest_regression_scenarios::test_1000);
    REGISTER_TEST(GUITest_regression_scenarios::test_1001);
    REGISTER_TEST(GUITest_regression_scenarios::test_1001_1);
    REGISTER_TEST(GUITest_regression_scenarios::test_1001_2);
    REGISTER_TEST(GUITest_regression_scenarios::test_1001_3);
    REGISTER_TEST(GUITest_regression_scenarios::test_1001_4);
    REGISTER_TEST(GUITest_regression_scenarios::test_1003);
    REGISTER_TEST(GUITest_regression_scenarios::test_1011);
    REGISTER_TEST(GUITest_regression_scenarios::test_1013);
    REGISTER_TEST(GUITest_regression_scenarios::test_1015);
    REGISTER_TEST(GUITest_regression_scenarios::test_1015_1);
    REGISTER_TEST(GUITest_regression_scenarios::test_1015_2);
    REGISTER_TEST(GUITest_regression_scenarios::test_1015_3);
    REGISTER_TEST(GUITest_regression_scenarios::test_1015_4);
    REGISTER_TEST(GUITest_regression_scenarios::test_1016);
    REGISTER_TEST(GUITest_regression_scenarios::test_1020);
    REGISTER_TEST(GUITest_regression_scenarios::test_1021);
    REGISTER_TEST(GUITest_regression_scenarios::test_1021_1);
    REGISTER_TEST(GUITest_regression_scenarios::test_1021_2);
    REGISTER_TEST(GUITest_regression_scenarios::test_1021_3);
    REGISTER_TEST(GUITest_regression_scenarios::test_1021_4);
    REGISTER_TEST(GUITest_regression_scenarios::test_1022);
    REGISTER_TEST(GUITest_regression_scenarios::test_1029);
    REGISTER_TEST(GUITest_regression_scenarios::test_1037);
    REGISTER_TEST(GUITest_regression_scenarios::test_1038);
    REGISTER_TEST(GUITest_regression_scenarios::test_1044);
    REGISTER_TEST(GUITest_regression_scenarios::test_1047);
    REGISTER_TEST(GUITest_regression_scenarios::test_1048);
    REGISTER_TEST(GUITest_regression_scenarios::test_1049);
    REGISTER_TEST(GUITest_regression_scenarios::test_1052);
    REGISTER_TEST(GUITest_regression_scenarios::test_1058);
    REGISTER_TEST(GUITest_regression_scenarios::test_1059);
    REGISTER_TEST(GUITest_regression_scenarios::test_1061);
    REGISTER_TEST(GUITest_regression_scenarios::test_1063);
    REGISTER_TEST(GUITest_regression_scenarios::test_1064);
    REGISTER_TEST(GUITest_regression_scenarios::test_1065_1);
    REGISTER_TEST(GUITest_regression_scenarios::test_1065_2);
    REGISTER_TEST(GUITest_regression_scenarios::test_1065_3);
    REGISTER_TEST(GUITest_regression_scenarios::test_1068);
    REGISTER_TEST(GUITest_regression_scenarios::test_1069);
    REGISTER_TEST(GUITest_regression_scenarios::test_1071);
    REGISTER_TEST(GUITest_regression_scenarios::test_1078);
    REGISTER_TEST(GUITest_regression_scenarios::test_1080);
    REGISTER_TEST(GUITest_regression_scenarios::test_1083);
    REGISTER_TEST(GUITest_regression_scenarios::test_1093);

    REGISTER_TEST(GUITest_regression_scenarios::test_1107);
    REGISTER_TEST(GUITest_regression_scenarios::test_1113);
    REGISTER_TEST(GUITest_regression_scenarios::test_1113_1);
    REGISTER_TEST(GUITest_regression_scenarios::test_1115);
    REGISTER_TEST(GUITest_regression_scenarios::test_1121);
    REGISTER_TEST(GUITest_regression_scenarios::test_1122);
    REGISTER_TEST(GUITest_regression_scenarios::test_1123);
    REGISTER_TEST(GUITest_regression_scenarios::test_1123_1);
    REGISTER_TEST(GUITest_regression_scenarios::test_1124);
    REGISTER_TEST(GUITest_regression_scenarios::test_1133);
    REGISTER_TEST(GUITest_regression_scenarios::test_1152);
    REGISTER_TEST(GUITest_regression_scenarios::test_1152_1);
    REGISTER_TEST(GUITest_regression_scenarios::test_1154);
    REGISTER_TEST(GUITest_regression_scenarios::test_1155);
    REGISTER_TEST(GUITest_regression_scenarios::test_1156);
    REGISTER_TEST(GUITest_regression_scenarios::test_1157);
    REGISTER_TEST(GUITest_regression_scenarios::test_1163);
    REGISTER_TEST(GUITest_regression_scenarios::test_1165);
    REGISTER_TEST(GUITest_regression_scenarios::test_1172);
    REGISTER_TEST(GUITest_regression_scenarios::test_1175);
    REGISTER_TEST(GUITest_regression_scenarios::test_1180);
    REGISTER_TEST(GUITest_regression_scenarios::test_1182);
    REGISTER_TEST(GUITest_regression_scenarios::test_1184);
    REGISTER_TEST(GUITest_regression_scenarios::test_1186_1);
    REGISTER_TEST(GUITest_regression_scenarios::test_1186_2);
    REGISTER_TEST(GUITest_regression_scenarios::test_1189);
    REGISTER_TEST(GUITest_regression_scenarios::test_1189_1);
    REGISTER_TEST(GUITest_regression_scenarios::test_1190);
    REGISTER_TEST(GUITest_regression_scenarios::test_1199);

    REGISTER_TEST(GUITest_regression_scenarios::test_1203_1);
    REGISTER_TEST(GUITest_regression_scenarios::test_1203_2);
    REGISTER_TEST(GUITest_regression_scenarios::test_1204);
    REGISTER_TEST(GUITest_regression_scenarios::test_1209);
    REGISTER_TEST(GUITest_regression_scenarios::test_1210);
    REGISTER_TEST(GUITest_regression_scenarios::test_1212);
    REGISTER_TEST(GUITest_regression_scenarios::test_1212_1);
    REGISTER_TEST(GUITest_regression_scenarios::test_1219);
    REGISTER_TEST(GUITest_regression_scenarios::test_1220);
    REGISTER_TEST(GUITest_regression_scenarios::test_1229);
    REGISTER_TEST(GUITest_regression_scenarios::test_1234);
    REGISTER_TEST(GUITest_regression_scenarios::test_1241);
    REGISTER_TEST(GUITest_regression_scenarios::test_1245);
    REGISTER_TEST(GUITest_regression_scenarios::test_1246);
    REGISTER_TEST(GUITest_regression_scenarios::test_1249);
    REGISTER_TEST(GUITest_regression_scenarios::test_1252);
    REGISTER_TEST(GUITest_regression_scenarios::test_1252_1);
    REGISTER_TEST(GUITest_regression_scenarios::test_1252_real);
    REGISTER_TEST(GUITest_regression_scenarios::test_1253);
    REGISTER_TEST(GUITest_regression_scenarios::test_1259);
    REGISTER_TEST(GUITest_regression_scenarios::test_1257);
    REGISTER_TEST(GUITest_regression_scenarios::test_1260);
    REGISTER_TEST(GUITest_regression_scenarios::test_1262);
    REGISTER_TEST(GUITest_regression_scenarios::test_1263);
    REGISTER_TEST(GUITest_regression_scenarios::test_1266);
    REGISTER_TEST(GUITest_regression_scenarios::test_1274);
    REGISTER_TEST(GUITest_regression_scenarios::test_1273);
    REGISTER_TEST(GUITest_regression_scenarios::test_1285);
    REGISTER_TEST(GUITest_regression_scenarios::test_1288);
    REGISTER_TEST(GUITest_regression_scenarios::test_1289);
    REGISTER_TEST(GUITest_regression_scenarios::test_1295);
    REGISTER_TEST(GUITest_regression_scenarios::test_1299);

    REGISTER_TEST(GUITest_regression_scenarios::test_1300_1);
    REGISTER_TEST(GUITest_regression_scenarios::test_1300_2);
    REGISTER_TEST(GUITest_regression_scenarios::test_1310);
    REGISTER_TEST(GUITest_regression_scenarios::test_1315_1);
    REGISTER_TEST(GUITest_regression_scenarios::test_1315_2);
    REGISTER_TEST(GUITest_regression_scenarios::test_1319);
    REGISTER_TEST(GUITest_regression_scenarios::test_1319_1);
    REGISTER_TEST(GUITest_regression_scenarios::test_1319_2);
    REGISTER_TEST(GUITest_regression_scenarios::test_1325);
    REGISTER_TEST(GUITest_regression_scenarios::test_1323);
    REGISTER_TEST(GUITest_regression_scenarios::test_1324);
    REGISTER_TEST(GUITest_regression_scenarios::test_1321_1);
    REGISTER_TEST(GUITest_regression_scenarios::test_1321_2);
    REGISTER_TEST(GUITest_regression_scenarios::test_1326);
    REGISTER_TEST(GUITest_regression_scenarios::test_1337);
    REGISTER_TEST(GUITest_regression_scenarios::test_1338);
    REGISTER_TEST(GUITest_regression_scenarios::test_1342);
    REGISTER_TEST(GUITest_regression_scenarios::test_1347);
    REGISTER_TEST(GUITest_regression_scenarios::test_1348);
    REGISTER_TEST(GUITest_regression_scenarios::test_1358);
    REGISTER_TEST(GUITest_regression_scenarios::test_1360);
    REGISTER_TEST(GUITest_regression_scenarios::test_1362);
    REGISTER_TEST(GUITest_regression_scenarios::test_1364);
    REGISTER_TEST(GUITest_regression_scenarios::test_1365);
    REGISTER_TEST(GUITest_regression_scenarios::test_1368);
    REGISTER_TEST(GUITest_regression_scenarios::test_1371);
    REGISTER_TEST(GUITest_regression_scenarios::test_1376);
    REGISTER_TEST(GUITest_regression_scenarios::test_1386);
    REGISTER_TEST(GUITest_regression_scenarios::test_1387);
    REGISTER_TEST(GUITest_regression_scenarios::test_1390);
    REGISTER_TEST(GUITest_regression_scenarios::test_1393);
    REGISTER_TEST(GUITest_regression_scenarios::test_1396);

    REGISTER_TEST(GUITest_regression_scenarios::test_1405);
    REGISTER_TEST(GUITest_regression_scenarios::test_1408);
    REGISTER_TEST(GUITest_regression_scenarios::test_1409);
    REGISTER_TEST(GUITest_regression_scenarios::test_1419);
    REGISTER_TEST(GUITest_regression_scenarios::test_1420);
    REGISTER_TEST(GUITest_regression_scenarios::test_1424);
    REGISTER_TEST(GUITest_regression_scenarios::test_1426);
    REGISTER_TEST(GUITest_regression_scenarios::test_1427);
    REGISTER_TEST(GUITest_regression_scenarios::test_1428);
    REGISTER_TEST(GUITest_regression_scenarios::test_1429);
    REGISTER_TEST(GUITest_regression_scenarios::test_1432);
    REGISTER_TEST(GUITest_regression_scenarios::test_1434_1);
    REGISTER_TEST(GUITest_regression_scenarios::test_1434_2);
    REGISTER_TEST(GUITest_regression_scenarios::test_1446);
    REGISTER_TEST(GUITest_regression_scenarios::test_1455);
    REGISTER_TEST(GUITest_regression_scenarios::test_1457);
    REGISTER_TEST(GUITest_regression_scenarios::test_1458);
    REGISTER_TEST(GUITest_regression_scenarios::test_1435);
    REGISTER_TEST(GUITest_regression_scenarios::test_1439);
    REGISTER_TEST(GUITest_regression_scenarios::test_1442_1);
    REGISTER_TEST(GUITest_regression_scenarios::test_1442_2);
    REGISTER_TEST(GUITest_regression_scenarios::test_1442_3);
    REGISTER_TEST(GUITest_regression_scenarios::test_1443);
    REGISTER_TEST(GUITest_regression_scenarios::test_1445);
    REGISTER_TEST(GUITest_regression_scenarios::test_1461_1);
    REGISTER_TEST(GUITest_regression_scenarios::test_1461_2);
    REGISTER_TEST(GUITest_regression_scenarios::test_1463);
    REGISTER_TEST(GUITest_regression_scenarios::test_1475);
    REGISTER_TEST(GUITest_regression_scenarios::test_1483);
    REGISTER_TEST(GUITest_regression_scenarios::test_1491);
    REGISTER_TEST(GUITest_regression_scenarios::test_1497);
    REGISTER_TEST(GUITest_regression_scenarios::test_1499);

    REGISTER_TEST(GUITest_regression_scenarios::test_1506);
    REGISTER_TEST(GUITest_regression_scenarios::test_1508);
    REGISTER_TEST(GUITest_regression_scenarios::test_1510);
    REGISTER_TEST(GUITest_regression_scenarios::test_1511);
    REGISTER_TEST(GUITest_regression_scenarios::test_1514);
    REGISTER_TEST(GUITest_regression_scenarios::test_1515);
    REGISTER_TEST(GUITest_regression_scenarios::test_1527);
    REGISTER_TEST(GUITest_regression_scenarios::test_1527_1);
    REGISTER_TEST(GUITest_regression_scenarios::test_1528);
    REGISTER_TEST(GUITest_regression_scenarios::test_1529);
    REGISTER_TEST(GUITest_regression_scenarios::test_1531);
    REGISTER_TEST(GUITest_regression_scenarios::test_1537);
    REGISTER_TEST(GUITest_regression_scenarios::test_1548);
    REGISTER_TEST(GUITest_regression_scenarios::test_1554);
    REGISTER_TEST(GUITest_regression_scenarios::test_1560);
    REGISTER_TEST(GUITest_regression_scenarios::test_1567);
    REGISTER_TEST(GUITest_regression_scenarios::test_1568);
    REGISTER_TEST(GUITest_regression_scenarios::test_1573);
    REGISTER_TEST(GUITest_regression_scenarios::test_1574);
    REGISTER_TEST(GUITest_regression_scenarios::test_1575);
    REGISTER_TEST(GUITest_regression_scenarios::test_1576);
    REGISTER_TEST(GUITest_regression_scenarios::test_1576_1);
    REGISTER_TEST(GUITest_regression_scenarios::test_1584);
    REGISTER_TEST(GUITest_regression_scenarios::test_1585);
    REGISTER_TEST(GUITest_regression_scenarios::test_1586);
    REGISTER_TEST(GUITest_regression_scenarios::test_1587);
    REGISTER_TEST(GUITest_regression_scenarios::test_1595);
    REGISTER_TEST(GUITest_regression_scenarios::test_1597);

    REGISTER_TEST(GUITest_regression_scenarios::test_1600_1);
    REGISTER_TEST(GUITest_regression_scenarios::test_1600_2);
    REGISTER_TEST(GUITest_regression_scenarios::test_1600_3);
    REGISTER_TEST(GUITest_regression_scenarios::test_1600_4);
    REGISTER_TEST(GUITest_regression_scenarios::test_1600_5);
    REGISTER_TEST(GUITest_regression_scenarios::test_1600_6);
    REGISTER_TEST(GUITest_regression_scenarios::test_1600_7);
    REGISTER_TEST(GUITest_regression_scenarios::test_1600_8);
    REGISTER_TEST(GUITest_regression_scenarios::test_1603);
    REGISTER_TEST(GUITest_regression_scenarios::test_1606);
    REGISTER_TEST(GUITest_regression_scenarios::test_1607);
    REGISTER_TEST(GUITest_regression_scenarios::test_1609);
    REGISTER_TEST(GUITest_regression_scenarios::test_1616);
    REGISTER_TEST(GUITest_regression_scenarios::test_1622);
    REGISTER_TEST(GUITest_regression_scenarios::test_1626);
    REGISTER_TEST(GUITest_regression_scenarios::test_1627);
    REGISTER_TEST(GUITest_regression_scenarios::test_1629);
    REGISTER_TEST(GUITest_regression_scenarios::test_1631);
    REGISTER_TEST(GUITest_regression_scenarios::test_1643);
    REGISTER_TEST(GUITest_regression_scenarios::test_1645);
    REGISTER_TEST(GUITest_regression_scenarios::test_1651);
    REGISTER_TEST(GUITest_regression_scenarios::test_1653);
    REGISTER_TEST(GUITest_regression_scenarios::test_1654);
    REGISTER_TEST(GUITest_regression_scenarios::test_1658);
    REGISTER_TEST(GUITest_regression_scenarios::test_1660);
    REGISTER_TEST(GUITest_regression_scenarios::test_1661);
    REGISTER_TEST(GUITest_regression_scenarios::test_1668);
    REGISTER_TEST(GUITest_regression_scenarios::test_1672);
    REGISTER_TEST(GUITest_regression_scenarios::test_1673);
    REGISTER_TEST(GUITest_regression_scenarios::test_1673_2);
    REGISTER_TEST(GUITest_regression_scenarios::test_1673_3);
    REGISTER_TEST(GUITest_regression_scenarios::test_1673_4);
    REGISTER_TEST(GUITest_regression_scenarios::test_1673_5);
    REGISTER_TEST(GUITest_regression_scenarios::test_1677);
    REGISTER_TEST(GUITest_regression_scenarios::test_1686);
    REGISTER_TEST(GUITest_regression_scenarios::test_1687);
    REGISTER_TEST(GUITest_regression_scenarios::test_1688);

    REGISTER_TEST(GUITest_regression_scenarios::test_1700);
    REGISTER_TEST(GUITest_regression_scenarios::test_1701);
    REGISTER_TEST(GUITest_regression_scenarios::test_1703);  //, "UGENE-3693"
    REGISTER_TEST(GUITest_regression_scenarios::test_1704);
    REGISTER_TEST(GUITest_regression_scenarios::test_1708);
    REGISTER_TEST(GUITest_regression_scenarios::test_1710_1);
    REGISTER_TEST(GUITest_regression_scenarios::test_1710_2);
    REGISTER_TEST(GUITest_regression_scenarios::test_1720);
    REGISTER_TEST(GUITest_regression_scenarios::test_1731);
    REGISTER_TEST(GUITest_regression_scenarios::test_1733);
    REGISTER_TEST(GUITest_regression_scenarios::test_1734);
    REGISTER_TEST(GUITest_regression_scenarios::test_1738);
    REGISTER_TEST(GUITest_regression_scenarios::test_1747);
    REGISTER_TEST(GUITest_regression_scenarios::test_1751);
    REGISTER_TEST(GUITest_regression_scenarios::test_1759);
    REGISTER_TEST(GUITest_regression_scenarios::test_1763_1);
    REGISTER_TEST(GUITest_regression_scenarios::test_1764);
    REGISTER_TEST(GUITest_regression_scenarios::test_1771);
    REGISTER_TEST(GUITest_regression_scenarios::test_1784);
    REGISTER_TEST(GUITest_regression_scenarios::test_1797);
    REGISTER_TEST(GUITest_regression_scenarios::test_1798);

    REGISTER_TEST(GUITest_regression_scenarios::test_1808);
    REGISTER_TEST(GUITest_regression_scenarios::test_1811_1);
    REGISTER_TEST(GUITest_regression_scenarios::test_1821);
    REGISTER_TEST(GUITest_regression_scenarios::test_1831);
    REGISTER_TEST(GUITest_regression_scenarios::test_1834);
    REGISTER_TEST(GUITest_regression_scenarios::test_1859);
    REGISTER_TEST(GUITest_regression_scenarios::test_1860);
    REGISTER_TEST(GUITest_regression_scenarios::test_1865);
    REGISTER_TEST(GUITest_regression_scenarios::test_1883);
    REGISTER_TEST(GUITest_regression_scenarios::test_1884);
    REGISTER_TEST(GUITest_regression_scenarios::test_1886_1);
    REGISTER_TEST(GUITest_regression_scenarios::test_1886_2);
    REGISTER_TEST(GUITest_regression_scenarios::test_1897);

    REGISTER_TEST(GUITest_regression_scenarios::test_1908);
    REGISTER_TEST(GUITest_regression_scenarios::test_1918);
    REGISTER_TEST(GUITest_regression_scenarios::test_1919);
    REGISTER_TEST(GUITest_regression_scenarios::test_1921);
    REGISTER_TEST(GUITest_regression_scenarios::test_1924);
    REGISTER_TEST_LINUX_AND_MAC(GUITest_regression_scenarios::test_1946);  // TopHat
    REGISTER_TEST(GUITest_regression_scenarios::test_1984);
    REGISTER_TEST(GUITest_regression_scenarios::test_1986);

    REGISTER_TEST(GUITest_regression_scenarios::test_2006);
    REGISTER_TEST(GUITest_regression_scenarios::test_2007);
    REGISTER_TEST(GUITest_regression_scenarios::test_2009);
    REGISTER_TEST(GUITest_regression_scenarios::test_2012);
    REGISTER_TEST(GUITest_regression_scenarios::test_2021_1);
    REGISTER_TEST(GUITest_regression_scenarios::test_2021_2);
    REGISTER_TEST(GUITest_regression_scenarios::test_2021_3);
    REGISTER_TEST(GUITest_regression_scenarios::test_2021_4);
    REGISTER_TEST(GUITest_regression_scenarios::test_2021_5);
    REGISTER_TEST(GUITest_regression_scenarios::test_2021_6);
    REGISTER_TEST(GUITest_regression_scenarios::test_2021_7);
    REGISTER_TEST(GUITest_regression_scenarios::test_2021_8);
    REGISTER_TEST(GUITest_regression_scenarios::test_2026);
    REGISTER_TEST(GUITest_regression_scenarios::test_2030);
    REGISTER_TEST(GUITest_regression_scenarios::test_2032);
    REGISTER_TEST(GUITest_regression_scenarios::test_2049);
    REGISTER_TEST(GUITest_regression_scenarios::test_2053);
    REGISTER_TEST(GUITest_regression_scenarios::test_2076);
    REGISTER_TEST(GUITest_regression_scenarios::test_2077);
    REGISTER_TEST(GUITest_regression_scenarios::test_2093_1);
    REGISTER_TEST(GUITest_regression_scenarios::test_2091);
    REGISTER_TEST(GUITest_regression_scenarios::test_2093_2);

    REGISTER_TEST(GUITest_regression_scenarios::test_2100_1);
    REGISTER_TEST(GUITest_regression_scenarios::test_2100_2);
    REGISTER_TEST(GUITest_regression_scenarios::test_2124);
    REGISTER_TEST(GUITest_regression_scenarios::test_2128);
    REGISTER_TEST(GUITest_regression_scenarios::test_2128_1);
    REGISTER_TEST(GUITest_regression_scenarios::test_2138);
    REGISTER_TEST(GUITest_regression_scenarios::test_2144);
    REGISTER_TEST(GUITest_regression_scenarios::test_2150);
    REGISTER_TEST(GUITest_regression_scenarios::test_2152);
    REGISTER_TEST(GUITest_regression_scenarios::test_2156);
    REGISTER_TEST(GUITest_regression_scenarios::test_2157);
    REGISTER_TEST(GUITest_regression_scenarios::test_2160);
    REGISTER_TEST(GUITest_regression_scenarios::test_2165);
    REGISTER_TEST(GUITest_regression_scenarios::test_2187);
    REGISTER_TEST(GUITest_regression_scenarios::test_2188);
    REGISTER_TEST(GUITest_regression_scenarios::test_2192);

    REGISTER_TEST(GUITest_regression_scenarios::test_2202);
    REGISTER_TEST(GUITest_regression_scenarios::test_2225);
    REGISTER_TEST(GUITest_regression_scenarios::test_2259);
    REGISTER_TEST(GUITest_regression_scenarios::test_2267_1);
    REGISTER_TEST(GUITest_regression_scenarios::test_2267_2);
    REGISTER_TEST(GUITest_regression_scenarios::test_2269);
    REGISTER_TEST(GUITest_regression_scenarios::test_2270);
    REGISTER_TEST(GUITest_regression_scenarios::test_2281);
    REGISTER_TEST(GUITest_regression_scenarios::test_2284);
    REGISTER_TEST(GUITest_regression_scenarios::test_2285);
    REGISTER_TEST(GUITest_regression_scenarios::test_2270);
    REGISTER_TEST(GUITest_regression_scenarios::test_2292);
    REGISTER_TEST(GUITest_regression_scenarios::test_2293);
    REGISTER_TEST(GUITest_regression_scenarios::test_2295);
    REGISTER_TEST(GUITest_regression_scenarios::test_2298);

    REGISTER_TEST(GUITest_regression_scenarios::test_2306);
    REGISTER_TEST(GUITest_regression_scenarios::test_2309);
    REGISTER_TEST(GUITest_regression_scenarios::test_2314);
    REGISTER_TEST(GUITest_regression_scenarios::test_2316);
    REGISTER_TEST(GUITest_regression_scenarios::test_2318);
    REGISTER_TEST(GUITest_regression_scenarios::test_2343);
    REGISTER_TEST(GUITest_regression_scenarios::test_2351);
    REGISTER_TEST(GUITest_regression_scenarios::test_2352);
    REGISTER_TEST(GUITest_regression_scenarios::test_2360);
    REGISTER_TEST(GUITest_regression_scenarios::test_2364);
    REGISTER_TEST(GUITest_regression_scenarios::test_2373);
    REGISTER_TEST(GUITest_regression_scenarios::test_2374);
    REGISTER_TEST(GUITest_regression_scenarios::test_2375);
    REGISTER_TEST(GUITest_regression_scenarios::test_2377);
    REGISTER_TEST(GUITest_regression_scenarios::test_2378);
    REGISTER_TEST(GUITest_regression_scenarios::test_2378_1);
    REGISTER_TEST(GUITest_regression_scenarios::test_2379);
    REGISTER_TEST(GUITest_regression_scenarios::test_2382);
    REGISTER_TEST(GUITest_regression_scenarios::test_2382_1);
    REGISTER_TEST(GUITest_regression_scenarios::test_2387);
    REGISTER_TEST(GUITest_regression_scenarios::test_2392);

    REGISTER_TEST(GUITest_regression_scenarios::test_2400);
    REGISTER_TEST(GUITest_regression_scenarios::test_2401);
    REGISTER_TEST(GUITest_regression_scenarios::test_2402);
    REGISTER_TEST(GUITest_regression_scenarios::test_2403);
    REGISTER_TEST(GUITest_regression_scenarios::test_2404);
    REGISTER_TEST(GUITest_regression_scenarios::test_2406);
    REGISTER_TEST(GUITest_regression_scenarios::test_2407);
    REGISTER_TEST(GUITest_regression_scenarios::test_2410);
    REGISTER_TEST(GUITest_regression_scenarios::test_2415);
    REGISTER_TEST(GUITest_regression_scenarios::test_2424);
    REGISTER_TEST(GUITest_regression_scenarios::test_2430);
    REGISTER_TEST(GUITest_regression_scenarios::test_2431);
    REGISTER_TEST(GUITest_regression_scenarios::test_2432);
    REGISTER_TEST(GUITest_regression_scenarios::test_2449);
    REGISTER_TEST(GUITest_regression_scenarios::test_2451);
    REGISTER_TEST(GUITest_regression_scenarios::test_2459);
    REGISTER_TEST(GUITest_regression_scenarios::test_2460);
    REGISTER_TEST(GUITest_regression_scenarios::test_2470);
    REGISTER_TEST(GUITest_regression_scenarios::test_2482);
    REGISTER_TEST(GUITest_regression_scenarios::test_2487);
    REGISTER_TEST(GUITest_regression_scenarios::test_2496);
    REGISTER_TEST(GUITest_regression_scenarios::test_2498);

    REGISTER_TEST(GUITest_regression_scenarios::test_2506);
    REGISTER_TEST(GUITest_regression_scenarios::test_2506_1);
    REGISTER_TEST(GUITest_regression_scenarios::test_2513);
    REGISTER_TEST(GUITest_regression_scenarios::test_2519);
    REGISTER_TEST(GUITest_regression_scenarios::test_2538);
    REGISTER_TEST(GUITest_regression_scenarios::test_2540);
    REGISTER_TEST(GUITest_regression_scenarios::test_2542);
    REGISTER_TEST(GUITest_regression_scenarios::test_2544);
    REGISTER_TEST(GUITest_regression_scenarios::test_2545);
    REGISTER_TEST(GUITest_regression_scenarios::test_2549);
    REGISTER_TEST(GUITest_regression_scenarios::test_2565);
    REGISTER_TEST(GUITest_regression_scenarios::test_2566);
    REGISTER_TEST(GUITest_regression_scenarios::test_2567);
    REGISTER_TEST(GUITest_regression_scenarios::test_2568);
    REGISTER_TEST(GUITest_regression_scenarios::test_2569);
    REGISTER_TEST(GUITest_regression_scenarios::test_2577);
    REGISTER_TEST(GUITest_regression_scenarios::test_2578);
    REGISTER_TEST(GUITest_regression_scenarios::test_2579);
    REGISTER_TEST(GUITest_regression_scenarios::test_2581);
    REGISTER_TEST(GUITest_regression_scenarios::test_2581_1);
    REGISTER_TEST(GUITest_regression_scenarios::test_2581_2);
    REGISTER_TEST(GUITest_regression_scenarios::test_2581_3);
    REGISTER_TEST(GUITest_regression_scenarios::test_2581_4);
    REGISTER_TEST(GUITest_regression_scenarios::test_2583);

    REGISTER_TEST(GUITest_regression_scenarios::test_2605);
    REGISTER_TEST(GUITest_regression_scenarios::test_2612);
    REGISTER_TEST(GUITest_regression_scenarios::test_2619);
    REGISTER_TEST(GUITest_regression_scenarios::test_2622);
    REGISTER_TEST(GUITest_regression_scenarios::test_2622_1);
    REGISTER_TEST(GUITest_regression_scenarios::test_2632);
    REGISTER_TEST(GUITest_regression_scenarios::test_2651);
    REGISTER_TEST(GUITest_regression_scenarios::test_2656);
    REGISTER_TEST(GUITest_regression_scenarios::test_2662);
    REGISTER_TEST(GUITest_regression_scenarios::test_2667);
    REGISTER_TEST(GUITest_regression_scenarios::test_2683);
    REGISTER_TEST(GUITest_regression_scenarios::test_2690);

    REGISTER_TEST(GUITest_regression_scenarios::test_2701);
    REGISTER_TEST(GUITest_regression_scenarios::test_2709);
    REGISTER_TEST(GUITest_regression_scenarios::test_2713);
    REGISTER_TEST(GUITest_regression_scenarios::test_2726);
    REGISTER_TEST(GUITest_regression_scenarios::test_2729);
    REGISTER_TEST(GUITest_regression_scenarios::test_2730);
    REGISTER_TEST(GUITest_regression_scenarios::test_2737);
    REGISTER_TEST(GUITest_regression_scenarios::test_2737_1);
    REGISTER_TEST(GUITest_regression_scenarios::test_2754);
    REGISTER_TEST(GUITest_regression_scenarios::test_2761_1);
    REGISTER_TEST(GUITest_regression_scenarios::test_2761_2);
    REGISTER_TEST(GUITest_regression_scenarios::test_2762);
    REGISTER_TEST(GUITest_regression_scenarios::test_2770);
    REGISTER_TEST(GUITest_regression_scenarios::test_2773);
    REGISTER_TEST(GUITest_regression_scenarios::test_2778);
    REGISTER_TEST(GUITest_regression_scenarios::test_2784);
    REGISTER_TEST(GUITest_regression_scenarios::test_2796);

    REGISTER_TEST(GUITest_regression_scenarios::test_2801);
    REGISTER_TEST(GUITest_regression_scenarios::test_2801_1);
    REGISTER_TEST(GUITest_regression_scenarios::test_2808);
    REGISTER_TEST(GUITest_regression_scenarios::test_2809);
    REGISTER_TEST(GUITest_regression_scenarios::test_2811);
    REGISTER_TEST(GUITest_regression_scenarios::test_2829);
    REGISTER_TEST(GUITest_regression_scenarios::test_2853);
    REGISTER_TEST(GUITest_regression_scenarios::test_2863);
    REGISTER_TEST(GUITest_regression_scenarios::test_2884);
    REGISTER_TEST(GUITest_regression_scenarios::test_2887);
    REGISTER_TEST(GUITest_regression_scenarios::test_2894);
    REGISTER_TEST(GUITest_regression_scenarios::test_2895);
    REGISTER_TEST(GUITest_regression_scenarios::test_2897);
    REGISTER_TEST(GUITest_regression_scenarios::test_2899);

    REGISTER_TEST(GUITest_regression_scenarios::test_2900);
    REGISTER_TEST(GUITest_regression_scenarios::test_2903);
    REGISTER_TEST(GUITest_regression_scenarios::test_2907);
    REGISTER_TEST(GUITest_regression_scenarios::test_2910);
    REGISTER_TEST(GUITest_regression_scenarios::test_2910_1);
    REGISTER_TEST(GUITest_regression_scenarios::test_2910_2);
    REGISTER_TEST(GUITest_regression_scenarios::test_2910_3);
    REGISTER_TEST(GUITest_regression_scenarios::test_2923);
    REGISTER_TEST(GUITest_regression_scenarios::test_2924);
    REGISTER_TEST(GUITest_regression_scenarios::test_2927);
    REGISTER_TEST(GUITest_regression_scenarios::test_2929);
    REGISTER_TEST(GUITest_regression_scenarios::test_2930);
    REGISTER_TEST(GUITest_regression_scenarios::test_2931);
    REGISTER_TEST(GUITest_regression_scenarios::test_2945);
    REGISTER_TEST(GUITest_regression_scenarios::test_2951);
    REGISTER_TEST(GUITest_regression_scenarios::test_2962_1);
    REGISTER_TEST(GUITest_regression_scenarios::test_2962_2);
    REGISTER_TEST(GUITest_regression_scenarios::test_2971);
    REGISTER_TEST(GUITest_regression_scenarios::test_2972);
    REGISTER_TEST(GUITest_regression_scenarios::test_2975);
    REGISTER_TEST(GUITest_regression_scenarios::test_2981);
    REGISTER_TEST(GUITest_regression_scenarios::test_2987);
    REGISTER_TEST(GUITest_regression_scenarios::test_2991);
    REGISTER_TEST(GUITest_regression_scenarios::test_2998);

    REGISTER_TEST(GUITest_regression_scenarios::test_3014);
    REGISTER_TEST(GUITest_regression_scenarios::test_3017);
    REGISTER_TEST(GUITest_regression_scenarios::test_3031);
    REGISTER_TEST(GUITest_regression_scenarios::test_3034);
    REGISTER_TEST(GUITest_regression_scenarios::test_3052);
    REGISTER_TEST(GUITest_regression_scenarios::test_3052_1);
    REGISTER_TEST(GUITest_regression_scenarios::test_3073);
    REGISTER_TEST(GUITest_regression_scenarios::test_3085_1);
    REGISTER_TEST(GUITest_regression_scenarios::test_3085_2);
    REGISTER_TEST(GUITest_regression_scenarios::test_3086);
    REGISTER_TEST(GUITest_regression_scenarios::test_3092);

    REGISTER_TEST(GUITest_regression_scenarios::test_3101);
    REGISTER_TEST(GUITest_regression_scenarios::test_3112);
    REGISTER_TEST(GUITest_regression_scenarios::test_3126);
    REGISTER_TEST(GUITest_regression_scenarios::test_3128);
    REGISTER_TEST(GUITest_regression_scenarios::test_3128_1);
    REGISTER_TEST(GUITest_regression_scenarios::test_3138);
    REGISTER_TEST(GUITest_regression_scenarios::test_3139);
    REGISTER_TEST(GUITest_regression_scenarios::test_3140);
    REGISTER_TEST(GUITest_regression_scenarios::test_3142);
    REGISTER_TEST(GUITest_regression_scenarios::test_3143);
    REGISTER_TEST(GUITest_regression_scenarios::test_3155);
    REGISTER_TEST(GUITest_regression_scenarios::test_3165);
    REGISTER_TEST(GUITest_regression_scenarios::test_3170);
    REGISTER_TEST(GUITest_regression_scenarios::test_3175);
    REGISTER_TEST(GUITest_regression_scenarios::test_3180);

    REGISTER_TEST(GUITest_regression_scenarios::test_3209_1);
    REGISTER_TEST(GUITest_regression_scenarios::test_3214);
    REGISTER_TEST(GUITest_regression_scenarios::test_3216_1);
    REGISTER_TEST(GUITest_regression_scenarios::test_3216_2);
    REGISTER_TEST(GUITest_regression_scenarios::test_3216_3);
    REGISTER_TEST(GUITest_regression_scenarios::test_3218);
    REGISTER_TEST(GUITest_regression_scenarios::test_3220);
    REGISTER_TEST(GUITest_regression_scenarios::test_3221);
    REGISTER_TEST(GUITest_regression_scenarios::test_3223);
    REGISTER_TEST(GUITest_regression_scenarios::test_3226);
    REGISTER_TEST(GUITest_regression_scenarios::test_3229);
    REGISTER_TEST(GUITest_regression_scenarios::test_3245);
    REGISTER_TEST(GUITest_regression_scenarios::test_3253);
    REGISTER_TEST(GUITest_regression_scenarios::test_3253_1);
    REGISTER_TEST(GUITest_regression_scenarios::test_3253_2);
    REGISTER_TEST(GUITest_regression_scenarios::test_3255);
    REGISTER_TEST(GUITest_regression_scenarios::test_3263);
    REGISTER_TEST(GUITest_regression_scenarios::test_3270);
    REGISTER_TEST(GUITest_regression_scenarios::test_3274);
    REGISTER_TEST(GUITest_regression_scenarios::test_3276);
    REGISTER_TEST(GUITest_regression_scenarios::test_3277);
    REGISTER_TEST(GUITest_regression_scenarios::test_3279);
    REGISTER_TEST(GUITest_regression_scenarios::test_3283);
    REGISTER_TEST(GUITest_regression_scenarios::test_3287);
    REGISTER_TEST(GUITest_regression_scenarios::test_3288);

    REGISTER_TEST(GUITest_regression_scenarios::test_3305);
    REGISTER_TEST(GUITest_regression_scenarios::test_3306);
    REGISTER_TEST(GUITest_regression_scenarios::test_3308);
    REGISTER_TEST(GUITest_regression_scenarios::test_3313);
    REGISTER_TEST(GUITest_regression_scenarios::test_3318);
    REGISTER_TEST(GUITest_regression_scenarios::test_3319);
    REGISTER_TEST(GUITest_regression_scenarios::test_3321);
    REGISTER_TEST(GUITest_regression_scenarios::test_3328);
    REGISTER_TEST(GUITest_regression_scenarios::test_3332);
    REGISTER_TEST(GUITest_regression_scenarios::test_3335);
    REGISTER_TEST(GUITest_regression_scenarios::test_3342);
    REGISTER_TEST(GUITest_regression_scenarios::test_3344);
    REGISTER_TEST(GUITest_regression_scenarios::test_3346);
    REGISTER_TEST(GUITest_regression_scenarios::test_3348);
    REGISTER_TEST(GUITest_regression_scenarios::test_3357);
    REGISTER_TEST(GUITest_regression_scenarios::test_3373);
    REGISTER_TEST(GUITest_regression_scenarios::test_3379);
    REGISTER_TEST(GUITest_regression_scenarios::test_3384);
    REGISTER_TEST(GUITest_regression_scenarios::test_3398_1);
    REGISTER_TEST(GUITest_regression_scenarios::test_3398_2);
    REGISTER_TEST(GUITest_regression_scenarios::test_3398_3);
    REGISTER_TEST(GUITest_regression_scenarios::test_3398_4);

    REGISTER_TEST(GUITest_regression_scenarios::test_3402);
    REGISTER_TEST(GUITest_regression_scenarios::test_3414);
    REGISTER_TEST(GUITest_regression_scenarios::test_3428);
    REGISTER_TEST(GUITest_regression_scenarios::test_3430);
    REGISTER_TEST(GUITest_regression_scenarios::test_3437);
    REGISTER_TEST(GUITest_regression_scenarios::test_3439);
    REGISTER_TEST(GUITest_regression_scenarios::test_3441);
    REGISTER_TEST(GUITest_regression_scenarios::test_3443);
    REGISTER_TEST(GUITest_regression_scenarios::test_3450);
    REGISTER_TEST(GUITest_regression_scenarios::test_3451);
    REGISTER_TEST(GUITest_regression_scenarios::test_3452);
    REGISTER_TEST(GUITest_regression_scenarios::test_3455);
    REGISTER_TEST(GUITest_regression_scenarios::test_3471);
    REGISTER_TEST(GUITest_regression_scenarios::test_3472);
    REGISTER_TEST(GUITest_regression_scenarios::test_3473);
    REGISTER_TEST(GUITest_regression_scenarios::test_3477);
    REGISTER_TEST(GUITest_regression_scenarios::test_3480);
    REGISTER_TEST(GUITest_regression_scenarios::test_3484);
    REGISTER_TEST(GUITest_regression_scenarios::test_3484_1);

    REGISTER_TEST(GUITest_regression_scenarios::test_3504);
    REGISTER_TEST(GUITest_regression_scenarios::test_3518);
    REGISTER_TEST(GUITest_regression_scenarios::test_3519_1);
    REGISTER_TEST(GUITest_regression_scenarios::test_3519_2);
    REGISTER_TEST(GUITest_regression_scenarios::test_3545);
    REGISTER_TEST(GUITest_regression_scenarios::test_3552);
    REGISTER_TEST(GUITest_regression_scenarios::test_3553);
    REGISTER_TEST(GUITest_regression_scenarios::test_3555);
    REGISTER_TEST(GUITest_regression_scenarios::test_3556);
    REGISTER_TEST(GUITest_regression_scenarios::test_3557);
    REGISTER_TEST(GUITest_regression_scenarios::test_3563_1);
    REGISTER_TEST(GUITest_regression_scenarios::test_3563_2);
    REGISTER_TEST(GUITest_regression_scenarios::test_3571_1);
    REGISTER_TEST(GUITest_regression_scenarios::test_3571_2);
    REGISTER_TEST(GUITest_regression_scenarios::test_3589);

    REGISTER_TEST(GUITest_regression_scenarios::test_3603);
    REGISTER_TEST(GUITest_regression_scenarios::test_3609_1);
    REGISTER_TEST(GUITest_regression_scenarios::test_3609_2);
    REGISTER_TEST(GUITest_regression_scenarios::test_3609_3);
    REGISTER_TEST(GUITest_regression_scenarios::test_3610);
    REGISTER_TEST(GUITest_regression_scenarios::test_3612);
    REGISTER_TEST(GUITest_regression_scenarios::test_3613);
    REGISTER_TEST(GUITest_regression_scenarios::test_3619);
    REGISTER_TEST(GUITest_regression_scenarios::test_3622);
    REGISTER_TEST(GUITest_regression_scenarios::test_3623);
    REGISTER_TEST(GUITest_regression_scenarios::test_3625);
    REGISTER_TEST(GUITest_regression_scenarios::test_3629);
    REGISTER_TEST(GUITest_regression_scenarios::test_3634);
    REGISTER_TEST(GUITest_regression_scenarios::test_3645);
    REGISTER_TEST(GUITest_regression_scenarios::test_3649);
    REGISTER_TEST(GUITest_regression_scenarios::test_3658);
    REGISTER_TEST(GUITest_regression_scenarios::test_3675);
    REGISTER_TEST(GUITest_regression_scenarios::test_3676);
    REGISTER_TEST(GUITest_regression_scenarios::test_3687_1);
    REGISTER_TEST(GUITest_regression_scenarios::test_3687_2);

    REGISTER_TEST(GUITest_regression_scenarios::test_3702);
    REGISTER_TEST(GUITest_regression_scenarios::test_3710);
    REGISTER_TEST(GUITest_regression_scenarios::test_3715);
    REGISTER_TEST(GUITest_regression_scenarios::test_3717);
    REGISTER_TEST(GUITest_regression_scenarios::test_3723);
    REGISTER_TEST(GUITest_regression_scenarios::test_3724);
    REGISTER_TEST(GUITest_regression_scenarios::test_3730);
    REGISTER_TEST(GUITest_regression_scenarios::test_3731);
    REGISTER_TEST(GUITest_regression_scenarios::test_3732);
    REGISTER_TEST(GUITest_regression_scenarios::test_3736);
    REGISTER_TEST(GUITest_regression_scenarios::test_3738);
    REGISTER_TEST(GUITest_regression_scenarios::test_3744);
    REGISTER_TEST(GUITest_regression_scenarios::test_3749);
    REGISTER_TEST(GUITest_regression_scenarios::test_3755);
    REGISTER_TEST(GUITest_regression_scenarios::test_3757);
    REGISTER_TEST(GUITest_regression_scenarios::test_3760);
    REGISTER_TEST(GUITest_regression_scenarios::test_3768);
    REGISTER_TEST(GUITest_regression_scenarios::test_3770);
    REGISTER_TEST(GUITest_regression_scenarios::test_3772);
    REGISTER_TEST(GUITest_regression_scenarios::test_3773);
    REGISTER_TEST(GUITest_regression_scenarios::test_3773_1);
    REGISTER_TEST(GUITest_regression_scenarios::test_3778);
    REGISTER_TEST(GUITest_regression_scenarios::test_3779);
    REGISTER_TEST(GUITest_regression_scenarios::test_3785_1);
    REGISTER_TEST(GUITest_regression_scenarios::test_3785_2);
    REGISTER_TEST(GUITest_regression_scenarios::test_3788);
    REGISTER_TEST(GUITest_regression_scenarios::test_3797);

    REGISTER_TEST(GUITest_regression_scenarios::test_3805);
    REGISTER_TEST(GUITest_regression_scenarios::test_3809);
    REGISTER_TEST(GUITest_regression_scenarios::test_3815);
    REGISTER_TEST(GUITest_regression_scenarios::test_3816);
    REGISTER_TEST(GUITest_regression_scenarios::test_3817);
    REGISTER_TEST(GUITest_regression_scenarios::test_3821);
    REGISTER_TEST(GUITest_regression_scenarios::test_3829);
    REGISTER_TEST(GUITest_regression_scenarios::test_3843);
    REGISTER_TEST(GUITest_regression_scenarios::test_3850);
    REGISTER_TEST(GUITest_regression_scenarios::test_3862);
    REGISTER_TEST(GUITest_regression_scenarios::test_3868);
    REGISTER_TEST(GUITest_regression_scenarios::test_3869);
    REGISTER_TEST(GUITest_regression_scenarios::test_3870);
    REGISTER_TEST(GUITest_regression_scenarios::test_3886);
    REGISTER_TEST(GUITest_regression_scenarios::test_3895);

    REGISTER_TEST(GUITest_regression_scenarios::test_3901);
    REGISTER_TEST(GUITest_regression_scenarios::test_3902);
    REGISTER_TEST(GUITest_regression_scenarios::test_3903);
    REGISTER_TEST(GUITest_regression_scenarios::test_3904);
    REGISTER_TEST(GUITest_regression_scenarios::test_3905);
    REGISTER_TEST(GUITest_regression_scenarios::test_3920);
    REGISTER_TEST(GUITest_regression_scenarios::test_3924);
    REGISTER_TEST(GUITest_regression_scenarios::test_3927);
    REGISTER_TEST(GUITest_regression_scenarios::test_3928);
    REGISTER_TEST(GUITest_regression_scenarios::test_3938);

    REGISTER_TEST(GUITest_regression_scenarios::test_3953);
    REGISTER_TEST(GUITest_regression_scenarios::test_3959);
    REGISTER_TEST(GUITest_regression_scenarios::test_3960);
    REGISTER_TEST(GUITest_regression_scenarios::test_3975);
    REGISTER_TEST(GUITest_regression_scenarios::test_3983);
    REGISTER_TEST(GUITest_regression_scenarios::test_3988);
    REGISTER_TEST(GUITest_regression_scenarios::test_3994);
    REGISTER_TEST(GUITest_regression_scenarios::test_3995);
    REGISTER_TEST(GUITest_regression_scenarios::test_3996);
    REGISTER_TEST(GUITest_regression_scenarios::test_3997);
    REGISTER_TEST(GUITest_regression_scenarios::test_3998);

    REGISTER_TEST(GUITest_regression_scenarios::test_4007);
    REGISTER_TEST(GUITest_regression_scenarios::test_4008);
    REGISTER_TEST(GUITest_regression_scenarios::test_4009);
    REGISTER_TEST(GUITest_regression_scenarios::test_4011);
    REGISTER_TEST(GUITest_regression_scenarios::test_4010);
    REGISTER_TEST(GUITest_regression_scenarios::test_4013);
    REGISTER_TEST(GUITest_regression_scenarios::test_4022);
    REGISTER_TEST(GUITest_regression_scenarios::test_4026);
    REGISTER_TEST(GUITest_regression_scenarios::test_4030);
    REGISTER_TEST(GUITest_regression_scenarios::test_4033);
    REGISTER_TEST(GUITest_regression_scenarios::test_4034);
    REGISTER_TEST(GUITest_regression_scenarios::test_4035);
    REGISTER_TEST(GUITest_regression_scenarios::test_4036);
    REGISTER_TEST(GUITest_regression_scenarios::test_4045);
    REGISTER_TEST(GUITest_regression_scenarios::test_4046);
    REGISTER_TEST(GUITest_regression_scenarios::test_4047);
    REGISTER_TEST(GUITest_regression_scenarios::test_4059);
    REGISTER_TEST(GUITest_regression_scenarios::test_4064);
    REGISTER_TEST(GUITest_regression_scenarios::test_4065);
    REGISTER_TEST(GUITest_regression_scenarios::test_4070);
    REGISTER_TEST(GUITest_regression_scenarios::test_4071);
    REGISTER_TEST(GUITest_regression_scenarios::test_4072);
    REGISTER_TEST(GUITest_regression_scenarios::test_4084);
    REGISTER_TEST(GUITest_regression_scenarios::test_4086);
    REGISTER_TEST(GUITest_regression_scenarios::test_4087);
    REGISTER_TEST(GUITest_regression_scenarios::test_4091);
    REGISTER_TEST(GUITest_regression_scenarios::test_4093);
    REGISTER_TEST(GUITest_regression_scenarios::test_4095);
    REGISTER_TEST(GUITest_regression_scenarios::test_4096);
    REGISTER_TEST(GUITest_regression_scenarios::test_4097);
    REGISTER_TEST(GUITest_regression_scenarios::test_4099);

    REGISTER_TEST(GUITest_regression_scenarios::test_4104);
    REGISTER_TEST(GUITest_regression_scenarios::test_4106);
    REGISTER_TEST(GUITest_regression_scenarios::test_4116);
    REGISTER_TEST(GUITest_regression_scenarios::test_4117);
    REGISTER_TEST(GUITest_regression_scenarios::test_4118);
    REGISTER_TEST(GUITest_regression_scenarios::test_4121);
    REGISTER_TEST(GUITest_regression_scenarios::test_4122);
    REGISTER_TEST(GUITest_regression_scenarios::test_4124);
    REGISTER_TEST(GUITest_regression_scenarios::test_4127);
    REGISTER_TEST(GUITest_regression_scenarios::test_4131);
    REGISTER_TEST(GUITest_regression_scenarios::test_4134);
    REGISTER_TEST(GUITest_regression_scenarios::test_4141);
    REGISTER_TEST(GUITest_regression_scenarios::test_4148);
    REGISTER_TEST(GUITest_regression_scenarios::test_4151);
    REGISTER_TEST(GUITest_regression_scenarios::test_4153);
    REGISTER_TEST(GUITest_regression_scenarios::test_4156);
    REGISTER_TEST(GUITest_regression_scenarios::test_4160);
    REGISTER_TEST(GUITest_regression_scenarios::test_4164);
    REGISTER_TEST(GUITest_regression_scenarios::test_4170);
    REGISTER_TEST(GUITest_regression_scenarios::test_4177);
    REGISTER_TEST(GUITest_regression_scenarios::test_4177_1);
    REGISTER_TEST(GUITest_regression_scenarios::test_4179);
    REGISTER_TEST(GUITest_regression_scenarios::test_4188_1);
    REGISTER_TEST(GUITest_regression_scenarios::test_4188_2);
    REGISTER_TEST(GUITest_regression_scenarios::test_4188_3);
    REGISTER_TEST(GUITest_regression_scenarios::test_4194);

    REGISTER_TEST(GUITest_regression_scenarios::test_4209);
    REGISTER_TEST(GUITest_regression_scenarios::test_4209_1);
    REGISTER_TEST(GUITest_regression_scenarios::test_4218);
    REGISTER_TEST(GUITest_regression_scenarios::test_4218_1);
    REGISTER_TEST(GUITest_regression_scenarios::test_4221);
    REGISTER_TEST(GUITest_regression_scenarios::test_4232);
    REGISTER_TEST(GUITest_regression_scenarios::test_4232_1);
    REGISTER_TEST(GUITest_regression_scenarios::test_4244);
    REGISTER_TEST(GUITest_regression_scenarios::test_4266);
    REGISTER_TEST(GUITest_regression_scenarios::test_4272);
    REGISTER_TEST(GUITest_regression_scenarios::test_4276);
    REGISTER_TEST(GUITest_regression_scenarios::test_4284);
    REGISTER_TEST(GUITest_regression_scenarios::test_4293);
    REGISTER_TEST(GUITest_regression_scenarios::test_4295);

    REGISTER_TEST(GUITest_regression_scenarios::test_4302_1);
    REGISTER_TEST(GUITest_regression_scenarios::test_4302_2);
    REGISTER_TEST(GUITest_regression_scenarios::test_4306_1);
    REGISTER_TEST(GUITest_regression_scenarios::test_4306_2);
    REGISTER_TEST(GUITest_regression_scenarios::test_4308);
    REGISTER_TEST(GUITest_regression_scenarios::test_4309);
    REGISTER_TEST(GUITest_regression_scenarios::test_4309_1);
    REGISTER_TEST(GUITest_regression_scenarios::test_4323_1);
    REGISTER_TEST(GUITest_regression_scenarios::test_4323_2);
    REGISTER_TEST(GUITest_regression_scenarios::test_4323_3);
    REGISTER_TEST(GUITest_regression_scenarios::test_4323_4);
    REGISTER_TEST(GUITest_regression_scenarios::test_4325);
    REGISTER_TEST(GUITest_regression_scenarios::test_4334);
    REGISTER_TEST(GUITest_regression_scenarios::test_4345);
    REGISTER_TEST(GUITest_regression_scenarios::test_4352);
    REGISTER_TEST(GUITest_regression_scenarios::test_4356);
    REGISTER_TEST(GUITest_regression_scenarios::test_4359);
    REGISTER_TEST(GUITest_regression_scenarios::test_4368);
    REGISTER_TEST(GUITest_regression_scenarios::test_4373);
    REGISTER_TEST(GUITest_regression_scenarios::test_4377);
    REGISTER_TEST(GUITest_regression_scenarios::test_4383);
    REGISTER_TEST(GUITest_regression_scenarios::test_4386_1);
    REGISTER_TEST(GUITest_regression_scenarios::test_4386_2);
    REGISTER_TEST(GUITest_regression_scenarios::test_4391);

    REGISTER_TEST(GUITest_regression_scenarios::test_4400);
    REGISTER_TEST(GUITest_regression_scenarios::test_4434);
    REGISTER_TEST(GUITest_regression_scenarios::test_4439);
    REGISTER_TEST(GUITest_regression_scenarios::test_4440);
    REGISTER_TEST(GUITest_regression_scenarios::test_4463);
    REGISTER_TEST(GUITest_regression_scenarios::test_4483);
    REGISTER_TEST(GUITest_regression_scenarios::test_4486);
    REGISTER_TEST(GUITest_regression_scenarios::test_4488);
    REGISTER_TEST(GUITest_regression_scenarios::test_4489);

    REGISTER_TEST(GUITest_regression_scenarios::test_4500);
    REGISTER_TEST(GUITest_regression_scenarios::test_4505);
    REGISTER_TEST(GUITest_regression_scenarios::test_4508);
    REGISTER_TEST(GUITest_regression_scenarios::test_4515);
    REGISTER_TEST(GUITest_regression_scenarios::test_4522);
    REGISTER_TEST(GUITest_regression_scenarios::test_4523);
    REGISTER_TEST(GUITest_regression_scenarios::test_4524);
    REGISTER_TEST(GUITest_regression_scenarios::test_4536);
    REGISTER_TEST(GUITest_regression_scenarios::test_4537);
    REGISTER_TEST(GUITest_regression_scenarios::test_4557);
    REGISTER_TEST(GUITest_regression_scenarios::test_4587);
    REGISTER_TEST(GUITest_regression_scenarios::test_4588);
    REGISTER_TEST(GUITest_regression_scenarios::test_4588_1);
    REGISTER_TEST(GUITest_regression_scenarios::test_4588_2);
    REGISTER_TEST(GUITest_regression_scenarios::test_4589);
    REGISTER_TEST(GUITest_regression_scenarios::test_4591);
    REGISTER_TEST(GUITest_regression_scenarios::test_4591_1);
    REGISTER_TEST(GUITest_regression_scenarios::test_4591_2);

    REGISTER_TEST(GUITest_regression_scenarios::test_4606);
    REGISTER_TEST(GUITest_regression_scenarios::test_4620);
    REGISTER_TEST(GUITest_regression_scenarios::test_4621);
    REGISTER_TEST(GUITest_regression_scenarios::test_4624);
    REGISTER_TEST(GUITest_regression_scenarios::test_4628);
    REGISTER_TEST(GUITest_regression_scenarios::test_4674);
    REGISTER_TEST(GUITest_regression_scenarios::test_4674_1);
    REGISTER_TEST(GUITest_regression_scenarios::test_4674_2);
    REGISTER_TEST(GUITest_regression_scenarios::test_4676_1);
    REGISTER_TEST(GUITest_regression_scenarios::test_4676_2);
    REGISTER_TEST(GUITest_regression_scenarios::test_4687);
    REGISTER_TEST(GUITest_regression_scenarios::test_4689_1);
    REGISTER_TEST(GUITest_regression_scenarios::test_4689_2);
    REGISTER_TEST(GUITest_regression_scenarios::test_4694);
    REGISTER_TEST(GUITest_regression_scenarios::test_4699);

    REGISTER_TEST(GUITest_regression_scenarios::test_4700);
    REGISTER_TEST(GUITest_regression_scenarios::test_4701);
    REGISTER_TEST(GUITest_regression_scenarios::test_4701_1);
    REGISTER_TEST(GUITest_regression_scenarios::test_4702);
    REGISTER_TEST(GUITest_regression_scenarios::test_4710);
    REGISTER_TEST(GUITest_regression_scenarios::test_4710_1);
    REGISTER_TEST(GUITest_regression_scenarios::test_4714_1);
    REGISTER_TEST(GUITest_regression_scenarios::test_4714_2);
    REGISTER_TEST(GUITest_regression_scenarios::test_4718);
    REGISTER_TEST(GUITest_regression_scenarios::test_4719_1);
    REGISTER_TEST(GUITest_regression_scenarios::test_4719_2);
    REGISTER_TEST(GUITest_regression_scenarios::test_4719_3);
    REGISTER_TEST(GUITest_regression_scenarios::test_4721);
    REGISTER_TEST(GUITest_regression_scenarios::test_4724);
    REGISTER_TEST(GUITest_regression_scenarios::test_4728);
    REGISTER_TEST(GUITest_regression_scenarios::test_4732);
    REGISTER_TEST(GUITest_regression_scenarios::test_4734);
    REGISTER_TEST(GUITest_regression_scenarios::test_4735);
    REGISTER_TEST(GUITest_regression_scenarios::test_4764_1);
    REGISTER_TEST(GUITest_regression_scenarios::test_4764_2);
    REGISTER_TEST(GUITest_regression_scenarios::test_4764_3);
    REGISTER_TEST(GUITest_regression_scenarios::test_4779);
    REGISTER_TEST(GUITest_regression_scenarios::test_4782);
    REGISTER_TEST(GUITest_regression_scenarios::test_4783);
    REGISTER_TEST(GUITest_regression_scenarios::test_4784_2);
    REGISTER_TEST(GUITest_regression_scenarios::test_4785_1);
    REGISTER_TEST(GUITest_regression_scenarios::test_4785_2);
    REGISTER_TEST(GUITest_regression_scenarios::test_4795);
    REGISTER_TEST(GUITest_regression_scenarios::test_4799);

    REGISTER_TEST(GUITest_regression_scenarios::test_4803_1);
    REGISTER_TEST(GUITest_regression_scenarios::test_4803_2);
    REGISTER_TEST(GUITest_regression_scenarios::test_4803_3);
    REGISTER_TEST(GUITest_regression_scenarios::test_4803_4);
    REGISTER_TEST(GUITest_regression_scenarios::test_4804_1);
    REGISTER_TEST(GUITest_regression_scenarios::test_4804_2);
    REGISTER_TEST(GUITest_regression_scenarios::test_4804_3);
    REGISTER_TEST(GUITest_regression_scenarios::test_4804_4);
    REGISTER_TEST(GUITest_regression_scenarios::test_4804_5);
    REGISTER_TEST(GUITest_regression_scenarios::test_4804_6);
    REGISTER_TEST(GUITest_regression_scenarios::test_4833_1);
    REGISTER_TEST(GUITest_regression_scenarios::test_4833_2);
    REGISTER_TEST(GUITest_regression_scenarios::test_4833_3);
    REGISTER_TEST(GUITest_regression_scenarios::test_4833_4);
    REGISTER_TEST(GUITest_regression_scenarios::test_4833_5);
    REGISTER_TEST(GUITest_regression_scenarios::test_4833_6);
    REGISTER_TEST(GUITest_regression_scenarios::test_4833_7);
    REGISTER_TEST(GUITest_regression_scenarios::test_4833_8);
    REGISTER_TEST(GUITest_regression_scenarios::test_4839_1);
    REGISTER_TEST(GUITest_regression_scenarios::test_4839_2);
    REGISTER_TEST(GUITest_regression_scenarios::test_4841);
    REGISTER_TEST(GUITest_regression_scenarios::test_4852);
    REGISTER_TEST(GUITest_regression_scenarios::test_4860);
    REGISTER_TEST(GUITest_regression_scenarios::test_4871);
    REGISTER_TEST(GUITest_regression_scenarios::test_4885_1);
    REGISTER_TEST(GUITest_regression_scenarios::test_4885_2);
    REGISTER_TEST(GUITest_regression_scenarios::test_4885_3);
    REGISTER_TEST(GUITest_regression_scenarios::test_4886);

    REGISTER_TEST(GUITest_regression_scenarios::test_4908);
    REGISTER_TEST(GUITest_regression_scenarios::test_4913);
    REGISTER_TEST(GUITest_regression_scenarios::test_4918);
    REGISTER_TEST(GUITest_regression_scenarios::test_4918_1);
    REGISTER_TEST(GUITest_regression_scenarios::test_4934);
    REGISTER_TEST(GUITest_regression_scenarios::test_4936);
    REGISTER_TEST(GUITest_regression_scenarios::test_4938);
    REGISTER_TEST(GUITest_regression_scenarios::test_4938_1);
    REGISTER_TEST(GUITest_regression_scenarios::test_4965);
    REGISTER_TEST(GUITest_regression_scenarios::test_4966);
    REGISTER_TEST(GUITest_regression_scenarios::test_4969_1);
    REGISTER_TEST(GUITest_regression_scenarios::test_4969_2);
    REGISTER_TEST(GUITest_regression_scenarios::test_4983);
    REGISTER_TEST(GUITest_regression_scenarios::test_4985);
    REGISTER_TEST(GUITest_regression_scenarios::test_4986);
    REGISTER_TEST(GUITest_regression_scenarios::test_4996);
    REGISTER_TEST(GUITest_regression_scenarios::test_5000);

    REGISTER_TEST(GUITest_regression_scenarios::test_5004);
    REGISTER_TEST(GUITest_regression_scenarios::test_5012);
    REGISTER_TEST(GUITest_regression_scenarios::test_5012_1);
    REGISTER_TEST(GUITest_regression_scenarios::test_5012_2);
    REGISTER_TEST(GUITest_regression_scenarios::test_5018);
    REGISTER_TEST(GUITest_regression_scenarios::test_5026);

    REGISTER_TEST(GUITest_regression_scenarios::test_5027);
    REGISTER_TEST(GUITest_regression_scenarios::test_5029);
    REGISTER_TEST(GUITest_regression_scenarios::test_5039);
    REGISTER_TEST(GUITest_regression_scenarios::test_5052);
    REGISTER_TEST(GUITest_regression_scenarios::test_5059);
    REGISTER_TEST(GUITest_regression_scenarios::test_5069);
    REGISTER_TEST(GUITest_regression_scenarios::test_5082);
    REGISTER_TEST(GUITest_regression_scenarios::test_5090);

    REGISTER_TEST(GUITest_regression_scenarios::test_5110);
    REGISTER_TEST(GUITest_regression_scenarios::test_5128);
    REGISTER_TEST(GUITest_regression_scenarios::test_5136);
    REGISTER_TEST(GUITest_regression_scenarios::test_5137);
    REGISTER_TEST(GUITest_regression_scenarios::test_5149);
    REGISTER_TEST(GUITest_regression_scenarios::test_5199);

    REGISTER_TEST(GUITest_regression_scenarios::test_5205);
    REGISTER_TEST(GUITest_regression_scenarios::test_5208);
    REGISTER_TEST(GUITest_regression_scenarios::test_5211);
    REGISTER_TEST(GUITest_regression_scenarios::test_5220);
    REGISTER_TEST(GUITest_regression_scenarios::test_5227);
    REGISTER_TEST(GUITest_regression_scenarios::test_5231);
    REGISTER_TEST(GUITest_regression_scenarios::test_5246);
    REGISTER_TEST(GUITest_regression_scenarios::test_5249);
    REGISTER_TEST(GUITest_regression_scenarios::test_5252);
    REGISTER_TEST(GUITest_regression_scenarios::test_5263);
    REGISTER_TEST(GUITest_regression_scenarios::test_5268);
    REGISTER_TEST(GUITest_regression_scenarios::test_5278);

    REGISTER_TEST(GUITest_regression_scenarios::test_5314);
    REGISTER_TEST(GUITest_regression_scenarios::test_5330);
    REGISTER_TEST(GUITest_regression_scenarios::test_5334);
    REGISTER_TEST(GUITest_regression_scenarios::test_5335);
    REGISTER_TEST(GUITest_regression_scenarios::test_5346);
    REGISTER_TEST(GUITest_regression_scenarios::test_5352);
    REGISTER_TEST(GUITest_regression_scenarios::test_5356);
    REGISTER_TEST(GUITest_regression_scenarios::test_5360);
    REGISTER_TEST(GUITest_regression_scenarios::test_5363_2);
    REGISTER_TEST(GUITest_regression_scenarios::test_5367);
    REGISTER_TEST(GUITest_regression_scenarios::test_5371);
    REGISTER_TEST(GUITest_regression_scenarios::test_5377);
    REGISTER_TEST(GUITest_regression_scenarios::test_5382);

    REGISTER_TEST(GUITest_regression_scenarios::test_5412);
    REGISTER_TEST(GUITest_regression_scenarios::test_5417);
    REGISTER_TEST(GUITest_regression_scenarios::test_5421);
    REGISTER_TEST(GUITest_regression_scenarios::test_5431);
    REGISTER_TEST(GUITest_regression_scenarios::test_5447_1);
    REGISTER_TEST(GUITest_regression_scenarios::test_5447_2);
    REGISTER_TEST(GUITest_regression_scenarios::test_5447_3);
    REGISTER_TEST(GUITest_regression_scenarios::test_5469);
    REGISTER_TEST(GUITest_regression_scenarios::test_5492);
    REGISTER_TEST(GUITest_regression_scenarios::test_5495);
    REGISTER_TEST(GUITest_regression_scenarios::test_5499);

    REGISTER_TEST(GUITest_regression_scenarios::test_5517);
    REGISTER_TEST(GUITest_regression_scenarios::test_5520_2);
    REGISTER_TEST(GUITest_regression_scenarios::test_5550);
    REGISTER_TEST(GUITest_regression_scenarios::test_5562_1);
    REGISTER_TEST(GUITest_regression_scenarios::test_5562_2);
    REGISTER_TEST(GUITest_regression_scenarios::test_5562_3);
    REGISTER_TEST(GUITest_regression_scenarios::test_5588);
    REGISTER_TEST(GUITest_regression_scenarios::test_5594_1);
    REGISTER_TEST(GUITest_regression_scenarios::test_5594_2);
    REGISTER_TEST(GUITest_regression_scenarios::test_5594_3);
    REGISTER_TEST(GUITest_regression_scenarios::test_5594_4);

    REGISTER_TEST(GUITest_regression_scenarios::test_5604);
    REGISTER_TEST(GUITest_regression_scenarios::test_5622);
    REGISTER_TEST(GUITest_regression_scenarios::test_5636);
    REGISTER_TEST(GUITest_regression_scenarios::test_5637);
    REGISTER_TEST(GUITest_regression_scenarios::test_5638);
    REGISTER_TEST(GUITest_regression_scenarios::test_5640);
    REGISTER_TEST(GUITest_regression_scenarios::test_5657);
    REGISTER_TEST(GUITest_regression_scenarios::test_5659);
    REGISTER_TEST(GUITest_regression_scenarios::test_5660);
    REGISTER_TEST(GUITest_regression_scenarios::test_5663);
    REGISTER_TEST(GUITest_regression_scenarios::test_5665);
    REGISTER_TEST(GUITest_regression_scenarios::test_5681);
    REGISTER_TEST(GUITest_regression_scenarios::test_5696);

    REGISTER_TEST(GUITest_regression_scenarios::test_5714_1);
    REGISTER_TEST(GUITest_regression_scenarios::test_5714_2);
    REGISTER_TEST(GUITest_regression_scenarios::test_5714_3);
    REGISTER_TEST(GUITest_regression_scenarios::test_5716);
    REGISTER_TEST(GUITest_regression_scenarios::test_5718);
    REGISTER_TEST(GUITest_regression_scenarios::test_5728);
    REGISTER_TEST(GUITest_regression_scenarios::test_5730);
    REGISTER_TEST(GUITest_regression_scenarios::test_5739);
    REGISTER_TEST(GUITest_regression_scenarios::test_5747);
    REGISTER_TEST(GUITest_regression_scenarios::test_5750);
    REGISTER_TEST(GUITest_regression_scenarios::test_5751);
    REGISTER_TEST(GUITest_regression_scenarios::test_5752);
    REGISTER_TEST(GUITest_regression_scenarios::test_5753);
    REGISTER_TEST(GUITest_regression_scenarios::test_5755);
    REGISTER_TEST(GUITest_regression_scenarios::test_5758);
    REGISTER_TEST(GUITest_regression_scenarios::test_5759);
    REGISTER_TEST(GUITest_regression_scenarios::test_5761);
    REGISTER_TEST(GUITest_regression_scenarios::test_5769_1);
    REGISTER_TEST(GUITest_regression_scenarios::test_5769_2);
    REGISTER_TEST(GUITest_regression_scenarios::test_5770);
    REGISTER_TEST(GUITest_regression_scenarios::test_5773);
    REGISTER_TEST(GUITest_regression_scenarios::test_5775);
    REGISTER_TEST(GUITest_regression_scenarios::test_5781);
    REGISTER_TEST(GUITest_regression_scenarios::test_5783);
    REGISTER_TEST(GUITest_regression_scenarios::test_5786_1);
    REGISTER_TEST(GUITest_regression_scenarios::test_5786_2);
    REGISTER_TEST(GUITest_regression_scenarios::test_5786_3);
    REGISTER_TEST(GUITest_regression_scenarios::test_5789_1);
    REGISTER_TEST(GUITest_regression_scenarios::test_5789_2);
    REGISTER_TEST(GUITest_regression_scenarios::test_5790);
    REGISTER_TEST(GUITest_regression_scenarios::test_5798_1);
    REGISTER_TEST(GUITest_regression_scenarios::test_5798_2);
    REGISTER_TEST(GUITest_regression_scenarios::test_5798_3);
    REGISTER_TEST(GUITest_regression_scenarios::test_5798_4);
    REGISTER_TEST(GUITest_regression_scenarios::test_5798_5);

    REGISTER_TEST(GUITest_regression_scenarios::test_5815);
    REGISTER_TEST(GUITest_regression_scenarios::test_5818_1);
    REGISTER_TEST(GUITest_regression_scenarios::test_5818_2);
    REGISTER_TEST(GUITest_regression_scenarios::test_5832);
    REGISTER_TEST(GUITest_regression_scenarios::test_5833);
    REGISTER_TEST(GUITest_regression_scenarios::test_5837);
    REGISTER_TEST(GUITest_regression_scenarios::test_5840);
    REGISTER_TEST(GUITest_regression_scenarios::test_5842);
    REGISTER_TEST(GUITest_regression_scenarios::test_5847);
    REGISTER_TEST(GUITest_regression_scenarios::test_5849);
    REGISTER_TEST(GUITest_regression_scenarios::test_5851);
    REGISTER_TEST(GUITest_regression_scenarios::test_5853);
    REGISTER_TEST(GUITest_regression_scenarios::test_5854);
    REGISTER_TEST(GUITest_regression_scenarios::test_5855);
    REGISTER_TEST(GUITest_regression_scenarios::test_5872);
    REGISTER_TEST(GUITest_regression_scenarios::test_5898);
    REGISTER_TEST(GUITest_regression_scenarios::test_5899);

    REGISTER_TEST(GUITest_regression_scenarios::test_5903);
    REGISTER_TEST(GUITest_regression_scenarios::test_5905);
    REGISTER_TEST(GUITest_regression_scenarios::test_5941);
    REGISTER_TEST(GUITest_regression_scenarios::test_5947);
    REGISTER_TEST(GUITest_regression_scenarios::test_5948);
    REGISTER_TEST(GUITest_regression_scenarios::test_5950);
    REGISTER_TEST(GUITest_regression_scenarios::test_5970);
    REGISTER_TEST(GUITest_regression_scenarios::test_5972_1);
    REGISTER_TEST(GUITest_regression_scenarios::test_5972_2);

    REGISTER_TEST(GUITest_regression_scenarios::test_6008);
    REGISTER_TEST(GUITest_regression_scenarios::test_6031);
    REGISTER_TEST(GUITest_regression_scenarios::test_6033);
    REGISTER_TEST(GUITest_regression_scenarios::test_6043);
    REGISTER_TEST(GUITest_regression_scenarios::test_6045);
    REGISTER_TEST(GUITest_regression_scenarios::test_6047);
    REGISTER_TEST(GUITest_regression_scenarios::test_6058);
    REGISTER_TEST(GUITest_regression_scenarios::test_6062);
    REGISTER_TEST(GUITest_regression_scenarios::test_6066);
    REGISTER_TEST(GUITest_regression_scenarios::test_6071);
    REGISTER_TEST(GUITest_regression_scenarios::test_6075);
    REGISTER_TEST(GUITest_regression_scenarios::test_6078);
    REGISTER_TEST(GUITest_regression_scenarios::test_6083);
    REGISTER_TEST(GUITest_regression_scenarios::test_6084);
    REGISTER_TEST(GUITest_regression_scenarios::test_6087);

    REGISTER_TEST(GUITest_regression_scenarios::test_6102);
    REGISTER_TEST(GUITest_regression_scenarios::test_6104);
    REGISTER_TEST(GUITest_regression_scenarios::test_6118);
    REGISTER_TEST(GUITest_regression_scenarios::test_6135);
    REGISTER_TEST(GUITest_regression_scenarios::test_6136);
    REGISTER_TEST(GUITest_regression_scenarios::test_6167);

    REGISTER_TEST(GUITest_regression_scenarios::test_6204);
    REGISTER_TEST(GUITest_regression_scenarios::test_6212);
    REGISTER_TEST(GUITest_regression_scenarios::test_6225);
    REGISTER_TEST(GUITest_regression_scenarios::test_6226);
    REGISTER_TEST(GUITest_regression_scenarios::test_6229);
    REGISTER_TEST(GUITest_regression_scenarios::test_6230);
    REGISTER_TEST(GUITest_regression_scenarios::test_6232_1);
    REGISTER_TEST(GUITest_regression_scenarios::test_6232_2);
    REGISTER_TEST(GUITest_regression_scenarios::test_6232_3);
    REGISTER_TEST(GUITest_regression_scenarios::test_6232_4);
    REGISTER_TEST(GUITest_regression_scenarios::test_6233);
    REGISTER_TEST(GUITest_regression_scenarios::test_6235_1);
    REGISTER_TEST(GUITest_regression_scenarios::test_6235_2);
    REGISTER_TEST(GUITest_regression_scenarios::test_6235_3);
    REGISTER_TEST(GUITest_regression_scenarios::test_6235_4);
    REGISTER_TEST(GUITest_regression_scenarios::test_6236);
    REGISTER_TEST(GUITest_regression_scenarios::test_6238);
    REGISTER_TEST(GUITest_regression_scenarios::test_6240);
    REGISTER_TEST(GUITest_regression_scenarios::test_6243);
    REGISTER_TEST(GUITest_regression_scenarios::test_6247);
    REGISTER_TEST(GUITest_regression_scenarios::test_6249_1);
    REGISTER_TEST(GUITest_regression_scenarios::test_6249_2);
    REGISTER_TEST(GUITest_regression_scenarios::test_6249_3);
    REGISTER_TEST(GUITest_regression_scenarios::test_6256);
    REGISTER_TEST(GUITest_regression_scenarios::test_6262);
    REGISTER_TEST(GUITest_regression_scenarios::test_6277);
    REGISTER_TEST(GUITest_regression_scenarios::test_6279);
    REGISTER_TEST(GUITest_regression_scenarios::test_6283);
    REGISTER_TEST(GUITest_regression_scenarios::test_6291);
    REGISTER_TEST(GUITest_regression_scenarios::test_6298);

    REGISTER_TEST(GUITest_regression_scenarios::test_6309);
    REGISTER_TEST(GUITest_regression_scenarios::test_6314);
    REGISTER_TEST(GUITest_regression_scenarios::test_6321);
    REGISTER_TEST(GUITest_regression_scenarios::test_6350);
    REGISTER_TEST(GUITest_regression_scenarios::test_6581);
    REGISTER_TEST(GUITest_regression_scenarios::test_6397);
    REGISTER_TEST(GUITest_regression_scenarios::test_6398);

    REGISTER_TEST(GUITest_regression_scenarios::test_6455);
    REGISTER_TEST(GUITest_regression_scenarios::test_6459);
    REGISTER_TEST(GUITest_regression_scenarios::test_6475_1);
    REGISTER_TEST(GUITest_regression_scenarios::test_6475_2);
    REGISTER_TEST(GUITest_regression_scenarios::test_6479);
    REGISTER_TEST(GUITest_regression_scenarios::test_6481_1);
    REGISTER_TEST(GUITest_regression_scenarios::test_6481_2);
    REGISTER_TEST(GUITest_regression_scenarios::test_6481_3);
    REGISTER_TEST(GUITest_regression_scenarios::test_6481_4);
    REGISTER_TEST(GUITest_regression_scenarios::test_6474_1);
    REGISTER_TEST(GUITest_regression_scenarios::test_6474_2);
    REGISTER_TEST(GUITest_regression_scenarios::test_6488_1);
    REGISTER_TEST(GUITest_regression_scenarios::test_6488_2);
    REGISTER_TEST(GUITest_regression_scenarios::test_6490);

    REGISTER_TEST(GUITest_regression_scenarios::test_6541_1);
    REGISTER_TEST(GUITest_regression_scenarios::test_6541_2);
    REGISTER_TEST(GUITest_regression_scenarios::test_6541_3);
    REGISTER_TEST(GUITest_regression_scenarios::test_6544);
    REGISTER_TEST(GUITest_regression_scenarios::test_6546);
    REGISTER_TEST(GUITest_regression_scenarios::test_6546_1);
    REGISTER_TEST(GUITest_regression_scenarios::test_6546_2);
    REGISTER_TEST(GUITest_regression_scenarios::test_6546_3);
    REGISTER_TEST(GUITest_regression_scenarios::test_6546_4);
    REGISTER_TEST(GUITest_regression_scenarios::test_6546_5);
    REGISTER_TEST(GUITest_regression_scenarios::test_6546_6);
    REGISTER_TEST(GUITest_regression_scenarios::test_6546_7);
    REGISTER_TEST(GUITest_regression_scenarios::test_6546_8);
    REGISTER_TEST(GUITest_regression_scenarios::test_6546_9);
    REGISTER_TEST(GUITest_regression_scenarios::test_6546_10);
    REGISTER_TEST(GUITest_regression_scenarios::test_6546_11);
    REGISTER_TEST(GUITest_regression_scenarios::test_6548_1);
    REGISTER_TEST(GUITest_regression_scenarios::test_6548_2);
    REGISTER_TEST(GUITest_regression_scenarios::test_6564);
    REGISTER_TEST(GUITest_regression_scenarios::test_6566);
    REGISTER_TEST(GUITest_regression_scenarios::test_6569);
    REGISTER_TEST(GUITest_regression_scenarios::test_6580);
    REGISTER_TEST(GUITest_regression_scenarios::test_6586_1);
    REGISTER_TEST(GUITest_regression_scenarios::test_6586_2);

    REGISTER_TEST(GUITest_regression_scenarios::test_6616_1);
    REGISTER_TEST(GUITest_regression_scenarios::test_6616_2);
    REGISTER_TEST(GUITest_regression_scenarios::test_6616_3);
    REGISTER_TEST(GUITest_regression_scenarios::test_6616_4);
    REGISTER_TEST(GUITest_regression_scenarios::test_6616_5);
    REGISTER_TEST(GUITest_regression_scenarios::test_6619);
    REGISTER_TEST(GUITest_regression_scenarios::test_6620);
    REGISTER_TEST(GUITest_regression_scenarios::test_6628_1);
    REGISTER_TEST(GUITest_regression_scenarios::test_6628_2);
    REGISTER_TEST(GUITest_regression_scenarios::test_6628_3);
    REGISTER_TEST(GUITest_regression_scenarios::test_6628_4);
    REGISTER_TEST(GUITest_regression_scenarios::test_6628_5);
    REGISTER_TEST(GUITest_regression_scenarios::test_6628_6);
    REGISTER_TEST(GUITest_regression_scenarios::test_6628_7);
    REGISTER_TEST(GUITest_regression_scenarios::test_6636);
    REGISTER_TEST(GUITest_regression_scenarios::test_6640);
    REGISTER_TEST(GUITest_regression_scenarios::test_6640_1);
    REGISTER_TEST(GUITest_regression_scenarios::test_6640_2);
    REGISTER_TEST(GUITest_regression_scenarios::test_6640_3);
    REGISTER_TEST(GUITest_regression_scenarios::test_6640_4);
    REGISTER_TEST(GUITest_regression_scenarios::test_6640_5);
    REGISTER_TEST(GUITest_regression_scenarios::test_6640_6);
    REGISTER_TEST(GUITest_regression_scenarios::test_6649);
    REGISTER_TEST(GUITest_regression_scenarios::test_6651);
    REGISTER_TEST(GUITest_regression_scenarios::test_6652);
    REGISTER_TEST(GUITest_regression_scenarios::test_6652_1);
    REGISTER_TEST(GUITest_regression_scenarios::test_6654);
    REGISTER_TEST(GUITest_regression_scenarios::test_6655);
    REGISTER_TEST(GUITest_regression_scenarios::test_6656);
    REGISTER_TEST(GUITest_regression_scenarios::test_6659);
    REGISTER_TEST(GUITest_regression_scenarios::test_6667_1);
    REGISTER_TEST(GUITest_regression_scenarios::test_6672);
    REGISTER_TEST(GUITest_regression_scenarios::test_6673);
    REGISTER_TEST(GUITest_regression_scenarios::test_6673_1);
    REGISTER_TEST(GUITest_regression_scenarios::test_6676_1);
    REGISTER_TEST(GUITest_regression_scenarios::test_6676_2);
    REGISTER_TEST(GUITest_regression_scenarios::test_6677);
    REGISTER_TEST(GUITest_regression_scenarios::test_6677_1);
    REGISTER_TEST(GUITest_regression_scenarios::test_6684);
    REGISTER_TEST(GUITest_regression_scenarios::test_6684_1);
    REGISTER_TEST(GUITest_regression_scenarios::test_6685_1);
    REGISTER_TEST(GUITest_regression_scenarios::test_6685_2);
    REGISTER_TEST(GUITest_regression_scenarios::test_6685_3);
    REGISTER_TEST(GUITest_regression_scenarios::test_6685_4);
    REGISTER_TEST(GUITest_regression_scenarios::test_6685_5);
    REGISTER_TEST(GUITest_regression_scenarios::test_6689);
    REGISTER_TEST(GUITest_regression_scenarios::test_6691_1);
    REGISTER_TEST(GUITest_regression_scenarios::test_6691_2);
    REGISTER_TEST(GUITest_regression_scenarios::test_6692);
    REGISTER_TEST(GUITest_regression_scenarios::test_6692_1);
    REGISTER_TEST(GUITest_regression_scenarios::test_6692_2);
    REGISTER_TEST(GUITest_regression_scenarios::test_6692_3);
    REGISTER_TEST(GUITest_regression_scenarios::test_6693);
    REGISTER_TEST(GUITest_regression_scenarios::test_6697);

    REGISTER_TEST(GUITest_regression_scenarios::test_6703);
    REGISTER_TEST(GUITest_regression_scenarios::test_6705);
    REGISTER_TEST(GUITest_regression_scenarios::test_6706);
    REGISTER_TEST(GUITest_regression_scenarios::test_6707);
    REGISTER_TEST(GUITest_regression_scenarios::test_6709);
    REGISTER_TEST(GUITest_regression_scenarios::test_6710);
    REGISTER_TEST(GUITest_regression_scenarios::test_6711);
    REGISTER_TEST(GUITest_regression_scenarios::test_6712);
    REGISTER_TEST(GUITest_regression_scenarios::test_6714);
    REGISTER_TEST(GUITest_regression_scenarios::test_6715);
    REGISTER_TEST(GUITest_regression_scenarios::test_6718);
    REGISTER_TEST(GUITest_regression_scenarios::test_6730);
    REGISTER_TEST(GUITest_regression_scenarios::test_6734);
    REGISTER_TEST(GUITest_regression_scenarios::test_6736_1);
    REGISTER_TEST(GUITest_regression_scenarios::test_6736_2);
    REGISTER_TEST(GUITest_regression_scenarios::test_6739);
    REGISTER_TEST(GUITest_regression_scenarios::test_6740);
    REGISTER_TEST(GUITest_regression_scenarios::test_6742);
    REGISTER_TEST(GUITest_regression_scenarios::test_6746);
    REGISTER_TEST(GUITest_regression_scenarios::test_6749);
    REGISTER_TEST(GUITest_regression_scenarios::test_6749_1);
    REGISTER_TEST(GUITest_regression_scenarios::test_6749_2);
    REGISTER_TEST(GUITest_regression_scenarios::test_6749_3);
    REGISTER_TEST(GUITest_regression_scenarios::test_6750);
    REGISTER_TEST(GUITest_regression_scenarios::test_6751);
    REGISTER_TEST(GUITest_regression_scenarios::test_6752);
    REGISTER_TEST(GUITest_regression_scenarios::test_6754);
    REGISTER_TEST(GUITest_regression_scenarios::test_6758_1);
    REGISTER_TEST(GUITest_regression_scenarios::test_6758_2);
    REGISTER_TEST(GUITest_regression_scenarios::test_6759);
    REGISTER_TEST(GUITest_regression_scenarios::test_6760);
    REGISTER_TEST(GUITest_regression_scenarios::test_6797_1);
    REGISTER_TEST(GUITest_regression_scenarios::test_6797_2);
    REGISTER_TEST(GUITest_regression_scenarios::test_6798);

    REGISTER_TEST(GUITest_regression_scenarios::test_6807);
    REGISTER_TEST(GUITest_regression_scenarios::test_6808);
    REGISTER_TEST(GUITest_regression_scenarios::test_6808_1);
    REGISTER_TEST(GUITest_regression_scenarios::test_6809);
    REGISTER_TEST(GUITest_regression_scenarios::test_6816);
    REGISTER_TEST(GUITest_regression_scenarios::test_6826);
    REGISTER_TEST(GUITest_regression_scenarios::test_6847);
    REGISTER_TEST(GUITest_regression_scenarios::test_6860);
    REGISTER_TEST(GUITest_regression_scenarios::test_6862);
    REGISTER_TEST(GUITest_regression_scenarios::test_6872);
    REGISTER_TEST(GUITest_regression_scenarios::test_6875);
    REGISTER_TEST(GUITest_regression_scenarios::test_6897);
    REGISTER_TEST(GUITest_regression_scenarios::test_6897_1);
    REGISTER_TEST(GUITest_regression_scenarios::test_6897_2);
    REGISTER_TEST(GUITest_regression_scenarios::test_6898);
    REGISTER_TEST(GUITest_regression_scenarios::test_6898_1);
    REGISTER_TEST(GUITest_regression_scenarios::test_6898_2);
    REGISTER_TEST(GUITest_regression_scenarios::test_6899);
    REGISTER_TEST(GUITest_regression_scenarios::test_6899_1);

    REGISTER_TEST(GUITest_regression_scenarios::test_6901);
    REGISTER_TEST(GUITest_regression_scenarios::test_6903);
    REGISTER_TEST(GUITest_regression_scenarios::test_6903_1);
    REGISTER_TEST(GUITest_regression_scenarios::test_6903_2);
    REGISTER_TEST(GUITest_regression_scenarios::test_6916);
    REGISTER_TEST(GUITest_regression_scenarios::test_6916_1);
    REGISTER_TEST(GUITest_regression_scenarios::test_6924);
    REGISTER_TEST(GUITest_regression_scenarios::test_6926);
    REGISTER_TEST(GUITest_regression_scenarios::test_6927);
    REGISTER_TEST(GUITest_regression_scenarios::test_6935);
    REGISTER_TEST(GUITest_regression_scenarios::test_6941);
    REGISTER_TEST(GUITest_regression_scenarios::test_6952);
    REGISTER_TEST(GUITest_regression_scenarios::test_6953);
    REGISTER_TEST(GUITest_regression_scenarios::test_6954);
    REGISTER_TEST(GUITest_regression_scenarios::test_6959);
    REGISTER_TEST(GUITest_regression_scenarios::test_6960);
    REGISTER_TEST(GUITest_regression_scenarios::test_6963);
    REGISTER_TEST(GUITest_regression_scenarios::test_6966);
    REGISTER_TEST(GUITest_regression_scenarios::test_6968);
    REGISTER_TEST(GUITest_regression_scenarios::test_6971);
    REGISTER_TEST(GUITest_regression_scenarios::test_6979);
    REGISTER_TEST(GUITest_regression_scenarios::test_6981);
    REGISTER_TEST(GUITest_regression_scenarios::test_6990_1);
    REGISTER_TEST(GUITest_regression_scenarios::test_6990_2);
    REGISTER_TEST(GUITest_regression_scenarios::test_6995);
    REGISTER_TEST(GUITest_regression_scenarios::test_6999);
    REGISTER_TEST(GUITest_regression_scenarios::test_7000);

    REGISTER_TEST(GUITest_regression_scenarios::test_7003);
    REGISTER_TEST(GUITest_regression_scenarios::test_7012);
    REGISTER_TEST(GUITest_regression_scenarios::test_7014);
    REGISTER_TEST(GUITest_regression_scenarios::test_7022);
    REGISTER_TEST(GUITest_regression_scenarios::test_7044);
    REGISTER_TEST(GUITest_regression_scenarios::test_7045);
    REGISTER_TEST(GUITest_regression_scenarios::test_7091);

    REGISTER_TEST(GUITest_regression_scenarios::test_7106);
    REGISTER_TEST(GUITest_regression_scenarios::test_7110);
    REGISTER_TEST(GUITest_regression_scenarios::test_7111);
    REGISTER_TEST(GUITest_regression_scenarios::test_7121);
    REGISTER_TEST(GUITest_regression_scenarios::test_7125);
    REGISTER_TEST(GUITest_regression_scenarios::test_7126);
    REGISTER_TEST(GUITest_regression_scenarios::test_7127);
    REGISTER_TEST(GUITest_regression_scenarios::test_7128);
    REGISTER_TEST(GUITest_regression_scenarios::test_7151);
    REGISTER_TEST(GUITest_regression_scenarios::test_7152);
    REGISTER_TEST(GUITest_regression_scenarios::test_7154);
    REGISTER_TEST(GUITest_regression_scenarios::test_7161);
    REGISTER_TEST(GUITest_regression_scenarios::test_7183);
    REGISTER_TEST(GUITest_regression_scenarios::test_7191);
    REGISTER_TEST(GUITest_regression_scenarios::test_7193);

    REGISTER_TEST(GUITest_regression_scenarios::test_7212);
    REGISTER_TEST(GUITest_regression_scenarios::test_7234);
    REGISTER_TEST(GUITest_regression_scenarios::test_7246);
    REGISTER_TEST(GUITest_regression_scenarios::test_7247);
    REGISTER_TEST(GUITest_regression_scenarios::test_7276);
    REGISTER_TEST(GUITest_regression_scenarios::test_7279);
    REGISTER_TEST(GUITest_regression_scenarios::test_7293);

    REGISTER_TEST(GUITest_regression_scenarios::test_7338);
    REGISTER_TEST(GUITest_regression_scenarios::test_7367);
    REGISTER_TEST(GUITest_regression_scenarios::test_7368);
    REGISTER_TEST(GUITest_regression_scenarios::test_7371);
    REGISTER_TEST(GUITest_regression_scenarios::test_7380);
    REGISTER_TEST(GUITest_regression_scenarios::test_7384_1);
    REGISTER_TEST(GUITest_regression_scenarios::test_7384_2);
    REGISTER_TEST(GUITest_regression_scenarios::test_7388);
    REGISTER_TEST(GUITest_regression_scenarios::test_7390);

    REGISTER_TEST(GUITest_regression_scenarios::test_7401);
    REGISTER_TEST(GUITest_regression_scenarios::test_7402);
    REGISTER_TEST(GUITest_regression_scenarios::test_7403);
    REGISTER_TEST(GUITest_regression_scenarios::test_7404_1);
    REGISTER_TEST(GUITest_regression_scenarios::test_7404_2);
    REGISTER_TEST(GUITest_regression_scenarios::test_7405);
    REGISTER_TEST(GUITest_regression_scenarios::test_7407);
    REGISTER_TEST(GUITest_regression_scenarios::test_7410);
    REGISTER_TEST(GUITest_regression_scenarios::test_7413);
    REGISTER_TEST(GUITest_regression_scenarios::test_7414);
    REGISTER_TEST(GUITest_regression_scenarios::test_7415_1);
    REGISTER_TEST(GUITest_regression_scenarios::test_7415_2);
    REGISTER_TEST(GUITest_regression_scenarios::test_7415_3);
    REGISTER_TEST(GUITest_regression_scenarios::test_7419);
    REGISTER_TEST(GUITest_regression_scenarios::test_7438);
    REGISTER_TEST(GUITest_regression_scenarios::test_7447);
    REGISTER_TEST(GUITest_regression_scenarios::test_7448_1);
    REGISTER_TEST(GUITest_regression_scenarios::test_7448_2);
    REGISTER_TEST(GUITest_regression_scenarios::test_7448_3);
    REGISTER_TEST(GUITest_regression_scenarios::test_7448_4);
    REGISTER_TEST(GUITest_regression_scenarios::test_7451);
    REGISTER_TEST(GUITest_regression_scenarios::test_7454);
    REGISTER_TEST(GUITest_regression_scenarios::test_7455);
    REGISTER_TEST(GUITest_regression_scenarios::test_7456);
    REGISTER_TEST(GUITest_regression_scenarios::test_7459);
    REGISTER_TEST(GUITest_regression_scenarios::test_7460);
    REGISTER_TEST(GUITest_regression_scenarios::test_7463);
    REGISTER_TEST(GUITest_regression_scenarios::test_7465);
    REGISTER_TEST(GUITest_regression_scenarios::test_7469);
    REGISTER_TEST(GUITest_regression_scenarios::test_7472);
    REGISTER_TEST(GUITest_regression_scenarios::test_7473_1);
    REGISTER_TEST(GUITest_regression_scenarios::test_7473_2);
    REGISTER_TEST(GUITest_regression_scenarios::test_7476);
    REGISTER_TEST(GUITest_regression_scenarios::test_7487_1);
    REGISTER_TEST(GUITest_regression_scenarios::test_7487_2);
    REGISTER_TEST(GUITest_regression_scenarios::test_7490);
    REGISTER_TEST(GUITest_regression_scenarios::test_7491);
    REGISTER_TEST(GUITest_regression_scenarios::test_7499);

    REGISTER_TEST(GUITest_regression_scenarios::test_7504);
    REGISTER_TEST(GUITest_regression_scenarios::test_7505);
    REGISTER_TEST(GUITest_regression_scenarios::test_7506);
    REGISTER_TEST(GUITest_regression_scenarios::test_7507);
    REGISTER_TEST(GUITest_regression_scenarios::test_7508);
    REGISTER_TEST(GUITest_regression_scenarios::test_7509);
    REGISTER_TEST(GUITest_regression_scenarios::test_7511);
    REGISTER_TEST(GUITest_regression_scenarios::test_7515);
    REGISTER_TEST(GUITest_regression_scenarios::test_7517);
    REGISTER_TEST(GUITest_regression_scenarios::test_7520);
    REGISTER_TEST(GUITest_regression_scenarios::test_7521);
    REGISTER_TEST(GUITest_regression_scenarios::test_7531);
    REGISTER_TEST(GUITest_regression_scenarios::test_7535);
    REGISTER_TEST(GUITest_regression_scenarios::test_7539);
    REGISTER_TEST(GUITest_regression_scenarios::test_7540);
    REGISTER_TEST(GUITest_regression_scenarios::test_7546);
    REGISTER_TEST(GUITest_regression_scenarios::test_7548);
    REGISTER_TEST(GUITest_regression_scenarios::test_7550);
    REGISTER_TEST(GUITest_regression_scenarios::test_7555);
    REGISTER_TEST(GUITest_regression_scenarios::test_7556);
    REGISTER_TEST(GUITest_regression_scenarios::test_7558);
    REGISTER_TEST(GUITest_regression_scenarios::test_7572);
    REGISTER_TEST(GUITest_regression_scenarios::test_7573);
    REGISTER_TEST(GUITest_regression_scenarios::test_7574);
    REGISTER_TEST(GUITest_regression_scenarios::test_7575);
    REGISTER_TEST(GUITest_regression_scenarios::test_7576);
    REGISTER_TEST(GUITest_regression_scenarios::test_7582);

    REGISTER_TEST(GUITest_regression_scenarios::test_7607);
    REGISTER_TEST(GUITest_regression_scenarios::test_7609);
    REGISTER_TEST(GUITest_regression_scenarios::test_7616);
    REGISTER_TEST(GUITest_regression_scenarios::test_7617);
    REGISTER_TEST(GUITest_regression_scenarios::test_7623);
    REGISTER_TEST(GUITest_regression_scenarios::test_7629);
    REGISTER_TEST(GUITest_regression_scenarios::test_7630);
    REGISTER_TEST(GUITest_regression_scenarios::test_7631);
    REGISTER_TEST(GUITest_regression_scenarios::test_7633);
    REGISTER_TEST(GUITest_regression_scenarios::test_7635);
    REGISTER_TEST(GUITest_regression_scenarios::test_7644);
    REGISTER_TEST(GUITest_regression_scenarios::test_7645);
    REGISTER_TEST(GUITest_regression_scenarios::test_7650);
    REGISTER_TEST(GUITest_regression_scenarios::test_7652);
    REGISTER_TEST(GUITest_regression_scenarios::test_7659);
    REGISTER_TEST(GUITest_regression_scenarios::test_7661);
    REGISTER_TEST(GUITest_regression_scenarios::test_7667_1);
    REGISTER_TEST(GUITest_regression_scenarios::test_7667_2);
    REGISTER_TEST(GUITest_regression_scenarios::test_7668);
    REGISTER_TEST(GUITest_regression_scenarios::test_7671);
    REGISTER_TEST(GUITest_regression_scenarios::test_7680);
    REGISTER_TEST(GUITest_regression_scenarios::test_7682);
    REGISTER_TEST(GUITest_regression_scenarios::test_7686);
    REGISTER_TEST(GUITest_regression_scenarios::test_7697);
    REGISTER_TEST(GUITest_regression_scenarios::test_7699);

//    REGISTER_TEST(GUITest_regression_scenarios::test_7701);
    REGISTER_TEST(GUITest_regression_scenarios::test_7708);
    REGISTER_TEST(GUITest_regression_scenarios::test_7712);
    REGISTER_TEST(GUITest_regression_scenarios::test_7714);
    REGISTER_TEST(GUITest_regression_scenarios::test_7715);
    REGISTER_TEST(GUITest_regression_scenarios::test_7720);
    REGISTER_TEST(GUITest_regression_scenarios::test_7730);
    REGISTER_TEST(GUITest_regression_scenarios::test_7740);
    REGISTER_TEST(GUITest_regression_scenarios::test_7744);
    REGISTER_TEST(GUITest_regression_scenarios::test_7748);
    REGISTER_TEST(GUITest_regression_scenarios::test_7751);
    REGISTER_TEST(GUITest_regression_scenarios::test_7753);
    REGISTER_TEST(GUITest_regression_scenarios::test_7770);
    REGISTER_TEST(GUITest_regression_scenarios::test_7781);
    REGISTER_TEST(GUITest_regression_scenarios::test_7786);
    REGISTER_TEST(GUITest_regression_scenarios::test_7789);
    REGISTER_TEST(GUITest_regression_scenarios::test_7792);
    REGISTER_TEST(GUITest_regression_scenarios::test_7793);
    REGISTER_TEST(GUITest_regression_scenarios::test_7797);

    REGISTER_TEST(GUITest_regression_scenarios::test_7806);
    REGISTER_TEST(GUITest_regression_scenarios::test_7823);
    REGISTER_TEST(GUITest_regression_scenarios::test_7824);
    REGISTER_TEST(GUITest_regression_scenarios::test_7825);
    REGISTER_TEST(GUITest_regression_scenarios::test_7827);
    REGISTER_TEST(GUITest_regression_scenarios::test_7830);
    REGISTER_TEST(GUITest_regression_scenarios::test_7842);
    REGISTER_TEST(GUITest_regression_scenarios::test_7850);
    REGISTER_TEST(GUITest_regression_scenarios::test_7850_1);
    REGISTER_TEST(GUITest_regression_scenarios::test_7852);
    REGISTER_TEST(GUITest_regression_scenarios::test_7853_1);
    REGISTER_TEST(GUITest_regression_scenarios::test_7853_2);
    REGISTER_TEST(GUITest_regression_scenarios::test_7858);
    REGISTER_TEST(GUITest_regression_scenarios::test_7860);
    REGISTER_TEST(GUITest_regression_scenarios::test_7861);
    REGISTER_TEST(GUITest_regression_scenarios::test_7863);
    REGISTER_TEST(GUITest_regression_scenarios::test_7866);
    REGISTER_TEST(GUITest_regression_scenarios::test_7867);
    REGISTER_TEST(GUITest_regression_scenarios::test_7885);
    REGISTER_TEST(GUITest_regression_scenarios::test_7896);

    REGISTER_TEST(GUITest_regression_scenarios::test_7923);
    REGISTER_TEST(GUITest_regression_scenarios::test_7925);
    REGISTER_TEST(GUITest_regression_scenarios::test_7927);
    REGISTER_TEST(GUITest_regression_scenarios::test_7945);
    REGISTER_TEST(GUITest_regression_scenarios::test_7946);
    REGISTER_TEST(GUITest_regression_scenarios::test_7947);
    REGISTER_TEST(GUITest_regression_scenarios::test_7957);
    REGISTER_TEST(GUITest_regression_scenarios::test_7968);
    REGISTER_TEST(GUITest_regression_scenarios::test_7979);

<<<<<<< HEAD
    
    REGISTER_TEST(GUITest_regression_scenarios::test_8009);
=======
    REGISTER_TEST(GUITest_regression_scenarios::test_8015);
>>>>>>> cca9181f

    //////////////////////////////////////////////////////////////////////////
    // Common scenarios/project/
    //////////////////////////////////////////////////////////////////////////
    REGISTER_TEST(GUITest_common_scenarios_project::test_0004);
    REGISTER_TEST(GUITest_common_scenarios_project::test_0005);
    REGISTER_TEST(GUITest_common_scenarios_project::test_0006);
    REGISTER_TEST(GUITest_common_scenarios_project::test_0007);
    REGISTER_TEST(GUITest_common_scenarios_project::test_0009);
    REGISTER_TEST(GUITest_common_scenarios_project::test_0010);
    REGISTER_TEST(GUITest_common_scenarios_project::test_0011);
    REGISTER_TEST(GUITest_common_scenarios_project::test_0012);
    REGISTER_TEST(GUITest_common_scenarios_project::test_0013);
    REGISTER_TEST(GUITest_common_scenarios_project::test_0014);
    REGISTER_TEST(GUITest_common_scenarios_project::test_0016);
    REGISTER_TEST(GUITest_common_scenarios_project::test_0017);
    REGISTER_TEST(GUITest_common_scenarios_project::test_0018);
    REGISTER_TEST(GUITest_common_scenarios_project::test_0019);
    REGISTER_TEST(GUITest_common_scenarios_project::test_0020);
    REGISTER_TEST(GUITest_common_scenarios_project::test_0021);
    REGISTER_TEST(GUITest_common_scenarios_project::test_0023);
    REGISTER_TEST(GUITest_common_scenarios_project::test_0025);
    REGISTER_TEST(GUITest_common_scenarios_project::test_0026);
    REGISTER_TEST(GUITest_common_scenarios_project::test_0028);
    REGISTER_TEST(GUITest_common_scenarios_project::test_0030);
    REGISTER_TEST(GUITest_common_scenarios_project::test_0031);
    REGISTER_TEST(GUITest_common_scenarios_project::test_0033);
    REGISTER_TEST(GUITest_common_scenarios_project::test_0034);
    REGISTER_TEST(GUITest_common_scenarios_project::test_0035);
    REGISTER_TEST(GUITest_common_scenarios_project::test_0036);
    REGISTER_TEST(GUITest_common_scenarios_project::test_0037);
    REGISTER_TEST(GUITest_common_scenarios_project::test_0038);
    REGISTER_TEST(GUITest_common_scenarios_project::test_0038_1);
    REGISTER_TEST(GUITest_common_scenarios_project::test_0039);
    REGISTER_TEST(GUITest_common_scenarios_project::test_0040);
    REGISTER_TEST(GUITest_common_scenarios_project::test_0042);
    REGISTER_TEST(GUITest_common_scenarios_project::test_0043);
    REGISTER_TEST(GUITest_common_scenarios_project::test_0045);
    REGISTER_TEST(GUITest_common_scenarios_project::test_0046);
    REGISTER_TEST(GUITest_common_scenarios_project::test_0047);
    REGISTER_TEST(GUITest_common_scenarios_project::test_0048);
    REGISTER_TEST(GUITest_common_scenarios_project::test_0049);
    REGISTER_TEST(GUITest_common_scenarios_project::test_0050);
    REGISTER_TEST(GUITest_common_scenarios_project::test_0051);
    REGISTER_TEST(GUITest_common_scenarios_project::test_0052);
    REGISTER_TEST(GUITest_common_scenarios_project::test_0053);
    REGISTER_TEST(GUITest_common_scenarios_project::test_0054);
    REGISTER_TEST(GUITest_common_scenarios_project::test_0055);
    REGISTER_TEST(GUITest_common_scenarios_project::test_0056);
    REGISTER_TEST(GUITest_common_scenarios_project::test_0057);
    REGISTER_TEST(GUITest_common_scenarios_project::test_0058);
    REGISTER_TEST(GUITest_common_scenarios_project::test_0059);
    REGISTER_TEST(GUITest_common_scenarios_project::test_0060);
    REGISTER_TEST(GUITest_common_scenarios_project::test_0061);
    REGISTER_TEST(GUITest_common_scenarios_project::test_0062);
    REGISTER_TEST(GUITest_common_scenarios_project::test_0063);
    REGISTER_TEST(GUITest_common_scenarios_project::test_0064);
    REGISTER_TEST(GUITest_common_scenarios_project::test_0065);
    REGISTER_TEST(GUITest_common_scenarios_project::test_0066);
    REGISTER_TEST(GUITest_common_scenarios_project::test_0067);
    REGISTER_TEST(GUITest_common_scenarios_project::test_0068);
    REGISTER_TEST(GUITest_common_scenarios_project::test_0069);
    REGISTER_TEST(GUITest_common_scenarios_project::test_0070);
    REGISTER_TEST(GUITest_common_scenarios_project::test_0071);
    REGISTER_TEST(GUITest_common_scenarios_project::test_0072);
    REGISTER_TEST(GUITest_common_scenarios_project::test_0073);
    REGISTER_TEST(GUITest_common_scenarios_project::test_0074);

    //////////////////////////////////////////////////////////////////////////
    // Common scenarios/project/bookmarks/
    //////////////////////////////////////////////////////////////////////////
    REGISTER_TEST(GUITest_common_scenarios_project_bookmarks::test_0002);
    REGISTER_TEST(GUITest_common_scenarios_project_bookmarks::test_0002_1);
    REGISTER_TEST(GUITest_common_scenarios_project_bookmarks::test_0002_2);

    //////////////////////////////////////////////////////////////////////////
    // Common scenarios/project/multiple docs/
    //////////////////////////////////////////////////////////////////////////
    REGISTER_TEST(GUITest_common_scenarios_project_multiple_docs::test_0001);

    //////////////////////////////////////////////////////////////////////////
    // Common scenarios/project/anonymous project/
    //////////////////////////////////////////////////////////////////////////
    REGISTER_TEST(GUITest_common_scenarios_project_anonymous_project::test_0003);

    //////////////////////////////////////////////////////////////////////////
    // Common scenarios/project/relations/
    //////////////////////////////////////////////////////////////////////////
    REGISTER_TEST(GUITest_common_scenarios_project_relations::test_0001);
    REGISTER_TEST(GUITest_common_scenarios_project_relations::test_0002);

    //////////////////////////////////////////////////////////////////////////
    // Common scenarios/project/user locking/
    //////////////////////////////////////////////////////////////////////////
    REGISTER_TEST(GUITest_common_scenarios_project_user_locking::test_0001);
    REGISTER_TEST(GUITest_common_scenarios_project_user_locking::test_0002);
    REGISTER_TEST(GUITest_common_scenarios_project_user_locking::test_0003);
    REGISTER_TEST(GUITest_common_scenarios_project_user_locking::test_0005);

    //////////////////////////////////////////////////////////////////////////
    // Common scenarios/project/document modifying/
    //////////////////////////////////////////////////////////////////////////
    REGISTER_TEST(GUITest_common_scenarios_project_document_modifying::test_0001);
    REGISTER_TEST(GUITest_common_scenarios_project_document_modifying::test_0001_1);
    REGISTER_TEST(GUITest_common_scenarios_project_document_modifying::test_0002);

    //////////////////////////////////////////////////////////////////////////
    // Common scenarios/project/project_filtering/
    //////////////////////////////////////////////////////////////////////////
    REGISTER_TEST(GUITest_common_scenarios_project_filtering::test_0014);

    //////////////////////////////////////////////////////////////////////////
    // Common scenarios/sanger/
    //////////////////////////////////////////////////////////////////////////
    REGISTER_TEST(GUITest_common_scenarios_sanger::test_0001);
    REGISTER_TEST(GUITest_common_scenarios_sanger::test_0002);
    REGISTER_TEST(GUITest_common_scenarios_sanger::test_0003);
    REGISTER_TEST(GUITest_common_scenarios_sanger::test_0004);
    REGISTER_TEST(GUITest_common_scenarios_sanger::test_0005_1);
    REGISTER_TEST(GUITest_common_scenarios_sanger::test_0005_2);
    REGISTER_TEST(GUITest_common_scenarios_sanger::test_0005_3);
    REGISTER_TEST(GUITest_common_scenarios_sanger::test_0005_4);
    REGISTER_TEST(GUITest_common_scenarios_sanger::test_0006);
    REGISTER_TEST(GUITest_common_scenarios_sanger::test_0007);
    REGISTER_TEST(GUITest_common_scenarios_sanger::test_0008);

    //////////////////////////////////////////////////////////////////////////
    // Common scenarios/Sequence view/
    //////////////////////////////////////////////////////////////////////////
    REGISTER_TEST(GUITest_common_scenarios_sequence_view::test_0002);
    REGISTER_TEST(GUITest_common_scenarios_sequence_view::test_0002_1);
    REGISTER_TEST(GUITest_common_scenarios_sequence_view::test_0002_2);
    REGISTER_TEST(GUITest_common_scenarios_sequence_view::test_0003);
    REGISTER_TEST(GUITest_common_scenarios_sequence_view::test_0003_1);
    REGISTER_TEST(GUITest_common_scenarios_sequence_view::test_0003_2);
    REGISTER_TEST(GUITest_common_scenarios_sequence_view::test_0004);
    REGISTER_TEST(GUITest_common_scenarios_sequence_view::test_0004_1);
    REGISTER_TEST(GUITest_common_scenarios_sequence_view::test_0005);
    REGISTER_TEST(GUITest_common_scenarios_sequence_view::test_0006);
    REGISTER_TEST(GUITest_common_scenarios_sequence_view::test_0006_1);
    REGISTER_TEST(GUITest_common_scenarios_sequence_view::test_0006_2);
    REGISTER_TEST(GUITest_common_scenarios_sequence_view::test_0018);

    REGISTER_TEST(GUITest_common_scenarios_sequence_view::test_0021);
    REGISTER_TEST(GUITest_common_scenarios_sequence_view::test_0022);
    REGISTER_TEST(GUITest_common_scenarios_sequence_view::test_0024);
    REGISTER_TEST(GUITest_common_scenarios_sequence_view::test_0025);
    REGISTER_TEST(GUITest_common_scenarios_sequence_view::test_0026);
    REGISTER_TEST(GUITest_common_scenarios_sequence_view::test_0027);
    REGISTER_TEST(GUITest_common_scenarios_sequence_view::test_0028);
    REGISTER_TEST(GUITest_common_scenarios_sequence_view::test_0029);
    REGISTER_TEST(GUITest_common_scenarios_sequence_view::test_0030);
    REGISTER_TEST(GUITest_common_scenarios_sequence_view::test_0031);
    REGISTER_TEST(GUITest_common_scenarios_sequence_view::test_0031_1);
    REGISTER_TEST(GUITest_common_scenarios_sequence_view::test_0031_2);
    REGISTER_TEST(GUITest_common_scenarios_sequence_view::test_0031_3);
    REGISTER_TEST(GUITest_common_scenarios_sequence_view::test_0032);
    REGISTER_TEST(GUITest_common_scenarios_sequence_view::test_0034);
    REGISTER_TEST(GUITest_common_scenarios_sequence_view::test_0035);
    REGISTER_TEST(GUITest_common_scenarios_sequence_view::test_0036);
    REGISTER_TEST(GUITest_common_scenarios_sequence_view::test_0037);
    REGISTER_TEST(GUITest_common_scenarios_sequence_view::test_0037_1);
    REGISTER_TEST(GUITest_common_scenarios_sequence_view::test_0038);
    REGISTER_TEST(GUITest_common_scenarios_sequence_view::test_0040);
    REGISTER_TEST(GUITest_common_scenarios_sequence_view::test_0041);
    REGISTER_TEST(GUITest_common_scenarios_sequence_view::test_0042);
    REGISTER_TEST(GUITest_common_scenarios_sequence_view::test_0043);
    REGISTER_TEST(GUITest_common_scenarios_sequence_view::test_0044);
    REGISTER_TEST(GUITest_common_scenarios_sequence_view::test_0044_1);
    REGISTER_TEST(GUITest_common_scenarios_sequence_view::test_0044_2);
    REGISTER_TEST(GUITest_common_scenarios_sequence_view::test_0045);
    REGISTER_TEST(GUITest_common_scenarios_sequence_view::test_0046);
    REGISTER_TEST(GUITest_common_scenarios_sequence_view::test_0047);
    REGISTER_TEST(GUITest_common_scenarios_sequence_view::test_0048);
    REGISTER_TEST(GUITest_common_scenarios_sequence_view::test_0050);
    REGISTER_TEST(GUITest_common_scenarios_sequence_view::test_0051);
    REGISTER_TEST(GUITest_common_scenarios_sequence_view::test_0052);
    REGISTER_TEST(GUITest_common_scenarios_sequence_view::test_0052_1);
    REGISTER_TEST(GUITest_common_scenarios_sequence_view::test_0053);
    REGISTER_TEST(GUITest_common_scenarios_sequence_view::test_0054);
    REGISTER_TEST(GUITest_common_scenarios_sequence_view::test_0055);
    REGISTER_TEST(GUITest_common_scenarios_sequence_view::test_0056);
    REGISTER_TEST(GUITest_common_scenarios_sequence_view::test_0057);
    REGISTER_TEST(GUITest_common_scenarios_sequence_view::test_0058);
    REGISTER_TEST(GUITest_common_scenarios_sequence_view::test_0059);
    REGISTER_TEST(GUITest_common_scenarios_sequence_view::test_0059_1);
    REGISTER_TEST(GUITest_common_scenarios_sequence_view::test_0060);
    REGISTER_TEST(GUITest_common_scenarios_sequence_view::test_0061_1);
    REGISTER_TEST(GUITest_common_scenarios_sequence_view::test_0061_2);
    REGISTER_TEST(GUITest_common_scenarios_sequence_view::test_0061_3);

    REGISTER_TEST(GUITest_common_scenarios_sequence_view::test_0062);
    REGISTER_TEST(GUITest_common_scenarios_sequence_view::test_0063);
    REGISTER_TEST(GUITest_common_scenarios_sequence_view::test_0064);
    REGISTER_TEST(GUITest_common_scenarios_sequence_view::test_0065);
    REGISTER_TEST(GUITest_common_scenarios_sequence_view::test_0066);
    REGISTER_TEST(GUITest_common_scenarios_sequence_view::test_0067);
    REGISTER_TEST(GUITest_common_scenarios_sequence_view::test_0068);
    REGISTER_TEST(GUITest_common_scenarios_sequence_view::test_0069);
    REGISTER_TEST(GUITest_common_scenarios_sequence_view::test_0070);
    REGISTER_TEST(GUITest_common_scenarios_sequence_view::test_0071);
    REGISTER_TEST(GUITest_common_scenarios_sequence_view::test_0075);
    REGISTER_TEST(GUITest_common_scenarios_sequence_view::test_0076);
    REGISTER_TEST(GUITest_common_scenarios_sequence_view::test_0077);
    REGISTER_TEST(GUITest_common_scenarios_sequence_view::test_0078);
    REGISTER_TEST(GUITest_common_scenarios_sequence_view::test_0079_1);
    REGISTER_TEST(GUITest_common_scenarios_sequence_view::test_0079_2);

    REGISTER_TEST(GUITest_common_scenarios_sequence_view::test_0080);
    REGISTER_TEST(GUITest_common_scenarios_sequence_view::test_0081);
    REGISTER_TEST(GUITest_common_scenarios_sequence_view::test_0082);
    REGISTER_TEST(GUITest_common_scenarios_sequence_view::test_0083);
    REGISTER_TEST(GUITest_common_scenarios_sequence_view::test_0084);
    REGISTER_TEST(GUITest_common_scenarios_sequence_view::test_0085);
    REGISTER_TEST(GUITest_common_scenarios_sequence_view::test_0086);

    //////////////////////////////////////////////////////////////////////////
    // Common scenarios/sequence edit/
    //////////////////////////////////////////////////////////////////////////
    REGISTER_TEST(GUITest_common_scenarios_sequence_edit::test_0001);
    REGISTER_TEST(GUITest_common_scenarios_sequence_edit::test_0002);
    REGISTER_TEST(GUITest_common_scenarios_sequence_edit::test_0003);
    REGISTER_TEST(GUITest_common_scenarios_sequence_edit::test_0004);
    REGISTER_TEST(GUITest_common_scenarios_sequence_edit::test_0005);
    REGISTER_TEST(GUITest_common_scenarios_sequence_edit::test_0006);
    REGISTER_TEST(GUITest_common_scenarios_sequence_edit::test_0007);
    REGISTER_TEST(GUITest_common_scenarios_sequence_edit::test_0008);
    REGISTER_TEST(GUITest_common_scenarios_sequence_edit::test_0009);
    REGISTER_TEST(GUITest_common_scenarios_sequence_edit::test_0010);
    REGISTER_TEST(GUITest_common_scenarios_sequence_edit::test_0011);
    REGISTER_TEST(GUITest_common_scenarios_sequence_edit::test_0012);
    REGISTER_TEST(GUITest_common_scenarios_sequence_edit::test_0013_1);
    REGISTER_TEST(GUITest_common_scenarios_sequence_edit::test_0013_1_neg);
    REGISTER_TEST(GUITest_common_scenarios_sequence_edit::test_0013_2);
    REGISTER_TEST(GUITest_common_scenarios_sequence_edit::test_0013_2_neg);
    REGISTER_TEST(GUITest_common_scenarios_sequence_edit::test_0014_1);
    REGISTER_TEST(GUITest_common_scenarios_sequence_edit::test_0014_1_neg);
    REGISTER_TEST(GUITest_common_scenarios_sequence_edit::test_0014_2);
    REGISTER_TEST(GUITest_common_scenarios_sequence_edit::test_0014_2_neg);
    REGISTER_TEST(GUITest_common_scenarios_sequence_edit::test_0015_1);
    REGISTER_TEST(GUITest_common_scenarios_sequence_edit::test_0015_1_neg);
    REGISTER_TEST(GUITest_common_scenarios_sequence_edit::test_0015_2);
    REGISTER_TEST(GUITest_common_scenarios_sequence_edit::test_0015_2_neg);
    REGISTER_TEST(GUITest_common_scenarios_sequence_edit::test_0016_1);
    REGISTER_TEST(GUITest_common_scenarios_sequence_edit::test_0016_2);

    //////////////////////////////////////////////////////////////////////////
    // Common scenarios/sequence edit mode/
    //////////////////////////////////////////////////////////////////////////
    REGISTER_TEST(GUITest_common_scenarios_sequence_edit_mode::without_anns_test_0001);
    REGISTER_TEST(GUITest_common_scenarios_sequence_edit_mode::without_anns_test_0002);
    REGISTER_TEST(GUITest_common_scenarios_sequence_edit_mode::without_anns_test_0003);
    REGISTER_TEST(GUITest_common_scenarios_sequence_edit_mode::without_anns_test_0004);
    REGISTER_TEST(GUITest_common_scenarios_sequence_edit_mode::with_anns_test_0001);
    REGISTER_TEST(GUITest_common_scenarios_sequence_edit_mode::with_anns_test_0002);
    REGISTER_TEST(GUITest_common_scenarios_sequence_edit_mode::with_anns_test_0003);
    REGISTER_TEST(GUITest_common_scenarios_sequence_edit_mode::with_anns_test_0004);
    REGISTER_TEST(GUITest_common_scenarios_sequence_edit_mode::with_anns_test_0005);
    REGISTER_TEST(GUITest_common_scenarios_sequence_edit_mode::with_anns_test_0006);
    REGISTER_TEST(GUITest_common_scenarios_sequence_edit_mode::with_anns_test_0007);
    REGISTER_TEST(GUITest_common_scenarios_sequence_edit_mode::with_anns_test_0008);

    //////////////////////////////////////////////////////////////////////////
    // Common scenarios/sequence selection/
    //////////////////////////////////////////////////////////////////////////
    REGISTER_TEST(GUITest_common_scenarios_sequence_selection::double_click_test_0001);
    REGISTER_TEST(GUITest_common_scenarios_sequence_selection::double_click_test_0002);
    REGISTER_TEST(GUITest_common_scenarios_sequence_selection::double_click_test_0003);
    REGISTER_TEST(GUITest_common_scenarios_sequence_selection::double_click_test_0004);
    REGISTER_TEST(GUITest_common_scenarios_sequence_selection::mixed_test_0001);
    REGISTER_TEST(GUITest_common_scenarios_sequence_selection::mixed_test_0002);
    REGISTER_TEST(GUITest_common_scenarios_sequence_selection::mixed_test_0003);
    REGISTER_TEST(GUITest_common_scenarios_sequence_selection::one_click_test_0001);
    REGISTER_TEST(GUITest_common_scenarios_sequence_selection::one_click_test_0002);
    REGISTER_TEST(GUITest_common_scenarios_sequence_selection::one_click_test_0003);
    REGISTER_TEST(GUITest_common_scenarios_sequence_selection::one_click_test_0004);
    REGISTER_TEST(GUITest_common_scenarios_sequence_selection::one_click_test_0005);

    //////////////////////////////////////////////////////////////////////////
    // Common scenarios/remote request/
    //////////////////////////////////////////////////////////////////////////

    REGISTER_TEST(GUITest_common_scenarios_project_remote_request::test_0001);
    REGISTER_TEST(GUITest_common_scenarios_project_remote_request::test_0002);
    REGISTER_TEST(GUITest_common_scenarios_project_remote_request::test_0003);
    REGISTER_TEST(GUITest_common_scenarios_project_remote_request::test_0004);
    REGISTER_TEST(GUITest_common_scenarios_project_remote_request::test_0005);
    REGISTER_TEST(GUITest_common_scenarios_project_remote_request::test_0006);
    REGISTER_TEST(GUITest_common_scenarios_project_remote_request::test_0007);
    REGISTER_TEST(GUITest_common_scenarios_project_remote_request::test_0008);
    REGISTER_TEST(GUITest_common_scenarios_project_remote_request::test_0009);
    REGISTER_TEST(GUITest_common_scenarios_project_remote_request::test_0010);
    REGISTER_TEST(GUITest_common_scenarios_project_remote_request::test_0011);
    REGISTER_TEST(GUITest_common_scenarios_project_remote_request::test_0012);
    REGISTER_TEST(GUITest_common_scenarios_project_remote_request::test_0013);
    REGISTER_TEST(GUITest_common_scenarios_project_remote_request::test_0014);
    REGISTER_TEST(GUITest_common_scenarios_project_remote_request::test_0015);
    REGISTER_TEST(GUITest_common_scenarios_project_remote_request::test_0016_1)
    REGISTER_TEST(GUITest_common_scenarios_project_remote_request::test_0016_2)
    REGISTER_TEST(GUITest_common_scenarios_project_remote_request::test_0016_3)
    REGISTER_TEST(GUITest_common_scenarios_project_remote_request::test_0016_4)
    REGISTER_TEST(GUITest_common_scenarios_project_remote_request::test_0016_5)
    REGISTER_TEST(GUITest_common_scenarios_project_remote_request::test_0016_6)
    REGISTER_TEST(GUITest_common_scenarios_project_remote_request::test_0016_7)
    REGISTER_TEST(GUITest_common_scenarios_project_remote_request::test_0017)
    REGISTER_TEST(GUITest_common_scenarios_project_remote_request::test_0018)
    REGISTER_TEST(GUITest_common_scenarios_project_remote_request::test_0019)

    //////////////////////////////////////////////////////////////////////////
    // Common scenarios/toggle view/
    //////////////////////////////////////////////////////////////////////////
    REGISTER_TEST(GUITest_common_scenarios_toggle_view::test_0001);
    REGISTER_TEST(GUITest_common_scenarios_toggle_view::test_0001_1);
    REGISTER_TEST(GUITest_common_scenarios_toggle_view::test_0001_2);
    REGISTER_TEST(GUITest_common_scenarios_toggle_view::test_0001_3);
    REGISTER_TEST(GUITest_common_scenarios_toggle_view::test_0001_4);

    REGISTER_TEST(GUITest_common_scenarios_toggle_view::test_0002);
    REGISTER_TEST(GUITest_common_scenarios_toggle_view::test_0002_1);
    REGISTER_TEST(GUITest_common_scenarios_toggle_view::test_0002_2);
    REGISTER_TEST(GUITest_common_scenarios_toggle_view::test_0002_3);
    REGISTER_TEST(GUITest_common_scenarios_toggle_view::test_0002_4);

    REGISTER_TEST(GUITest_common_scenarios_toggle_view::test_0003);
    REGISTER_TEST(GUITest_common_scenarios_toggle_view::test_0003_1);
    REGISTER_TEST(GUITest_common_scenarios_toggle_view::test_0003_2);
    REGISTER_TEST(GUITest_common_scenarios_toggle_view::test_0003_3);
    REGISTER_TEST(GUITest_common_scenarios_toggle_view::test_0003_4);

    REGISTER_TEST(GUITest_common_scenarios_toggle_view::test_0004);
    REGISTER_TEST(GUITest_common_scenarios_toggle_view::test_0004_1);
    REGISTER_TEST(GUITest_common_scenarios_toggle_view::test_0004_2);
    REGISTER_TEST(GUITest_common_scenarios_toggle_view::test_0004_3);
    REGISTER_TEST(GUITest_common_scenarios_toggle_view::test_0004_4);

    REGISTER_TEST(GUITest_common_scenarios_toggle_view::test_0005);
    REGISTER_TEST(GUITest_common_scenarios_toggle_view::test_0006);
    REGISTER_TEST(GUITest_common_scenarios_toggle_view::test_0007);
    REGISTER_TEST(GUITest_common_scenarios_toggle_view::test_0008);
    REGISTER_TEST(GUITest_common_scenarios_toggle_view::test_0009);

    REGISTER_TEST(GUITest_common_scenarios_toggle_view::test_0011);
    REGISTER_TEST(GUITest_common_scenarios_toggle_view::test_0011_1);
    REGISTER_TEST(GUITest_common_scenarios_toggle_view::test_0011_2);

    REGISTER_TEST(GUITest_common_scenarios_toggle_view::test_0012);
    REGISTER_TEST(GUITest_common_scenarios_toggle_view::test_0012_1);
    REGISTER_TEST(GUITest_common_scenarios_toggle_view::test_0012_2);

    REGISTER_TEST(GUITest_common_scenarios_toggle_view::test_0013);
    REGISTER_TEST(GUITest_common_scenarios_toggle_view::test_0013_1);
    REGISTER_TEST(GUITest_common_scenarios_toggle_view::test_0013_2);

    REGISTER_TEST(GUITest_common_scenarios_toggle_view::test_0014);
    REGISTER_TEST(GUITest_common_scenarios_toggle_view::test_0014_1);
    REGISTER_TEST(GUITest_common_scenarios_toggle_view::test_0014_2);

    REGISTER_TEST(GUITest_common_scenarios_toggle_view::test_0015);
    REGISTER_TEST(GUITest_common_scenarios_toggle_view::test_0016);

    //////////////////////////////////////////////////////////////////////////
    // Common scenarios/project/sequence exporting/
    //////////////////////////////////////////////////////////////////////////
    REGISTER_TEST(GUITest_common_scenarios_project_sequence_exporting::test_0001);
    REGISTER_TEST(GUITest_common_scenarios_project_sequence_exporting::test_0002);
    REGISTER_TEST(GUITest_common_scenarios_project_sequence_exporting::test_0003);
    REGISTER_TEST(GUITest_common_scenarios_project_sequence_exporting::test_0004);
    REGISTER_TEST(GUITest_common_scenarios_project_sequence_exporting::test_0005);
    REGISTER_TEST(GUITest_common_scenarios_project_sequence_exporting::test_0007);
    REGISTER_TEST(GUITest_common_scenarios_project_sequence_exporting::test_0008);
    REGISTER_TEST(GUITest_common_scenarios_project_sequence_exporting::test_0009);
    REGISTER_TEST(GUITest_common_scenarios_project_sequence_exporting::test_0010);
    REGISTER_TEST(GUITest_common_scenarios_project_sequence_exporting::test_0011);
    REGISTER_TEST(GUITest_common_scenarios_project_sequence_exporting::test_0012);
    REGISTER_TEST(GUITest_common_scenarios_project_sequence_exporting::test_0013);

    //////////////////////////////////////////////////////////////////////////
    // Common scenarios/project/sequence exporting/from project view/
    //////////////////////////////////////////////////////////////////////////
    REGISTER_TEST(GUITest_common_scenarios_project_sequence_exporting_from_project_view::test_0001);
    REGISTER_TEST(GUITest_common_scenarios_project_sequence_exporting_from_project_view::test_0002);
    REGISTER_TEST(GUITest_common_scenarios_project_sequence_exporting_from_project_view::test_0003);
    REGISTER_TEST(GUITest_common_scenarios_project_sequence_exporting_from_project_view::test_0004);

    REGISTER_TEST(GUITest_common_scenarios_project_sequence_exporting_from_project_view::test_0005);
    REGISTER_TEST(GUITest_common_scenarios_project_sequence_exporting_from_project_view::test_0005_1);
    REGISTER_TEST(GUITest_common_scenarios_project_sequence_exporting_from_project_view::test_0005_2);

    REGISTER_TEST(GUITest_common_scenarios_project_sequence_exporting_from_project_view::test_0006);

    REGISTER_TEST(GUITest_common_scenarios_project_sequence_exporting_from_project_view::test_0007);
    REGISTER_TEST(GUITest_common_scenarios_project_sequence_exporting_from_project_view::test_0007_1);
    REGISTER_TEST(GUITest_common_scenarios_project_sequence_exporting_from_project_view::test_0007_2);

    REGISTER_TEST(GUITest_common_scenarios_project_sequence_exporting_from_project_view::test_0008);
    REGISTER_TEST(GUITest_common_scenarios_project_sequence_exporting_from_project_view::test_0008_1);
    REGISTER_TEST(GUITest_common_scenarios_project_sequence_exporting_from_project_view::test_0008_2);

    /////////////////////////////////////////////////////////////////////////
    // Common scenarios/msa_editor
    /////////////////////////////////////////////////////////////////////////
    REGISTER_TEST(GUITest_common_scenarios_msa_editor::test_0001);
    REGISTER_TEST(GUITest_common_scenarios_msa_editor::test_0001_1);
    REGISTER_TEST(GUITest_common_scenarios_msa_editor::test_0001_2);
    REGISTER_TEST(GUITest_common_scenarios_msa_editor::test_0001_3);
    REGISTER_TEST(GUITest_common_scenarios_msa_editor::test_0001_4);

    REGISTER_TEST(GUITest_common_scenarios_msa_editor::test_0002);
    REGISTER_TEST(GUITest_common_scenarios_msa_editor::test_0002_1);
    REGISTER_TEST(GUITest_common_scenarios_msa_editor::test_0002_2);
    REGISTER_TEST(GUITest_common_scenarios_msa_editor::test_0002_3);
    REGISTER_TEST(GUITest_common_scenarios_msa_editor::test_0002_4);

    REGISTER_TEST(GUITest_common_scenarios_msa_editor::test_0003);

    REGISTER_TEST(GUITest_common_scenarios_msa_editor::test_0004);
    REGISTER_TEST(GUITest_common_scenarios_msa_editor::test_0004_1);
    REGISTER_TEST(GUITest_common_scenarios_msa_editor::test_0004_2);

    REGISTER_TEST(GUITest_common_scenarios_msa_editor::test_0005);
    REGISTER_TEST(GUITest_common_scenarios_msa_editor::test_0005_1);

    REGISTER_TEST(GUITest_common_scenarios_msa_editor::test_0007);

    REGISTER_TEST(GUITest_common_scenarios_msa_editor::test_0008);
    REGISTER_TEST(GUITest_common_scenarios_msa_editor::test_0008_1);

    REGISTER_TEST(GUITest_common_scenarios_msa_editor::test_0009);
    REGISTER_TEST(GUITest_common_scenarios_msa_editor::test_0009_1);
    REGISTER_TEST(GUITest_common_scenarios_msa_editor::test_0009_2);

    REGISTER_TEST(GUITest_common_scenarios_msa_editor::test_0010);
    REGISTER_TEST(GUITest_common_scenarios_msa_editor::test_0010_1);
    REGISTER_TEST(GUITest_common_scenarios_msa_editor::test_0010_2);

    REGISTER_TEST(GUITest_common_scenarios_msa_editor::test_0011);
    REGISTER_TEST(GUITest_common_scenarios_msa_editor::test_0011_1);
    REGISTER_TEST(GUITest_common_scenarios_msa_editor::test_0011_2);

    REGISTER_TEST(GUITest_common_scenarios_msa_editor::test_0012);

    REGISTER_TEST(GUITest_common_scenarios_msa_editor::test_0013);
    REGISTER_TEST(GUITest_common_scenarios_msa_editor::test_0013_1);
    REGISTER_TEST(GUITest_common_scenarios_msa_editor::test_0013_2);

    REGISTER_TEST(GUITest_common_scenarios_msa_editor::test_0014);
    REGISTER_TEST(GUITest_common_scenarios_msa_editor::test_0014_1);
    REGISTER_TEST(GUITest_common_scenarios_msa_editor::test_0014_2);

    REGISTER_TEST(GUITest_common_scenarios_msa_editor::test_0016);

    REGISTER_TEST(GUITest_common_scenarios_msa_editor::test_0017);
    REGISTER_TEST(GUITest_common_scenarios_msa_editor::test_0017_1);
    REGISTER_TEST(GUITest_common_scenarios_msa_editor::test_0017_2);

    REGISTER_TEST(GUITest_common_scenarios_msa_editor::test_0018);
    REGISTER_TEST(GUITest_common_scenarios_msa_editor::test_0019);

    REGISTER_TEST(GUITest_common_scenarios_msa_editor::test_0020);
    REGISTER_TEST(GUITest_common_scenarios_msa_editor::test_0020_1);
    REGISTER_TEST(GUITest_common_scenarios_msa_editor::test_0021);
    REGISTER_TEST(GUITest_common_scenarios_msa_editor::test_0021_1);
    REGISTER_TEST(GUITest_common_scenarios_msa_editor::test_0021_2);
    REGISTER_TEST(GUITest_common_scenarios_msa_editor::test_0022);
    REGISTER_TEST(GUITest_common_scenarios_msa_editor::test_0022_1);
    REGISTER_TEST(GUITest_common_scenarios_msa_editor::test_0022_2);
    REGISTER_TEST(GUITest_common_scenarios_msa_editor::test_0023);
    REGISTER_TEST(GUITest_common_scenarios_msa_editor::test_0024);
    REGISTER_TEST(GUITest_common_scenarios_msa_editor::test_0026);
    REGISTER_TEST(GUITest_common_scenarios_msa_editor::test_0026_1);
    REGISTER_TEST(GUITest_common_scenarios_msa_editor::test_0026_2);
    REGISTER_TEST(GUITest_common_scenarios_msa_editor::test_0027);
    REGISTER_TEST(GUITest_common_scenarios_msa_editor::test_0027_1);
    REGISTER_TEST(GUITest_common_scenarios_msa_editor::test_0027_2);
    REGISTER_TEST(GUITest_common_scenarios_msa_editor::test_0029);
    REGISTER_TEST(GUITest_common_scenarios_msa_editor::test_0029_1);
    REGISTER_TEST(GUITest_common_scenarios_msa_editor::test_0029_2);

    REGISTER_TEST(GUITest_common_scenarios_msa_editor::test_0031);
    REGISTER_TEST(GUITest_common_scenarios_msa_editor::test_0031_1);
    REGISTER_TEST(GUITest_common_scenarios_msa_editor::test_0031_2);
    REGISTER_TEST(GUITest_common_scenarios_msa_editor::test_0031_3);
    REGISTER_TEST(GUITest_common_scenarios_msa_editor::test_0031_4);

    REGISTER_TEST(GUITest_common_scenarios_msa_editor::test_0032);
    REGISTER_TEST(GUITest_common_scenarios_msa_editor::test_0032_1);

    REGISTER_TEST(GUITest_common_scenarios_msa_editor::test_0033);
    REGISTER_TEST(GUITest_common_scenarios_msa_editor::test_0033_1);

    REGISTER_TEST(GUITest_common_scenarios_msa_editor::test_0034);
    REGISTER_TEST(GUITest_common_scenarios_msa_editor::test_0034_1);

    REGISTER_TEST(GUITest_common_scenarios_msa_editor::test_0035);
    REGISTER_TEST(GUITest_common_scenarios_msa_editor::test_0035_1);

    REGISTER_TEST(GUITest_common_scenarios_msa_editor::test_0036);
    REGISTER_TEST(GUITest_common_scenarios_msa_editor::test_0036_1);
    REGISTER_TEST(GUITest_common_scenarios_msa_editor::test_0036_2);
    REGISTER_TEST(GUITest_common_scenarios_msa_editor::test_0036_3);

    REGISTER_TEST(GUITest_common_scenarios_msa_editor::test_0037);
    REGISTER_TEST(GUITest_common_scenarios_msa_editor::test_0037_1);
    REGISTER_TEST(GUITest_common_scenarios_msa_editor::test_0037_2);

    REGISTER_TEST(GUITest_common_scenarios_msa_editor::test_0038);
    REGISTER_TEST(GUITest_common_scenarios_msa_editor::test_0038_1);
    REGISTER_TEST(GUITest_common_scenarios_msa_editor::test_0038_2);
    REGISTER_TEST(GUITest_common_scenarios_msa_editor::test_0038_3);
    REGISTER_TEST(GUITest_common_scenarios_msa_editor::test_0038_4);

    REGISTER_TEST(GUITest_common_scenarios_msa_editor::test_0039);
    REGISTER_TEST(GUITest_common_scenarios_msa_editor::test_0039_1);
    REGISTER_TEST(GUITest_common_scenarios_msa_editor::test_0039_2);
    REGISTER_TEST(GUITest_common_scenarios_msa_editor::test_0039_3);
    REGISTER_TEST(GUITest_common_scenarios_msa_editor::test_0039_4);
    REGISTER_TEST(GUITest_common_scenarios_msa_editor::test_0039_5);
    REGISTER_TEST(GUITest_common_scenarios_msa_editor::test_0039_6);
    REGISTER_TEST(GUITest_common_scenarios_msa_editor::test_0039_7);
    REGISTER_TEST(GUITest_common_scenarios_msa_editor::test_0040);
    REGISTER_TEST(GUITest_common_scenarios_msa_editor::test_0041);

    REGISTER_TEST(GUITest_common_scenarios_msa_editor::test_0042);
    REGISTER_TEST(GUITest_common_scenarios_msa_editor::test_0042_1);
    REGISTER_TEST(GUITest_common_scenarios_msa_editor::test_0042_2);
    REGISTER_TEST(GUITest_common_scenarios_msa_editor::test_0043);
    REGISTER_TEST(GUITest_common_scenarios_msa_editor::test_0044);

    REGISTER_TEST(GUITest_common_scenarios_msa_editor::test_0045);
    REGISTER_TEST(GUITest_common_scenarios_msa_editor::test_0045_1);
    REGISTER_TEST(GUITest_common_scenarios_msa_editor::test_0046);
    REGISTER_TEST(GUITest_common_scenarios_msa_editor::test_0047);
    REGISTER_TEST(GUITest_common_scenarios_msa_editor::test_0048);
    REGISTER_TEST(GUITest_common_scenarios_msa_editor::test_0049);
    REGISTER_TEST(GUITest_common_scenarios_msa_editor::test_0050);
    REGISTER_TEST(GUITest_common_scenarios_msa_editor::test_0052);
    REGISTER_TEST(GUITest_common_scenarios_msa_editor::test_0053);
    REGISTER_TEST(GUITest_common_scenarios_msa_editor::test_0053_1);
    REGISTER_TEST(GUITest_common_scenarios_msa_editor::test_0053_2);
    REGISTER_TEST(GUITest_common_scenarios_msa_editor::test_0053_3);
    REGISTER_TEST(GUITest_common_scenarios_msa_editor::test_0053_4);
    REGISTER_TEST(GUITest_common_scenarios_msa_editor::test_0053_5);
    REGISTER_TEST(GUITest_common_scenarios_msa_editor::test_0053_6);

    REGISTER_TEST(GUITest_common_scenarios_msa_editor::test_0054);
    REGISTER_TEST(GUITest_common_scenarios_msa_editor::test_0054_1);
    REGISTER_TEST(GUITest_common_scenarios_msa_editor::test_0055);
    REGISTER_TEST(GUITest_common_scenarios_msa_editor::test_0056);
    REGISTER_TEST(GUITest_common_scenarios_msa_editor::test_0057);

    REGISTER_TEST(GUITest_common_scenarios_msa_editor::test_0059);
    REGISTER_TEST(GUITest_common_scenarios_msa_editor::test_0060);
    REGISTER_TEST(GUITest_common_scenarios_msa_editor::test_0061);
    REGISTER_TEST(GUITest_common_scenarios_msa_editor::test_0062);
    REGISTER_TEST(GUITest_common_scenarios_msa_editor::test_0063);
    REGISTER_TEST(GUITest_common_scenarios_msa_editor::test_0064);
    REGISTER_TEST(GUITest_common_scenarios_msa_editor::test_0065);
    REGISTER_TEST(GUITest_common_scenarios_msa_editor::test_0066);

    REGISTER_TEST(GUITest_common_scenarios_msa_editor::test_0069);
    REGISTER_TEST(GUITest_common_scenarios_msa_editor::test_0070);
    REGISTER_TEST(GUITest_common_scenarios_msa_editor::test_0071);
    REGISTER_TEST(GUITest_common_scenarios_msa_editor::test_0072);
    REGISTER_TEST(GUITest_common_scenarios_msa_editor::test_0073);
    REGISTER_TEST(GUITest_common_scenarios_msa_editor::test_0074);
    REGISTER_TEST(GUITest_common_scenarios_msa_editor::test_0075);

    REGISTER_TEST(GUITest_common_scenarios_msa_editor::test_0076);
    REGISTER_TEST(GUITest_common_scenarios_msa_editor::test_0077);
    REGISTER_TEST(GUITest_common_scenarios_msa_editor::test_0078);

    REGISTER_TEST(GUITest_common_scenarios_msa_editor::test_0079);
    REGISTER_TEST(GUITest_common_scenarios_msa_editor::test_0080);
    REGISTER_TEST(GUITest_common_scenarios_msa_editor::test_0081);
    REGISTER_TEST(GUITest_common_scenarios_msa_editor::test_0082);
    REGISTER_TEST(GUITest_common_scenarios_msa_editor::test_0083);

    REGISTER_TEST(GUITest_common_scenarios_msa_editor::test_0090);
    REGISTER_TEST(GUITest_common_scenarios_msa_editor::test_0091);
    REGISTER_TEST(GUITest_common_scenarios_msa_editor::test_0092);
    REGISTER_TEST(GUITest_common_scenarios_msa_editor::test_0093_1);
    REGISTER_TEST(GUITest_common_scenarios_msa_editor::test_0093_2);
    REGISTER_TEST(GUITest_common_scenarios_msa_editor::test_0094);
    REGISTER_TEST(GUITest_common_scenarios_msa_editor::test_0095);
    REGISTER_TEST(GUITest_common_scenarios_msa_editor::test_0096);

    /////////////////////////////////////////////////////////////////////////
    // Common scenarios/msa_editor/exclude_list
    /////////////////////////////////////////////////////////////////////////
    REGISTER_TEST(GUITest_common_scenarios_msa_exclude_list::test_0001);
    REGISTER_TEST(GUITest_common_scenarios_msa_exclude_list::test_0002);
    REGISTER_TEST(GUITest_common_scenarios_msa_exclude_list::test_0003);
    REGISTER_TEST(GUITest_common_scenarios_msa_exclude_list::test_0004);
    REGISTER_TEST(GUITest_common_scenarios_msa_exclude_list::test_0005);
    REGISTER_TEST(GUITest_common_scenarios_msa_exclude_list::test_0006);
    REGISTER_TEST(GUITest_common_scenarios_msa_exclude_list::test_0007);
    REGISTER_TEST(GUITest_common_scenarios_msa_exclude_list::test_0008);
    REGISTER_TEST(GUITest_common_scenarios_msa_exclude_list::test_0009);

    /////////////////////////////////////////////////////////////////////////
    // Common align sequences to an alignment
    /////////////////////////////////////////////////////////////////////////
    REGISTER_TEST(GUITest_common_scenarios_align_sequences_to_msa::test_0001);
    REGISTER_TEST(GUITest_common_scenarios_align_sequences_to_msa::test_0002);
    REGISTER_TEST(GUITest_common_scenarios_align_sequences_to_msa::test_0003);
    REGISTER_TEST(GUITest_common_scenarios_align_sequences_to_msa::test_0004);
    REGISTER_TEST(GUITest_common_scenarios_align_sequences_to_msa::test_0005);
    REGISTER_TEST(GUITest_common_scenarios_align_sequences_to_msa::test_0006);
    REGISTER_TEST(GUITest_common_scenarios_align_sequences_to_msa::test_0007);
    REGISTER_TEST(GUITest_common_scenarios_align_sequences_to_msa::test_0008);
    REGISTER_TEST(GUITest_common_scenarios_align_sequences_to_msa::test_0009);
    REGISTER_TEST(GUITest_common_scenarios_align_sequences_to_msa::test_0010);
    REGISTER_TEST(GUITest_common_scenarios_align_sequences_to_msa::test_0011);
    REGISTER_TEST(GUITest_common_scenarios_align_sequences_to_msa::test_0012);
    REGISTER_TEST(GUITest_common_scenarios_align_sequences_to_msa::test_0013);
    REGISTER_TEST(GUITest_common_scenarios_align_sequences_to_msa::test_0014);
    REGISTER_TEST(GUITest_common_scenarios_align_sequences_to_msa::test_0015);
    REGISTER_TEST(GUITest_common_scenarios_align_sequences_to_msa::test_0016_1);
    REGISTER_TEST(GUITest_common_scenarios_align_sequences_to_msa::test_0016_2);
    REGISTER_TEST(GUITest_common_scenarios_align_sequences_to_msa::test_0016_3);
    REGISTER_TEST(GUITest_common_scenarios_align_sequences_to_msa::test_0017);

    /////////////////////////////////////////////////////////////////////////
    // Common scenarios/msa_editor/colors
    /////////////////////////////////////////////////////////////////////////

    REGISTER_TEST(GUITest_common_scenarios_msa_editor_colors::test_0001);
    REGISTER_TEST(GUITest_common_scenarios_msa_editor_colors::test_0002);
    REGISTER_TEST(GUITest_common_scenarios_msa_editor_colors::test_0003);
    REGISTER_TEST(GUITest_common_scenarios_msa_editor_colors::test_0004);
    REGISTER_TEST(GUITest_common_scenarios_msa_editor_colors::test_0006);
    REGISTER_TEST(GUITest_common_scenarios_msa_editor_colors::test_0007);

    /////////////////////////////////////////////////////////////////////////
    // Common scenarios/msa_editor/consensus
    /////////////////////////////////////////////////////////////////////////
    REGISTER_TEST(GUITest_common_scenarios_msa_editor_consensus::test_0001);

    REGISTER_TEST(GUITest_common_scenarios_msa_editor_consensus::test_0002);
    REGISTER_TEST(GUITest_common_scenarios_msa_editor_consensus::test_0002_1);
    REGISTER_TEST(GUITest_common_scenarios_msa_editor_consensus::test_0002_2);

    REGISTER_TEST(GUITest_common_scenarios_msa_editor_consensus::test_0003);
    REGISTER_TEST(GUITest_common_scenarios_msa_editor_consensus::test_0003_1);
    REGISTER_TEST(GUITest_common_scenarios_msa_editor_consensus::test_0003_2);

    REGISTER_TEST(GUITest_common_scenarios_msa_editor_consensus::test_0004);
    REGISTER_TEST(GUITest_common_scenarios_msa_editor_consensus::test_0004_1);
    REGISTER_TEST(GUITest_common_scenarios_msa_editor_consensus::test_0004_2);

    REGISTER_TEST(GUITest_common_scenarios_msa_editor_consensus::test_0005);
    REGISTER_TEST(GUITest_common_scenarios_msa_editor_consensus::test_0006);

    /////////////////////////////////////////////////////////////////////////
    // Common scenarios/msa_editor/tree
    /////////////////////////////////////////////////////////////////////////
    REGISTER_TEST(GUITest_common_scenarios_msa_editor_tree::test_0001);
    REGISTER_TEST(GUITest_common_scenarios_msa_editor_tree::test_0002);
    REGISTER_TEST(GUITest_common_scenarios_msa_editor_tree::test_0003_1);
    REGISTER_TEST(GUITest_common_scenarios_msa_editor_tree::test_0003_2);

    /////////////////////////////////////////////////////////////////////////
    // Common scenarios/msa_editor/edit
    /////////////////////////////////////////////////////////////////////////
    REGISTER_TEST(GUITest_common_scenarios_msa_editor_edit::test_0001);
    REGISTER_TEST(GUITest_common_scenarios_msa_editor_edit::test_0001_1);
    REGISTER_TEST(GUITest_common_scenarios_msa_editor_edit::test_0001_2);

    REGISTER_TEST(GUITest_common_scenarios_msa_editor_edit::test_0003);
    REGISTER_TEST(GUITest_common_scenarios_msa_editor_edit::test_0003_1);
    REGISTER_TEST(GUITest_common_scenarios_msa_editor_edit::test_0003_2);

    REGISTER_TEST(GUITest_common_scenarios_msa_editor_edit::test_0004);
    REGISTER_TEST(GUITest_common_scenarios_msa_editor_edit::test_0004_1);
    REGISTER_TEST(GUITest_common_scenarios_msa_editor_edit::test_0004_2);

    REGISTER_TEST(GUITest_common_scenarios_msa_editor_edit::test_0005);
    REGISTER_TEST(GUITest_common_scenarios_msa_editor_edit::test_0005_1);
    REGISTER_TEST(GUITest_common_scenarios_msa_editor_edit::test_0005_2);

    REGISTER_TEST(GUITest_common_scenarios_msa_editor_edit::test_0006);
    REGISTER_TEST(GUITest_common_scenarios_msa_editor_edit::test_0006_1);
    REGISTER_TEST(GUITest_common_scenarios_msa_editor_edit::test_0006_2);

    REGISTER_TEST(GUITest_common_scenarios_msa_editor_edit::test_0007);
    REGISTER_TEST(GUITest_common_scenarios_msa_editor_edit::test_0007_1);

    REGISTER_TEST(GUITest_common_scenarios_msa_editor_edit::test_0008);
    REGISTER_TEST(GUITest_common_scenarios_msa_editor_edit::test_0008_1);

    REGISTER_TEST(GUITest_common_scenarios_msa_editor_edit::test_0009);
    REGISTER_TEST(GUITest_common_scenarios_msa_editor_edit::test_0009_1);
    REGISTER_TEST(GUITest_common_scenarios_msa_editor_edit::test_0009_2);

    REGISTER_TEST(GUITest_common_scenarios_msa_editor_edit::test_0010);

    REGISTER_TEST(GUITest_common_scenarios_msa_editor_edit::test_0011);
    REGISTER_TEST(GUITest_common_scenarios_msa_editor_edit::test_0011_1);
    REGISTER_TEST(GUITest_common_scenarios_msa_editor_edit::test_0011_2);
    REGISTER_TEST(GUITest_common_scenarios_msa_editor_edit::test_0011_3);

    REGISTER_TEST(GUITest_common_scenarios_msa_editor_edit::test_0012);

    REGISTER_TEST(GUITest_common_scenarios_msa_editor_edit::test_0013);
    REGISTER_TEST(GUITest_common_scenarios_msa_editor_edit::test_0013_1);
    REGISTER_TEST(GUITest_common_scenarios_msa_editor_edit::test_0013_2);

    REGISTER_TEST(GUITest_common_scenarios_msa_editor_edit::test_0014);
    REGISTER_TEST(GUITest_common_scenarios_msa_editor_edit::test_0015);

    REGISTER_TEST(GUITest_common_scenarios_msa_editor_edit::test_0016);

    /////////////////////////////////////////////////////////////////////////
    // Common scenarios/msa_editor/replace_character
    /////////////////////////////////////////////////////////////////////////
    REGISTER_TEST(GUITest_common_scenarios_msa_editor_replace_character::test_0001);
    REGISTER_TEST(GUITest_common_scenarios_msa_editor_replace_character::test_0002);
    REGISTER_TEST(GUITest_common_scenarios_msa_editor_replace_character::test_0003);
    REGISTER_TEST(GUITest_common_scenarios_msa_editor_replace_character::test_0004);
    REGISTER_TEST(GUITest_common_scenarios_msa_editor_replace_character::test_0005);
    REGISTER_TEST(GUITest_common_scenarios_msa_editor_replace_character::test_0005_1);
    REGISTER_TEST(GUITest_common_scenarios_msa_editor_replace_character::test_0006);
    REGISTER_TEST(GUITest_common_scenarios_msa_editor_replace_character::test_0006_1);
    REGISTER_TEST(GUITest_common_scenarios_msa_editor_replace_character::test_0007);
    REGISTER_TEST(GUITest_common_scenarios_msa_editor_replace_character::test_0008);
    REGISTER_TEST(GUITest_common_scenarios_msa_editor_replace_character::test_0009);
    REGISTER_TEST(GUITest_common_scenarios_msa_editor_replace_character::test_0010);
    REGISTER_TEST(GUITest_common_scenarios_msa_editor_replace_character::test_0011);
    REGISTER_TEST(GUITest_common_scenarios_msa_editor_replace_character::test_0012);
    REGISTER_TEST(GUITest_common_scenarios_msa_editor_replace_character::test_0013);
    REGISTER_TEST(GUITest_common_scenarios_msa_editor_replace_character::test_0014);
    REGISTER_TEST(GUITest_common_scenarios_msa_editor_replace_character::test_0015);
    REGISTER_TEST(GUITest_common_scenarios_msa_editor_replace_character::test_0016);
    REGISTER_TEST(GUITest_common_scenarios_msa_editor_replace_character::test_0017);
    REGISTER_TEST(GUITest_common_scenarios_msa_editor_replace_character::test_0018);

    /////////////////////////////////////////////////////////////////////////
    // Common scenarios/msa_editor/overview
    /////////////////////////////////////////////////////////////////////////
    REGISTER_TEST(GUITest_common_scenarios_msa_editor_overview::test_0001);
    REGISTER_TEST(GUITest_common_scenarios_msa_editor_overview::test_0002);
    REGISTER_TEST(GUITest_common_scenarios_msa_editor_overview::test_0003);
    REGISTER_TEST(GUITest_common_scenarios_msa_editor_overview::test_0004);
    REGISTER_TEST(GUITest_common_scenarios_msa_editor_overview::test_0005);
    REGISTER_TEST(GUITest_common_scenarios_msa_editor_overview::test_0006);
    REGISTER_TEST(GUITest_common_scenarios_msa_editor_overview::test_0007);
    REGISTER_TEST(GUITest_common_scenarios_msa_editor_overview::test_0008);
    REGISTER_TEST(GUITest_common_scenarios_msa_editor_overview::test_0009);
    REGISTER_TEST(GUITest_common_scenarios_msa_editor_overview::test_0010);
    REGISTER_TEST(GUITest_common_scenarios_msa_editor_overview::test_0011);
    REGISTER_TEST(GUITest_common_scenarios_msa_editor_overview::test_0012);
    REGISTER_TEST(GUITest_common_scenarios_msa_editor_overview::test_0013);
    REGISTER_TEST(GUITest_common_scenarios_msa_editor_overview::test_0014);
    REGISTER_TEST(GUITest_common_scenarios_msa_editor_overview::test_0015);
    REGISTER_TEST(GUITest_common_scenarios_msa_editor_overview::test_0017);
    REGISTER_TEST(GUITest_common_scenarios_msa_editor_overview::test_0019);
    REGISTER_TEST(GUITest_common_scenarios_msa_editor_overview::test_0020);
    REGISTER_TEST(GUITest_common_scenarios_msa_editor_overview::test_0021);
    REGISTER_TEST(GUITest_common_scenarios_msa_editor_overview::test_0022);

    /////////////////////////////////////////////////////////////////////////
    // Common scenarios/msa_editor/multiline
    /////////////////////////////////////////////////////////////////////////
    REGISTER_TEST(GUITest_common_scenarios_MSA_editor_multiline::general_test_0001);
    REGISTER_TEST(GUITest_common_scenarios_MSA_editor_multiline::zoom_to_selection_test_0001);
    REGISTER_TEST(GUITest_common_scenarios_MSA_editor_multiline::vscroll_test_0001);
    REGISTER_TEST(GUITest_common_scenarios_MSA_editor_multiline::vscroll_test_0002);
    REGISTER_TEST(GUITest_common_scenarios_MSA_editor_multiline::menu_test_0001);
    REGISTER_TEST(GUITest_common_scenarios_MSA_editor_multiline::goto_test_0001);
    REGISTER_TEST(GUITest_common_scenarios_MSA_editor_multiline::overview_test_0001);
    REGISTER_TEST(GUITest_common_scenarios_MSA_editor_multiline::overview_test_0002);
    REGISTER_TEST(GUITest_common_scenarios_MSA_editor_multiline::overview_test_0003);
    REGISTER_TEST(GUITest_common_scenarios_MSA_editor_multiline::overview_test_0004);
    REGISTER_TEST(GUITest_common_scenarios_MSA_editor_multiline::keys_test_0001);
    REGISTER_TEST(GUITest_common_scenarios_MSA_editor_multiline::keys_test_0002);
    REGISTER_TEST(GUITest_common_scenarios_MSA_editor_multiline::consensus_test_0001);
    REGISTER_TEST(GUITest_common_scenarios_MSA_editor_multiline::similarity_test_0001);
    REGISTER_TEST(GUITest_common_scenarios_MSA_editor_multiline::image_export_test_0001);
    REGISTER_TEST(GUITest_common_scenarios_MSA_editor_multiline::drag_n_drop_test_0001);
    REGISTER_TEST(GUITest_common_scenarios_MSA_editor_multiline::bookmark_test_0001);
    REGISTER_TEST(GUITest_common_scenarios_MSA_editor_multiline::bookmark_test_0002);
    REGISTER_TEST(GUITest_common_scenarios_MSA_editor_multiline::bookmark_test_0003);
    REGISTER_TEST(GUITest_common_scenarios_MSA_editor_multiline::exclude_list_test_0001);
    REGISTER_TEST(GUITest_common_scenarios_MSA_editor_multiline::exclude_list_test_0002);
    REGISTER_TEST(GUITest_common_scenarios_MSA_editor_multiline::replace_character_test_0001);
    REGISTER_TEST(GUITest_common_scenarios_MSA_editor_multiline::replace_character_test_0002);
    REGISTER_TEST(GUITest_common_scenarios_MSA_editor_multiline::replace_character_test_0003);
    REGISTER_TEST(GUITest_common_scenarios_MSA_editor_multiline::replace_character_test_0004);
    REGISTER_TEST(GUITest_common_scenarios_MSA_editor_multiline::replace_character_test_0005);
    REGISTER_TEST(GUITest_common_scenarios_MSA_editor_multiline::edit_test_0001);
    REGISTER_TEST(GUITest_common_scenarios_MSA_editor_multiline_options::general_test_0002);
    REGISTER_TEST(GUITest_common_scenarios_MSA_editor_multiline_options::general_test_0003);
    REGISTER_TEST(GUITest_common_scenarios_MSA_editor_multiline_options::statistic_test_0001);
    REGISTER_TEST(GUITest_common_scenarios_MSA_editor_multiline_options::highlighting_test_0001);
    REGISTER_TEST(GUITest_common_scenarios_MSA_editor_multiline_options::search_test_0001);
    REGISTER_TEST(GUITest_common_scenarios_MSA_editor_multiline_colors::test_0001);
    REGISTER_TEST(GUITest_common_scenarios_MSA_editor_multiline_colors::test_0002);
    REGISTER_TEST(GUITest_common_scenarios_MSA_editor_multiline_colors::test_0003);

    /////////////////////////////////////////////////////////////////////////
    // Common scenarios/mca_editor
    /////////////////////////////////////////////////////////////////////////
    REGISTER_TEST(GUITest_common_scenarios_mca_editor::test_0001);
    REGISTER_TEST(GUITest_common_scenarios_mca_editor::test_0002);
    REGISTER_TEST(GUITest_common_scenarios_mca_editor::test_0003);
    REGISTER_TEST(GUITest_common_scenarios_mca_editor::test_0004);
    REGISTER_TEST(GUITest_common_scenarios_mca_editor::test_0005);
    REGISTER_TEST(GUITest_common_scenarios_mca_editor::test_0006);
    REGISTER_TEST(GUITest_common_scenarios_mca_editor::test_0007);
    REGISTER_TEST(GUITest_common_scenarios_mca_editor::test_0008);
    REGISTER_TEST(GUITest_common_scenarios_mca_editor::test_0009);
    REGISTER_TEST(GUITest_common_scenarios_mca_editor::test_0010);
    REGISTER_TEST(GUITest_common_scenarios_mca_editor::test_0011);
    REGISTER_TEST(GUITest_common_scenarios_mca_editor::test_0012_1);
    REGISTER_TEST(GUITest_common_scenarios_mca_editor::test_0012_2);
    REGISTER_TEST(GUITest_common_scenarios_mca_editor::test_0013_1);
    REGISTER_TEST(GUITest_common_scenarios_mca_editor::test_0013_2);
    REGISTER_TEST(GUITest_common_scenarios_mca_editor::test_0013_3);
    REGISTER_TEST(GUITest_common_scenarios_mca_editor::test_0014);
    REGISTER_TEST(GUITest_common_scenarios_mca_editor::test_0015_1);
    REGISTER_TEST(GUITest_common_scenarios_mca_editor::test_0015_2);
    REGISTER_TEST(GUITest_common_scenarios_mca_editor::test_0016_1);
    REGISTER_TEST(GUITest_common_scenarios_mca_editor::test_0016_2);
    REGISTER_TEST(GUITest_common_scenarios_mca_editor::test_0017_1);
    REGISTER_TEST(GUITest_common_scenarios_mca_editor::test_0017_2);
    REGISTER_TEST(GUITest_common_scenarios_mca_editor::test_0018_1);
    REGISTER_TEST(GUITest_common_scenarios_mca_editor::test_0018_2);
    REGISTER_TEST(GUITest_common_scenarios_mca_editor::test_0019);
    REGISTER_TEST(GUITest_common_scenarios_mca_editor::test_0021);
    REGISTER_TEST(GUITest_common_scenarios_mca_editor::test_0022_1);
    REGISTER_TEST(GUITest_common_scenarios_mca_editor::test_0022_2);
    REGISTER_TEST(GUITest_common_scenarios_mca_editor::test_0022_3);
    REGISTER_TEST(GUITest_common_scenarios_mca_editor::test_0023_1);
    REGISTER_TEST(GUITest_common_scenarios_mca_editor::test_0023_2);
    REGISTER_TEST(GUITest_common_scenarios_mca_editor::test_0023_3);
    REGISTER_TEST(GUITest_common_scenarios_mca_editor::test_0024_1);
    REGISTER_TEST(GUITest_common_scenarios_mca_editor::test_0024_2);
    REGISTER_TEST(GUITest_common_scenarios_mca_editor::test_0024_3);
    REGISTER_TEST(GUITest_common_scenarios_mca_editor::test_0025_1);
    REGISTER_TEST(GUITest_common_scenarios_mca_editor::test_0025_2);
    REGISTER_TEST(GUITest_common_scenarios_mca_editor::test_0025_3);
    REGISTER_TEST(GUITest_common_scenarios_mca_editor::test_0026_1);
    REGISTER_TEST(GUITest_common_scenarios_mca_editor::test_0026_2);
    REGISTER_TEST(GUITest_common_scenarios_mca_editor::test_0026_3);
    REGISTER_TEST(GUITest_common_scenarios_mca_editor::test_0027_1);
    REGISTER_TEST(GUITest_common_scenarios_mca_editor::test_0027_2);
    REGISTER_TEST(GUITest_common_scenarios_mca_editor::test_0027_3);
    REGISTER_TEST(GUITest_common_scenarios_mca_editor::test_0028);
    REGISTER_TEST(GUITest_common_scenarios_mca_editor::test_0029);
    REGISTER_TEST(GUITest_common_scenarios_mca_editor::test_0030);
    REGISTER_TEST(GUITest_common_scenarios_mca_editor::test_0033);
    REGISTER_TEST(GUITest_common_scenarios_mca_editor::test_0034);
    REGISTER_TEST(GUITest_common_scenarios_mca_editor::test_0038);
    REGISTER_TEST(GUITest_common_scenarios_mca_editor::test_0039);
    REGISTER_TEST(GUITest_common_scenarios_mca_editor::test_0040_1);
    REGISTER_TEST(GUITest_common_scenarios_mca_editor::test_0040_2);
    REGISTER_TEST(GUITest_common_scenarios_mca_editor::test_0040_3);
    REGISTER_TEST(GUITest_common_scenarios_mca_editor::test_0041);
    REGISTER_TEST(GUITest_common_scenarios_mca_editor::test_0042);
    REGISTER_TEST(GUITest_common_scenarios_mca_editor::test_0043);
    REGISTER_TEST(GUITest_common_scenarios_mca_editor::test_0044);
    REGISTER_TEST(GUITest_common_scenarios_mca_editor::test_0045_1);
    REGISTER_TEST(GUITest_common_scenarios_mca_editor::test_0045_2);
    REGISTER_TEST(GUITest_common_scenarios_mca_editor::test_0045_3);
    REGISTER_TEST(GUITest_common_scenarios_mca_editor::test_0045_4);

    //////////////////////////////////////////////////////////////////////////
    // Common scenarios/document_from_text/
    //////////////////////////////////////////////////////////////////////////
    REGISTER_TEST(GUITest_common_scenarios_document_from_text::test_0001);
    REGISTER_TEST(GUITest_common_scenarios_document_from_text::test_0001_1);
    REGISTER_TEST(GUITest_common_scenarios_document_from_text::test_0001_2);

    REGISTER_TEST(GUITest_common_scenarios_document_from_text::test_0002);
    REGISTER_TEST(GUITest_common_scenarios_document_from_text::test_0002_1);
    REGISTER_TEST(GUITest_common_scenarios_document_from_text::test_0002_2);

    REGISTER_TEST(GUITest_common_scenarios_document_from_text::test_0003);
    REGISTER_TEST(GUITest_common_scenarios_document_from_text::test_0003_1);
    REGISTER_TEST(GUITest_common_scenarios_document_from_text::test_0003_2);

    REGISTER_TEST(GUITest_common_scenarios_document_from_text::test_0004);
    REGISTER_TEST(GUITest_common_scenarios_document_from_text::test_0004_1);
    REGISTER_TEST(GUITest_common_scenarios_document_from_text::test_0004_2);

    REGISTER_TEST(GUITest_common_scenarios_document_from_text::test_0005);
    REGISTER_TEST(GUITest_common_scenarios_document_from_text::test_0005_1);
    REGISTER_TEST(GUITest_common_scenarios_document_from_text::test_0005_2);

    REGISTER_TEST(GUITest_common_scenarios_document_from_text::test_0006);
    REGISTER_TEST(GUITest_common_scenarios_document_from_text::test_0006_1);
    REGISTER_TEST(GUITest_common_scenarios_document_from_text::test_0006_2);

    REGISTER_TEST(GUITest_common_scenarios_document_from_text::test_0007);
    REGISTER_TEST(GUITest_common_scenarios_document_from_text::test_0007_1);
    REGISTER_TEST(GUITest_common_scenarios_document_from_text::test_0007_2);

    REGISTER_TEST(GUITest_common_scenarios_document_from_text::test_0008);
    REGISTER_TEST(GUITest_common_scenarios_document_from_text::test_0008_1);
    REGISTER_TEST(GUITest_common_scenarios_document_from_text::test_0008_2);

    REGISTER_TEST(GUITest_common_scenarios_document_from_text::test_0009);
    REGISTER_TEST(GUITest_common_scenarios_document_from_text::test_0009_1);
    REGISTER_TEST(GUITest_common_scenarios_document_from_text::test_0009_2);

    REGISTER_TEST(GUITest_common_scenarios_document_from_text::test_0010);
    REGISTER_TEST(GUITest_common_scenarios_document_from_text::test_0010_1);
    REGISTER_TEST(GUITest_common_scenarios_document_from_text::test_0010_2);

    REGISTER_TEST(GUITest_common_scenarios_document_from_text::test_0011);
    REGISTER_TEST(GUITest_common_scenarios_document_from_text::test_0011_1);
    REGISTER_TEST(GUITest_common_scenarios_document_from_text::test_0011_2);

    REGISTER_TEST(GUITest_common_scenarios_document_from_text::test_0012);
    REGISTER_TEST(GUITest_common_scenarios_document_from_text::test_0012_1);
    REGISTER_TEST(GUITest_common_scenarios_document_from_text::test_0012_2);

    REGISTER_TEST(GUITest_common_scenarios_document_from_text::test_0013);
    REGISTER_TEST(GUITest_common_scenarios_document_from_text::test_0013_1);
    REGISTER_TEST(GUITest_common_scenarios_document_from_text::test_0013_2);

    REGISTER_TEST(GUITest_common_scenarios_document_from_text::test_0014);
    REGISTER_TEST(GUITest_common_scenarios_document_from_text::test_0014_1);
    REGISTER_TEST(GUITest_common_scenarios_document_from_text::test_0014_2);

    REGISTER_TEST(GUITest_common_scenarios_document_from_text::test_0015);
    REGISTER_TEST(GUITest_common_scenarios_document_from_text::test_0015_1);
    REGISTER_TEST(GUITest_common_scenarios_document_from_text::test_0015_2);

    REGISTER_TEST(GUITest_common_scenarios_document_from_text::test_0016);
    REGISTER_TEST(GUITest_common_scenarios_document_from_text::test_0017);
    REGISTER_TEST(GUITest_common_scenarios_document_from_text::test_0018);
    REGISTER_TEST(GUITest_common_scenarios_document_from_text::test_0019);

    /////////////////////////////////////////////////////////////////////////
    // Common scenarios/Annotations import
    /////////////////////////////////////////////////////////////////////////

    REGISTER_TEST(GUITest_common_scenarios_annotations_import::test_0001);
    REGISTER_TEST(GUITest_common_scenarios_annotations_import::test_0001_1);
    REGISTER_TEST(GUITest_common_scenarios_annotations_import::test_0001_2);

    REGISTER_TEST(GUITest_common_scenarios_annotations_import::test_0002);
    REGISTER_TEST(GUITest_common_scenarios_annotations_import::test_0002_1);
    REGISTER_TEST(GUITest_common_scenarios_annotations_import::test_0002_2);

    REGISTER_TEST(GUITest_common_scenarios_annotations_import::test_0003);
    REGISTER_TEST(GUITest_common_scenarios_annotations_import::test_0003_1);
    REGISTER_TEST(GUITest_common_scenarios_annotations_import::test_0003_2);

    REGISTER_TEST(GUITest_common_scenarios_annotations_import::test_0004);
    REGISTER_TEST(GUITest_common_scenarios_annotations_import::test_0004_1);
    REGISTER_TEST(GUITest_common_scenarios_annotations_import::test_0004_2);

    REGISTER_TEST(GUITest_common_scenarios_annotations_import::test_0005);
    REGISTER_TEST(GUITest_common_scenarios_annotations_import::test_0005_1);
    REGISTER_TEST(GUITest_common_scenarios_annotations_import::test_0005_2);

    REGISTER_TEST(GUITest_common_scenarios_annotations_import::test_0006);
    REGISTER_TEST(GUITest_common_scenarios_annotations_import::test_0006_1);
    REGISTER_TEST(GUITest_common_scenarios_annotations_import::test_0006_2);

    REGISTER_TEST(GUITest_common_scenarios_annotations_import::test_0007);
    REGISTER_TEST(GUITest_common_scenarios_annotations_import::test_0007_1);
    REGISTER_TEST(GUITest_common_scenarios_annotations_import::test_0007_2);

    REGISTER_TEST(GUITest_common_scenarios_annotations_import::test_0008);
    REGISTER_TEST(GUITest_common_scenarios_annotations_import::test_0008_1);
    REGISTER_TEST(GUITest_common_scenarios_annotations_import::test_0008_2);

    REGISTER_TEST(GUITest_common_scenarios_annotations_import::test_0009);
    REGISTER_TEST(GUITest_common_scenarios_annotations_import::test_0009_1);
    REGISTER_TEST(GUITest_common_scenarios_annotations_import::test_0009_2);

    /////////////////////////////////////////////////////////////////////////
    // Common scenarios/annotations
    /////////////////////////////////////////////////////////////////////////
    REGISTER_TEST(GUITest_common_scenarios_annotations::test_0001);
    REGISTER_TEST(GUITest_common_scenarios_annotations::test_0001_1);
    REGISTER_TEST(GUITest_common_scenarios_annotations::test_0001_2);

    REGISTER_TEST(GUITest_common_scenarios_annotations::test_0002);
    REGISTER_TEST(GUITest_common_scenarios_annotations::test_0002_1);
    REGISTER_TEST(GUITest_common_scenarios_annotations::test_0002_2);

    REGISTER_TEST(GUITest_common_scenarios_annotations::test_0004);
    REGISTER_TEST(GUITest_common_scenarios_annotations::test_0004_1);
    REGISTER_TEST(GUITest_common_scenarios_annotations::test_0004_2);

    REGISTER_TEST(GUITest_common_scenarios_annotations::test_0005);
    REGISTER_TEST(GUITest_common_scenarios_annotations::test_0006);
    REGISTER_TEST(GUITest_common_scenarios_annotations::test_0007);
    REGISTER_TEST(GUITest_common_scenarios_annotations::test_0008);
    REGISTER_TEST(GUITest_common_scenarios_annotations::test_0009);

    REGISTER_TEST(GUITest_common_scenarios_annotations::test_0010_1);
    REGISTER_TEST(GUITest_common_scenarios_annotations::test_0010_2);
    REGISTER_TEST(GUITest_common_scenarios_annotations::test_0010_3);
    REGISTER_TEST(GUITest_common_scenarios_annotations::test_0011_1);
    REGISTER_TEST(GUITest_common_scenarios_annotations::test_0011_2);
    REGISTER_TEST(GUITest_common_scenarios_annotations::test_0011_3);
    REGISTER_TEST(GUITest_common_scenarios_annotations::test_0012_1);
    REGISTER_TEST(GUITest_common_scenarios_annotations::test_0012_2);
    REGISTER_TEST(GUITest_common_scenarios_annotations::test_0012_3);
    REGISTER_TEST(GUITest_common_scenarios_annotations::test_0013);

    /////////////////////////////////////////////////////////////////////////
    // Common scenarios/annotations/CreateAnnotationWidget
    /////////////////////////////////////////////////////////////////////////
    REGISTER_TEST(GUITest_common_scenarios_create_annotation_widget::test_0001);
    REGISTER_TEST(GUITest_common_scenarios_create_annotation_widget::test_0002);
    REGISTER_TEST(GUITest_common_scenarios_create_annotation_widget::test_0003);
    REGISTER_TEST(GUITest_common_scenarios_create_annotation_widget::test_0004);
    REGISTER_TEST(GUITest_common_scenarios_create_annotation_widget::test_0005);
    REGISTER_TEST(GUITest_common_scenarios_create_annotation_widget::test_0006);
    REGISTER_TEST(GUITest_common_scenarios_create_annotation_widget::test_0007);
    REGISTER_TEST(GUITest_common_scenarios_create_annotation_widget::test_0008);
    REGISTER_TEST(GUITest_common_scenarios_create_annotation_widget::test_0009);
    REGISTER_TEST(GUITest_common_scenarios_create_annotation_widget::test_0010);
    REGISTER_TEST(GUITest_common_scenarios_create_annotation_widget::test_0011);
    REGISTER_TEST(GUITest_common_scenarios_create_annotation_widget::test_0012);
    REGISTER_TEST(GUITest_common_scenarios_create_annotation_widget::test_0013);
    REGISTER_TEST(GUITest_common_scenarios_create_annotation_widget::test_0014);
    REGISTER_TEST(GUITest_common_scenarios_create_annotation_widget::test_0015);
    REGISTER_TEST(GUITest_common_scenarios_create_annotation_widget::test_0016);
    REGISTER_TEST(GUITest_common_scenarios_create_annotation_widget::test_0017);
    REGISTER_TEST(GUITest_common_scenarios_create_annotation_widget::test_0018);
    REGISTER_TEST(GUITest_common_scenarios_create_annotation_widget::test_0019);
    REGISTER_TEST(GUITest_common_scenarios_create_annotation_widget::test_0020);
    REGISTER_TEST(GUITest_common_scenarios_create_annotation_widget::test_0021);
    REGISTER_TEST(GUITest_common_scenarios_create_annotation_widget::test_0022);
    REGISTER_TEST(GUITest_common_scenarios_create_annotation_widget::test_0023);
    REGISTER_TEST(GUITest_common_scenarios_create_annotation_widget::test_0024);
    REGISTER_TEST(GUITest_common_scenarios_create_annotation_widget::test_0025);
    REGISTER_TEST(GUITest_common_scenarios_create_annotation_widget::test_0026);
    REGISTER_TEST(GUITest_common_scenarios_create_annotation_widget::test_0027);
    REGISTER_TEST(GUITest_common_scenarios_create_annotation_widget::test_0028);
    REGISTER_TEST(GUITest_common_scenarios_create_annotation_widget::test_0029);
    REGISTER_TEST(GUITest_common_scenarios_create_annotation_widget::test_0030);
    REGISTER_TEST(GUITest_common_scenarios_create_annotation_widget::test_0031);
    REGISTER_TEST(GUITest_common_scenarios_create_annotation_widget::test_0032);
    REGISTER_TEST(GUITest_common_scenarios_create_annotation_widget::test_0033);
    REGISTER_TEST(GUITest_common_scenarios_create_annotation_widget::test_0034);
    REGISTER_TEST(GUITest_common_scenarios_create_annotation_widget::test_0035);
    REGISTER_TEST(GUITest_common_scenarios_create_annotation_widget::test_0036);
    REGISTER_TEST(GUITest_common_scenarios_create_annotation_widget::test_0037);
    REGISTER_TEST(GUITest_common_scenarios_create_annotation_widget::test_0038);
    REGISTER_TEST(GUITest_common_scenarios_create_annotation_widget::test_0039);
    REGISTER_TEST(GUITest_common_scenarios_create_annotation_widget::test_0040);
    REGISTER_TEST(GUITest_common_scenarios_create_annotation_widget::test_0041);
    REGISTER_TEST(GUITest_common_scenarios_create_annotation_widget::test_0042);
    REGISTER_TEST(GUITest_common_scenarios_create_annotation_widget::test_0043);
    REGISTER_TEST(GUITest_common_scenarios_create_annotation_widget::test_0044);
    REGISTER_TEST(GUITest_common_scenarios_create_annotation_widget::test_0045);

    /////////////////////////////////////////////////////////////////////////
    // Common scenarios/annotations/edit
    /////////////////////////////////////////////////////////////////////////
    REGISTER_TEST(GUITest_common_scenarios_annotations_edit::test_0001);
    REGISTER_TEST(GUITest_common_scenarios_annotations_edit::test_0001_1);
    REGISTER_TEST(GUITest_common_scenarios_annotations_edit::test_0001_2);
    REGISTER_TEST(GUITest_common_scenarios_annotations_edit::test_0002);
    REGISTER_TEST(GUITest_common_scenarios_annotations_edit::test_0002_1);
    REGISTER_TEST(GUITest_common_scenarios_annotations_edit::test_0002_2);
    REGISTER_TEST(GUITest_common_scenarios_annotations_edit::test_0003);
    REGISTER_TEST(GUITest_common_scenarios_annotations_edit::test_0003_1);
    REGISTER_TEST(GUITest_common_scenarios_annotations_edit::test_0003_2);
    REGISTER_TEST(GUITest_common_scenarios_annotations_edit::test_0004);
    REGISTER_TEST(GUITest_common_scenarios_annotations_edit::test_0004_1);
    REGISTER_TEST(GUITest_common_scenarios_annotations_edit::test_0004_2);
    REGISTER_TEST(GUITest_common_scenarios_annotations_edit::test_0005);
    REGISTER_TEST(GUITest_common_scenarios_annotations_edit::test_0005_1);
    REGISTER_TEST(GUITest_common_scenarios_annotations_edit::test_0005_2);
    REGISTER_TEST(GUITest_common_scenarios_annotations_edit::test_0006);
    REGISTER_TEST(GUITest_common_scenarios_annotations_edit::test_0006_1);
    REGISTER_TEST(GUITest_common_scenarios_annotations_edit::test_0006_2);

    /////////////////////////////////////////////////////////////////////////
    // Common scenarios/annotations/qualifiers
    /////////////////////////////////////////////////////////////////////////
    REGISTER_TEST(GUITest_common_scenarios_annotations_qualifiers::test_0001);
    REGISTER_TEST(GUITest_common_scenarios_annotations_qualifiers::test_0001_1);
    REGISTER_TEST(GUITest_common_scenarios_annotations_qualifiers::test_0001_2);

    REGISTER_TEST(GUITest_common_scenarios_annotations_qualifiers::test_0002);
    REGISTER_TEST(GUITest_common_scenarios_annotations_qualifiers::test_0002_1);
    REGISTER_TEST(GUITest_common_scenarios_annotations_qualifiers::test_0002_2);

    REGISTER_TEST(GUITest_common_scenarios_annotations_qualifiers::test_0003);
    REGISTER_TEST(GUITest_common_scenarios_annotations_qualifiers::test_0003_1);
    REGISTER_TEST(GUITest_common_scenarios_annotations_qualifiers::test_0003_2);

    REGISTER_TEST(GUITest_common_scenarios_annotations_qualifiers::test_0004);

    REGISTER_TEST(GUITest_common_scenarios_annotations_qualifiers::test_0005);
    REGISTER_TEST(GUITest_common_scenarios_annotations_qualifiers::test_0005_1);
    REGISTER_TEST(GUITest_common_scenarios_annotations_qualifiers::test_0005_2);

    REGISTER_TEST(GUITest_common_scenarios_annotations_qualifiers::test_0006);

    REGISTER_TEST(GUITest_common_scenarios_annotations_qualifiers::test_0007);
    REGISTER_TEST(GUITest_common_scenarios_annotations_qualifiers::test_0007_1);
    REGISTER_TEST(GUITest_common_scenarios_annotations_qualifiers::test_0007_2);

    REGISTER_TEST(GUITest_common_scenarios_annotations_qualifiers::test_0008);
    REGISTER_TEST(GUITest_common_scenarios_annotations_qualifiers::test_0009);

    /////////////////////////////////////////////////////////////////////////
    // Common scenarios/smith_waterman_dialog
    /////////////////////////////////////////////////////////////////////////
    REGISTER_TEST(GUITest_common_scenarios_sw_dialog::test_0001);
    REGISTER_TEST(GUITest_common_scenarios_sw_dialog::test_0002);

    /////////////////////////////////////////////////////////////////////////
    // Common scenarios/option_panel
    /////////////////////////////////////////////////////////////////////////
    REGISTER_TEST(GUITest_common_scenarios_options_panel::test_0001);
    REGISTER_TEST(GUITest_common_scenarios_options_panel::test_0001_1);
    REGISTER_TEST(GUITest_common_scenarios_options_panel::test_0002);
    REGISTER_TEST(GUITest_common_scenarios_options_panel::test_0002_1);
    REGISTER_TEST(GUITest_common_scenarios_options_panel::test_0003);
    REGISTER_TEST(GUITest_common_scenarios_options_panel::test_0003_1);
    REGISTER_TEST(GUITest_common_scenarios_options_panel::test_0004);
    REGISTER_TEST(GUITest_common_scenarios_options_panel::test_0005);
    REGISTER_TEST(GUITest_common_scenarios_options_panel::test_0006);
    REGISTER_TEST(GUITest_common_scenarios_options_panel::test_0006_1);
    REGISTER_TEST(GUITest_common_scenarios_options_panel::test_0007);
    REGISTER_TEST(GUITest_common_scenarios_options_panel::test_0008);
    REGISTER_TEST(GUITest_common_scenarios_options_panel::test_0009);
    REGISTER_TEST(GUITest_common_scenarios_options_panel::test_0010);
    REGISTER_TEST(GUITest_common_scenarios_options_panel::test_0011);
    REGISTER_TEST(GUITest_common_scenarios_options_panel::test_0012);
    REGISTER_TEST(GUITest_common_scenarios_options_panel::test_0013);
    REGISTER_TEST(GUITest_common_scenarios_options_panel::test_0014);
    REGISTER_TEST(GUITest_common_scenarios_options_panel::test_0015);
    REGISTER_TEST(GUITest_common_scenarios_options_panel::test_0016);
    REGISTER_TEST(GUITest_common_scenarios_options_panel::test_0017);
    REGISTER_TEST(GUITest_common_scenarios_options_panel::test_0018);
    REGISTER_TEST(GUITest_common_scenarios_options_panel::test_0019);
    REGISTER_TEST(GUITest_common_scenarios_options_panel::test_0020);
    REGISTER_TEST(GUITest_common_scenarios_options_panel::test_0021);
    REGISTER_TEST(GUITest_common_scenarios_options_panel::test_0022);

    /////////////////////////////////////////////////////////////////////////
    // Common scenarios/option_panel
    /////////////////////////////////////////////////////////////////////////
    REGISTER_TEST(GUITest_common_scenarios_options_panel_MSA::general_test_0001);
    REGISTER_TEST(GUITest_common_scenarios_options_panel_MSA::general_test_0001_1);
    REGISTER_TEST(GUITest_common_scenarios_options_panel_MSA::general_test_0002);
    REGISTER_TEST(GUITest_common_scenarios_options_panel_MSA::general_test_0003);
    REGISTER_TEST(GUITest_common_scenarios_options_panel_MSA::general_test_0004);
    REGISTER_TEST(GUITest_common_scenarios_options_panel_MSA::general_test_0005);

    REGISTER_TEST(GUITest_common_scenarios_options_panel_MSA::highlighting_test_0001);
    REGISTER_TEST(GUITest_common_scenarios_options_panel_MSA::highlighting_test_0001_1);
    REGISTER_TEST(GUITest_common_scenarios_options_panel_MSA::highlighting_test_0001_2);
    REGISTER_TEST(GUITest_common_scenarios_options_panel_MSA::highlighting_test_0001_3);
    REGISTER_TEST(GUITest_common_scenarios_options_panel_MSA::highlighting_test_0001_4);
    REGISTER_TEST(GUITest_common_scenarios_options_panel_MSA::highlighting_test_0002);
    REGISTER_TEST(GUITest_common_scenarios_options_panel_MSA::highlighting_test_0002_1);
    REGISTER_TEST(GUITest_common_scenarios_options_panel_MSA::highlighting_test_0003);
    REGISTER_TEST(GUITest_common_scenarios_options_panel_MSA::highlighting_test_0004);
    REGISTER_TEST(GUITest_common_scenarios_options_panel_MSA::highlighting_test_0004_1);
    REGISTER_TEST(GUITest_common_scenarios_options_panel_MSA::highlighting_test_0004_2);
    REGISTER_TEST(GUITest_common_scenarios_options_panel_MSA::highlighting_test_0004_3);
    REGISTER_TEST(GUITest_common_scenarios_options_panel_MSA::highlighting_test_0004_4);
    REGISTER_TEST(GUITest_common_scenarios_options_panel_MSA::highlighting_test_0004_5);
    REGISTER_TEST(GUITest_common_scenarios_options_panel_MSA::highlighting_test_0004_6);
    REGISTER_TEST(GUITest_common_scenarios_options_panel_MSA::highlighting_test_0004_7);
    REGISTER_TEST(GUITest_common_scenarios_options_panel_MSA::highlighting_test_0004_8);
    REGISTER_TEST(GUITest_common_scenarios_options_panel_MSA::highlighting_test_0004_9);
    REGISTER_TEST(GUITest_common_scenarios_options_panel_MSA::highlighting_test_0005);
    REGISTER_TEST(GUITest_common_scenarios_options_panel_MSA::highlighting_test_0005_1);
    REGISTER_TEST(GUITest_common_scenarios_options_panel_MSA::highlighting_test_0006);
    REGISTER_TEST(GUITest_common_scenarios_options_panel_MSA::highlighting_test_0007);
    REGISTER_TEST(GUITest_common_scenarios_options_panel_MSA::highlighting_test_0007_1);
    REGISTER_TEST(GUITest_common_scenarios_options_panel_MSA::highlighting_test_0008);
    REGISTER_TEST(GUITest_common_scenarios_options_panel_MSA::highlighting_test_0008_1);
    REGISTER_TEST(GUITest_common_scenarios_options_panel_MSA::highlighting_test_0009);
    REGISTER_TEST(GUITest_common_scenarios_options_panel_MSA::highlighting_test_0009_1);
    REGISTER_TEST(GUITest_common_scenarios_options_panel_MSA::highlighting_test_0010);
    REGISTER_TEST(GUITest_common_scenarios_options_panel_MSA::highlighting_test_0010_1);
    REGISTER_TEST(GUITest_common_scenarios_options_panel_MSA::highlighting_test_0011);
    REGISTER_TEST(GUITest_common_scenarios_options_panel_MSA::highlighting_test_0012);
    REGISTER_TEST(GUITest_common_scenarios_options_panel_MSA::highlighting_test_0013);

    REGISTER_TEST(GUITest_common_scenarios_options_panel_MSA::pairwise_alignment_test_0001);
    REGISTER_TEST(GUITest_common_scenarios_options_panel_MSA::pairwise_alignment_test_0002);
    REGISTER_TEST(GUITest_common_scenarios_options_panel_MSA::pairwise_alignment_test_0003);
    REGISTER_TEST(GUITest_common_scenarios_options_panel_MSA::pairwise_alignment_test_0004);
    REGISTER_TEST(GUITest_common_scenarios_options_panel_MSA::pairwise_alignment_test_0005);
    REGISTER_TEST(GUITest_common_scenarios_options_panel_MSA::pairwise_alignment_test_0005_1);
    REGISTER_TEST(GUITest_common_scenarios_options_panel_MSA::pairwise_alignment_test_0006);
    REGISTER_TEST(GUITest_common_scenarios_options_panel_MSA::pairwise_alignment_test_0007);
    REGISTER_TEST(GUITest_common_scenarios_options_panel_MSA::pairwise_alignment_test_0007_1);
    REGISTER_TEST(GUITest_common_scenarios_options_panel_MSA::pairwise_alignment_test_0007_2);
    REGISTER_TEST(GUITest_common_scenarios_options_panel_MSA::pairwise_alignment_test_0007_3);
    REGISTER_TEST(GUITest_common_scenarios_options_panel_MSA::pairwise_alignment_test_0008);
    REGISTER_TEST(GUITest_common_scenarios_options_panel_MSA::pairwise_alignment_test_0009);
    REGISTER_TEST(GUITest_common_scenarios_options_panel_MSA::pairwise_alignment_test_0010);

    REGISTER_TEST(GUITest_common_scenarios_options_panel_MSA::tree_settings_test_0001);
    REGISTER_TEST(GUITest_common_scenarios_options_panel_MSA::tree_settings_test_0002);
    REGISTER_TEST(GUITest_common_scenarios_options_panel_MSA::tree_settings_test_0003);
    REGISTER_TEST(GUITest_common_scenarios_options_panel_MSA::tree_settings_test_0004);
    REGISTER_TEST(GUITest_common_scenarios_options_panel_MSA::tree_settings_test_0005);
    REGISTER_TEST(GUITest_common_scenarios_options_panel_MSA::tree_settings_test_0006);
    REGISTER_TEST(GUITest_common_scenarios_options_panel_MSA::tree_settings_test_0007);
    REGISTER_TEST(GUITest_common_scenarios_options_panel_MSA::tree_settings_test_0008);

    REGISTER_TEST(GUITest_common_scenarios_options_panel_MSA::export_consensus_test_0001);
    REGISTER_TEST(GUITest_common_scenarios_options_panel_MSA::export_consensus_test_0002);
    REGISTER_TEST(GUITest_common_scenarios_options_panel_MSA::export_consensus_test_0003);
    REGISTER_TEST(GUITest_common_scenarios_options_panel_MSA::export_consensus_test_0004);

    REGISTER_TEST(GUITest_common_scenarios_options_panel_MSA::statistics_test_0001);
    REGISTER_TEST(GUITest_common_scenarios_options_panel_MSA::statistics_test_0002);
    REGISTER_TEST(GUITest_common_scenarios_options_panel_MSA::statistics_test_0003);

    REGISTER_TEST(GUITest_common_scenarios_options_panel_MSA::save_parameters_test_0001);
    REGISTER_TEST(GUITest_common_scenarios_options_panel_MSA::save_parameters_test_0002);
    REGISTER_TEST(GUITest_common_scenarios_options_panel_MSA::save_parameters_test_0003);
    REGISTER_TEST(GUITest_common_scenarios_options_panel_MSA::save_parameters_test_0003_1);
    REGISTER_TEST(GUITest_common_scenarios_options_panel_MSA::save_parameters_test_0004);
    REGISTER_TEST(GUITest_common_scenarios_options_panel_MSA::save_parameters_test_0004_1);
    REGISTER_TEST(GUITest_common_scenarios_options_panel_MSA::save_parameters_test_0005);
    REGISTER_TEST(GUITest_common_scenarios_options_panel_MSA::save_parameters_test_0006);

    /////////////////////////////////////////////////////////////////////////
    // Common scenarios/dp_view
    /////////////////////////////////////////////////////////////////////////
    REGISTER_TEST(GUITest_Common_scenarios_dp_view::test_0011);
    REGISTER_TEST(GUITest_Common_scenarios_dp_view::test_0011_1);
    REGISTER_TEST(GUITest_Common_scenarios_dp_view::test_0011_2);
    REGISTER_TEST(GUITest_Common_scenarios_dp_view::test_0011_3);

    REGISTER_TEST(GUITest_Common_scenarios_dp_view::test_0013);

    REGISTER_TEST(GUITest_Common_scenarios_dp_view::test_0014);
    REGISTER_TEST(GUITest_Common_scenarios_dp_view::test_0014_1);
    REGISTER_TEST(GUITest_Common_scenarios_dp_view::test_0014_2);

    REGISTER_TEST(GUITest_Common_scenarios_dp_view::test_0020);
    REGISTER_TEST(GUITest_Common_scenarios_dp_view::test_0025);
    /////////////////////////////////////////////////////////////////////////
    // Common scenarios/genecut
    /////////////////////////////////////////////////////////////////////////
    REGISTER_TEST(GUITest_common_scenarios_genecut::test_0001);
    REGISTER_TEST(GUITest_common_scenarios_genecut::test_0002);
    REGISTER_TEST(GUITest_common_scenarios_genecut::test_0003);
    REGISTER_TEST(GUITest_common_scenarios_genecut::test_0004);
    REGISTER_TEST(GUITest_common_scenarios_genecut::test_0005);
    REGISTER_TEST(GUITest_common_scenarios_genecut::test_0006);
    REGISTER_TEST(GUITest_common_scenarios_genecut::test_0007);
    REGISTER_TEST(GUITest_common_scenarios_genecut::test_0008);
    REGISTER_TEST(GUITest_common_scenarios_genecut::test_0009);
    REGISTER_TEST(GUITest_common_scenarios_genecut::test_0010);
    REGISTER_TEST(GUITest_common_scenarios_genecut::test_0011);
    REGISTER_TEST(GUITest_common_scenarios_genecut::test_0012);

    /////////////////////////////////////////////////////////////////////////
    // common_scenarios/fasttree
    /////////////////////////////////////////////////////////////////////////
    REGISTER_TEST(GUITest_common_scenarios_fasttree::test_0001);
    REGISTER_TEST(GUITest_common_scenarios_fasttree::test_0002);

    /////////////////////////////////////////////////////////////////////////
    // common_scenarios/iqtree
    /////////////////////////////////////////////////////////////////////////
    REGISTER_TEST(GUITest_common_scenarios_iqtree::test_0001);
    REGISTER_TEST(GUITest_common_scenarios_iqtree::test_0002);

    /////////////////////////////////////////////////////////////////////////
    // Common scenarios/Assembling/Assembly browser
    /////////////////////////////////////////////////////////////////////////
    REGISTER_TEST(GUITest_Assembly_browser::test_0001);
    REGISTER_TEST(GUITest_Assembly_browser::test_0002);
    REGISTER_TEST(GUITest_Assembly_browser::test_0010);
    REGISTER_TEST(GUITest_Assembly_browser::test_0011);
    REGISTER_TEST(GUITest_Assembly_browser::test_0012);
    REGISTER_TEST(GUITest_Assembly_browser::test_0013);
    REGISTER_TEST(GUITest_Assembly_browser::test_0014);
    REGISTER_TEST(GUITest_Assembly_browser::test_0015);
    REGISTER_TEST(GUITest_Assembly_browser::test_0016);
    REGISTER_TEST(GUITest_Assembly_browser::test_0017);
    REGISTER_TEST(GUITest_Assembly_browser::test_0018);
    REGISTER_TEST(GUITest_Assembly_browser::test_0019);
    REGISTER_TEST(GUITest_Assembly_browser::test_0020);
    REGISTER_TEST(GUITest_Assembly_browser::test_0021);
    REGISTER_TEST(GUITest_Assembly_browser::test_0022);
    REGISTER_TEST(GUITest_Assembly_browser::test_0023);
    REGISTER_TEST(GUITest_Assembly_browser::test_0024);
    REGISTER_TEST(GUITest_Assembly_browser::test_0025);
    REGISTER_TEST(GUITest_Assembly_browser::test_0026_1);
    REGISTER_TEST(GUITest_Assembly_browser::test_0026_2);
    REGISTER_TEST(GUITest_Assembly_browser::test_0026_3);
    REGISTER_TEST(GUITest_Assembly_browser::test_0027);
    REGISTER_TEST(GUITest_Assembly_browser::test_0028);
    REGISTER_TEST(GUITest_Assembly_browser::test_0029);
    REGISTER_TEST(GUITest_Assembly_browser::test_0030);
    REGISTER_TEST(GUITest_Assembly_browser::test_0031);
    REGISTER_TEST(GUITest_Assembly_browser::test_0032);
    REGISTER_TEST(GUITest_Assembly_browser::test_0033);
    REGISTER_TEST(GUITest_Assembly_browser::test_0034);
    REGISTER_TEST(GUITest_Assembly_browser::test_0035);
    REGISTER_TEST(GUITest_Assembly_browser::test_0036);
    REGISTER_TEST(GUITest_Assembly_browser::test_0037);
    REGISTER_TEST(GUITest_Assembly_browser::test_0038);

    /////////////////////////////////////////////////////////////////////////
    // Common scenarios/Assembling/bowtie2
    /////////////////////////////////////////////////////////////////////////

    /////////////////////////////////////////////////////////////////////////
    // Common scenarios/Assembling/dna_assembly
    /////////////////////////////////////////////////////////////////////////
    REGISTER_TEST(GUITest_dna_assembly::test_0001);
    REGISTER_TEST(GUITest_dna_assembly::test_0002);
    REGISTER_TEST(GUITest_dna_assembly::test_0003);
    REGISTER_TEST(GUITest_dna_assembly::test_0004);
    REGISTER_TEST(GUITest_dna_assembly::test_0005);
    REGISTER_TEST(GUITest_dna_assembly::test_0006);

    /////////////////////////////////////////////////////////////////////////
    // Common scenarios/Assembling/index_reuse
    /////////////////////////////////////////////////////////////////////////
    REGISTER_TEST(GUITest_index_reuse::test_0001);
    REGISTER_TEST(GUITest_index_reuse::test_0002);
    REGISTER_TEST(GUITest_index_reuse::test_0003);
    REGISTER_TEST(GUITest_index_reuse::test_0004);
    REGISTER_TEST(GUITest_index_reuse::test_0005);
    REGISTER_TEST(GUITest_index_reuse::test_0006);
    REGISTER_TEST(GUITest_index_reuse::test_0007);
    REGISTER_TEST(GUITest_index_reuse::test_0008);
    REGISTER_TEST(GUITest_index_reuse::test_0009);
    REGISTER_TEST(GUITest_index_reuse::test_0010);

    /////////////////////////////////////////////////////////////////////////
    // Common scenarios/Assembling/dna_assembly/conversions
    /////////////////////////////////////////////////////////////////////////

    REGISTER_TEST(GUITest_dna_assembly_conversions::test_0002);
    REGISTER_TEST(GUITest_dna_assembly_conversions::test_0003);
    REGISTER_TEST(GUITest_dna_assembly_conversions::test_0004);

    /////////////////////////////////////////////////////////////////////////
    // Common scenarios/Assembling/extract_consensus
    /////////////////////////////////////////////////////////////////////////
    REGISTER_TEST(GUITest_assembly_extract_consensus::test_0001_single_input);
    REGISTER_TEST(GUITest_assembly_extract_consensus::test_0002_multiple_input);
    REGISTER_TEST(GUITest_assembly_extract_consensus::test_0003_wrong_input);

    /////////////////////////////////////////////////////////////////////////
    // Common scenarios/Assembling/sam
    /////////////////////////////////////////////////////////////////////////
    REGISTER_TEST(GUITest_SAM::test_0002);
    REGISTER_TEST(GUITest_SAM::test_0003);
    REGISTER_TEST(GUITest_SAM::test_0004);

    /////////////////////////////////////////////////////////////////////////
    // Common scenarios/Query designer
    /////////////////////////////////////////////////////////////////////////

    /////////////////////////////////////////////////////////////////////////
    // Common scenarios/Workflow designer
    /////////////////////////////////////////////////////////////////////////

    REGISTER_TEST(GUITest_common_scenarios_workflow_designer::test_0003);

    REGISTER_TEST(GUITest_common_scenarios_workflow_designer::test_0013);
    REGISTER_TEST(GUITest_common_scenarios_workflow_designer::test_0015);
    REGISTER_TEST(GUITest_common_scenarios_workflow_designer::test_0017);

    REGISTER_TEST(GUITest_common_scenarios_workflow_designer::test_0058);
    REGISTER_TEST(GUITest_common_scenarios_workflow_designer::test_0059);
    REGISTER_TEST(GUITest_common_scenarios_workflow_designer::test_0060);
    REGISTER_TEST(GUITest_common_scenarios_workflow_designer::test_0061);
    REGISTER_TEST(GUITest_common_scenarios_workflow_designer::test_0062);

    /////////////////////////////////////////////////////////////////////////
    // Common scenarios/Workflow designer/Workflow parameters validation
    /////////////////////////////////////////////////////////////////////////
    REGISTER_TEST(GUITest_common_scenarios_workflow_parameters_validation::test_0001);

    REGISTER_TEST(GUITest_common_scenarios_workflow_parameters_validation::test_0003);

    REGISTER_TEST(GUITest_common_scenarios_workflow_parameters_validation::test_0006);

    /////////////////////////////////////////////////////////////////////////
    // Common scenarios/Workflow designer/Dashboard misc
    /////////////////////////////////////////////////////////////////////////
    REGISTER_TEST(GUITest_common_scenarios_workflow_dashboard::misc_test_0001);
    REGISTER_TEST(GUITest_common_scenarios_workflow_dashboard::misc_test_0002);
    REGISTER_TEST(GUITest_common_scenarios_workflow_dashboard::misc_test_0003);
    REGISTER_TEST(GUITest_common_scenarios_workflow_dashboard::misc_test_0004);

    REGISTER_TEST(GUITest_common_scenarios_workflow_dashboard::tree_nodes_creation_test_0002);
    REGISTER_TEST(GUITest_common_scenarios_workflow_dashboard::tree_nodes_creation_test_0003);
    REGISTER_TEST(GUITest_common_scenarios_workflow_dashboard::tree_nodes_creation_test_0004);

    REGISTER_TEST(GUITest_common_scenarios_workflow_dashboard::tool_launch_nodes_test_0001);
    REGISTER_TEST(GUITest_common_scenarios_workflow_dashboard::tool_launch_nodes_test_0002);
    REGISTER_TEST(GUITest_common_scenarios_workflow_dashboard::tool_launch_nodes_test_0003);
    REGISTER_TEST(GUITest_common_scenarios_workflow_dashboard::tool_launch_nodes_test_0004);
    REGISTER_TEST(GUITest_common_scenarios_workflow_dashboard::tool_launch_nodes_test_0005);
    REGISTER_TEST(GUITest_common_scenarios_workflow_dashboard::tool_launch_nodes_test_0006);
    REGISTER_TEST(GUITest_common_scenarios_workflow_dashboard::tool_launch_nodes_test_0007);
    REGISTER_TEST(GUITest_common_scenarios_workflow_dashboard::tool_launch_nodes_test_0008);
    REGISTER_TEST(GUITest_common_scenarios_workflow_dashboard::tool_launch_nodes_test_0009);
    REGISTER_TEST(GUITest_common_scenarios_workflow_dashboard::tool_launch_nodes_test_0010);
    REGISTER_TEST(GUITest_common_scenarios_workflow_dashboard::tool_launch_nodes_test_0011);
    REGISTER_TEST(GUITest_common_scenarios_workflow_dashboard::tool_launch_nodes_test_0012);
    REGISTER_TEST(GUITest_common_scenarios_workflow_dashboard::tool_launch_nodes_test_0013);
    REGISTER_TEST(GUITest_common_scenarios_workflow_dashboard::tool_launch_nodes_test_0015);
    REGISTER_TEST(GUITest_common_scenarios_workflow_dashboard::tool_launch_nodes_test_0016);
    REGISTER_TEST(GUITest_common_scenarios_workflow_dashboard::tool_launch_nodes_test_0017);

    REGISTER_TEST(GUITest_common_scenarios_workflow_dashboard::view_opening_test_0001);
    REGISTER_TEST(GUITest_common_scenarios_workflow_dashboard::view_opening_test_0002);
    REGISTER_TEST(GUITest_common_scenarios_workflow_dashboard::view_opening_test_0003);
    REGISTER_TEST(GUITest_common_scenarios_workflow_dashboard::view_opening_test_0004);

    REGISTER_TEST(GUITest_common_scenarios_workflow_dashboard::output_dir_scanning_test_0001);
    REGISTER_TEST(GUITest_common_scenarios_workflow_dashboard::output_dir_scanning_test_0002);
    REGISTER_TEST(GUITest_common_scenarios_workflow_dashboard::output_dir_scanning_test_0003);
    REGISTER_TEST(GUITest_common_scenarios_workflow_dashboard::output_dir_scanning_test_0004);
    REGISTER_TEST(GUITest_common_scenarios_workflow_dashboard::output_dir_scanning_test_0005);
    REGISTER_TEST(GUITest_common_scenarios_workflow_dashboard::output_dir_scanning_test_0005_1);
    REGISTER_TEST(GUITest_common_scenarios_workflow_dashboard::output_dir_scanning_test_0006);
    REGISTER_TEST(GUITest_common_scenarios_workflow_dashboard::output_dir_scanning_test_0007);
    REGISTER_TEST(GUITest_common_scenarios_workflow_dashboard::output_dir_scanning_test_0008);
    /////////////////////////////////////////////////////////////////////////
    // Common scenarios/Workflow designer/Elements
    /////////////////////////////////////////////////////////////////////////
    REGISTER_TEST(GUITest_common_scenarios_trimmomatic_element::test_0001);
    REGISTER_TEST(GUITest_common_scenarios_trimmomatic_element::test_0002);
    REGISTER_TEST(GUITest_common_scenarios_trimmomatic_element::test_0003);
    /////////////////////////////////////////////////////////////////////////
    // Common scenarios/Workflow designer/Estimating
    /////////////////////////////////////////////////////////////////////////
    REGISTER_TEST(GUITest_common_scenarios_workflow_estimating::test_0001);
    REGISTER_TEST(GUITest_common_scenarios_workflow_estimating::test_0002);

    /////////////////////////////////////////////////////////////////////////
    // Common scenarios/Workflow designer/Name filter
    /////////////////////////////////////////////////////////////////////////
    REGISTER_TEST(GUITest_common_scenarios_workflow_name_filter::test_0001);
    REGISTER_TEST(GUITest_common_scenarios_workflow_name_filter::test_0002);
    REGISTER_TEST(GUITest_common_scenarios_workflow_name_filter::test_0003);

    /////////////////////////////////////////////////////////////////////////
    // Common scenarios/Workflow designer/Samples
    /////////////////////////////////////////////////////////////////////////
    REGISTER_TEST(GUITest_common_scenarios_workflow_samples::test_0001);

    /////////////////////////////////////////////////////////////////////////
    // Common scenarios/Workflow designer/Scripting
    /////////////////////////////////////////////////////////////////////////
    REGISTER_TEST(GUITest_common_scenarios_workflow_scripting::test_0001);
    REGISTER_TEST(GUITest_common_scenarios_workflow_scripting::test_0003);
    REGISTER_TEST(GUITest_common_scenarios_workflow_scripting::test_0004);

    /////////////////////////////////////////////////////////////////////////
    // Common scenarios/Tree viewer
    /////////////////////////////////////////////////////////////////////////
    REGISTER_TEST(GUITest_common_scenarios_tree_viewer::test_0001_1);
    REGISTER_TEST(GUITest_common_scenarios_tree_viewer::test_0001_2);
    REGISTER_TEST(GUITest_common_scenarios_tree_viewer::test_0002);
    REGISTER_TEST(GUITest_common_scenarios_tree_viewer::test_0002_1);
    REGISTER_TEST(GUITest_common_scenarios_tree_viewer::test_0002_2);
    REGISTER_TEST(GUITest_common_scenarios_tree_viewer::test_0003);
    REGISTER_TEST(GUITest_common_scenarios_tree_viewer::test_0004);
    REGISTER_TEST(GUITest_common_scenarios_tree_viewer::test_0005);
    REGISTER_TEST(GUITest_common_scenarios_tree_viewer::test_0006);
    REGISTER_TEST(GUITest_common_scenarios_tree_viewer::test_0007);
    REGISTER_TEST(GUITest_common_scenarios_tree_viewer::test_0008);
    REGISTER_TEST(GUITest_common_scenarios_tree_viewer::test_0008_1);
    REGISTER_TEST(GUITest_common_scenarios_tree_viewer::test_0009);
    REGISTER_TEST(GUITest_common_scenarios_tree_viewer::test_0010);
    REGISTER_TEST(GUITest_common_scenarios_tree_viewer::test_0011);
    REGISTER_TEST(GUITest_common_scenarios_tree_viewer::test_0011_1);
    REGISTER_TEST(GUITest_common_scenarios_tree_viewer::test_0011_2);
    REGISTER_TEST(GUITest_common_scenarios_tree_viewer::test_0012);
    REGISTER_TEST(GUITest_common_scenarios_tree_viewer::test_0024);
    REGISTER_TEST(GUITest_common_scenarios_tree_viewer::test_0025);
    REGISTER_TEST(GUITest_common_scenarios_tree_viewer::test_0026);
    REGISTER_TEST(GUITest_common_scenarios_tree_viewer::test_0027);
    REGISTER_TEST(GUITest_common_scenarios_tree_viewer::test_0028);
    REGISTER_TEST(GUITest_common_scenarios_tree_viewer::test_0029);
    REGISTER_TEST(GUITest_common_scenarios_tree_viewer::test_0030);
    REGISTER_TEST(GUITest_common_scenarios_tree_viewer::test_0031);
    REGISTER_TEST(GUITest_common_scenarios_tree_viewer::test_0032);

    /////////////////////////////////////////////////////////////////////////
    // Common scenarios/Repeat Finder
    /////////////////////////////////////////////////////////////////////////
    REGISTER_TEST(GUITest_common_scenarios_repeat_finder::test_0001);

    /////////////////////////////////////////////////////////////////////////
    // Common scenarios/Undo_Redo
    /////////////////////////////////////////////////////////////////////////
    REGISTER_TEST(GUITest_common_scenarios_undo_redo::test_0001);
    REGISTER_TEST(GUITest_common_scenarios_undo_redo::test_0002);
    REGISTER_TEST(GUITest_common_scenarios_undo_redo::test_0003);
    REGISTER_TEST(GUITest_common_scenarios_undo_redo::test_0004);
    REGISTER_TEST(GUITest_common_scenarios_undo_redo::test_0005);

    REGISTER_TEST(GUITest_common_scenarios_undo_redo::test_0006);
    REGISTER_TEST(GUITest_common_scenarios_undo_redo::test_0006_1);
    REGISTER_TEST(GUITest_common_scenarios_undo_redo::test_0006_2);

    REGISTER_TEST(GUITest_common_scenarios_undo_redo::test_0007);
    REGISTER_TEST(GUITest_common_scenarios_undo_redo::test_0007_1);
    REGISTER_TEST(GUITest_common_scenarios_undo_redo::test_0007_2);

    REGISTER_TEST(GUITest_common_scenarios_undo_redo::test_0008);
    REGISTER_TEST(GUITest_common_scenarios_undo_redo::test_0009);
    REGISTER_TEST(GUITest_common_scenarios_undo_redo::test_0010);

    REGISTER_TEST(GUITest_common_scenarios_undo_redo::test_0011);
    REGISTER_TEST(GUITest_common_scenarios_undo_redo::test_0011_1);

    REGISTER_TEST(GUITest_common_scenarios_undo_redo::test_0012);

    /////////////////////////////////////////////////////////////////////////
    // common_scenarios/circular_view
    /////////////////////////////////////////////////////////////////////////
    REGISTER_TEST(GUITest_common_scenarios_circular_view::general_avail_1);
    REGISTER_TEST(GUITest_common_scenarios_circular_view::general_avail_2);
    REGISTER_TEST(GUITest_common_scenarios_circular_view::general_avail_3);
    REGISTER_TEST(GUITest_common_scenarios_circular_view::general_avail_4);
    REGISTER_TEST(GUITest_common_scenarios_circular_view::general_avail_5);
    REGISTER_TEST(GUITest_common_scenarios_circular_view::general_avail_6);
    REGISTER_TEST(GUITest_common_scenarios_circular_view::general_avail_7);
    REGISTER_TEST(GUITest_common_scenarios_circular_view::general_avail_8);

    /////////////////////////////////////////////////////////////////////////
    // common_scenarios/cloning
    /////////////////////////////////////////////////////////////////////////
    REGISTER_TEST(GUITest_common_scenarios_cloning::test_0011);

    /////////////////////////////////////////////////////////////////////////
    // common_scenarios/options_panel/sequence_view
    /////////////////////////////////////////////////////////////////////////
    REGISTER_TEST(GUITest_common_scenarios_options_panel_sequence_view::test_0001);
    REGISTER_TEST(GUITest_common_scenarios_options_panel_sequence_view::test_0002);
    REGISTER_TEST(GUITest_common_scenarios_options_panel_sequence_view::test_0003);
    REGISTER_TEST(GUITest_common_scenarios_options_panel_sequence_view::test_0004);
    REGISTER_TEST(GUITest_common_scenarios_options_panel_sequence_view::test_0005);
    REGISTER_TEST(GUITest_common_scenarios_options_panel_sequence_view::test_0006);
    REGISTER_TEST(GUITest_common_scenarios_options_panel_sequence_view::test_0007);
    REGISTER_TEST(GUITest_common_scenarios_options_panel_sequence_view::test_0008);
    REGISTER_TEST(GUITest_common_scenarios_options_panel_sequence_view::test_0009);
    REGISTER_TEST(GUITest_common_scenarios_options_panel_sequence_view::test_0010);

    REGISTER_TEST(GUITest_common_scenarios_options_panel_sequence_view::test_0011);

    /////////////////////////////////////////////////////////////////////////
    // common_scenarios/pcr/in_silico_pcr
    /////////////////////////////////////////////////////////////////////////
    REGISTER_TEST(GUITest_common_scenarios_in_silico_pcr::test_0001);
    REGISTER_TEST(GUITest_common_scenarios_in_silico_pcr::test_0002);
    REGISTER_TEST(GUITest_common_scenarios_in_silico_pcr::test_0003);
    REGISTER_TEST(GUITest_common_scenarios_in_silico_pcr::test_0004);
    REGISTER_TEST(GUITest_common_scenarios_in_silico_pcr::test_0005);
    REGISTER_TEST(GUITest_common_scenarios_in_silico_pcr::test_0006);
    REGISTER_TEST(GUITest_common_scenarios_in_silico_pcr::test_0007);
    REGISTER_TEST(GUITest_common_scenarios_in_silico_pcr::test_0008);
    REGISTER_TEST(GUITest_common_scenarios_in_silico_pcr::test_0009);
    REGISTER_TEST(GUITest_common_scenarios_in_silico_pcr::test_0010);

    REGISTER_TEST(GUITest_common_scenarios_in_silico_pcr::test_0011);
    REGISTER_TEST(GUITest_common_scenarios_in_silico_pcr::test_0012);
    REGISTER_TEST(GUITest_common_scenarios_in_silico_pcr::test_0013);
    REGISTER_TEST(GUITest_common_scenarios_in_silico_pcr::test_0014);
    REGISTER_TEST(GUITest_common_scenarios_in_silico_pcr::test_0015);
    REGISTER_TEST(GUITest_common_scenarios_in_silico_pcr::test_0016);
    REGISTER_TEST(GUITest_common_scenarios_in_silico_pcr::test_0017);
    REGISTER_TEST(GUITest_common_scenarios_in_silico_pcr::test_0018);
    REGISTER_TEST(GUITest_common_scenarios_in_silico_pcr::test_0019);
    REGISTER_TEST(GUITest_common_scenarios_in_silico_pcr::test_0020);
    REGISTER_TEST(GUITest_common_scenarios_in_silico_pcr::test_0021);
    /////////////////////////////////////////////////////////////////////////
    // common_scenarios/pcr/primer_library
    /////////////////////////////////////////////////////////////////////////
    REGISTER_TEST(GUITest_common_scenarios_primer_library::test_0001);
    REGISTER_TEST(GUITest_common_scenarios_primer_library::test_0002);
    REGISTER_TEST(GUITest_common_scenarios_primer_library::test_0003);
    REGISTER_TEST(GUITest_common_scenarios_primer_library::test_0004);
    REGISTER_TEST(GUITest_common_scenarios_primer_library::test_0005);
    REGISTER_TEST(GUITest_common_scenarios_primer_library::test_0006);
    REGISTER_TEST(GUITest_common_scenarios_primer_library::test_0007);
    REGISTER_TEST(GUITest_common_scenarios_primer_library::test_0009);
    REGISTER_TEST(GUITest_common_scenarios_primer_library::test_0010);
    REGISTER_TEST(GUITest_common_scenarios_primer_library::test_0014);
    REGISTER_TEST(GUITest_common_scenarios_primer_library::test_0015);
    REGISTER_TEST(GUITest_common_scenarios_primer_library::test_0016);
    REGISTER_TEST(GUITest_common_scenarios_primer_library::test_0017);

    /////////////////////////////////////////////////////////////////////////
    // common_scenarios/phyml
    /////////////////////////////////////////////////////////////////////////
    REGISTER_TEST(GUITest_common_scenarios_phyml::test_0001);
    REGISTER_TEST(GUITest_common_scenarios_phyml::test_0002);
    REGISTER_TEST(GUITest_common_scenarios_phyml::test_0003);
    REGISTER_TEST(GUITest_common_scenarios_phyml::test_0004);
    REGISTER_TEST(GUITest_common_scenarios_phyml::test_0005);
    REGISTER_TEST(GUITest_common_scenarios_phyml::test_0006);

    /////////////////////////////////////////////////////////////////////////
    // common_scenarios/primer3
    /////////////////////////////////////////////////////////////////////////
    REGISTER_TEST(GUITest_common_scenarios_primer3::test_tab_main_all);
    REGISTER_TEST(GUITest_common_scenarios_primer3::test_tab_general_all);
    REGISTER_TEST(GUITest_common_scenarios_primer3::test_tab_advanced_all);
    REGISTER_TEST(GUITest_common_scenarios_primer3::test_tab_internal_all);
    REGISTER_TEST(GUITest_common_scenarios_primer3::test_tab_penalty_all);
    REGISTER_TEST(GUITest_common_scenarios_primer3::test_tab_quality_all);
    REGISTER_TEST(GUITest_common_scenarios_primer3::test_0001);
    REGISTER_TEST(GUITest_common_scenarios_primer3::test_0002);
    REGISTER_TEST(GUITest_common_scenarios_primer3::test_0003);
    REGISTER_TEST(GUITest_common_scenarios_primer3::test_0004);
    REGISTER_TEST(GUITest_common_scenarios_primer3::test_0005);
    REGISTER_TEST(GUITest_common_scenarios_primer3::test_0006);
    REGISTER_TEST(GUITest_common_scenarios_primer3::test_0007);
    REGISTER_TEST(GUITest_common_scenarios_primer3::test_0008);
    REGISTER_TEST(GUITest_common_scenarios_primer3::test_0009);
    REGISTER_TEST(GUITest_common_scenarios_primer3::test_0010);
    REGISTER_TEST(GUITest_common_scenarios_primer3::test_0011);
    REGISTER_TEST(GUITest_common_scenarios_primer3::test_0012);
    REGISTER_TEST(GUITest_common_scenarios_primer3::test_0013);
    REGISTER_TEST(GUITest_common_scenarios_primer3::test_0014);
    REGISTER_TEST(GUITest_common_scenarios_primer3::test_0015);
    REGISTER_TEST(GUITest_common_scenarios_primer3::test_0016);
    REGISTER_TEST(GUITest_common_scenarios_primer3::test_0017);
    REGISTER_TEST(GUITest_common_scenarios_primer3::test_0018);
    REGISTER_TEST(GUITest_common_scenarios_primer3::test_0019);
    REGISTER_TEST(GUITest_common_scenarios_primer3::test_0020);
    REGISTER_TEST(GUITest_common_scenarios_primer3::test_0021);
    REGISTER_TEST(GUITest_common_scenarios_primer3::test_0022);
    REGISTER_TEST(GUITest_common_scenarios_primer3::test_0023);
    REGISTER_TEST(GUITest_common_scenarios_primer3::test_0024);
    REGISTER_TEST(GUITest_common_scenarios_primer3::test_0025);
    REGISTER_TEST(GUITest_common_scenarios_primer3::test_0026);

    /////////////////////////////////////////////////////////////////////////
    // common_scenarios/start_page
    /////////////////////////////////////////////////////////////////////////
    REGISTER_TEST(GUITest_common_scenarios_start_page::test_0001);
    REGISTER_TEST(GUITest_common_scenarios_start_page::test_0002);
    REGISTER_TEST(GUITest_common_scenarios_start_page::test_0003);
    REGISTER_TEST(GUITest_common_scenarios_start_page::test_0005);
    REGISTER_TEST(GUITest_common_scenarios_start_page::test_0006);
    REGISTER_TEST(GUITest_common_scenarios_start_page::test_0008);

    // Query designer.
    REGISTER_TEST(GUITest_common_scenarios_query_designer::test_0001);
    REGISTER_TEST(GUITest_common_scenarios_query_designer::test_0001_1);
    REGISTER_TEST(GUITest_common_scenarios_query_designer::test_0001_2);
}

void GUITestBasePlugin::registerAdditionalActions(UGUITestBase* guiTestBase) {
    guiTestBase->registerTest(new GUITest_preliminary_actions::pre_action_0000, UGUITestBase::PreCheck);
    guiTestBase->registerTest(new GUITest_preliminary_actions::pre_action_0001, UGUITestBase::PreCheck);
    guiTestBase->registerTest(new GUITest_preliminary_actions::pre_action_0002, UGUITestBase::PreCheck);
    guiTestBase->registerTest(new GUITest_preliminary_actions::pre_action_0003, UGUITestBase::PreCheck);
    guiTestBase->registerTest(new GUITest_preliminary_actions::pre_action_0004, UGUITestBase::PreCheck);
    guiTestBase->registerTest(new GUITest_preliminary_actions::pre_action_0005, UGUITestBase::PreCheck);

    guiTestBase->registerTest(new GUITest_posterior_checks::post_check_0000, UGUITestBase::PostCheck);

    guiTestBase->registerTest(new GUITest_posterior_actions::post_action_0000, UGUITestBase::PostAction);
    guiTestBase->registerTest(new GUITest_posterior_actions::post_action_0001, UGUITestBase::PostAction);
    guiTestBase->registerTest(new GUITest_posterior_actions::post_action_0002, UGUITestBase::PostAction);
    guiTestBase->registerTest(new GUITest_posterior_actions::post_action_0003, UGUITestBase::PostAction);
    guiTestBase->registerTest(new GUITest_posterior_actions::post_action_0004, UGUITestBase::PostAction);
}

}  // namespace U2<|MERGE_RESOLUTION|>--- conflicted
+++ resolved
@@ -1848,12 +1848,9 @@
     REGISTER_TEST(GUITest_regression_scenarios::test_7968);
     REGISTER_TEST(GUITest_regression_scenarios::test_7979);
 
-<<<<<<< HEAD
     
     REGISTER_TEST(GUITest_regression_scenarios::test_8009);
-=======
     REGISTER_TEST(GUITest_regression_scenarios::test_8015);
->>>>>>> cca9181f
 
     //////////////////////////////////////////////////////////////////////////
     // Common scenarios/project/
