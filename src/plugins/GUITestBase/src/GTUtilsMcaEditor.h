/**
 * UGENE - Integrated Bioinformatics Tools.
 * Copyright (C) 2008-2017 UniPro <ugene@unipro.ru>
 * http://ugene.net
 *
 * This program is free software; you can redistribute it and/or
 * modify it under the terms of the GNU General Public License
 * as published by the Free Software Foundation; either version 2
 * of the License, or (at your option) any later version.
 *
 * This program is distributed in the hope that it will be useful,
 * but WITHOUT ANY WARRANTY; without even the implied warranty of
 * MERCHANTABILITY or FITNESS FOR A PARTICULAR PURPOSE. See the
 * GNU General Public License for more details.
 *
 * You should have received a copy of the GNU General Public License
 * along with this program; if not, write to the Free Software
 * Foundation, Inc., 51 Franklin Street, Fifth Floor, Boston,
 * MA 02110-1301, USA.
 */

#ifndef _U2_GT_UTILS_MCA_EDITOR_H_
#define _U2_GT_UTILS_MCA_EDITOR_H_

class QLabel;
class QScrollBar;

namespace HI{
class GUITestOpStatus;
}

namespace U2 {

class McaEditor;
class McaEditorConsensusArea;
class McaEditorNameList;
class McaEditorReferenceArea;
class McaEditorSequenceArea;
class McaEditorWgt;
class MultipleAlignmentRowData;

class GTUtilsMcaEditor {
public:
    static McaEditor *getEditor(HI::GUITestOpStatus &os);
    static McaEditorWgt *getEditorUi(HI::GUITestOpStatus &os);
    static QLabel *getReferenceLabel(HI::GUITestOpStatus &os);
    static McaEditorNameList *getNameListArea(HI::GUITestOpStatus &os);
    static McaEditorSequenceArea *getSequenceArea(HI::GUITestOpStatus &os);
    static McaEditorConsensusArea* getConsensusArea(HI::GUITestOpStatus &os);
    static McaEditorReferenceArea *getReferenceArea(HI::GUITestOpStatus &os);
    static QScrollBar *getHorizontalScrollBar(HI::GUITestOpStatus &os);
    static QScrollBar *getVerticalScrollBar(HI::GUITestOpStatus &os);

    static MultipleAlignmentRowData* getMcaRow(HI::GUITestOpStatus &os, int rowNum);

    static QAction* getOffsetAction(HI::GUITestOpStatus &os);

    static QString getReferenceLabelText(HI::GUITestOpStatus &os);

    static int getReadsCount(HI::GUITestOpStatus &os);
    static const QStringList getReadsNames(HI::GUITestOpStatus &os);
    static const QStringList getDirectReadsNames(HI::GUITestOpStatus &os);
    static const QStringList getReverseComplementReadsNames(HI::GUITestOpStatus &os);

    static QRect getReadNameRect(HI::GUITestOpStatus &os, const QString &readName);
    static QRect getReadNameRect(HI::GUITestOpStatus &os, int rowNumber);

    static void scrollToRead(HI::GUITestOpStatus &os, const QString &readName);
    static void scrollToRead(HI::GUITestOpStatus &os, int readNumber);
    static void moveToReadName(HI::GUITestOpStatus &os, const QString &readName);
    static void moveToReadName(HI::GUITestOpStatus &os, int readNumber);
    static void clickReadName(HI::GUITestOpStatus &os, const QString &sequenceName, Qt::MouseButton mouseButton = Qt::LeftButton);
    static void clickReadName(HI::GUITestOpStatus &os, int readNumber, Qt::MouseButton mouseButton = Qt::LeftButton);

    static void removeRead(HI::GUITestOpStatus &os, const QString &readName);

    static void undo(HI::GUITestOpStatus &os);
    static void redo(HI::GUITestOpStatus &os);
    static void zoomIn(HI::GUITestOpStatus &os);
    static void zoomOut(HI::GUITestOpStatus &os);
    static void resetZoom(HI::GUITestOpStatus &os);

<<<<<<< HEAD
    static bool isUndoEnabled(HI::GUITestOpStatus &os);
    static bool isRedoEnabled(HI::GUITestOpStatus &os);
=======
    static void toggleShowChromatogramsMode(HI::GUITestOpStatus &os);

private:
    static int readName2readNumber(HI::GUITestOpStatus &os,const QString &readName);
>>>>>>> 9001cda1
};

}   // namespace U2

#endif // _U2_GT_UTILS_MCA_EDITOR_H_<|MERGE_RESOLUTION|>--- conflicted
+++ resolved
@@ -80,15 +80,13 @@
     static void zoomOut(HI::GUITestOpStatus &os);
     static void resetZoom(HI::GUITestOpStatus &os);
 
-<<<<<<< HEAD
     static bool isUndoEnabled(HI::GUITestOpStatus &os);
     static bool isRedoEnabled(HI::GUITestOpStatus &os);
-=======
+
     static void toggleShowChromatogramsMode(HI::GUITestOpStatus &os);
 
 private:
     static int readName2readNumber(HI::GUITestOpStatus &os,const QString &readName);
->>>>>>> 9001cda1
 };
 
 }   // namespace U2
