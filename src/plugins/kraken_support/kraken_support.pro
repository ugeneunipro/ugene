include (kraken_support.pri)

# Input
HEADERS += src/DatabaseSizeRelation.h \
           src/KrakenBuildPrompter.h \
           src/KrakenBuildTask.h \
           src/KrakenBuildValidator.h \
           src/KrakenBuildWorker.h \
           src/KrakenBuildWorkerFactory.h \
           src/KrakenClassifyLogParser.h \
           src/KrakenClassifyPrompter.h \
           src/KrakenClassifyTask.h \
           src/KrakenClassifyValidator.h \
           src/KrakenClassifyWorker.h \
           src/KrakenClassifyWorkerFactory.h \
           src/KrakenSupport.h \
           src/KrakenSupportPlugin.h \
           src/KrakenTranslateLogParser.h

SOURCES += src/DatabaseSizeRelation.cpp \
           src/KrakenBuildPrompter.cpp \
           src/KrakenBuildTask.cpp \
           src/KrakenBuildValidator.cpp \
           src/KrakenBuildWorker.cpp \
           src/KrakenBuildWorkerFactory.cpp \
           src/KrakenClassifyLogParser.cpp \
           src/KrakenClassifyPrompter.cpp \
           src/KrakenClassifyTask.cpp \
           src/KrakenClassifyValidator.cpp \
           src/KrakenClassifyWorker.cpp \
           src/KrakenClassifyWorkerFactory.cpp \
           src/KrakenSupport.cpp \
           src/KrakenSupportPlugin.cpp \
           src/KrakenTranslateLogParser.cpp

<<<<<<< HEAD
TRANSLATIONS += transl/russian.ts
=======
TRANSLATIONS += transl/english.ts transl/russian.ts
>>>>>>> dab49d30
<|MERGE_RESOLUTION|>--- conflicted
+++ resolved
@@ -33,8 +33,4 @@
            src/KrakenSupportPlugin.cpp \
            src/KrakenTranslateLogParser.cpp
 
-<<<<<<< HEAD
 TRANSLATIONS += transl/russian.ts
-=======
-TRANSLATIONS += transl/english.ts transl/russian.ts
->>>>>>> dab49d30
