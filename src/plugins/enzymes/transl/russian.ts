<?xml version="1.0" encoding="utf-8"?>
<!DOCTYPE TS>
<TS version="2.1" language="ru_RU">
<context>
    <name>ConstructMoleculeDialog</name>
    <message>
        <location filename="../src/ConstructMoleculeDialog.ui" line="20"/>
        <source>Construct Molecule</source>
        <translation>Сшивка фрагментов</translation>
    </message>
    <message>
        <location filename="../src/ConstructMoleculeDialog.ui" line="33"/>
        <source>Construction</source>
        <translation>Создание молекулы</translation>
    </message>
    <message>
        <location filename="../src/ConstructMoleculeDialog.ui" line="57"/>
        <source>Fragments available from active project</source>
        <translation>Фрагменты доступные из активного проекта</translation>
    </message>
    <message>
        <location filename="../src/ConstructMoleculeDialog.ui" line="64"/>
        <source>Add selected fragments to new molecule contents</source>
        <translation>Добавить выбранные фрагменты в состав новой молекулы</translation>
    </message>
    <message>
        <location filename="../src/ConstructMoleculeDialog.ui" line="67"/>
        <source>Add</source>
        <translation>Добавить</translation>
    </message>
    <message>
        <location filename="../src/ConstructMoleculeDialog.ui" line="87"/>
        <source>From Project</source>
        <translation>Из проекта</translation>
    </message>
    <message>
        <location filename="../src/ConstructMoleculeDialog.ui" line="94"/>
        <source>Add all available fragments to molecule contets</source>
        <translation>Добавить все доступные фрагменты в состав новой молекулы</translation>
    </message>
    <message>
        <location filename="../src/ConstructMoleculeDialog.ui" line="97"/>
        <source>Add All</source>
        <translation>Добавить все</translation>
    </message>
    <message>
        <location filename="../src/ConstructMoleculeDialog.ui" line="106"/>
        <source>New molecule contents:</source>
        <translation>Состав новой молекулы:</translation>
    </message>
    <message>
        <location filename="../src/ConstructMoleculeDialog.ui" line="119"/>
        <source>New molecule contents</source>
        <translation>Состав новой молекулы</translation>
    </message>
    <message>
        <location filename="../src/ConstructMoleculeDialog.ui" line="123"/>
        <source>5&apos;</source>
        <translation>5&apos;</translation>
    </message>
    <message>
        <location filename="../src/ConstructMoleculeDialog.ui" line="128"/>
        <source>Fragment</source>
        <translation>Фрагмент</translation>
    </message>
    <message>
        <location filename="../src/ConstructMoleculeDialog.ui" line="133"/>
        <source>3&apos;</source>
        <translation>3&apos;</translation>
    </message>
    <message>
        <location filename="../src/ConstructMoleculeDialog.ui" line="138"/>
        <source>Inverted</source>
        <translation>Инвертирован</translation>
    </message>
    <message>
        <location filename="../src/ConstructMoleculeDialog.ui" line="161"/>
        <source>Move selected fragment up</source>
        <translation>Переместить на один уровень вверх</translation>
    </message>
    <message>
        <location filename="../src/ConstructMoleculeDialog.ui" line="164"/>
        <source>Up</source>
        <translation>Вверх</translation>
    </message>
    <message>
        <location filename="../src/ConstructMoleculeDialog.ui" line="171"/>
        <source>Move selected fragment down</source>
        <translation>Переместить на уровень вниз</translation>
    </message>
    <message>
        <location filename="../src/ConstructMoleculeDialog.ui" line="174"/>
        <source>Down</source>
        <translation>Вниз</translation>
    </message>
    <message>
        <location filename="../src/ConstructMoleculeDialog.ui" line="181"/>
        <source>Remove selected fragment from new molecule</source>
        <translation>Удалить выбранный фрагмент из состава молекулы</translation>
    </message>
    <message>
        <location filename="../src/ConstructMoleculeDialog.ui" line="184"/>
        <source>Remove</source>
        <translation>Удалить</translation>
    </message>
    <message>
        <location filename="../src/ConstructMoleculeDialog.ui" line="227"/>
        <source>Clear molecule contents</source>
        <translation>Убрать все фрагменты</translation>
    </message>
    <message>
        <location filename="../src/ConstructMoleculeDialog.ui" line="230"/>
        <source>Clear All</source>
        <translation>Очистить все</translation>
    </message>
    <message>
        <location filename="../src/ConstructMoleculeDialog.ui" line="252"/>
        <source>Annotate fragments in new molecule</source>
        <translation>Аннотировать фрагменты в новой молекуле</translation>
    </message>
    <message>
        <location filename="../src/ConstructMoleculeDialog.ui" line="271"/>
        <source>Force &quot;blunt&quot; and omit all overhangs</source>
        <translation>Не учитывать липкие концы и исключить их</translation>
    </message>
    <message>
        <location filename="../src/ConstructMoleculeDialog.ui" line="287"/>
        <source>Make circular</source>
        <translation>Сделать круговой</translation>
    </message>
    <message>
        <location filename="../src/ConstructMoleculeDialog.ui" line="265"/>
        <source>Setting this option checked will result in ignoring overhangs while constructing new molecule.</source>
        <translation>Включение опции позволяет не учитывать липкие концы фрагментов при создании новой молекулы.</translation>
    </message>
    <message>
        <location filename="../src/ConstructMoleculeDialog.ui" line="42"/>
        <source>Available fragments (core length - length without sticky ends):</source>
        <translation>Доступные фрагменты:</translation>
    </message>
    <message>
        <location filename="../src/ConstructMoleculeDialog.ui" line="191"/>
        <source>Open the &quot;Edit Molecule Fragment&quot; dialog</source>
        <translation>Откройте диалоговое окно &quot;Редактировать фрагмент&quot;</translation>
    </message>
    <message>
        <location filename="../src/ConstructMoleculeDialog.ui" line="194"/>
        <source>Edit</source>
        <translation>Редактировать</translation>
    </message>
    <message>
        <location filename="../src/ConstructMoleculeDialog.ui" line="204"/>
        <source>Automatically edit selected fragment&apos;s 5&apos; end and fit it to the 3&apos; end of the fragment above</source>
        <translation>Автоматически отредактировать 5&apos; конец выделенного фрагмента таким образом, чтобы он подходил к 3&apos; концу фрагмента выше</translation>
    </message>
    <message>
        <location filename="../src/ConstructMoleculeDialog.ui" line="207"/>
        <source>Adjust 5&apos; end</source>
        <translation>Подогнать 5&apos; конец</translation>
    </message>
    <message>
        <location filename="../src/ConstructMoleculeDialog.ui" line="217"/>
        <source>Automatically edit selected fragment&apos;s 3&apos; end and fit it to the 5&apos; end of the fragment below</source>
        <translation>Автоматически отредактировать 3&apos; конец выделенного фрагмента таким образом, чтобы он подходил к 5&apos; концу фрагмента ниже</translation>
    </message>
    <message>
        <location filename="../src/ConstructMoleculeDialog.ui" line="220"/>
        <source>Adjust 3&apos; end</source>
        <translation>Подогнать 3&apos; конец</translation>
    </message>
    <message>
        <location filename="../src/ConstructMoleculeDialog.ui" line="284"/>
        <source>Circulirize result molecule</source>
        <translation>Сделать создаваемую молекулу круговой</translation>
    </message>
    <message>
        <location filename="../src/ConstructMoleculeDialog.ui" line="295"/>
        <source>Output</source>
        <translation>Выходные параметры</translation>
    </message>
    <message>
        <location filename="../src/ConstructMoleculeDialog.ui" line="303"/>
        <source>Path to file:</source>
        <translation>Путь к файлу:</translation>
    </message>
    <message>
        <location filename="../src/ConstructMoleculeDialog.ui" line="313"/>
        <source>...</source>
        <translation>...</translation>
    </message>
    <message>
        <location filename="../src/ConstructMoleculeDialog.ui" line="325"/>
        <source>Open view for new molecule</source>
        <translation>Загрузить созданную молекулу</translation>
    </message>
    <message>
        <location filename="../src/ConstructMoleculeDialog.ui" line="338"/>
        <source>Save immediately</source>
        <translation>Сохранить сразу</translation>
    </message>
</context>
<context>
    <name>CreateFragmentDialog</name>
    <message>
        <location filename="../src/CreateFragmentDialog.ui" line="14"/>
        <source>Create DNA Fragment</source>
        <translation>Создать фрагмент ДНК</translation>
    </message>
    <message>
        <location filename="../src/CreateFragmentDialog.ui" line="24"/>
        <source>Fragment Options</source>
        <translation>Параметры фрагмента</translation>
    </message>
    <message>
        <location filename="../src/CreateFragmentDialog.ui" line="35"/>
        <source>Include Left Overhang</source>
        <translation>Добавить левый выступ</translation>
    </message>
    <message>
        <location filename="../src/CreateFragmentDialog.ui" line="49"/>
        <location filename="../src/CreateFragmentDialog.ui" line="95"/>
        <source>Direct</source>
        <translation>Прямая цепь</translation>
    </message>
    <message>
        <location filename="../src/CreateFragmentDialog.ui" line="59"/>
        <location filename="../src/CreateFragmentDialog.ui" line="105"/>
        <source>Reverse-complement</source>
        <translation>Обратная</translation>
    </message>
    <message>
        <location filename="../src/CreateFragmentDialog.ui" line="81"/>
        <source>Include Right Overhang</source>
        <translation>Добавить правый выступ</translation>
    </message>
    <message>
        <location filename="../src/CreateFragmentDialog.ui" line="143"/>
        <source>Output</source>
        <translation>Выходные параметры</translation>
    </message>
</context>
<context>
    <name>DigestSequenceDialog</name>
    <message>
        <location filename="../src/DigestSequenceDialog.ui" line="20"/>
        <source>Digest Sequence into Fragments</source>
        <translation>Разбить на фрагменты</translation>
    </message>
    <message>
        <location filename="../src/DigestSequenceDialog.ui" line="30"/>
        <source>Restriction Sites</source>
        <translation>Сайты рестрикции</translation>
    </message>
    <message>
        <location filename="../src/DigestSequenceDialog.ui" line="38"/>
        <source>Target Sequence:</source>
        <translation>Исходная последовательность:</translation>
    </message>
    <message>
        <location filename="../src/DigestSequenceDialog.ui" line="54"/>
        <source>&lt;sequence name&gt;</source>
        <translation>&lt;имя последовательности&gt;</translation>
    </message>
    <message>
        <location filename="../src/DigestSequenceDialog.ui" line="65"/>
        <source>Available enzymes:</source>
        <translation>Доступные ферменты:</translation>
    </message>
    <message>
        <location filename="../src/DigestSequenceDialog.ui" line="78"/>
        <source>Selected enzymes:</source>
        <translation>Выбранные сайты:</translation>
    </message>
    <message>
        <location filename="../src/DigestSequenceDialog.ui" line="91"/>
        <source>Add --&gt;</source>
        <translation>Добавить --&gt;</translation>
    </message>
    <message>
        <location filename="../src/DigestSequenceDialog.ui" line="101"/>
        <location filename="../src/DigestSequenceDialog.ui" line="168"/>
        <source>Remove</source>
        <translation>Удалить</translation>
    </message>
    <message>
        <location filename="../src/DigestSequenceDialog.ui" line="108"/>
        <source>Clear
 Selection </source>
        <translation>Очистить выборку </translation>
    </message>
    <message>
        <location filename="../src/DigestSequenceDialog.ui" line="129"/>
        <source>Add All --&gt;</source>
        <translation>Добавить Все --&gt;</translation>
    </message>
    <message>
        <location filename="../src/DigestSequenceDialog.ui" line="139"/>
        <source>Conserved Annotations</source>
        <translation>Сохраненные аннотации</translation>
    </message>
    <message>
        <location filename="../src/DigestSequenceDialog.ui" line="145"/>
        <source>List of conserved annotations:</source>
        <translation>Список сохраненных аннотаций:</translation>
    </message>
    <message>
        <location filename="../src/DigestSequenceDialog.ui" line="152"/>
        <source>Conserved annotations can not be &quot;distrupted&quot; when cutting occurs</source>
        <translation>Сохраненные аннотации не могут быть &quot;distrupted&quot; в процессе резки</translation>
    </message>
    <message>
        <location filename="../src/DigestSequenceDialog.ui" line="161"/>
        <source>Add</source>
        <translation>Добавить</translation>
    </message>
    <message>
        <location filename="../src/DigestSequenceDialog.ui" line="175"/>
        <source>Remove All</source>
        <translation>Удалить все</translation>
    </message>
    <message>
        <location filename="../src/DigestSequenceDialog.ui" line="198"/>
        <source>Output</source>
        <translation>Выходные параметры</translation>
    </message>
    <message>
        <location filename="../src/DigestSequenceDialog.ui" line="218"/>
        <source>Use this option to treat the molecule as circular</source>
        <translation>Используйте эту опцию, чтобы использовать молекулу как круговую</translation>
    </message>
    <message>
        <location filename="../src/DigestSequenceDialog.ui" line="221"/>
        <source>Circular molecule</source>
        <translation>Круговая молекула</translation>
    </message>
    <message>
        <location filename="../src/DigestSequenceDialog.ui" line="228"/>
        <source>&lt;hint label&gt;</source>
        <translation>&lt;hint label&gt;</translation>
    </message>
</context>
<context>
    <name>EditFragmentDialog</name>
    <message>
        <location filename="../src/EditFragmentDialog.ui" line="20"/>
        <source>Edit Molecule Fragment</source>
        <translation>Редактировать фрагмент</translation>
    </message>
    <message>
        <location filename="../src/EditFragmentDialog.ui" line="28"/>
        <source>Left End</source>
        <translation>Левый конец</translation>
    </message>
    <message>
        <location filename="../src/EditFragmentDialog.ui" line="56"/>
        <location filename="../src/EditFragmentDialog.ui" line="133"/>
        <source>5&apos;-3&apos;</source>
        <translation>5&apos;-3&apos;</translation>
    </message>
    <message>
        <location filename="../src/EditFragmentDialog.ui" line="73"/>
        <location filename="../src/EditFragmentDialog.ui" line="150"/>
        <source>3&apos;-5&apos;</source>
        <translation>3&apos;-5&apos;</translation>
    </message>
    <message>
        <location filename="../src/EditFragmentDialog.ui" line="105"/>
        <source>Right End</source>
        <translation>Правый конец</translation>
    </message>
    <message>
        <location filename="../src/EditFragmentDialog.ui" line="36"/>
        <location filename="../src/EditFragmentDialog.ui" line="113"/>
        <source>Type</source>
        <translation>Тип</translation>
    </message>
    <message>
        <location filename="../src/EditFragmentDialog.ui" line="184"/>
        <source>Preview:</source>
        <translation>Предварительный просмотр:</translation>
    </message>
    <message>
        <location filename="../src/EditFragmentDialog.ui" line="92"/>
        <location filename="../src/EditFragmentDialog.ui" line="169"/>
        <source>Reset</source>
        <translation>Сбросить</translation>
    </message>
</context>
<context>
    <name>EnzymeTreeItem</name>
    <message>
        <location filename="../src/FindEnzymesDialog.cpp" line="961"/>
        <source> (&gt;%1 sites)</source>
        <translation> (&gt;%1 сайтов)</translation>
    </message>
    <message numerus="yes">
        <location filename="../src/FindEnzymesDialog.cpp" line="963"/>
        <source>%n sites</source>
        <translation>
            <numerusform>%n сайт</numerusform>
            <numerusform>%n сайта</numerusform>
            <numerusform>%n сайтов</numerusform>
        </translation>
    </message>
    <message>
        <location filename="../src/FindEnzymesDialog.cpp" line="980"/>
        <source>An orphan methylase,&lt;br&gt;not associated with a restriction enzyme or specificity subunit</source>
        <translation>Ничейная (orphan) метилаза,&lt;br&gt;не ассоциированная с сайтом рестрикции или чем-то еще</translation>
    </message>
    <message>
        <location filename="../src/FindEnzymesDialog.cpp" line="984"/>
        <source>An intron-encoded (homing) endonuclease</source>
        <translation>Интрон-кодируемая (homing) эндонуклеаза</translation>
    </message>
    <message>
        <location filename="../src/FindEnzymesDialog.cpp" line="986"/>
        <source>Type %1 restriction enzyme</source>
        <translation>Сайт рестрикции %1 типа</translation>
    </message>
    <message>
        <location filename="../src/FindEnzymesDialog.cpp" line="988"/>
        <source>Type %1 methylase</source>
        <translation>Метилаза %1 типа</translation>
    </message>
    <message>
        <location filename="../src/FindEnzymesDialog.cpp" line="992"/>
        <source>Type %1 restriction enzyme,&lt;br&gt;but only recognizes the sequence when it is methylated</source>
        <translation>Сайт рестрикции %1 типа,&lt;br&gt;распознающий только метилированную последовательность</translation>
    </message>
    <message>
        <location filename="../src/FindEnzymesDialog.cpp" line="994"/>
        <source>Type %1 enzyme, which acts as both -&lt;br&gt;a restriction enzyme and a methylase</source>
        <translation>Сайт %1 типа, действующий как&lt;br&gt; сайт рестрикции, так и как метилаза</translation>
    </message>
</context>
<context>
    <name>EnzymesSelectorDialog</name>
    <message>
        <location filename="../src/EnzymesSelectorDialog.ui" line="20"/>
        <source>Select Enzymes</source>
        <translation>Выбрать сайты рестрикции</translation>
    </message>
</context>
<context>
    <name>EnzymesSelectorWidget</name>
    <message>
        <location filename="../src/EnzymesSelectorWidget.ui" line="20"/>
        <source>Select enzymes</source>
        <translation>Выбрать ферменты</translation>
    </message>
    <message>
        <location filename="../src/EnzymesSelectorWidget.ui" line="78"/>
        <source>Name</source>
        <translation>Имя</translation>
    </message>
    <message>
        <location filename="../src/EnzymesSelectorWidget.ui" line="83"/>
        <source>Accession</source>
        <translation>Идентификатор</translation>
    </message>
    <message>
        <location filename="../src/EnzymesSelectorWidget.ui" line="88"/>
        <source>Type</source>
        <translation>Тип</translation>
    </message>
    <message>
        <location filename="../src/EnzymesSelectorWidget.ui" line="93"/>
        <source>Sequence</source>
        <translation>Последовательность</translation>
    </message>
    <message>
        <location filename="../src/EnzymesSelectorWidget.ui" line="98"/>
        <source>Organizm / Details</source>
        <translation>Организм / Детали</translation>
    </message>
    <message>
        <location filename="../src/EnzymesSelectorWidget.ui" line="103"/>
        <source>Suppliers</source>
        <translation>Поставщики</translation>
    </message>
    <message>
        <location filename="../src/EnzymesSelectorWidget.ui" line="174"/>
        <source>Load enzymes database</source>
        <translation>Load enzymes database</translation>
    </message>
    <message>
        <location filename="../src/EnzymesSelectorWidget.ui" line="177"/>
        <source>Open enzymes </source>
        <translation>Открыть ферменты </translation>
    </message>
    <message>
        <location filename="../src/EnzymesSelectorWidget.ui" line="187"/>
        <source>Export enzymes</source>
        <translation>Экспортировать ферменты</translation>
    </message>
    <message>
        <location filename="../src/EnzymesSelectorWidget.ui" line="244"/>
        <source>Load selection</source>
        <translation>Загрузить выделенное</translation>
    </message>
    <message>
        <location filename="../src/EnzymesSelectorWidget.ui" line="254"/>
        <source>Save selection</source>
        <translation>Сохранить выделенное</translation>
    </message>
    <message>
        <location filename="../src/EnzymesSelectorWidget.ui" line="184"/>
        <source>Export current selection as new database</source>
        <translation>Экспортировать текущее выделение как базу данных</translation>
    </message>
    <message>
        <location filename="../src/EnzymesSelectorWidget.ui" line="42"/>
        <source>Name filter</source>
        <translation>Фильтр по имени</translation>
    </message>
    <message>
        <location filename="../src/EnzymesSelectorWidget.ui" line="117"/>
        <source>Checked enzymes</source>
        <translation>Выбранные сайты</translation>
    </message>
    <message>
        <location filename="../src/EnzymesSelectorWidget.ui" line="138"/>
        <source>Selected enzyme info</source>
        <translation>Выделенный сайт</translation>
    </message>
    <message>
        <location filename="../src/EnzymesSelectorWidget.ui" line="201"/>
        <source>Select all enzymes in the table</source>
        <translation>Выделить все ферменты в таблице</translation>
    </message>
    <message>
        <location filename="../src/EnzymesSelectorWidget.ui" line="241"/>
        <source>Hint: selection file should contain enzymes&apos; names separtated by whitespaces or commas</source>
        <translation>Подсказка: выделенный файл должен содержать имена ферментов, разделенных пробелами или запятыми</translation>
    </message>
    <message>
        <location filename="../src/EnzymesSelectorWidget.ui" line="251"/>
        <source>Save selected enzymes list to a text file</source>
        <translation>Сохранить список выделенных ферментов в текстовый файл</translation>
    </message>
    <message>
        <location filename="../src/EnzymesSelectorWidget.ui" line="204"/>
        <source>Select All</source>
        <translation>Выбрать все</translation>
    </message>
    <message>
        <location filename="../src/EnzymesSelectorWidget.ui" line="211"/>
        <source>Empty selection</source>
        <translation>Пустое выделение</translation>
    </message>
    <message>
        <location filename="../src/EnzymesSelectorWidget.ui" line="214"/>
        <source>Select None</source>
        <translation>Очистить выборку</translation>
    </message>
    <message>
        <location filename="../src/EnzymesSelectorWidget.ui" line="221"/>
        <source>Select enzymes by length of recognition sequence</source>
        <translation>Выбрать ферменты по длине выбранной последовательности</translation>
    </message>
    <message>
        <location filename="../src/EnzymesSelectorWidget.ui" line="224"/>
        <source>Select by length</source>
        <translation>Выбрать по длине</translation>
    </message>
    <message>
        <location filename="../src/EnzymesSelectorWidget.ui" line="231"/>
        <source>Invert current selection</source>
        <translation>Инвертировать текущее выделение</translation>
    </message>
    <message>
        <location filename="../src/EnzymesSelectorWidget.ui" line="234"/>
        <source>Invert selection</source>
        <translation>Инвертировать</translation>
    </message>
    <message>
        <location filename="../src/EnzymesSelectorWidget.ui" line="268"/>
        <source>REBASE Info</source>
        <translation>REBASE Инфо</translation>
    </message>
</context>
<context>
    <name>FindEnzymesDialog</name>
    <message>
        <location filename="../src/FindEnzymesDialog.ui" line="17"/>
        <source>Find Restriction Sites</source>
        <translation>Рестрикционный анализ</translation>
    </message>
    <message>
        <location filename="../src/FindEnzymesDialog.ui" line="36"/>
        <source>Include only enzymes that cut from &apos;Minimum Hits&apos; to &apos;Maximum Hits&apos; times</source>
        <translation>Включить только ферменты, разрезающие от Минимум до Максимум раз</translation>
    </message>
    <message>
        <location filename="../src/FindEnzymesDialog.ui" line="57"/>
        <source>Minimum hits:</source>
        <translation>Минимум:</translation>
    </message>
    <message>
        <location filename="../src/FindEnzymesDialog.ui" line="92"/>
        <source>Maximum hits:</source>
        <translation>Максимум:</translation>
    </message>
    <message>
        <location filename="../src/FindEnzymesDialog.ui" line="39"/>
        <source>Result count filter</source>
        <translation>Фильтр по числу результатов</translation>
    </message>
    <message>
        <location filename="../src/FindEnzymesDialog.ui" line="121"/>
        <source>Enzyme table filter</source>
        <translation>Фильтр таблицы ферментов</translation>
    </message>
    <message>
        <location filename="../src/FindEnzymesDialog.ui" line="220"/>
        <source>Suppliers</source>
        <translation>Поставщики</translation>
    </message>
    <message>
        <location filename="../src/FindEnzymesDialog.ui" line="239"/>
        <source>All</source>
        <translation>Все</translation>
    </message>
    <message>
        <location filename="../src/FindEnzymesDialog.ui" line="246"/>
        <source>None</source>
        <translation>Нет</translation>
    </message>
    <message>
        <location filename="../src/FindEnzymesDialog.ui" line="253"/>
        <source>Invert</source>
        <translation>Инвертировать</translation>
    </message>
    <message>
        <location filename="../src/FindEnzymesDialog.ui" line="170"/>
        <source>Recognition sequence length</source>
        <translation>Длина сайта распознования</translation>
    </message>
    <message>
        <location filename="../src/FindEnzymesDialog.ui" line="287"/>
        <source>to</source>
        <translation>до</translation>
    </message>
    <message>
        <location filename="../src/FindEnzymesDialog.ui" line="147"/>
        <source>Overhang type</source>
        <translation>Тип перекрытия</translation>
    </message>
    <message>
        <location filename="../src/FindEnzymesDialog.ui" line="140"/>
        <source>Keep only</source>
        <translation>Показывать только</translation>
    </message>
    <message>
        <location filename="../src/FindEnzymesDialog.ui" line="182"/>
        <source>Palindromic</source>
        <translation>Палиндромные</translation>
    </message>
    <message>
        <location filename="../src/FindEnzymesDialog.ui" line="195"/>
        <source>Uninterrupted</source>
        <translation>Неразрывные</translation>
    </message>
    <message>
        <location filename="../src/FindEnzymesDialog.ui" line="208"/>
        <source>Nondegenerate</source>
        <translation>Невырожденные</translation>
    </message>
    <message>
        <location filename="../src/FindEnzymesDialog.ui" line="315"/>
        <source>Search in</source>
        <translation>Искать в</translation>
    </message>
    <message>
        <location filename="../src/FindEnzymesDialog.ui" line="179"/>
        <source>Forward and reverse-complementary enzyme strands are equal</source>
        <translation>Прямая и обратно-комплементарная последовательности сайта совпадают</translation>
    </message>
    <message>
        <location filename="../src/FindEnzymesDialog.ui" line="192"/>
        <source>No internal N&apos;s</source>
        <translation>Нет внутренних N</translation>
    </message>
    <message>
        <location filename="../src/FindEnzymesDialog.ui" line="205"/>
        <source>No extended DNA alphabet symbols (A, C, G, T and N only)</source>
        <translation>Нет символов расширенного алфавита ДНК (только A, C, G, T и N)</translation>
    </message>
    <message>
        <location filename="../src/FindEnzymesDialog.ui" line="325"/>
        <source>&lt;status label&gt;</source>
        <translation>&lt;статус&gt;</translation>
    </message>
</context>
<context>
    <name>InsertEnzymeWidget</name>
    <message>
        <location filename="../src/insert/InsertEnzymeWidget.ui" line="20"/>
        <source>Select enzymes</source>
        <translation>Выбрать ферменты</translation>
    </message>
    <message>
        <location filename="../src/insert/InsertEnzymeWidget.ui" line="26"/>
        <source>Choose site to paste</source>
        <translation>Выберите фермент для вставки</translation>
    </message>
    <message>
        <location filename="../src/insert/InsertEnzymeWidget.ui" line="60"/>
        <source>Show sites with undefined suppliers</source>
        <translation>Показать ферменты с неизвестными поставщиками</translation>
    </message>
</context>
<context>
    <name>QObject</name>
    <message>
        <location filename="../src/DigestSequenceDialog.cpp" line="55"/>
        <source>The restrictions sites are being updated. Please wait</source>
        <translation>Сайты рестрикции обновляются. Пожалуйста подождите</translation>
    </message>
    <message>
        <location filename="../src/DigestSequenceDialog.cpp" line="56"/>
        <source>Hint: there are no available enzymes. Use &quot;Analyze-&gt;Find Restrictions Sites&quot; feature to find them.</source>
        <translation>Подсказка: сайты рестрикции не найдены. Используйте опцию &quot;Анализ-&gt;Найти сайты рестрикции&quot; чтобы  поменять настройки алгоритма.</translation>
    </message>
</context>
<context>
    <name>U2::ConstructMoleculeDialog</name>
    <message>
        <location filename="../src/ConstructMoleculeDialog.cpp" line="104"/>
        <source>No fragments are selected!
 Please construct molecule from available fragments.</source>
        <translation>Выберите фрагменты, составляющие новую молекулу.</translation>
    </message>
    <message>
        <location filename="../src/ConstructMoleculeDialog.cpp" line="283"/>
        <source>Set new molecule file name</source>
        <translation>Задайте имя файла</translation>
    </message>
    <message>
        <location filename="../src/ConstructMoleculeDialog.cpp" line="66"/>
        <source>core length</source>
        <translation>длина ядра</translation>
    </message>
    <message>
        <location filename="../src/ConstructMoleculeDialog.cpp" line="210"/>
        <location filename="../src/ConstructMoleculeDialog.cpp" line="217"/>
        <location filename="../src/ConstructMoleculeDialog.cpp" line="296"/>
        <source>Blunt</source>
        <translation>&quot;Срез&quot;</translation>
    </message>
    <message>
        <location filename="../src/ConstructMoleculeDialog.cpp" line="208"/>
        <location filename="../src/ConstructMoleculeDialog.cpp" line="215"/>
        <location filename="../src/ConstructMoleculeDialog.cpp" line="294"/>
        <source>Fwd</source>
        <translation>Прям</translation>
    </message>
    <message>
        <location filename="../src/ConstructMoleculeDialog.cpp" line="62"/>
        <source>OK</source>
        <translation>OK</translation>
    </message>
    <message>
        <location filename="../src/ConstructMoleculeDialog.cpp" line="63"/>
        <source>Cancel</source>
        <translation>Отмена</translation>
    </message>
    <message>
        <location filename="../src/ConstructMoleculeDialog.cpp" line="208"/>
        <location filename="../src/ConstructMoleculeDialog.cpp" line="215"/>
        <location filename="../src/ConstructMoleculeDialog.cpp" line="294"/>
        <source>Rev</source>
        <translation>Обр</translation>
    </message>
    <message>
        <location filename="../src/ConstructMoleculeDialog.cpp" line="212"/>
        <source>Left end</source>
        <translation>Левый конец</translation>
    </message>
    <message>
        <location filename="../src/ConstructMoleculeDialog.cpp" line="219"/>
        <source>Right end</source>
        <translation>Правый конец</translation>
    </message>
    <message>
        <location filename="../src/ConstructMoleculeDialog.cpp" line="221"/>
        <source>yes</source>
        <translation>да</translation>
    </message>
    <message>
        <location filename="../src/ConstructMoleculeDialog.cpp" line="221"/>
        <source>no</source>
        <translation>нет</translation>
    </message>
    <message>
        <location filename="../src/ConstructMoleculeDialog.cpp" line="222"/>
        <source>Make fragment reverse complement</source>
        <translation>Сделать фрагмент обратно-комплементарным</translation>
    </message>
</context>
<context>
    <name>U2::CreateFragmentDialog</name>
    <message>
        <location filename="../src/CreateFragmentDialog.cpp" line="50"/>
        <location filename="../src/CreateFragmentDialog.cpp" line="69"/>
        <source>OK</source>
        <translation>OK</translation>
    </message>
    <message>
        <location filename="../src/CreateFragmentDialog.cpp" line="51"/>
        <location filename="../src/CreateFragmentDialog.cpp" line="70"/>
        <source>Cancel</source>
        <translation>Отмена</translation>
    </message>
    <message>
        <location filename="../src/CreateFragmentDialog.cpp" line="96"/>
        <source>Left end contains unsupported symbols!</source>
        <translation>Левый конец содержит неподдерживаемые символы!</translation>
    </message>
    <message>
        <location filename="../src/CreateFragmentDialog.cpp" line="105"/>
        <source>Right end contains unsupported symbols!</source>
        <translation>Правый конец содержит неподдерживаемые символы!</translation>
    </message>
    <message>
        <location filename="../src/CreateFragmentDialog.cpp" line="116"/>
        <source>Invalid fragment region!
Choose another region.</source>
        <translation>Invalid fragment region!
Choose another region.</translation>
    </message>
    <message>
        <location filename="../src/CreateFragmentDialog.cpp" line="121"/>
        <location filename="../src/CreateFragmentDialog.cpp" line="126"/>
        <source>Error</source>
        <translation>Проблема</translation>
    </message>
    <message>
        <location filename="../src/CreateFragmentDialog.cpp" line="126"/>
        <source>Cannot create an annotation object. Please check settings</source>
        <translation>Невозможно создать аннотацию. Проверьте настройки</translation>
    </message>
</context>
<context>
    <name>U2::DigestSequenceDialog</name>
    <message>
        <location filename="../src/DigestSequenceDialog.cpp" line="62"/>
        <source>OK</source>
        <translation>OK</translation>
    </message>
    <message>
        <location filename="../src/DigestSequenceDialog.cpp" line="63"/>
        <source>Cancel</source>
        <translation>Отмена</translation>
    </message>
    <message>
        <location filename="../src/DigestSequenceDialog.cpp" line="120"/>
        <source>No enzymes are selected! Please select enzymes.</source>
        <translation>Необходимо выбрать ферменты рестрикции.</translation>
    </message>
    <message>
        <location filename="../src/DigestSequenceDialog.cpp" line="126"/>
        <source>Cannot load enzymes library</source>
        <translation>Невозможно загрузить библиотеку ферментов</translation>
    </message>
    <message>
        <location filename="../src/DigestSequenceDialog.cpp" line="144"/>
        <source>Error</source>
        <translation>Проблема</translation>
    </message>
    <message>
        <location filename="../src/DigestSequenceDialog.cpp" line="144"/>
        <source>Cannot create an annotation object. Please check settings</source>
        <translation>Невозможно создать аннотацию. Проверьте настройки</translation>
    </message>
    <message>
        <location filename="../src/DigestSequenceDialog.cpp" line="238"/>
        <source> : %1 cut(s)</source>
        <translation> : %1 разрез(ов)</translation>
    </message>
    <message>
        <location filename="../src/DigestSequenceDialog.cpp" line="335"/>
        <source>Select annotations</source>
        <translation>Выделить аннотации</translation>
    </message>
</context>
<context>
    <name>U2::DigestSequenceTask</name>
    <message>
        <location filename="../src/CloningUtilTasks.cpp" line="139"/>
        <source>Can&apos;t use restriction site %1 for digestion,  cleavage site is unknown </source>
        <translation>Невозможно использовать сайт %1 для разбиения на фрагменты, точка разреза неопределена </translation>
    </message>
    <message>
        <location filename="../src/CloningUtilTasks.cpp" line="218"/>
        <source>Unable to digest into fragments: intersecting restriction sites %1 (%2..%3) and %4 (%5..%6)</source>
        <translation>Не удалость разбить на фрагменты перескающиеся сайты рестрикции  %1 (%2..%3) и %4 (%5..%6)</translation>
    </message>
    <message>
        <location filename="../src/CloningUtilTasks.cpp" line="321"/>
        <source>circular</source>
        <translation>круговая</translation>
    </message>
    <message>
        <location filename="../src/CloningUtilTasks.cpp" line="321"/>
        <source>linear</source>
        <translation>линейная</translation>
    </message>
    <message>
        <location filename="../src/CloningUtilTasks.cpp" line="322"/>
        <source>&lt;h3&gt;&lt;br&gt;Digest into fragments %1 (%2)&lt;/h3&gt;</source>
        <translation>&lt;h3&gt;&lt;br&gt;Разбиение на фрагменты %1 (%2)&lt;/h3&gt;</translation>
    </message>
    <message>
        <location filename="../src/CloningUtilTasks.cpp" line="323"/>
        <source>&lt;br&gt;Generated %1 fragments.</source>
        <translation>&lt;br&gt;Создано %1 фрагментов.</translation>
    </message>
    <message>
        <location filename="../src/CloningUtilTasks.cpp" line="332"/>
        <source>&lt;br&gt;&lt;br&gt;&amp;nbsp;&amp;nbsp;&amp;nbsp;&amp;nbsp;%1:&amp;nbsp;&amp;nbsp;&amp;nbsp;&amp;nbsp;From %3 (%2) To %5 (%4) - %6 bp </source>
        <translation>&lt;br&gt;&lt;br&gt;&amp;nbsp;&amp;nbsp;&amp;nbsp;&amp;nbsp;%1:&amp;nbsp;&amp;nbsp;&amp;nbsp;&amp;nbsp;От %3 (%2) До %5 (%4) - %6 bp </translation>
    </message>
    <message>
        <location filename="../src/CloningUtilTasks.cpp" line="353"/>
        <source>Conserved annotation %1 (%2) is disrupted by the digestion. Try changing the restriction sites.</source>
        <translation>Conserved annotation %1 (%2) is disrupted by the digestion. Try changing the restriction sites.</translation>
    </message>
</context>
<context>
    <name>U2::EditFragmentDialog</name>
    <message>
        <location filename="../src/EditFragmentDialog.cpp" line="45"/>
        <source>Blunt</source>
        <translation>Прямой</translation>
    </message>
    <message>
        <location filename="../src/EditFragmentDialog.cpp" line="45"/>
        <source>Sticky</source>
        <translation>Липкий</translation>
    </message>
    <message>
        <location filename="../src/EditFragmentDialog.cpp" line="48"/>
        <source>OK</source>
        <translation>OK</translation>
    </message>
    <message>
        <location filename="../src/EditFragmentDialog.cpp" line="49"/>
        <source>Cancel</source>
        <translation>Отмена</translation>
    </message>
    <message>
        <location filename="../src/EditFragmentDialog.cpp" line="154"/>
        <source>Left overhang is empty. Please enter the overhang or set blunt left end.</source>
        <translation>Левый выступ не задан. Задайте выступ или уставновите срез.</translation>
    </message>
    <message>
        <location filename="../src/EditFragmentDialog.cpp" line="158"/>
        <source>Invalid left overhang: unsupported alphabet!</source>
        <translation>Недопустимое левый конец: неподдерживаемый алфавит!</translation>
    </message>
    <message>
        <location filename="../src/EditFragmentDialog.cpp" line="177"/>
        <source>Right overhang is empty. Please enter the overhang or set blunt right end.</source>
        <translation>Правый выступ не задан. Задайте выступ или уставновите срез.</translation>
    </message>
    <message>
        <location filename="../src/EditFragmentDialog.cpp" line="181"/>
        <source>Invalid right overhang: unsupported alphabet!</source>
        <translation>Недопустимое правый конец: неподдерживаемый алфавит!</translation>
    </message>
    <message>
        <location filename="../src/EditFragmentDialog.cpp" line="200"/>
        <source> (INVERTED)</source>
        <translation> (ИНВЕРТИРОВАН)</translation>
    </message>
    <message>
        <location filename="../src/EditFragmentDialog.cpp" line="202"/>
        <source>Fragment of %1%2&lt;br&gt;</source>
        <translation>Фрагмент %1%2&lt;br&gt;</translation>
    </message>
    <message>
        <location filename="../src/EditFragmentDialog.cpp" line="216"/>
        <source>&lt;tr&gt; &lt;td align=&quot;center&quot;&gt; 5&apos; &lt;/td&gt;&lt;td&gt;&lt;/td&gt; &lt;td align=&quot;center&quot;&gt; 3&apos; &lt;/td&gt; &lt;/tr&gt;</source>
        <translation>&lt;tr&gt; &lt;td align=&quot;center&quot;&gt; 5&apos; &lt;/td&gt;&lt;td&gt;&lt;/td&gt; &lt;td align=&quot;center&quot;&gt; 3&apos; &lt;/td&gt; &lt;/tr&gt;</translation>
    </message>
    <message>
        <location filename="../src/EditFragmentDialog.cpp" line="220"/>
        <source>&lt;tr&gt; &lt;td align=&quot;center&quot;&gt; 3&apos; &lt;/td&gt;&lt;td&gt;&lt;/td&gt; &lt;td align=&quot;center&quot;&gt; 5&apos; &lt;/td&gt; &lt;/tr&gt;</source>
        <translation>&lt;tr&gt; &lt;td align=&quot;center&quot;&gt; 3&apos; &lt;/td&gt;&lt;td&gt;&lt;/td&gt; &lt;td align=&quot;center&quot;&gt; 5&apos; &lt;/td&gt; &lt;/tr&gt;</translation>
    </message>
</context>
<context>
    <name>U2::EnzymesADVContext</name>
    <message>
        <location filename="../src/EnzymesPlugin.cpp" line="185"/>
        <source>Find restriction sites...</source>
        <translation>Поиск сайтов рестрикции...</translation>
    </message>
    <message>
        <location filename="../src/EnzymesPlugin.cpp" line="190"/>
        <source>Create PCR product...</source>
        <translation>Создать продукт ПЦР...</translation>
    </message>
    <message>
        <location filename="../src/EnzymesPlugin.cpp" line="195"/>
        <source>Insert restriction site...</source>
        <translation>Вставить сайт рестрикции...</translation>
    </message>
    <message>
        <location filename="../src/EnzymesPlugin.cpp" line="225"/>
        <source>Cloning</source>
        <translation>Клонирование</translation>
    </message>
</context>
<context>
    <name>U2::EnzymesIO</name>
    <message>
        <location filename="../src/EnzymesIO.cpp" line="45"/>
        <source>Not defined</source>
        <translation>Не задан</translation>
    </message>
    <message>
        <location filename="../src/EnzymesIO.cpp" line="48"/>
        <source>Bairoch format</source>
        <translation>Формат Bairoch</translation>
    </message>
    <message>
        <location filename="../src/EnzymesIO.cpp" line="58"/>
        <location filename="../src/EnzymesIO.cpp" line="143"/>
        <location filename="../src/EnzymesIO.cpp" line="150"/>
        <source>Unsupported URI type</source>
        <translation>Неподдерживаемый протокол</translation>
    </message>
    <message>
        <location filename="../src/EnzymesIO.cpp" line="71"/>
        <location filename="../src/EnzymesIO.cpp" line="163"/>
        <source>Unsupported enzymes file format</source>
        <translation>Неподдерживаемый формат базы</translation>
    </message>
    <message>
        <location filename="../src/EnzymesIO.cpp" line="87"/>
        <source>No enzyme alphabet: &apos;%1&apos;, sequence &apos;%2&apos;</source>
        <translation>Нет алфавита: &apos;%1&apos;, последовательность &apos;%2&apos;</translation>
    </message>
    <message>
        <location filename="../src/EnzymesIO.cpp" line="91"/>
        <source>Non-nucleic enzyme alphabet: &apos;%1&apos;, alphabet: %2, sequence &apos;%3&apos;</source>
        <translation>Ненуклеотидный алфавит ферменты: %1 %2, последовательность &quot;%3&quot;</translation>
    </message>
    <message>
        <location filename="../src/EnzymesIO.cpp" line="196"/>
        <location filename="../src/EnzymesIO.cpp" line="300"/>
        <source>Line is too long: %1</source>
        <translation>Слишком длинная строка: %1</translation>
    </message>
    <message>
        <location filename="../src/EnzymesIO.cpp" line="248"/>
        <source>Restriction enzymes: Illegal cut pos: %1, line %2</source>
        <translation>Ферменты рестрикции: некорректная позиция разреза: %1, линия %2</translation>
    </message>
</context>
<context>
    <name>U2::EnzymesPlugin</name>
    <message>
        <location filename="../src/EnzymesPlugin.cpp" line="64"/>
        <source>Finds and annotates restriction sites on a DNA sequence.</source>
        <translation>Определяет сайты рестрикций на ДНК последовательности и аннотирует их.</translation>
    </message>
    <message>
        <location filename="../src/EnzymesPlugin.cpp" line="103"/>
        <source>Create fragment...</source>
        <translation>Создание фрагмента...</translation>
    </message>
    <message>
        <location filename="../src/EnzymesPlugin.cpp" line="99"/>
        <source>Digest into fragments...</source>
        <translation>Рестрикция...</translation>
    </message>
    <message>
        <location filename="../src/EnzymesPlugin.cpp" line="101"/>
        <source>Construct molecule...</source>
        <translation>Лигирование фрагментов...</translation>
    </message>
    <message>
        <location filename="../src/EnzymesPlugin.cpp" line="118"/>
        <location filename="../src/EnzymesPlugin.cpp" line="124"/>
        <source>There is no active sequence object.
To start partition open sequence document.</source>
        <translation>В проекте не найдено активных последовательностей. Загрузите последовательность, которую хотите разбить на фрагменты.</translation>
    </message>
    <message>
        <location filename="../src/EnzymesPlugin.cpp" line="129"/>
        <source>Can not digest into fragments non-nucleic sequence.</source>
        <translation>Разбиение на фрагменты недоступно для ненуклеотидных последовательности.</translation>
    </message>
    <message>
        <location filename="../src/EnzymesPlugin.cpp" line="141"/>
        <location filename="../src/EnzymesPlugin.cpp" line="147"/>
        <source>There is no active sequence object.
To create fragment open sequence document.</source>
        <translation>Чтобы создать фрагмент, откройте последовательность.</translation>
    </message>
    <message>
        <location filename="../src/EnzymesPlugin.cpp" line="154"/>
        <source>The sequence doesn&apos;t have nucleic alphabet, it can not be used in cloning.</source>
        <translation>Последовательность не является нуклеотидной и не может использоваться для моделирования экспериментов генной инженерии .</translation>
    </message>
    <message>
        <location filename="../src/EnzymesPlugin.cpp" line="165"/>
        <source>There is no active project.
To start ligation create a project or open an existing.</source>
        <translation>Нет активного проекта. Чтобы начасть сшивку фрагментов создайте новый проект или откройте существующий.</translation>
    </message>
    <message>
        <location filename="../src/EnzymesPlugin.cpp" line="64"/>
        <source>Restriction analysis</source>
        <translation>Рестрикционный анализ</translation>
    </message>
</context>
<context>
    <name>U2::EnzymesSelectorDialog</name>
    <message>
        <location filename="../src/EnzymesQuery.cpp" line="142"/>
        <source>OK</source>
        <translation>OK</translation>
    </message>
    <message>
        <location filename="../src/EnzymesQuery.cpp" line="143"/>
        <source>Cancel</source>
        <translation>Отмена</translation>
    </message>
</context>
<context>
    <name>U2::EnzymesSelectorWidget</name>
    <message>
        <location filename="../src/FindEnzymesDialog.cpp" line="189"/>
        <source>File not exists: %1</source>
        <translation>Файл не найден: %1</translation>
    </message>
    <message>
        <location filename="../src/FindEnzymesDialog.cpp" line="196"/>
        <location filename="../src/FindEnzymesDialog.cpp" line="238"/>
        <source>Error</source>
        <translation>Проблема</translation>
    </message>
    <message>
        <location filename="../src/FindEnzymesDialog.cpp" line="244"/>
        <source>New enzymes database has been saved.</source>
        <translation>Новая база ферментов рестрикции создана.</translation>
    </message>
    <message>
        <location filename="../src/FindEnzymesDialog.cpp" line="244"/>
        <source>Do you want to work with new database?</source>
        <translation>Хотите ли вы работать с новой базой ферментов рестрикции?</translation>
    </message>
    <message>
        <location filename="../src/FindEnzymesDialog.cpp" line="390"/>
        <source>%1 sites selected. Click &quot;Save selection&quot; to export checked enzymes to a file.</source>
        <translation>Выбрано сайтов: %1. Нажмите &quot;Сохранить выделенное&quot; для экспорта в отдельный файл.</translation>
    </message>
    <message>
        <location filename="../src/FindEnzymesDialog.cpp" line="400"/>
        <location filename="../src/FindEnzymesDialog.cpp" line="602"/>
        <source>Select enzyme database file</source>
        <translation>Выбор базы ферментов рестрикции</translation>
    </message>
    <message>
        <location filename="../src/FindEnzymesDialog.cpp" line="443"/>
        <source>Minimum length</source>
        <translation>Минимальная длина</translation>
    </message>
    <message>
        <location filename="../src/FindEnzymesDialog.cpp" line="443"/>
        <source>Enter minimum length of recognition sites</source>
        <translation>Введите минимальную длину сайта распознавания</translation>
    </message>
    <message>
        <location filename="../src/FindEnzymesDialog.cpp" line="484"/>
        <location filename="../src/FindEnzymesDialog.cpp" line="493"/>
        <source>Save selection</source>
        <translation>Сохранить выделение</translation>
    </message>
    <message>
        <location filename="../src/FindEnzymesDialog.cpp" line="484"/>
        <source>Can not save empty selection!</source>
        <translation>Невозможно сохранить пустое выделение!</translation>
    </message>
    <message>
        <location filename="../src/FindEnzymesDialog.cpp" line="489"/>
        <location filename="../src/FindEnzymesDialog.cpp" line="552"/>
        <source>Select enzymes selection</source>
        <translation>Выбрать ферменты</translation>
    </message>
    <message>
        <location filename="../src/FindEnzymesDialog.cpp" line="493"/>
        <source>Failed to open %1 for writing</source>
        <translation>Невозможно открыть %1 для записи</translation>
    </message>
    <message>
        <location filename="../src/FindEnzymesDialog.cpp" line="505"/>
        <source>Error!</source>
        <translation>Проблема!</translation>
    </message>
    <message>
        <location filename="../src/FindEnzymesDialog.cpp" line="505"/>
        <source>No enzyme selected!</source>
        <translation>Фермент не выбран!</translation>
    </message>
    <message>
        <location filename="../src/FindEnzymesDialog.cpp" line="510"/>
        <source>Selected enzyme has no ID!</source>
        <translation>Выбранный фермент не имеет идентификатора!</translation>
    </message>
    <message>
        <location filename="../src/FindEnzymesDialog.cpp" line="556"/>
        <location filename="../src/FindEnzymesDialog.cpp" line="571"/>
        <source>Load selection</source>
        <translation>Загрузить выделение</translation>
    </message>
    <message>
        <location filename="../src/FindEnzymesDialog.cpp" line="556"/>
        <source>Failed to open selection file %1</source>
        <translation>Невозможно открыть файл %1</translation>
    </message>
    <message>
        <location filename="../src/FindEnzymesDialog.cpp" line="571"/>
        <source>Enzymes selection is empty!</source>
        <translation>Выделение пусто!</translation>
    </message>
    <message>
        <location filename="../src/FindEnzymesDialog.cpp" line="595"/>
        <source>Failed to load %1 from selection.</source>
        <translation>Невозможно загрузить %1 из выделения.</translation>
    </message>
</context>
<context>
    <name>U2::FindEnzymesAutoAnnotationUpdater</name>
    <message>
        <location filename="../src/FindEnzymesTask.cpp" line="357"/>
        <source>Restriction Sites</source>
        <translation>Сайты рестрикции</translation>
    </message>
</context>
<context>
    <name>U2::FindEnzymesDialog</name>
    <message>
        <location filename="../src/FindEnzymesDialog.cpp" line="616"/>
        <source>OK</source>
        <translation>OK</translation>
    </message>
    <message>
        <location filename="../src/FindEnzymesDialog.cpp" line="617"/>
        <source>Cancel</source>
        <translation>Отмена</translation>
    </message>
    <message>
        <location filename="../src/FindEnzymesDialog.cpp" line="639"/>
        <source>Any</source>
        <translation>Любое</translation>
    </message>
    <message>
        <location filename="../src/FindEnzymesDialog.cpp" line="640"/>
        <source>No overhang</source>
        <translation>Без перекрытия</translation>
    </message>
    <message>
        <location filename="../src/FindEnzymesDialog.cpp" line="641"/>
        <source>Blunt or Sticky</source>
        <translation>Прямое или липкое</translation>
    </message>
    <message>
        <location filename="../src/FindEnzymesDialog.cpp" line="642"/>
        <source>Blunt or Nondegenerate Sticky</source>
        <translation>Прямое или невырожденное липкое</translation>
    </message>
    <message>
        <location filename="../src/FindEnzymesDialog.cpp" line="643"/>
        <source>Blunt</source>
        <translation>Прямое</translation>
    </message>
    <message>
        <location filename="../src/FindEnzymesDialog.cpp" line="644"/>
        <source>Sticky</source>
        <translation>Липкое</translation>
    </message>
    <message>
        <location filename="../src/FindEnzymesDialog.cpp" line="645"/>
        <source>Nondegenerate Sticky</source>
        <translation>Невырожденное липкое</translation>
    </message>
    <message>
        <location filename="../src/FindEnzymesDialog.cpp" line="688"/>
        <source>Uncut area:</source>
        <translation>Область исключения:</translation>
    </message>
    <message>
        <location filename="../src/FindEnzymesDialog.cpp" line="689"/>
        <source>A region that will not be cut by any of the found enzymes. If an enzyme is present in this region, it will be excluded from the flank results.</source>
        <translation>Регион, в котором не будет ни одного из найденных ферментов. Если в этом регионе присутствует фермент, он будет исключен из результатов.</translation>
    </message>
    <message>
        <location filename="../src/FindEnzymesDialog.cpp" line="712"/>
        <source>All suppliers</source>
        <translation>Все поставщики</translation>
    </message>
    <message>
        <location filename="../src/FindEnzymesDialog.cpp" line="669"/>
        <source>No suppliers</source>
        <translation>Нет выбранных</translation>
    </message>
    <message>
        <location filename="../src/FindEnzymesDialog.cpp" line="670"/>
        <source>%1 suppliers</source>
        <translation>Выбрано: %1</translation>
    </message>
    <message>
        <location filename="../src/FindEnzymesDialog.cpp" line="692"/>
        <source>Total number of enzymes: %1, visible: %2, hidden: %3, selected: %4. </source>
        <translation>Общее число сайтов: %1, отображается: %2, скрыто: %3, выделено: %4. </translation>
    </message>
    <message>
        <location filename="../src/FindEnzymesDialog.cpp" line="737"/>
        <source>Sequence has been alredy closed.</source>
        <translation>Последовательность уже была закрыта.</translation>
    </message>
    <message>
        <location filename="../src/FindEnzymesDialog.cpp" line="744"/>
        <source>Invalid &apos;Search&apos; region!</source>
        <translation>Invalid &apos;Search&apos; region!</translation>
    </message>
    <message>
        <location filename="../src/FindEnzymesDialog.cpp" line="754"/>
        <source>&lt;html&gt;&lt;body align=&quot;center&quot;&gt;No enzymes are selected! Do you want to turn off &lt;br&gt;enzymes annotations highlighting?&lt;/body&gt;&lt;/html&gt;</source>
        <translation>&lt;html&gt;&lt;body align=&quot;center&quot;&gt;No enzymes are selected! Do you want to turn off &lt;br&gt;enzymes annotations highlighting?&lt;/body&gt;&lt;/html&gt;</translation>
    </message>
    <message>
        <location filename="../src/FindEnzymesDialog.cpp" line="737"/>
        <location filename="../src/FindEnzymesDialog.cpp" line="777"/>
        <location filename="../src/FindEnzymesDialog.cpp" line="783"/>
        <source>Error!</source>
        <translation>Проблема!</translation>
    </message>
    <message>
        <location filename="../src/FindEnzymesDialog.cpp" line="698"/>
        <source>Some enzymes are hidden due to &quot;Enzyme table filter&quot; settings.</source>
        <translation>Некоторые энзимы скрыты из-за настроек &quot;Фильтра таблицы ферментов&quot;.</translation>
    </message>
    <message>
        <location filename="../src/FindEnzymesDialog.cpp" line="814"/>
        <source>Invalid &apos;Search in&apos; or &apos;Uncut&apos; region/location!</source>
        <translation>Неверный регион/позиция &apos;Искать в&apos; или &apos;Область исключения&apos;!</translation>
    </message>
    <message>
        <location filename="../src/FindEnzymesDialog.cpp" line="815"/>
        <source>Given region or genbank location is invalid, please correct it.</source>
        <translation>Заданый регион или позиция неверная, пожалуйста отредактируйте.</translation>
    </message>
    <message>
        <location filename="../src/FindEnzymesDialog.cpp" line="830"/>
        <source>&apos;Uncut&apos; region/location fully contains &apos;Search in&apos; inside it!</source>
        <translation>Регион/позиция &apos;Области исключения&apos; содержит &apos;Искать в&apos; внутри себя!</translation>
    </message>
    <message>
        <location filename="../src/FindEnzymesDialog.cpp" line="831"/>
        <source>Nowhere to search!</source>
        <translation>Негде искать!</translation>
    </message>
    <message>
        <location filename="../src/FindEnzymesDialog.cpp" line="863"/>
        <source>Minimum hit value must be lesser or equal then maximum!</source>
        <translation>Минимальное значение должно быть меньше либо равно максимального!</translation>
    </message>
    <message>
        <location filename="../src/FindEnzymesDialog.cpp" line="782"/>
        <source>Too many results to render. Please reduce the search region or number of selected enzymes.</source>
        <translation>Слишком много результатов для отрисовки. Необходимо уменьшить регион поиска или число искомых ферментов.</translation>
    </message>
</context>
<context>
    <name>U2::FindEnzymesTask</name>
    <message>
        <location filename="../src/FindEnzymesTask.cpp" line="113"/>
        <source>Find Enzymes</source>
        <translation>Поиск ферментов</translation>
    </message>
    <message>
        <location filename="../src/FindEnzymesTask.cpp" line="142"/>
        <location filename="../src/FindEnzymesTask.cpp" line="279"/>
        <source>Number of results exceed %1, stopping</source>
        <translation>Кол-во результатов превысило %1, задача остановлена</translation>
    </message>
        <message>
        <location filename="../src/FindEnzymesTask.cpp" line="188"/>
        <source>Excluded search region with enzyme offsets equal or larger than whole sequence. %1 enzyme search skipped.</source>
        <translation>Размер области исключения вместе с отступами энзима равен или больше длинные последовательности. Поиск энзима %1 пропущен.</translation>
    </message>
    <message>
<<<<<<< HEAD
        <location filename="../src/FindEnzymesTask.cpp" line="272"/>
        <source>The following enzymes were found, but skipped because they are presented inside of the &quot;Uncut area&quot;: %1.</source>
        <translation>Следующие ферменты были найден, но пропущены потомучто он находился внутри &quot;Области исключения&quot;: %1.</translation>
=======
        <location filename="../src/FindEnzymesTask.cpp" line="300"/>
        <source>The following enzymes were found, but skipped because they were found inside of the &quot;Uncut area&quot;: %1.</source>
        <translation>Некоторые ферменты были найдены, но опущены потому что они находились внутри &quot;Области исключения&quot;: %1.</translation>
>>>>>>> c4c90405
    </message>
    <message>
        <location filename="../src/FindEnzymesTask.cpp" line="222"/>
        <source>Found %1 restriction sites</source>
        <translation>Найдено %1 сайтов рестрикции</translation>
    </message>
</context>
<context>
    <name>U2::FindEnzymesToAnnotationsTask</name>
    <message>
        <location filename="../src/FindEnzymesTask.cpp" line="47"/>
        <source>Find and store enzymes</source>
        <translation>Найти и сохранить ферменты</translation>
    </message>
    <message>
        <location filename="../src/FindEnzymesTask.cpp" line="52"/>
        <source>No enzymes selected.</source>
        <translation>Сайты рестрикции не выбраны.</translation>
    </message>
    <message>
        <location filename="../src/FindEnzymesTask.cpp" line="67"/>
        <source>Annotation table does not exist</source>
        <translation>Таблица аннотаций не существует</translation>
    </message>
    <message>
        <location filename="../src/FindEnzymesTask.cpp" line="68"/>
        <source>Annotation table is read-only</source>
        <translation>Таблица аннотаций не доступна для записи</translation>
    </message>
</context>
<context>
    <name>U2::FindSingleEnzymeTask</name>
    <message>
        <location filename="../src/FindEnzymesTask.cpp" line="236"/>
        <source>Find enzyme &apos;%1&apos;</source>
        <translation>Поиск сайта &apos;%1&apos;</translation>
    </message>
    <message>
        <location filename="../src/FindEnzymesTask.cpp" line="267"/>
        <source>Find enzyme &apos;%1&apos; parallel</source>
        <translation>Параллельный поиск сайта &apos;%1&apos;</translation>
    </message>
    <message>
        <location filename="../src/FindEnzymesTask.cpp" line="304"/>
        <source>Non-nucleic enzyme alphabet: %1, enzyme: %2, skipping..</source>
        <translation>Ненуклеотидный алфавит: %1, сайт %2 игнорируется..</translation>
    </message>
</context>
<context>
    <name>U2::InsertEnzymeDialog</name>
    <message>
        <location filename="../src/insert/InsertEnzymeDialog.cpp" line="34"/>
        <source>Insert Restriction Site</source>
        <translation>Вставить сайт рестрикции</translation>
    </message>
    <message>
        <location filename="../src/insert/InsertEnzymeDialog.cpp" line="44"/>
        <source>Invalid enzyme choosen</source>
        <translation>Выбран неверный фермент</translation>
    </message>
</context>
<context>
    <name>U2::InsertEnzymeWidget</name>
    <message numerus="yes">
        <location filename="../src/insert/InsertEnzymeWidget.cpp" line="78"/>
        <source>%n enzyme(s)</source>
        <translation>
            <numerusform>%n сайт</numerusform>
            <numerusform>%n сайта</numerusform>
            <numerusform>%n сайтов</numerusform>
        </translation>
    </message>
</context>
<context>
    <name>U2::LigateFragmentsTask</name>
    <message>
        <location filename="../src/CloningUtilTasks.cpp" line="394"/>
        <source>Fragments %1 and  %2 are inconsistent. Blunt and sticky ends incompatibility</source>
        <translation>Фрагменты %1 и  %2 несопоставимы. Липкий конец и срез невозможно соединить</translation>
    </message>
    <message>
        <location filename="../src/CloningUtilTasks.cpp" line="405"/>
        <source>Right overhang from %1 and left overhang from %2 are inconsistent.</source>
        <translation>Правый липкий конец фрагмента %1 несовместим с левым липким концом фрагмента %2.</translation>
    </message>
    <message>
        <location filename="../src/CloningUtilTasks.cpp" line="455"/>
        <source>Unknown DNA alphabet in fragment %1 of %2</source>
        <translation>Неизвестный алфавит у фрагмента %1 последовательности %2</translation>
    </message>
    <message>
        <location filename="../src/CloningUtilTasks.cpp" line="530"/>
        <source>Add constructed molecule</source>
        <translation>Добавить созданную молекулу</translation>
    </message>
</context>
<context>
    <name>U2::LoadEnzymeFileTask</name>
    <message>
        <location filename="../src/EnzymesIO.cpp" line="356"/>
        <source>Load enzymes from %1</source>
        <translation>Загрузка файла ферментов: %1</translation>
    </message>
</context>
<context>
    <name>U2::QDEnzymesActor</name>
    <message>
        <location filename="../src/EnzymesQuery.cpp" line="55"/>
        <source>Find enzymes</source>
        <translation>Найти ферменты рестрикции</translation>
    </message>
    <message>
        <location filename="../src/EnzymesQuery.cpp" line="64"/>
        <source>Enzymes query</source>
        <translation>Запрос ферментов рестрикции</translation>
    </message>
    <message>
        <location filename="../src/EnzymesQuery.cpp" line="108"/>
        <source>Restriction Sites</source>
        <translation>Сайты Рестрикции</translation>
    </message>
    <message>
        <location filename="../src/EnzymesQuery.cpp" line="109"/>
        <source>Finds restriction cut sites in supplied DNA sequence.</source>
        <translation>Найти сайты рестррикции в приведенной последовательности ДНК.</translation>
    </message>
    <message>
        <location filename="../src/EnzymesQuery.cpp" line="111"/>
        <source>Enzymes</source>
        <translation>Ферменты</translation>
    </message>
    <message>
        <location filename="../src/EnzymesQuery.cpp" line="111"/>
        <source>Restriction enzymes used to recognize the restriction sites.</source>
        <translation>Рестрикционный анализ используется для выявления сайтов рестрикции.</translation>
    </message>
    <message>
        <location filename="../src/EnzymesQuery.cpp" line="112"/>
        <source>Circular</source>
        <translation>Круговые</translation>
    </message>
    <message>
        <location filename="../src/EnzymesQuery.cpp" line="112"/>
        <source>If &lt;i&gt;True&lt;/i&gt; considers the sequence circular. That allows one to search for restriction sites between the end and the beginning of the sequence.</source>
        <translation>Если&lt;i&gt;Истина&lt;/i&gt; то последовательность рассматривается как круговая. Сайты будут искаться между началом и концом последовательности.</translation>
    </message>
</context>
<context>
    <name>U2::SaveEnzymeFileTask</name>
    <message>
        <location filename="../src/EnzymesIO.cpp" line="367"/>
        <source>Save enzymes to %1</source>
        <translation>Сохранение файла ферментов %1</translation>
    </message>
</context>
</TS><|MERGE_RESOLUTION|>--- conflicted
+++ resolved
@@ -1396,15 +1396,9 @@
         <translation>Размер области исключения вместе с отступами энзима равен или больше длинные последовательности. Поиск энзима %1 пропущен.</translation>
     </message>
     <message>
-<<<<<<< HEAD
-        <location filename="../src/FindEnzymesTask.cpp" line="272"/>
-        <source>The following enzymes were found, but skipped because they are presented inside of the &quot;Uncut area&quot;: %1.</source>
-        <translation>Следующие ферменты были найден, но пропущены потомучто он находился внутри &quot;Области исключения&quot;: %1.</translation>
-=======
         <location filename="../src/FindEnzymesTask.cpp" line="300"/>
         <source>The following enzymes were found, but skipped because they were found inside of the &quot;Uncut area&quot;: %1.</source>
         <translation>Некоторые ферменты были найдены, но опущены потому что они находились внутри &quot;Области исключения&quot;: %1.</translation>
->>>>>>> c4c90405
     </message>
     <message>
         <location filename="../src/FindEnzymesTask.cpp" line="222"/>
