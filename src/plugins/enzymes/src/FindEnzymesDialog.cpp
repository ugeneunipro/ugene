﻿/**
 * UGENE - Integrated Bioinformatics Tools.
 * Copyright (C) 2008-2023 UniPro <ugene@unipro.ru>
 * http://ugene.net
 *
 * This program is free software; you can redistribute it and/or
 * modify it under the terms of the GNU General Public License
 * as published by the Free Software Foundation; either version 2
 * of the License, or (at your option) any later version.
 *
 * This program is distributed in the hope that it will be useful,
 * but WITHOUT ANY WARRANTY; without even the implied warranty of
 * MERCHANTABILITY or FITNESS FOR A PARTICULAR PURPOSE. See the
 * GNU General Public License for more details.
 *
 * You should have received a copy of the GNU General Public License
 * along with this program; if not, write to the Free Software
 * Foundation, Inc., 51 Franklin Street, Fifth Floor, Boston,
 * MA 02110-1301, USA.
 */

#include "FindEnzymesDialog.h"

#include <QCoreApplication>
#include <QDir>
#include <QInputDialog>
#include <QMessageBox>
#include <QTextStream>
#include <QTreeWidget>
#include <QVBoxLayout>

#include <U2Core/AppContext.h>
#include <U2Core/DNASequenceObject.h>
#include <U2Core/DNASequenceSelection.h>
#include <U2Core/DNASequenceUtils.h>
#include <U2Core/L10n.h>
#include <U2Core/Log.h>
#include <U2Core/QObjectScopedPointer.h>
#include <U2Core/Settings.h>
#include <U2Core/Timer.h>
#include <U2Core/U2OpStatusUtils.h>

#include <U2Gui/ComboBoxWithCheckBoxes.h>
#include <U2Gui/GUIUtils.h>
#include <U2Gui/HelpButton.h>
#include <U2Gui/LastUsedDirHelper.h>
#include <U2Gui/RegionSelectorWithExcludedRegion.h>

#include <U2View/ADVSequenceObjectContext.h>
#include <U2View/AnnotatedDNAView.h>
#include <U2View/AutoAnnotationUtils.h>

#include "EnzymesIO.h"
#include "FindEnzymesTask.h"

// TODO: group by TYPE, ORGANISM
// TODO: check whole group (tristate mode)

namespace U2 {

QList<SEnzymeData> EnzymesSelectorWidget::loadedEnzymes;
QSet<QString> EnzymesSelectorWidget::lastSelection;
QStringList EnzymesSelectorWidget::loadedSuppliers;

EnzymesSelectorWidget::EnzymesSelectorWidget() {
    setupUi(this);
    ignoreItemChecks = false;

    splitter->setStretchFactor(0, 3);
    splitter->setStretchFactor(1, 2);

    tree->setSortingEnabled(true);
    tree->sortByColumn(0, Qt::AscendingOrder);
    tree->setUniformRowHeights(true);
    tree->setColumnWidth(0, 160);  // id
    tree->setColumnWidth(1, 75);  // accession
    tree->setColumnWidth(2, 50);  // type
    tree->setColumnWidth(4, 270);  // organism

    totalEnzymes = 0;
    minLength = 1;

    connect(enzymesFileButton, SIGNAL(clicked()), SLOT(sl_openEnzymesFile()));
    connect(saveEnzymesButton, SIGNAL(clicked()), SLOT(sl_saveEnzymesFile()));
    connect(selectAllButton, SIGNAL(clicked()), SLOT(sl_selectAll()));
    connect(selectNoneButton, SIGNAL(clicked()), SLOT(sl_selectNone()));
    connect(selectByLengthButton, SIGNAL(clicked()), SLOT(sl_selectByLength()));
    connect(invertSelectionButton, SIGNAL(clicked()), SLOT(sl_inverseSelection()));
    connect(loadSelectionButton, SIGNAL(clicked()), SLOT(sl_loadSelectionFromFile()));
    connect(saveSelectionButton, SIGNAL(clicked()), SLOT(sl_saveSelectionToFile()));
    connect(enzymeInfo, SIGNAL(clicked()), SLOT(sl_openDBPage()));
    connect(enzymesFilterEdit, SIGNAL(textChanged(const QString&)), SLOT(sl_filterTextChanged(const QString&)));

    if (loadedEnzymes.isEmpty()) {
        QString lastUsedFile = AppContext::getSettings()->getValue(EnzymeSettings::DATA_FILE_KEY).toString();
        loadFile(lastUsedFile);
    }
}

EnzymesSelectorWidget::~EnzymesSelectorWidget() {
    saveSettings();
}

void EnzymesSelectorWidget::setupSettings() {
    QString dir = LastUsedDirHelper::getLastUsedDir(EnzymeSettings::DATA_DIR_KEY);
    if (dir.isEmpty() || !QDir(dir).exists()) {
        dir = QDir::searchPaths(PATH_PREFIX_DATA).first() + "/enzymes/";
        LastUsedDirHelper::setLastUsedDir(dir, EnzymeSettings::DATA_DIR_KEY);
    }
    QString lastEnzFile = AppContext::getSettings()->getValue(EnzymeSettings::DATA_FILE_KEY).toString();
    if (lastEnzFile.isEmpty() || !QFile::exists(lastEnzFile)) {
        lastEnzFile = dir + "/" + DEFAULT_ENZYMES_FILE;
        AppContext::getSettings()->setValue(EnzymeSettings::DATA_FILE_KEY, lastEnzFile);
    }
    initSelection();
}

QList<SEnzymeData> EnzymesSelectorWidget::getSelectedEnzymes() {
    QList<SEnzymeData> selectedEnzymes;
    lastSelection.clear();
    for (int i = 0, n = tree->topLevelItemCount(); i < n; i++) {
        auto gi = static_cast<EnzymeGroupTreeItem*>(tree->topLevelItem(i));
        for (int j = 0, m = gi->childCount(); j < m; j++) {
            auto item = static_cast<EnzymeTreeItem*>(gi->child(j));
            if (item->checkState(0) == Qt::Checked) {
                selectedEnzymes.append(item->enzyme);
                lastSelection.insert(item->enzyme->id);
            }
        }
    }
    return selectedEnzymes;
}

QList<SEnzymeData> EnzymesSelectorWidget::getLoadedEnzymes() {
    if (loadedEnzymes.isEmpty()) {
        U2OpStatus2Log os;
        QString lastUsedFile = AppContext::getSettings()->getValue(EnzymeSettings::DATA_FILE_KEY).toString();
        loadedEnzymes = EnzymesIO::readEnzymes(lastUsedFile, os);
        CHECK_OP(os, {});

        calculateSuppliers();
    }
    return loadedEnzymes;
}

QStringList EnzymesSelectorWidget::getLoadedSuppliers() {
    return loadedSuppliers;
}

void EnzymesSelectorWidget::calculateSuppliers() {
    loadedSuppliers.clear();
    for (const auto& enzyme : qAsConst(loadedEnzymes)) {
        for (const auto& supplier : qAsConst(enzyme->suppliers)) {
            CHECK_CONTINUE(!loadedSuppliers.contains(supplier));

            loadedSuppliers << supplier;
        }
    }
    std::sort(loadedSuppliers.begin(), loadedSuppliers.end(), [](const QString& first, const QString& second) {
        static const QString sign = EnzymesIO::tr(EnzymesIO::NOT_DEFINED_SIGN);
        if (first == sign) {
            return true;
        } else if (second == sign) {
            return false;
        }
        return first < second;
    });
}

void EnzymesSelectorWidget::loadFile(const QString& url) {
    U2OpStatus2Log os;
    {
        QList<SEnzymeData> enzymes;
        if (!QFileInfo(url).exists()) {
            os.setError(tr("File not exists: %1").arg(url));
        } else {
            GTIMER(c1, t1, "FindEnzymesDialog::loadFile [EnzymesIO::readEnzymes]");
            enzymes = EnzymesIO::readEnzymes(url, os);
        }
        if (os.hasError()) {
            if (isVisible()) {
                QMessageBox::critical(nullptr, tr("Error"), os.getError());
            } else {
                ioLog.error(os.getError());
            }
            return;
        }

        loadedEnzymes = enzymes;
        calculateSuppliers();
    }

    if (!loadedEnzymes.isEmpty()) {
        if (AppContext::getSettings()->getValue(EnzymeSettings::DATA_FILE_KEY).toString() != url) {
            lastSelection.clear();
        }
        AppContext::getSettings()->setValue(EnzymeSettings::DATA_FILE_KEY, url);
    }
    emit si_newEnzimeFileLoaded();
}

void EnzymesSelectorWidget::saveFile(const QString& url) {
    TaskStateInfo ti;
    QString source = AppContext::getSettings()->getValue(EnzymeSettings::DATA_FILE_KEY).toString();

    GTIMER(c1, t1, "FindEnzymesDialog::saveFile [EnzymesIO::writeEnzymes]");

    QSet<QString> enzymes;

    for (int i = 0, n = tree->topLevelItemCount(); i < n; i++) {
        auto gi = static_cast<EnzymeGroupTreeItem*>(tree->topLevelItem(i));
        for (int j = 0, m = gi->childCount(); j < m; j++) {
            auto item = static_cast<EnzymeTreeItem*>(gi->child(j));
            if (item->checkState(0) == Qt::Checked) {
                enzymes.insert(item->enzyme->id);
            }
        }
    }

    EnzymesIO::writeEnzymes(url, source, enzymes, ti);

    if (ti.hasError()) {
        if (isVisible()) {
            QMessageBox::critical(nullptr, tr("Error"), ti.getError());
        } else {
            uiLog.error(ti.getError());
        }
        return;
    }
    if (QMessageBox::question(this, tr("New enzymes database has been saved."), tr("Do you want to work with new database?"), QMessageBox::Yes | QMessageBox::No) == QMessageBox::Yes) {
        loadFile(url);
    }
}

void EnzymesSelectorWidget::setEnzymesList(const QList<SEnzymeData>& enzymes) {
    tree->setSortingEnabled(false);
    tree->disconnect(this);
    tree->clear();
    totalEnzymes = 0;

    GTIMER(c2, t2, "FindEnzymesDialog::loadFile [refill data tree]");

    enzymesFilterEdit->clear();

    for (const SEnzymeData& enz : qAsConst(enzymes)) {
        EnzymeTreeItem* item = new EnzymeTreeItem(enz);
        if (lastSelection.contains(enz->id)) {
            item->setCheckState(0, Qt::Checked);
        }
        totalEnzymes++;
        EnzymeGroupTreeItem* gi = findGroupItem(enz->id.isEmpty() ? QString(" ") : enz->id.left(1), true);
        gi->addChild(item);
    }
    for (int i = 0, n = tree->topLevelItemCount(); i < n; i++) {
        auto gi = static_cast<EnzymeGroupTreeItem*>(tree->topLevelItem(i));
        gi->updateVisual();
    }
    if (tree->topLevelItemCount() > 0 && tree->topLevelItem(0)->childCount() < 10) {
        tree->topLevelItem(0)->setExpanded(true);
    }
    t2.stop();

    GTIMER(c3, t3, "FindEnzymesDialog::loadFile [sort tree]");
    tree->setSortingEnabled(true);
    t3.stop();

    connect(tree, SIGNAL(itemChanged(QTreeWidgetItem*, int)), SLOT(sl_itemChanged(QTreeWidgetItem*, int)));
    connect(tree, &QTreeWidget::itemSelectionChanged, this, [this]() {
        auto item = tree->currentItem();
        EnzymeTreeItem* ei = dynamic_cast<EnzymeTreeItem*>(item);
        EnzymeGroupTreeItem* gi = dynamic_cast<EnzymeGroupTreeItem*>(item);
        if (ei != nullptr) {
            teSelectedEnzymeInfo->setHtml(ei->getEnzymeInfo());
        } else if (gi != nullptr) {
            teSelectedEnzymeInfo->clear();
        } else {
            FAIL("Unexpected item type", );
        }

    });


    //     GTIMER(c4,t4,"FindEnzymesDialog::loadFile [resize tree]");
    //     tree->header()->resizeSections(QHeaderView::ResizeToContents);
    //     t4.stop();

    updateStatus();
}

int EnzymesSelectorWidget::gatherCheckedNamesListString(QString& checkedNamesListString) const {
    int checked = 0;
    QStringList checkedNamesList;
    for (int i = 0, n = tree->topLevelItemCount(); i < n; i++) {
        auto gi = static_cast<EnzymeGroupTreeItem*>(tree->topLevelItem(i));
        checked += gi->checkedEnzymes.size();
        foreach (const EnzymeTreeItem* ci, gi->checkedEnzymes) {
            checkedNamesList.append(ci->enzyme->id);
        }
    }
    checkedNamesList.sort();
    checkedNamesListString = checkedNamesList.join(",");

    return checked;
}

EnzymeGroupTreeItem* EnzymesSelectorWidget::findGroupItem(const QString& s, bool create) {
    for (int i = 0, n = tree->topLevelItemCount(); i < n; i++) {
        auto gi = static_cast<EnzymeGroupTreeItem*>(tree->topLevelItem(i));
        if (gi->s == s) {
            return gi;
        }
    }
    if (create) {
        EnzymeGroupTreeItem* gi = new EnzymeGroupTreeItem(s);
        tree->addTopLevelItem(gi);
        return gi;
    }
    return nullptr;
}

void EnzymesSelectorWidget::sl_filterTextChanged(const QString& filterText) {
    for (int i = 0, n = tree->topLevelItemCount(); i < n; ++i) {
        auto gi = static_cast<EnzymeGroupTreeItem*>(tree->topLevelItem(i));
        int numHiddenItems = 0;
        int itemCount = gi->childCount();
        for (int j = 0; j < itemCount; ++j) {
            auto item = static_cast<EnzymeTreeItem*>(gi->child(j));
            if (item->enzyme->id.contains(filterText, Qt::CaseInsensitive)) {
                item->setHidden(false);
            } else {
                item->setHidden(true);
                ++numHiddenItems;
            }
        }
        gi->setHidden(numHiddenItems == itemCount);
    }
}

void EnzymesSelectorWidget::updateStatus() {
    QString checkedNamesListString;
    int nChecked = gatherCheckedNamesListString(checkedNamesListString);
    if (nChecked > 1000) {
        checkedEnzymesEdit->setPlainText(tr("%1 sites selected. Click \"Save selection\" to export them to the separate file").arg(nChecked));
    } else {
        checkedEnzymesEdit->setPlainText(checkedNamesListString);
    }

    emit si_selectionModified(totalEnzymes, nChecked);
}

void EnzymesSelectorWidget::sl_openEnzymesFile() {
    LastUsedDirHelper dir(EnzymeSettings::DATA_DIR_KEY);
    dir.url = U2FileDialog::getOpenFileName(this, tr("Select enzyme database file"), dir.dir, EnzymesIO::getFileDialogFilter());
    if (!dir.url.isEmpty()) {
        const QString& previousEnzymeFile = AppContext::getSettings()->getValue(EnzymeSettings::DATA_FILE_KEY).toString();
        if (previousEnzymeFile != dir.url) {
            lastSelection.clear();
        }
        loadFile(dir.url);
        if (!loadedEnzymes.isEmpty()) {
            emit si_newEnzimeFileLoaded();
        }
    }
}

void EnzymesSelectorWidget::sl_selectAll() {
    ignoreItemChecks = true;
    for (int i = 0, n = tree->topLevelItemCount(); i < n; i++) {
        auto gi = static_cast<EnzymeGroupTreeItem*>(tree->topLevelItem(i));
        for (int j = 0, m = gi->childCount(); j < m; j++) {
            auto item = static_cast<EnzymeTreeItem*>(gi->child(j));
            item->setCheckState(0, Qt::Checked);
        }
        gi->updateVisual();
    }
    ignoreItemChecks = false;
    updateStatus();
}

void EnzymesSelectorWidget::sl_selectNone() {
    ignoreItemChecks = true;
    for (int i = 0, n = tree->topLevelItemCount(); i < n; i++) {
        auto gi = static_cast<EnzymeGroupTreeItem*>(tree->topLevelItem(i));
        for (int j = 0, m = gi->childCount(); j < m; j++) {
            auto item = static_cast<EnzymeTreeItem*>(gi->child(j));
            item->setCheckState(0, Qt::Unchecked);
        }
        gi->updateVisual();
    }
    ignoreItemChecks = false;
    updateStatus();
}

void EnzymesSelectorWidget::sl_selectByLength() {
    bool ok;
    int len = QInputDialog::getInt(this, tr("Minimum length"), tr("Enter minimum length of recognition sites"), minLength, 1, 20, 1, &ok);
    if (ok) {
        minLength = len;
        ignoreItemChecks = true;
        for (int i = 0, n = tree->topLevelItemCount(); i < n; i++) {
            auto gi = static_cast<EnzymeGroupTreeItem*>(tree->topLevelItem(i));
            for (int j = 0, m = gi->childCount(); j < m; j++) {
                auto item = static_cast<EnzymeTreeItem*>(gi->child(j));
                if (item->enzyme->seq.length() < len) {
                    item->setCheckState(0, Qt::Unchecked);
                } else {
                    item->setCheckState(0, Qt::Checked);
                }
            }
            gi->updateVisual();
        }
        ignoreItemChecks = false;
    }
    updateStatus();
}

void EnzymesSelectorWidget::sl_inverseSelection() {
    ignoreItemChecks = true;
    for (int i = 0, n = tree->topLevelItemCount(); i < n; i++) {
        auto gi = static_cast<EnzymeGroupTreeItem*>(tree->topLevelItem(i));
        for (int j = 0, m = gi->childCount(); j < m; j++) {
            EnzymeTreeItem* item = static_cast<EnzymeTreeItem*>(gi->child(j));
            Qt::CheckState oldState = item->checkState(0);
            item->setCheckState(0, oldState == Qt::Checked ? Qt::Unchecked : Qt::Checked);
        }
        gi->updateVisual();
    }
    ignoreItemChecks = false;
    updateStatus();
}

void EnzymesSelectorWidget::sl_saveSelectionToFile() {
    QString selectionData;
    gatherCheckedNamesListString(selectionData);

    if (selectionData.size() == 0) {
        QMessageBox::warning(this, tr("Save selection"), tr("Can not save empty selection!"));
        return;
    }

    LastUsedDirHelper dir;
    dir.url = U2FileDialog::getSaveFileName(this, tr("Select enzymes selection"), dir.dir);
    if (!dir.url.isEmpty()) {
        QFile data(dir.url);
        if (!data.open(QFile::WriteOnly)) {
            QMessageBox::critical(this, tr("Save selection"), tr("Failed to open %1 for writing").arg(dir.url));
            return;
        }
        QTextStream out(&data);
        out << selectionData;
    }
}

void EnzymesSelectorWidget::sl_openDBPage() {
    QTreeWidgetItem* ci = tree->currentItem();
    EnzymeTreeItem* item = ci == nullptr || ci->parent() == 0 ? nullptr : static_cast<EnzymeTreeItem*>(tree->currentItem());
    if (item == nullptr) {
        QMessageBox::critical(this, tr("Error!"), tr("No enzyme selected!"));
        return;
    }
    QString id = item->enzyme->id;
    if (id.isEmpty()) {
        QMessageBox::critical(this, L10N::errorTitle(), tr("Selected enzyme has no ID!"));
        return;
    }
    GUIUtils::runWebBrowser("http://rebase.neb.com/cgi-bin/reb_get.pl?enzname=" + id);
}

void EnzymesSelectorWidget::sl_itemChanged(QTreeWidgetItem* item, int col) {
    if (item->parent() == nullptr || col != 0 || ignoreItemChecks) {
        return;
    }
    EnzymeTreeItem* ei = static_cast<EnzymeTreeItem*>(item);
    EnzymeGroupTreeItem* gi = static_cast<EnzymeGroupTreeItem*>(ei->parent());
    gi->updateVisual();
    updateStatus();
}

int EnzymesSelectorWidget::getNumSelected() {
    int nChecked = 0;
    for (int i = 0, n = tree->topLevelItemCount(); i < n; i++) {
        EnzymeGroupTreeItem* gi = static_cast<EnzymeGroupTreeItem*>(tree->topLevelItem(i));
        nChecked += gi->checkedEnzymes.size();
    }
    return nChecked;
}

void EnzymesSelectorWidget::saveSettings() {
    QStringList sl(lastSelection.toList());
    if (!sl.isEmpty()) {
        AppContext::getSettings()->setValue(EnzymeSettings::LAST_SELECTION, sl.join(ENZYME_LIST_SEPARATOR));
    }
}

void EnzymesSelectorWidget::initSelection() {
    QString selStr = AppContext::getSettings()->getValue(EnzymeSettings::LAST_SELECTION).toString();
    if (selStr.isEmpty()) {
        selStr = EnzymeSettings::COMMON_ENZYMES;
    }
    lastSelection = selStr.split(ENZYME_LIST_SEPARATOR).toSet();
}

void EnzymesSelectorWidget::sl_loadSelectionFromFile() {
    LastUsedDirHelper dir;
    dir.url = U2FileDialog::getOpenFileName(this, tr("Select enzymes selection"), dir.dir);
    if (!dir.url.isEmpty()) {
        QFile selectionFile(dir.url);
        if (!selectionFile.open(QIODevice::ReadOnly)) {
            QMessageBox::critical(this, tr("Load selection"), tr("Failed to open selection file %1").arg(dir.url));
            return;
        }

        QSet<QString> enzymeNames;
        QTextStream in(&selectionFile);
        while (!in.atEnd()) {
            QString line = in.readLine();
            QStringList enzymes = line.split(QRegExp("[,;\\s]+"), QString::SkipEmptyParts);
            foreach (const QString& enz, enzymes) {
                enzymeNames.insert(enz);
            }
        }

        if (enzymeNames.isEmpty()) {
            QMessageBox::critical(this, tr("Load selection"), tr("Enzymes selection is empty!"));
            return;
        }

        ignoreItemChecks = true;
        for (int i = 0, n = tree->topLevelItemCount(); i < n; i++) {
            EnzymeGroupTreeItem* gi = static_cast<EnzymeGroupTreeItem*>(tree->topLevelItem(i));
            for (int j = 0, m = gi->childCount(); j < m; j++) {
                EnzymeTreeItem* item = static_cast<EnzymeTreeItem*>(gi->child(j));
                QString eName = item->enzyme->id;
                if (enzymeNames.contains(eName)) {
                    item->setCheckState(0, Qt::Checked);
                    enzymeNames.remove(eName);
                } else {
                    item->setCheckState(0, Qt::Unchecked);
                }
            }
            gi->updateVisual();
        }
        ignoreItemChecks = false;

        updateStatus();

        foreach (const QString& enzyme, enzymeNames) {
            ioLog.error(tr("Failed to load %1 from selection.").arg(enzyme));
        }
    }
}

void EnzymesSelectorWidget::sl_saveEnzymesFile() {
    LastUsedDirHelper dir(EnzymeSettings::DATA_DIR_KEY);
    dir.url = U2FileDialog::getSaveFileName(this, tr("Select enzyme database file"), dir.dir, EnzymesIO::getFileDialogFilter());
    if (!dir.url.isEmpty()) {
        saveFile(dir.url);
    }
}

FindEnzymesDialog::FindEnzymesDialog(ADVSequenceObjectContext* advSequenceContext)
    : QDialog(advSequenceContext->getAnnotatedDNAView()->getWidget()), advSequenceContext(advSequenceContext) {
    setupUi(this);
    new HelpButton(this, buttonBox, "65930747");
    buttonBox->button(QDialogButtonBox::Ok)->setText(tr("OK"));
    buttonBox->button(QDialogButtonBox::Cancel)->setText(tr("Cancel"));

    maxHitSB->setMaximum(INT_MAX);
    minHitSB->setMaximum(INT_MAX);

    maxHitSB->setMinimum(ANY_VALUE);
    minHitSB->setMinimum(ANY_VALUE);

    regionSelector = new RegionSelectorWithExcludedRegion(this,
                                                          advSequenceContext->getSequenceLength(),
                                                          advSequenceContext->getSequenceSelection(),
                                                          advSequenceContext->getSequenceObject()->isCircular());
    searchRegionLayout->addWidget(regionSelector);

    initSettings();

    QVBoxLayout* vl = new QVBoxLayout();
    enzSel = new EnzymesSelectorWidget();
    vl->setMargin(0);
    vl->addWidget(enzSel);
    enzymesSelectorWidget->setLayout(vl);
    enzymesSelectorWidget->setMinimumSize(enzSel->size());

    connect(cbSuppliers, &ComboBoxWithCheckBoxes::si_checkedChanged, this, &FindEnzymesDialog::sl_handleSupplierSelectionChange);
    connect(enzSel, &EnzymesSelectorWidget::si_newEnzimeFileLoaded, this, &FindEnzymesDialog::sl_updateSuppliers);
    sl_updateSuppliers();

    connect(pbSelectAll, &QPushButton::clicked, this, &FindEnzymesDialog::sl_selectAll);
    connect(pbSelectNone, &QPushButton::clicked, this, &FindEnzymesDialog::sl_selectNone);
    connect(pbInvertSelection, &QPushButton::clicked, this, &FindEnzymesDialog::sl_invertSelection);

    connect(enzSel, SIGNAL(si_selectionModified(int, int)), SLOT(sl_onSelectionModified(int, int)));
    sl_onSelectionModified(enzSel->getTotalNumber(), enzSel->getNumSelected());
}

void FindEnzymesDialog::sl_onSelectionModified(int total, int nChecked) {
    statusLabel->setText(tr("Total number of enzymes: %1, selected %2").arg(total).arg(nChecked));
}

void FindEnzymesDialog::accept() {
    QList<SEnzymeData> selectedEnzymes = enzSel->getSelectedEnzymes();

    if (regionSelector->hasError()) {
        QObjectScopedPointer<QMessageBox> msgBox = new QMessageBox(QMessageBox::Warning, L10N::errorTitle(), tr("Invalid 'Search' region!"), QMessageBox::Ok, this);
        msgBox->setInformativeText(regionSelector->getErrorMessage());
        msgBox->exec();
        CHECK(!msgBox.isNull(), );
        return;
    }

    if (selectedEnzymes.isEmpty()) {
        int ret = QMessageBox::question(this, windowTitle(), tr("<html><body align=\"center\">No enzymes are selected! Do you want to turn off <br>enzymes annotations highlighting?</body></html>"), QMessageBox::Yes, QMessageBox::No);
        if (ret == QMessageBox::Yes) {
            QAction* toggleAction = AutoAnnotationUtils::findAutoAnnotationsToggleAction(advSequenceContext, ANNOTATION_GROUP_ENZYME);
            if (toggleAction) {
                toggleAction->setChecked(false);
            }
            QDialog::accept();
        }
        return;
    }

    int maxHitVal = maxHitSB->value(), minHitVal = minHitSB->value();
    if (maxHitVal == ANY_VALUE) {
        maxHitVal = INT_MAX;
    }
    if (minHitVal == ANY_VALUE) {
        minHitVal = 1;
    }

    if (minHitVal > maxHitVal) {
        QMessageBox::critical(this, tr("Error!"), tr("Minimum hit value must be lesser or equal then maximum!"));
        return;
    }

    if (FindEnzymesAutoAnnotationUpdater::isTooManyAnnotationsInTheResult(advSequenceContext->getSequenceLength(), selectedEnzymes.size())) {
        QString message = tr("Too many results to render. Please reduce the search region or number of selected enzymes.");
        QMessageBox::critical(this, tr("Error!"), message, QMessageBox::Ok);
        return;
    }

    saveSettings();

    AutoAnnotationUtils::triggerAutoAnnotationsUpdate(advSequenceContext, ANNOTATION_GROUP_ENZYME);

    QDialog::accept();
}

void FindEnzymesDialog::sl_handleSupplierSelectionChange(QStringList checkedSuppliers) {
    const auto enzymes = EnzymesSelectorWidget::getLoadedEnzymes();
    QList<SEnzymeData> visibleEnzymes;
    for (const auto& enzyme : qAsConst(enzymes)) {
        for (const auto& supplier : qAsConst(enzyme->suppliers)) {
            CHECK_CONTINUE(checkedSuppliers.contains(supplier));

            visibleEnzymes.append(enzyme);
            break;
        }
    }
    enzSel->setEnzymesList(visibleEnzymes);
    static const QString notDefinedTr = EnzymesIO::tr(EnzymesIO::NOT_DEFINED_SIGN);
    if (checkedSuppliers.contains(notDefinedTr)) {
        checkedSuppliers.replace(checkedSuppliers.indexOf(notDefinedTr), EnzymesIO::NOT_DEFINED_SIGN);
    }
    auto value = checkedSuppliers.join(SUPPLIERS_LIST_SEPARATOR);
    AppContext::getSettings()->setValue(EnzymeSettings::CHECKED_SUPPLIERS, value);
}

void FindEnzymesDialog::sl_updateSuppliers() {
    const auto& loadedSuppliers = EnzymesSelectorWidget::getLoadedSuppliers();
    cbSuppliers->clear();
    cbSuppliers->addItems(loadedSuppliers);
    QString selStr = AppContext::getSettings()->getValue(EnzymeSettings::CHECKED_SUPPLIERS).toString();
    static const QString notDefinedTr = EnzymesIO::tr(EnzymesIO::NOT_DEFINED_SIGN);
    auto suppliersList = selStr.isEmpty() ? loadedSuppliers : selStr.split(SUPPLIERS_LIST_SEPARATOR);
    if (suppliersList.contains(EnzymesIO::NOT_DEFINED_SIGN)) {
        suppliersList.replace(suppliersList.indexOf(EnzymesIO::NOT_DEFINED_SIGN), notDefinedTr);
    }
    if (selStr.isEmpty()) {
        suppliersList.removeOne(notDefinedTr);
    }
    cbSuppliers->setCheckedItems(suppliersList);
}

void FindEnzymesDialog::sl_selectAll() {
    cbSuppliers->setCheckedItems(EnzymesSelectorWidget::getLoadedSuppliers());
}

void FindEnzymesDialog::sl_selectNone() {
    cbSuppliers->setCheckedItems({});
}

void FindEnzymesDialog::sl_invertSelection() {
    const auto& suppliers = EnzymesSelectorWidget::getLoadedSuppliers();
    const auto& selectedSuppliers = cbSuppliers->getCheckedItems();
    QStringList newSelectedSuppliers;
    for (const auto& supplier : qAsConst(suppliers)) {
        CHECK_CONTINUE(!selectedSuppliers.contains(supplier));

        newSelectedSuppliers << supplier;
    }
    cbSuppliers->setCheckedItems(newSelectedSuppliers);
}

void FindEnzymesDialog::initSettings() {
    EnzymesSelectorWidget::initSelection();
    bool useHitCountControl = AppContext::getSettings()->getValue(EnzymeSettings::ENABLE_HIT_COUNT, false).toBool();
    int minHitValue = AppContext::getSettings()->getValue(EnzymeSettings::MIN_HIT_VALUE, 1).toInt();
    int maxHitValue = AppContext::getSettings()->getValue(EnzymeSettings::MAX_HIT_VALUE, 2).toInt();

    U2SequenceObject* sequenceObject = advSequenceContext->getSequenceObject();
    U2Region searchRegion = FindEnzymesAutoAnnotationUpdater::getLastSearchRegionForObject(sequenceObject);
    if (searchRegion.length > 0 && U2Region(0, advSequenceContext->getSequenceLength()).contains(searchRegion)) {
        regionSelector->setIncludeRegion(searchRegion);
    }

    U2Region excludeRegion = FindEnzymesAutoAnnotationUpdater::getLastExcludeRegionForObject(sequenceObject);
    if (excludeRegion.length > 0) {
        regionSelector->setExcludeRegion(excludeRegion);
        regionSelector->setExcludedCheckboxChecked(true);
    } else {
        regionSelector->setExcludedCheckboxChecked(false);
    }

    filterGroupBox->setChecked(useHitCountControl);
    if (useHitCountControl) {
        minHitSB->setValue(minHitValue);
        maxHitSB->setValue(maxHitValue);
    } else {
        minHitSB->setValue(1);
        maxHitSB->setValue(2);
    }
}

void FindEnzymesDialog::saveSettings() {
    AppContext::getSettings()->setValue(EnzymeSettings::ENABLE_HIT_COUNT, filterGroupBox->isChecked());
    if (filterGroupBox->isChecked()) {
        AppContext::getSettings()->setValue(EnzymeSettings::MIN_HIT_VALUE, minHitSB->value());
        AppContext::getSettings()->setValue(EnzymeSettings::MAX_HIT_VALUE, maxHitSB->value());
    } else {
        AppContext::getSettings()->setValue(EnzymeSettings::MIN_HIT_VALUE, 1);
        AppContext::getSettings()->setValue(EnzymeSettings::MAX_HIT_VALUE, INT_MAX);
    }

    U2SequenceObject* sequenceObject = advSequenceContext->getSequenceObject();
    // Empty search region is processed as 'Whole sequence' by auto-annotation task.
    U2Region searchRegion = regionSelector->isWholeSequenceSelected() ? U2Region() : regionSelector->getIncludeRegion();
    FindEnzymesAutoAnnotationUpdater::setLastSearchRegionForObject(sequenceObject, searchRegion);
    FindEnzymesAutoAnnotationUpdater::setLastExcludeRegionForObject(sequenceObject, regionSelector->getExcludeRegion());
    enzSel->saveSettings();
}

//////////////////////////////////////////////////////////////////////////
// Tree item

static const QString TOOLTIP_TAG = "<p style='font-family:Courier,monospace'><br><strong>3'&nbsp;</strong>%1<strong>&nbsp;5'</strong><br><strong>5'&nbsp;</strong>%2<strong>&nbsp;3'</strong><br></p>";
static const QString TOOLTIP_N_MARKER = "(N)<sub>%1</sub>";
static const QString TOOLTIP_FORWARD_MARKER = "<sup>&#x25BC;</sup>";
static const QString TOOLTIP_REVERSE_MARKER = "<sub>&#x25B2;</sub>";
static const QString TOOLTIP_SPACE = "<sub>&nbsp;</sub>";

EnzymeTreeItem::EnzymeTreeItem(const SEnzymeData& ed)
    : enzyme(ed) {
<<<<<<< HEAD
    setText(Column::Id, enzyme->id);
    setCheckState(Column::Id, Qt::Unchecked);
    setText(Column::Accession, enzyme->accession);
    setText(Column::Type, enzyme->type);
    setData(Column::Type, Qt::ToolTipRole, getTypeInfo());
    setText(Column::Sequence, enzyme->seq);
    setData(Column::Sequence, Qt::ToolTipRole, generateEnzymeTooltip());
    setText(Column::Organism, enzyme->organizm);
    setData(Column::Organism, Qt::ToolTipRole, enzyme->organizm);
    auto suppliers = enzyme->suppliers.join("; ");
    setText(Column::Suppliers, suppliers);
    setData(Column::Suppliers, Qt::ToolTipRole, suppliers);
=======
    auto tt = generateEnzymeTooltip();
    setText(0, enzyme->id);
    setData(0, Qt::ToolTipRole, tt);
    setCheckState(0, Qt::Unchecked);
    setText(1, enzyme->accession);
    setData(1, Qt::ToolTipRole, tt);
    setText(2, enzyme->type);
    setData(2, Qt::ToolTipRole, tt);
    setText(3, enzyme->seq);
    setData(3, Qt::ToolTipRole, tt);
    setText(4, enzyme->organizm);
    setData(4, Qt::ToolTipRole, enzyme->organizm);
    setText(5, enzyme->suppliers.join("; "));
    setData(5, Qt::ToolTipRole, enzyme->suppliers.join("\n"));
>>>>>>> 90383f1f
}

bool EnzymeTreeItem::operator<(const QTreeWidgetItem& other) const {
    int col = treeWidget()->sortColumn();
    const EnzymeTreeItem& ei = (const EnzymeTreeItem&)other;
    if (col == 0) {
        bool eq = enzyme->id == ei.enzyme->id;
        if (!eq) {
            return enzyme->id < ei.enzyme->id;
        }
        return this < &ei;
    }
    return text(col) < ei.text(col);
}

QString EnzymeTreeItem::getEnzymeInfo() const {
    QString result;
    result += QString("<a href=\"http://rebase.neb.com/rebase/enz/%1.html\">%1</a>")
        .arg(text(Column::Id));
    auto typeString = data(Column::Type, Qt::ToolTipRole).toString();
    if (!typeString.isEmpty()) {
        auto lower = typeString.front().toLower();
        typeString = typeString.replace(0, 1, lower);
        result += ": " + typeString;
    }
    result += data(Column::Sequence, Qt::ToolTipRole).toString();
    return result;
}

QString EnzymeTreeItem::generateEnzymeTooltip() const {
    // Enum, which shows either enzyme has a cut inside of the sequence,
    // to the left of the sequence or to the right of the sequence
    // Ns in this scope means "if this enzyme has N character on to the left or
    // to the right of the enzyme, or no N charactest at all"
    enum class Ns {
        // Enzyme has N charactes to the left
        // Example:
        // N N N A C G T
        //       T G C A
        Left,
        // Enzyme has N charactes to the right
        // Example:
        // A C G T N N N
        // T G C A
        Right,
        // Enzyme doesn't have N characters
        // Example:
        // A C G T
        // T G C A
        No
    };

    auto alphabet = AppContext::getDNAAlphabetRegistry()->findById(BaseDNAAlphabetIds::NUCL_DNA_EXTENDED());
    auto seqComplement = DNASequenceUtils::reverseComplement(enzyme->seq, alphabet);
    if (enzyme->cutDirect == ENZYME_CUT_UNKNOWN) {
        return TOOLTIP_TAG.arg(QString(enzyme->seq)).arg(QString(DNASequenceUtils::complement(enzyme->seq, alphabet)));
    }

    auto enzymeSize = enzyme->seq.size();
    // Calculates nubmer of Ns outside of enzyme
    // returns side to shift and shift number
    auto calculateNShift = [enzymeSize](int cut, bool forward) -> QPair<Ns, int> {
        QPair<Ns, int> calculateNShiftRes = { Ns::No, 0 };
        if (cut < 0) {
            calculateNShiftRes.first = forward ? Ns::Left : Ns::Right;
            calculateNShiftRes.second = qAbs(cut);
        } else if (enzymeSize < cut) {
            calculateNShiftRes.first = forward ? Ns::Right : Ns::Left;
            calculateNShiftRes.second = cut - enzymeSize;
        }
        return calculateNShiftRes;
    };
    // generates tooltop elements, which are located outside of enzyme
    // these elements will be joined in the end
    // returns list of elements
    auto generateTooltipElements = [](int out, int in, bool forward, Ns type, bool otherHasLeftOut, bool otherHasLeftIn, bool otherHasRightIn, bool otherHasRightOut) -> QStringList {
        // Look at the enxyme:
        // N N N N N A C G T
        //       N N T G C A
        // This enzyme is separated to the several parts (name "parts" is not official, just used here)
        //   Out     In    Main
        // |N N N| |N N| |A C G T|
        //         |N N| |T G C A|
        // @generateOutPartElements generates the "Out" part
        // Returns the list, wich contails the cut elements and Ns if this enzyme has the "Out" part,
        // Or spaces if does not have
        auto generateOutPartElements = [out, in, forward, type, otherHasLeftOut, otherHasRightOut]() -> QStringList {
            QStringList generateOutPartElementsResult;
            if (out != 0) {
                switch (type) {
                case Ns::Left:
                    generateOutPartElementsResult << (forward ? TOOLTIP_FORWARD_MARKER : TOOLTIP_REVERSE_MARKER);
                    generateOutPartElementsResult << TOOLTIP_N_MARKER.arg(out);
                    break;
                case Ns::Right:
                    generateOutPartElementsResult << TOOLTIP_N_MARKER.arg(out);
                    generateOutPartElementsResult << (forward ? TOOLTIP_FORWARD_MARKER : TOOLTIP_REVERSE_MARKER);
                    break;
                }
            } else if (out == 0 && otherHasLeftOut && type == Ns::Left) {
                generateOutPartElementsResult << QString("%1&nbsp;&nbsp;&nbsp;%1").arg(TOOLTIP_SPACE);
            } else if (out == 0 && otherHasRightOut && type == Ns::Right) {
                generateOutPartElementsResult << QString("%1&nbsp;&nbsp;&nbsp;%1").arg(TOOLTIP_SPACE);
            }
            return generateOutPartElementsResult;
        };
        // THe same as @generateOutPartElements but for the "In" part
        auto generateInPartElements = [out, in, forward, type, otherHasLeftOut, otherHasLeftIn, otherHasRightIn, otherHasRightOut]() -> QStringList {
            QStringList generateInPartElementsResult;
            if (in != 0) {
                if (out == 0) {
                    switch (type) {
                    case Ns::Left:
                        generateInPartElementsResult << (forward ? TOOLTIP_FORWARD_MARKER : TOOLTIP_REVERSE_MARKER);
                        generateInPartElementsResult << TOOLTIP_N_MARKER.arg(in);
                        break;
                    case Ns::Right:
                        generateInPartElementsResult << TOOLTIP_N_MARKER.arg(in);
                        generateInPartElementsResult << (forward ? TOOLTIP_FORWARD_MARKER : TOOLTIP_REVERSE_MARKER);
                        break;
                    }
                } else if (out != 0) {
                    generateInPartElementsResult << TOOLTIP_N_MARKER.arg(in);
                }
            } else if (in == 0 && otherHasLeftIn && type == Ns::Left) {
                if (otherHasLeftOut) {
                    generateInPartElementsResult << QString("%1&nbsp;&nbsp;&nbsp;%1").arg(TOOLTIP_SPACE);
                } else {
                    generateInPartElementsResult << QString("&nbsp;&nbsp;&nbsp;%1").arg(TOOLTIP_SPACE);
                }
            } else if (in == 0 && otherHasRightIn && type == Ns::Right) {
                if (otherHasRightOut) {
                    generateInPartElementsResult << QString("%1&nbsp;&nbsp;&nbsp;%1").arg(TOOLTIP_SPACE);
                } else {
                    generateInPartElementsResult << QString("&nbsp;&nbsp;&nbsp;%1").arg(TOOLTIP_SPACE);
                }
            }
            return generateInPartElementsResult;
        };
        QStringList result;
        switch (type) {
        case Ns::Left:
            result << generateOutPartElements();
            result << generateInPartElements();
            break;
        case Ns::Right:
            result << generateInPartElements();
            result << generateOutPartElements();
            break;
        }
        return result;
    };
    QPair<Ns, int> forwardNShift = calculateNShift(enzyme->cutDirect, true);
    QPair<Ns, int> reverseNShift = calculateNShift(enzyme->cutComplement, false);
    QStringList forwardTooltipElements;
    QStringList reverseTooltipElements;
    if (forwardNShift.first == reverseNShift.first && forwardNShift.first != Ns::No) {
        int forwardNOut = 0;
        int forwardNIn = 0;
        int reverseNOut = 0;
        int reverseNIn = 0;
        if (forwardNShift.second > reverseNShift.second) {
            forwardNOut = forwardNShift.second - reverseNShift.second;
            forwardNIn = reverseNShift.second;
            reverseNOut = 0;
            reverseNIn = reverseNShift.second;
        } else if (forwardNShift.second == reverseNShift.second) {
            forwardNOut = 0;
            forwardNIn = forwardNShift.second;
            reverseNOut = 0;
            reverseNIn = reverseNShift.second;
        } else if (forwardNShift.second < reverseNShift.second) {
            forwardNOut = 0;
            forwardNIn = forwardNShift.second;
            reverseNOut = reverseNShift.second - forwardNShift.second;
            reverseNIn = forwardNShift.second;
        }

         forwardTooltipElements = generateTooltipElements(forwardNOut, forwardNIn, true, forwardNShift.first,
                                                         (reverseNOut != 0 && reverseNShift.first == Ns::Left),
                                                         (reverseNIn != 0 && reverseNShift.first == Ns::Left),
                                                         (reverseNIn != 0 && reverseNShift.first == Ns::Right),
                                                         (reverseNOut != 0 && reverseNShift.first == Ns::Right));
         reverseTooltipElements = generateTooltipElements(reverseNOut, reverseNIn, false, reverseNShift.first,
                                                         (forwardNOut != 0 && forwardNShift.first == Ns::Left),
                                                         (forwardNIn != 0 && forwardNShift.first == Ns::Left),
                                                         (forwardNIn != 0 && forwardNShift.first == Ns::Right),
                                                         (forwardNOut != 0 && forwardNShift.first == Ns::Right));
    } else {
        if (forwardNShift.first != Ns::No) {
            forwardTooltipElements = generateTooltipElements(0, forwardNShift.second, true, forwardNShift.first,
                                                            false,
                                                            (reverseNShift.second != 0 && reverseNShift.first == Ns::Left),
                                                            (reverseNShift.second != 0 && reverseNShift.first == Ns::Right),
                                                            false);
        }
        if (reverseNShift.first != Ns::No) {
            reverseTooltipElements = generateTooltipElements(0, reverseNShift.second, false, reverseNShift.first,
                                                            false,
                                                            (forwardNShift.second != 0 && forwardNShift.first == Ns::Left),
                                                            (forwardNShift.second != 0 && forwardNShift.first == Ns::Right),
                                                            false);
        }
    }
    // generates the "Main" part (see @generateOutPartElements for details)
    auto generateMainPart = [enzymeSize](const QByteArray& seq, int cut, bool forward) -> QString {
        QString result;
        auto append2Result = [&result, forward](const QString& add) {
            if (forward) {
                result += add;
            } else {
                result.insert(0, add);
            }
        };
        auto removeSpaceFromResult = [&result, forward]() {
            if (forward) {
                result = result.left(result.size() - TOOLTIP_SPACE.size());
            } else {
                result = result.right(result.size() - TOOLTIP_SPACE.size());
            }
        };
        append2Result(TOOLTIP_SPACE);
        for (int i = 0; i < enzymeSize; i++) {
            if (i == cut) {
                removeSpaceFromResult();
                append2Result(forward ? TOOLTIP_FORWARD_MARKER : TOOLTIP_REVERSE_MARKER);
            }
            append2Result(QString(seq.at(i)));
            append2Result(TOOLTIP_SPACE);
        }
        if (seq.size() == cut) {
            removeSpaceFromResult();
            append2Result(forward ? TOOLTIP_FORWARD_MARKER : TOOLTIP_REVERSE_MARKER);
        }
        return result;
    };
    QString forwardMainPart = generateMainPart(enzyme->seq, enzyme->cutDirect, true);
    QString reverseMainPart = generateMainPart(seqComplement, enzyme->cutComplement, false);

    // Join parts to a single tooltip
    auto generateTooltip = [](Ns type, const QStringList& elements, const QString& mainPart) -> QString {
        QString result;
        // Join elements which are calculated in @generateTooltipElements
        auto joinElements = [&elements]() -> QString {
            QString joinElementsResult;
            for (const auto el : qAsConst(elements)) {
                if (el == TOOLTIP_FORWARD_MARKER || el == TOOLTIP_REVERSE_MARKER) {
                    if (!joinElementsResult.isEmpty()) {
                        joinElementsResult = joinElementsResult.left(joinElementsResult.size() - TOOLTIP_SPACE.size());
                    }
                    joinElementsResult += el;
                } else {
                    joinElementsResult += el;
                    if (el != TOOLTIP_SPACE) {
                        joinElementsResult += TOOLTIP_SPACE;
                    }
                }
            }
            if (joinElementsResult.endsWith(TOOLTIP_SPACE)) {
                joinElementsResult = joinElementsResult.left(joinElementsResult.size() - TOOLTIP_SPACE.size());
            }
            return joinElementsResult;
        };
        if (type == Ns::Left) {
            result += joinElements();
        }
        result += mainPart;
        if (type == Ns::Right) {
            result += joinElements();
        }
        return result;
    };
    QString forwardTooltip = generateTooltip(forwardNShift.first, forwardTooltipElements, forwardMainPart);
    QString reverseTooltip = generateTooltip(reverseNShift.first, reverseTooltipElements, reverseMainPart);
    if (forwardNShift.first == Ns::Left && reverseNShift.first != Ns::Left) {
        if (reverseNShift.first == Ns::Right) {
            forwardTooltip += QString("%1&nbsp;&nbsp;&nbsp;%1").arg(TOOLTIP_SPACE);
        }
        reverseTooltip.insert(0, QString("%1&nbsp;&nbsp;&nbsp;%1").arg(TOOLTIP_SPACE));
    } else if (reverseNShift.first == Ns::Left && forwardNShift.first != Ns::Left) {
        forwardTooltip.insert(0, QString("%1&nbsp;&nbsp;&nbsp;%1").arg(TOOLTIP_SPACE));
        if (forwardNShift.first == Ns::Right) {
            reverseTooltip += QString("%1&nbsp;&nbsp;&nbsp;%1").arg(TOOLTIP_SPACE);
        }
    }

    return TOOLTIP_TAG.arg(forwardTooltip).arg(reverseTooltip);
}

QString EnzymeTreeItem::getTypeInfo() const {
    auto type = text(Column::Type);
    QString result;
    if (type == "M") {
        result = tr("An orphan methylase,<br>not associated with a restriction enzyme or specificity subunit");

    } else if (type.size() == 2) {
        if (type == "IE") {
            result = tr("An intron-encoded (homing) endonuclease");
        } else if (type.startsWith("R")) {
            result = tr("Type %1 restriction enzyme").arg(type.back());
        } else if (type.startsWith("M")) {
            result = tr("Type %1 methylase").arg(type.back());
        }
    } else if (type.size() == 3) {
        if (type.startsWith("R") && type.endsWith("*")) {
            result = tr("Type %1 restriction enzyme,<br>but only recognizes the sequence when it is methylated").arg(type.at(1));
        } else if (type.startsWith("RM")) {
            result = tr("Type %1 enzyme, which acts as both -<br>a restriction enzyme and a methylase").arg(type.back());
        }
    }

    return result;
}

EnzymeGroupTreeItem::EnzymeGroupTreeItem(const QString& _s)
    : s(_s) {
    updateVisual();
}

void EnzymeGroupTreeItem::updateVisual() {
    int numChilds = childCount();
    checkedEnzymes.clear();
    for (int i = 0; i < numChilds; i++) {
        EnzymeTreeItem* item = static_cast<EnzymeTreeItem*>(child(i));
        if (item->checkState(0) == Qt::Checked) {
            checkedEnzymes.insert(item);
        }
    }
    QString text0 = s + " (" + QString::number(checkedEnzymes.size()) + ", " + QString::number(numChilds) + ")";
    setText(0, text0);

    if (numChilds > 0) {
        QString text4 = (static_cast<EnzymeTreeItem*>(child(0)))->enzyme->id;
        if (childCount() > 1) {
            text4 += " .. " + (static_cast<EnzymeTreeItem*>(child(numChilds - 1)))->enzyme->id;
        }
        setText(4, text4);
    }
}

bool EnzymeGroupTreeItem::operator<(const QTreeWidgetItem& other) const {
    if (other.parent() != nullptr) {
        return true;
    }
    int col = treeWidget()->sortColumn();
    return text(col) < other.text(col);
}

}  // namespace U2<|MERGE_RESOLUTION|>--- conflicted
+++ resolved
@@ -766,7 +766,6 @@
 
 EnzymeTreeItem::EnzymeTreeItem(const SEnzymeData& ed)
     : enzyme(ed) {
-<<<<<<< HEAD
     setText(Column::Id, enzyme->id);
     setCheckState(Column::Id, Qt::Unchecked);
     setText(Column::Accession, enzyme->accession);
@@ -776,25 +775,8 @@
     setData(Column::Sequence, Qt::ToolTipRole, generateEnzymeTooltip());
     setText(Column::Organism, enzyme->organizm);
     setData(Column::Organism, Qt::ToolTipRole, enzyme->organizm);
-    auto suppliers = enzyme->suppliers.join("; ");
-    setText(Column::Suppliers, suppliers);
-    setData(Column::Suppliers, Qt::ToolTipRole, suppliers);
-=======
-    auto tt = generateEnzymeTooltip();
-    setText(0, enzyme->id);
-    setData(0, Qt::ToolTipRole, tt);
-    setCheckState(0, Qt::Unchecked);
-    setText(1, enzyme->accession);
-    setData(1, Qt::ToolTipRole, tt);
-    setText(2, enzyme->type);
-    setData(2, Qt::ToolTipRole, tt);
-    setText(3, enzyme->seq);
-    setData(3, Qt::ToolTipRole, tt);
-    setText(4, enzyme->organizm);
-    setData(4, Qt::ToolTipRole, enzyme->organizm);
     setText(5, enzyme->suppliers.join("; "));
     setData(5, Qt::ToolTipRole, enzyme->suppliers.join("\n"));
->>>>>>> 90383f1f
 }
 
 bool EnzymeTreeItem::operator<(const QTreeWidgetItem& other) const {
