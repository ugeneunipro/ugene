--- conflicted
+++ resolved
@@ -839,7 +839,7 @@
     // Calculates nubmer of Ns outside of enzyme
     // returns side to shift and shift number
     auto calculateNShift = [enzymeSize](int cut, bool forward) -> QPair<Ns, int> {
-        QPair<Ns, int> calculateNShiftRes = {Ns::No, 0};
+        QPair<Ns, int> calculateNShiftRes = { Ns::No, 0 };
         if (cut < 0) {
             calculateNShiftRes.first = forward ? Ns::Left : Ns::Right;
             calculateNShiftRes.second = qAbs(cut);
@@ -867,18 +867,15 @@
             QStringList generateOutPartElementsResult;
             if (out != 0) {
                 switch (type) {
-                    case Ns::Left:
-                        generateOutPartElementsResult << (forward ? TOOLTIP_FORWARD_MARKER : TOOLTIP_REVERSE_MARKER);
-                        generateOutPartElementsResult << TOOLTIP_N_MARKER.arg(out);
-                        break;
-                    case Ns::Right:
-                        generateOutPartElementsResult << TOOLTIP_N_MARKER.arg(out);
-                        generateOutPartElementsResult << (forward ? TOOLTIP_FORWARD_MARKER : TOOLTIP_REVERSE_MARKER);
-                        break;
-                    default:
-                        break;
+                case Ns::Left:
+                    generateOutPartElementsResult << (forward ? TOOLTIP_FORWARD_MARKER : TOOLTIP_REVERSE_MARKER);
+                    generateOutPartElementsResult << TOOLTIP_N_MARKER.arg(out);
+                    break;
+                case Ns::Right:
+                    generateOutPartElementsResult << TOOLTIP_N_MARKER.arg(out);
+                    generateOutPartElementsResult << (forward ? TOOLTIP_FORWARD_MARKER : TOOLTIP_REVERSE_MARKER);
+                    break;
                 }
-
             } else if (out == 0 && otherHasLeftOut && type == Ns::Left) {
                 generateOutPartElementsResult << QString("%1&nbsp;&nbsp;&nbsp;%1").arg(TOOLTIP_SPACE);
             } else if (out == 0 && otherHasRightOut && type == Ns::Right) {
@@ -892,16 +889,14 @@
             if (in != 0) {
                 if (out == 0) {
                     switch (type) {
-                        case Ns::Left:
-                            generateInPartElementsResult << (forward ? TOOLTIP_FORWARD_MARKER : TOOLTIP_REVERSE_MARKER);
-                            generateInPartElementsResult << TOOLTIP_N_MARKER.arg(in);
-                            break;
-                        case Ns::Right:
-                            generateInPartElementsResult << TOOLTIP_N_MARKER.arg(in);
-                            generateInPartElementsResult << (forward ? TOOLTIP_FORWARD_MARKER : TOOLTIP_REVERSE_MARKER);
-                            break;
-                        default:
-                            break;
+                    case Ns::Left:
+                        generateInPartElementsResult << (forward ? TOOLTIP_FORWARD_MARKER : TOOLTIP_REVERSE_MARKER);
+                        generateInPartElementsResult << TOOLTIP_N_MARKER.arg(in);
+                        break;
+                    case Ns::Right:
+                        generateInPartElementsResult << TOOLTIP_N_MARKER.arg(in);
+                        generateInPartElementsResult << (forward ? TOOLTIP_FORWARD_MARKER : TOOLTIP_REVERSE_MARKER);
+                        break;
                     }
                 } else if (out != 0) {
                     generateInPartElementsResult << TOOLTIP_N_MARKER.arg(in);
@@ -923,16 +918,14 @@
         };
         QStringList result;
         switch (type) {
-            case Ns::Left:
-                result << generateOutPartElements();
-                result << generateInPartElements();
-                break;
-            case Ns::Right:
-                result << generateInPartElements();
-                result << generateOutPartElements();
-                break;
-            default:
-                break;
+        case Ns::Left:
+            result << generateOutPartElements();
+            result << generateInPartElements();
+            break;
+        case Ns::Right:
+            result << generateInPartElements();
+            result << generateOutPartElements();
+            break;
         }
         return result;
     };
@@ -962,16 +955,6 @@
             reverseNIn = forwardNShift.second;
         }
 
-<<<<<<< HEAD
-        forwardTooltipElements = generateTooltipElements(forwardNOut, forwardNIn, true, forwardNShift.first, (reverseNOut != 0 && reverseNShift.first == Ns::Left), (reverseNIn != 0 && reverseNShift.first == Ns::Left));
-        reverseTooltipElements = generateTooltipElements(reverseNOut, reverseNIn, false, reverseNShift.first, (forwardNOut != 0 && forwardNShift.first == Ns::Left), (forwardNIn != 0 && forwardNShift.first == Ns::Left));
-    } else {
-        if (forwardNShift.first != Ns::No) {
-            forwardTooltipElements = generateTooltipElements(0, forwardNShift.second, true, forwardNShift.first, false, (reverseNShift.second != 0 && reverseNShift.first == Ns::Left));
-        }
-        if (reverseNShift.first != Ns::No) {
-            reverseTooltipElements = generateTooltipElements(0, reverseNShift.second, false, reverseNShift.first, false, (forwardNShift.second != 0 && forwardNShift.first == Ns::Left));
-=======
          forwardTooltipElements = generateTooltipElements(forwardNOut, forwardNIn, true, forwardNShift.first,
                                                          (reverseNOut != 0 && reverseNShift.first == Ns::Left),
                                                          (reverseNIn != 0 && reverseNShift.first == Ns::Left),
@@ -996,7 +979,6 @@
                                                             (forwardNShift.second != 0 && forwardNShift.first == Ns::Left),
                                                             (forwardNShift.second != 0 && forwardNShift.first == Ns::Right),
                                                             false);
->>>>>>> 9784eb06
         }
     }
     // generates the "Main" part (see @generateOutPartElements for details)
@@ -1040,7 +1022,7 @@
         // Join elements which are calculated in @generateTooltipElements
         auto joinElements = [&elements]() -> QString {
             QString joinElementsResult;
-            for (const auto& el : qAsConst(elements)) {
+            for (const auto el : qAsConst(elements)) {
                 if (el == TOOLTIP_FORWARD_MARKER || el == TOOLTIP_REVERSE_MARKER) {
                     if (!joinElementsResult.isEmpty()) {
                         joinElementsResult = joinElementsResult.left(joinElementsResult.size() - TOOLTIP_SPACE.size());
