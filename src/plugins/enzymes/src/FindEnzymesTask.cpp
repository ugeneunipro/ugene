--- conflicted
+++ resolved
@@ -120,20 +120,20 @@
     SAFE_POINT(seq.getAlphabet()->isNucleic(), tr("Alphabet is not nucleic."), );
     seqlen = seq.getSequenceLength();
     //for every enzymes in selection create FindSingleEnzymeTask
-    foreach (const SEnzymeData &enzyme, enzymes) {
-        addSubTask(new FindSingleEnzymeTask(seqRef, region, enzyme, this, circular));
-    }
+        foreach (const SEnzymeData &enzyme, enzymes) {
+            addSubTask(new FindSingleEnzymeTask(seqRef, region, enzyme, this, circular));
+        }
 }
 
 void FindEnzymesTask::onResult(int pos, const SEnzymeData &enzyme, const U2Strand &strand) {
     if (pos > seqlen) {
         pos %= seqlen;
     }
-    foreach (const U2Region &r, excludedRegions) {
-        if (U2Region(pos, enzyme->seq.length()).intersects(r)) {
-            return;
-        }
-    }
+        foreach (const U2Region &r, excludedRegions) {
+            if (U2Region(pos, enzyme->seq.length()).intersects(r)) {
+                return;
+            }
+        }
 
     QMutexLocker locker(&resultsLock);
     if (countOfResultsInMap > maxResults) {
@@ -335,16 +335,17 @@
 }
 
 Task *FindEnzymesAutoAnnotationUpdater::createAutoAnnotationsUpdateTask(const AutoAnnotationObject *annotationObject) {
-    QList<SEnzymeData> defaultEnzymeList = EnzymesIO::getDefaultEnzymesList();
-    QString selectedEnzymesString = AppContext::getSettings()->getValue(EnzymeSettings::LAST_SELECTION).toString();
+    Settings *appSettings = AppContext::getSettings();
+    QString selectedEnzymesString = appSettings->getValue(EnzymeSettings::LAST_SELECTION).toString();
     if (selectedEnzymesString.isEmpty()) {
         selectedEnzymesString = EnzymeSettings::COMMON_ENZYMES;
     }
 
+    QList<SEnzymeData> allEnzymesList = EnzymesIO::getDefaultEnzymesList();
     QStringList selectedEnzymeIdList = selectedEnzymesString.split(ENZYME_LIST_SEPARATOR);
     QList<SEnzymeData> selectedEnzymes;
     for (const QString &id : selectedEnzymeIdList) {
-        for (const SEnzymeData &enzyme : defaultEnzymeList) {
+        for (const SEnzymeData &enzyme : allEnzymesList) {
             if (id == enzyme->id) {
                 selectedEnzymes.append(enzyme);
             }
@@ -352,8 +353,6 @@
     }
 
     U2SequenceObject *sequenceObject = annotationObject->getSequenceObject();
-<<<<<<< HEAD
-=======
     qint64 sequenceLength = sequenceObject->getSequenceLength();
     if (selectedEnzymes.isEmpty()) {
         return nullptr;
@@ -362,23 +361,17 @@
         uiLog.trace("Find-enzymes task won't start, too many estimated results");
         return nullptr;
     }
->>>>>>> 4c054cae
+
     FindEnzymesTaskConfig cfg;
     cfg.circular = sequenceObject->isCircular();
     cfg.groupName = getGroupName();
     cfg.isAutoAnnotationUpdateTask = true;
-    cfg.minHitCount = AppContext::getSettings()->getValue(EnzymeSettings::MIN_HIT_VALUE, 1).toInt();
-    cfg.maxHitCount = AppContext::getSettings()->getValue(EnzymeSettings::MAX_HIT_VALUE, AUTO_ANNOTATION_MAX_ANNOTATIONS_ADV_CAN_HANDLE).toInt();
-    cfg.maxResults = AppContext::getSettings()->getValue(EnzymeSettings::MAX_RESULTS, AUTO_ANNOTATION_MAX_ANNOTATIONS_ADV_CAN_HANDLE).toInt();
-
-<<<<<<< HEAD
+    cfg.minHitCount = appSettings->getValue(EnzymeSettings::MIN_HIT_VALUE, 1).toInt();
+    cfg.maxHitCount = qMin(appSettings->getValue(EnzymeSettings::MAX_HIT_VALUE, AUTO_ANNOTATION_MAX_ANNOTATIONS_ADV_CAN_HANDLE).toInt(), AUTO_ANNOTATION_MAX_ANNOTATIONS_ADV_CAN_HANDLE);
+    cfg.maxResults = qMin(appSettings->getValue(EnzymeSettings::MAX_RESULTS, AUTO_ANNOTATION_MAX_ANNOTATIONS_ADV_CAN_HANDLE).toInt(), AUTO_ANNOTATION_MAX_ANNOTATIONS_ADV_CAN_HANDLE);
+
     U2Region savedSearchRegion = getLastSearchRegionForObject(sequenceObject);
-    U2Region wholeSequenceRegion(0, sequenceObject->getSequenceLength());
-=======
-    U2Region savedSearchRegion = AppContext::getSettings()->getValue(EnzymeSettings::SEARCH_REGION, QVariant::fromValue(U2Region())).value<U2Region>();
-
     U2Region wholeSequenceRegion(0, sequenceLength);
->>>>>>> 4c054cae
     if (cfg.circular) {
         //In circular mode the region can have an overflow to handle end/start positions correctly
         cfg.searchRegion = U2Region(savedSearchRegion.startPos, qMin(savedSearchRegion.length, wholeSequenceRegion.length));
@@ -400,10 +393,9 @@
 }
 
 bool FindEnzymesAutoAnnotationUpdater::checkConstraints(const AutoAnnotationConstraints &constraints) {
-    return constraints.alphabet == nullptr ? false : constraints.alphabet->isNucleic();
-}
-
-<<<<<<< HEAD
+    return constraints.alphabet != nullptr && constraints.alphabet->isNucleic();
+}
+
 /** Search (include) and exclude regions are saved per-sequence object in the persistent object hints which are saved in the project file. */
 #define ENZYMES_SEARCH_REGION "FindEnzymes_searchRegion"
 #define ENZYMES_EXCLUDE_REGION "FindEnzymes_excludeRegion"
@@ -436,11 +428,11 @@
 
 void FindEnzymesAutoAnnotationUpdater::setLastExcludeRegionForObject(U2SequenceObject *sequenceObject, const U2Region &region) {
     setRegionToHints(sequenceObject, ENZYMES_EXCLUDE_REGION, region);
-=======
+}
+
 bool FindEnzymesAutoAnnotationUpdater::isTooManyAnnotationsInTheResult(qint64 sequenceLength, int countOfEnzymeVariants) {
     qint64 maxResultsEstimation = FindSingleEnzymeTask::estimateNumberOfEnzymesInSequence(sequenceLength, countOfEnzymeVariants);
     return maxResultsEstimation > AUTO_ANNOTATION_MAX_ANNOTATIONS_ADV_CAN_HANDLE;
->>>>>>> 4c054cae
 }
 
 }    // namespace U2