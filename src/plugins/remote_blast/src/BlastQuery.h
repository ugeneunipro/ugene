/**
 * UGENE - Integrated Bioinformatics Tools.
 * Copyright (C) 2008-2025 UniPro <ugene@unipro.ru>
 * http://ugene.net
 *
 * This program is free software; you can redistribute it and/or
 * modify it under the terms of the GNU General Public License
 * as published by the Free Software Foundation; either version 2
 * of the License, or (at your option) any later version.
 *
 * This program is distributed in the hope that it will be useful,
 * but WITHOUT ANY WARRANTY; without even the implied warranty of
 * MERCHANTABILITY or FITNESS FOR A PARTICULAR PURPOSE. See the
 * GNU General Public License for more details.
 *
 * You should have received a copy of the GNU General Public License
 * along with this program; if not, write to the Free Software
 * Foundation, Inc., 51 Franklin Street, Fifth Floor, Boston,
 * MA 02110-1301, USA.
 */

#pragma once

#include <U2Gui/GUIUtils.h>

#include <U2Lang/QDScheme.h>
#include <U2Lang/QueryDesignerRegistry.h>

#include "RemoteBLASTConsts.h"
#include "RemoteBLASTTask.h"

namespace U2 {

class QDCDDActor : public QDActor {
    Q_OBJECT
public:
    QDCDDActor(QDActorPrototype const* a);
    int getMinResultLen() const override;
    int getMaxResultLen() const override;
    QString getText() const override;
    Task* getAlgorithmTask(const QVector<U2Region>& location) override;
    QColor defaultColor() const override {
        return QColor(0x6A, 0x94, 0xd4);
    }
    bool hasStrand() const override {
        return false;
    }
private slots:
    void sl_onAlgorithmTaskFinished();

private:
    RemoteBLASTTaskSettings settings;
    QMap<RemoteBLASTTask*, int> offsetMap;
};

class QDCDDActorPrototype : public QDActorPrototype {
public:
    QDCDDActorPrototype();
    QDActor* createInstance() const override {
        return new QDCDDActor(this);
    }
<<<<<<< HEAD
    virtual QIcon getIcon() const override {
        return GUIUtils::getIconResource("remote_blast", "remote_db_request.png");
=======
    QString getIconPath() const override {
        return ":remote_blast/images/remote_db_request.png";
>>>>>>> b1d2ac07
    }
};

}  // namespace U2<|MERGE_RESOLUTION|>--- conflicted
+++ resolved
@@ -20,8 +20,6 @@
  */
 
 #pragma once
-
-#include <U2Gui/GUIUtils.h>
 
 #include <U2Lang/QDScheme.h>
 #include <U2Lang/QueryDesignerRegistry.h>
@@ -59,13 +57,8 @@
     QDActor* createInstance() const override {
         return new QDCDDActor(this);
     }
-<<<<<<< HEAD
-    virtual QIcon getIcon() const override {
-        return GUIUtils::getIconResource("remote_blast", "remote_db_request.png");
-=======
     QString getIconPath() const override {
         return ":remote_blast/images/remote_db_request.png";
->>>>>>> b1d2ac07
     }
 };
 
