/**
 * UGENE - Integrated Bioinformatics Tools.
 * Copyright (C) 2008-2017 UniPro <ugene@unipro.ru>
 * http://ugene.unipro.ru
 *
 * This program is free software; you can redistribute it and/or
 * modify it under the terms of the GNU General Public License
 * as published by the Free Software Foundation; either version 2
 * of the License, or (at your option) any later version.
 *
 * This program is distributed in the hope that it will be useful,
 * but WITHOUT ANY WARRANTY; without even the implied warranty of
 * MERCHANTABILITY or FITNESS FOR A PARTICULAR PURPOSE. See the
 * GNU General Public License for more details.
 *
 * You should have received a copy of the GNU General Public License
 * along with this program; if not, write to the Free Software
 * Foundation, Inc., 51 Franklin Street, Fifth Floor, Boston,
 * MA 02110-1301, USA.
 */

#include <QPushButton>

#include <U2Core/BaseDocumentFormats.h>
#include <U2Core/Counter.h>

#include <U2Gui/HelpButton.h>
#include <U2Gui/SaveDocumentController.h>

#include "dialogs/ExportMca2MsaDialog.h"

namespace U2 {

ExportMca2MsaDialog::ExportMca2MsaDialog(const QString &defaultFilePath, QWidget *parent)
    : QDialog(parent),
      saveController(NULL)
{
    setupUi(this);
<<<<<<< HEAD

    new HelpButton(this, buttonBox, "20874842");
=======
    GCOUNTER(cvar, tvar, "'Export Alignment without Chromatograms' dialog opening");
    new HelpButton(this, buttonBox, "19766686");
>>>>>>> 528a20bc
    buttonBox->button(QDialogButtonBox::Ok)->setText(tr("Export"));
    buttonBox->button(QDialogButtonBox::Cancel)->setText(tr("Cancel"));

    initSaveController(defaultFilePath);
}

QString ExportMca2MsaDialog::getSavePath() const {
    return saveController->getSaveFileName();
}

QString ExportMca2MsaDialog::getFormatId() const {
    return saveController->getFormatIdToSave();
}

bool ExportMca2MsaDialog::getAddToProjectOption() const {
    return chbAddToProject->isChecked();
}

bool ExportMca2MsaDialog::getIncludeReferenceOption() const {
    return chbIncludeReference->isChecked();
}

void ExportMca2MsaDialog::initSaveController(const QString &defaultFilePath) {
    SaveDocumentControllerConfig config;
    config.defaultFileName = defaultFilePath;
    config.defaultFormatId = BaseDocumentFormats::CLUSTAL_ALN;
    config.fileDialogButton = tbFilePath;
    config.fileNameEdit = leFilePath;
    config.formatCombo = cbFormat;
    config.parentWidget = this;
    config.saveTitle = tr("Export Alignment");

    DocumentFormatConstraints formatConstraints;
    formatConstraints.supportedObjectTypes << GObjectTypes::MULTIPLE_SEQUENCE_ALIGNMENT;
    formatConstraints.addFlagToSupport(DocumentFormatFlag_SupportWriting);

    saveController = new SaveDocumentController(config, formatConstraints, this);
}

}   // namespace U2<|MERGE_RESOLUTION|>--- conflicted
+++ resolved
@@ -36,13 +36,9 @@
       saveController(NULL)
 {
     setupUi(this);
-<<<<<<< HEAD
+    GCOUNTER(cvar, tvar, "'Export Alignment without Chromatograms' dialog opening");
 
     new HelpButton(this, buttonBox, "20874842");
-=======
-    GCOUNTER(cvar, tvar, "'Export Alignment without Chromatograms' dialog opening");
-    new HelpButton(this, buttonBox, "19766686");
->>>>>>> 528a20bc
     buttonBox->button(QDialogButtonBox::Ok)->setText(tr("Export"));
     buttonBox->button(QDialogButtonBox::Cancel)->setText(tr("Cancel"));
 
