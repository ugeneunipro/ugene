--- conflicted
+++ resolved
@@ -439,15 +439,9 @@
         return;
     }
     GObject* obj = set.first();
-<<<<<<< HEAD
-    MAlignmentObject* maObject = qobject_cast<MAlignmentObject*>(obj);
-    const MAlignment& ma = maObject->getMAlignment();
-
-=======
     MultipleSequenceAlignmentObject* maObject = qobject_cast<MultipleSequenceAlignmentObject*>(obj);
     const MultipleSequenceAlignment msa = maObject->getMultipleAlignment();
     
->>>>>>> b3ee000b
     QObjectScopedPointer<ExportMSA2SequencesDialog> d = new ExportMSA2SequencesDialog(obj->getDocument()->getURL().dirPath(), GUrlUtils::fixFileName(obj->getGObjectName()), AppContext::getMainWindow()->getQMainWindow());
     const int rc = d->exec();
     CHECK(!d.isNull(), );
