--- conflicted
+++ resolved
@@ -23,11 +23,8 @@
 #include "tasks/ExtractPrimerTask.h"
 #include "tasks/PCRPrimerDesignForDNAAssemblyTask.h"
 
-<<<<<<< HEAD
+#include <U2Core/AppContext.h>
 #include <U2Core/AppSettings.h>
-=======
-#include <U2Core/AppContext.h>
->>>>>>> a8ecf369
 #include <U2Core/BaseDocumentFormats.h>
 #include <U2Core/CreateAnnotationTask.h>
 #include <U2Core/DNAAlphabet.h>
@@ -389,7 +386,43 @@
     }
 }
 
-<<<<<<< HEAD
+void PCRPrimerDesignForDNAAssemblyOPWidget::sl_selectReverseComplementInTable() {
+    auto sequence = getSelectedSequence();
+    auto dnaAlphabet = AppContext::getDNAAlphabetRegistry()->findById(BaseDNAAlphabetIds::NUCL_DNA_DEFAULT());
+    SAFE_POINT(dnaAlphabet != nullptr, L10N::nullPointerError("DNAAlphabet"), );
+
+    auto reverseComplementSequence = DNASequenceUtils::reverseComplement(sequence.toLocal8Bit(), dnaAlphabet);
+    for (int i = 0; i < twGeneratedSequences->rowCount(); i++) {
+        auto txt = twGeneratedSequences->item(i, 0)->text();
+        CHECK_CONTINUE(txt == reverseComplementSequence);
+
+        twGeneratedSequences->selectRow(i);
+        twGeneratedSequences->setFocus();
+        break;
+    }
+}
+
+void PCRPrimerDesignForDNAAssemblyOPWidget::sl_add5ForwardSequence() {
+    leForwardPrimer->setLeftEnd(getSelectedSequence());
+}
+
+void PCRPrimerDesignForDNAAssemblyOPWidget::sl_add3ForwardSequence() {
+    leForwardPrimer->setRightEnd(getSelectedSequence());
+
+}
+
+void PCRPrimerDesignForDNAAssemblyOPWidget::sl_add5ReverseSequence() {
+    leReversePrimer->setRightEnd(getSelectedSequence());
+}
+
+void PCRPrimerDesignForDNAAssemblyOPWidget::sl_add3ReverseSequence() {
+    leReversePrimer->setLeftEnd(getSelectedSequence());
+}
+
+void PCRPrimerDesignForDNAAssemblyOPWidget::sl_updateSequenceList(const QString& text) {
+    twGeneratedSequences->updateSequenceList(text);
+}
+
 void PCRPrimerDesignForDNAAssemblyOPWidget::sl_annotationCreationTaskFinished() {
     CreateAnnotationsTask *t = qobject_cast<CreateAnnotationsTask *>(sender());
     if (t->getState() != Task::State_Finished || t->isCanceled() || t->hasError()) {
@@ -397,43 +430,6 @@
     }
     CHECK(t->getResultAnnotations().size() > 0, );
     productsTable->setAnnotationGroup(t->getResultAnnotations().at(0)->getGroup());
-=======
-void PCRPrimerDesignForDNAAssemblyOPWidget::sl_selectReverseComplementInTable() {
-    auto sequence = getSelectedSequence();
-    auto dnaAlphabet = AppContext::getDNAAlphabetRegistry()->findById(BaseDNAAlphabetIds::NUCL_DNA_DEFAULT());
-    SAFE_POINT(dnaAlphabet != nullptr, L10N::nullPointerError("DNAAlphabet"), );
-
-    auto reverseComplementSequence = DNASequenceUtils::reverseComplement(sequence.toLocal8Bit(), dnaAlphabet);
-    for (int i = 0; i < twGeneratedSequences->rowCount(); i++) {
-        auto txt = twGeneratedSequences->item(i, 0)->text();
-        CHECK_CONTINUE(txt == reverseComplementSequence);
-
-        twGeneratedSequences->selectRow(i);
-        twGeneratedSequences->setFocus();
-        break;
-    }
-}
-
-void PCRPrimerDesignForDNAAssemblyOPWidget::sl_add5ForwardSequence() {
-    leForwardPrimer->setLeftEnd(getSelectedSequence());
-}
-
-void PCRPrimerDesignForDNAAssemblyOPWidget::sl_add3ForwardSequence() {
-    leForwardPrimer->setRightEnd(getSelectedSequence());
-
-}
-
-void PCRPrimerDesignForDNAAssemblyOPWidget::sl_add5ReverseSequence() {
-    leReversePrimer->setRightEnd(getSelectedSequence());
-}
-
-void PCRPrimerDesignForDNAAssemblyOPWidget::sl_add3ReverseSequence() {
-    leReversePrimer->setLeftEnd(getSelectedSequence());
-}
-
-void PCRPrimerDesignForDNAAssemblyOPWidget::sl_updateSequenceList(const QString& text) {
-    twGeneratedSequences->updateSequenceList(text);
->>>>>>> a8ecf369
 }
 
 void PCRPrimerDesignForDNAAssemblyOPWidget::createResultAnnotations() {
