/**
 * UGENE - Integrated Bioinformatics Tools.
 * Copyright (C) 2008-2021 UniPro <ugene@unipro.ru>
 * http://ugene.net
 *
 * This program is free software; you can redistribute it and/or
 * modify it under the terms of the GNU General Public License
 * as published by the Free Software Foundation; either version 2
 * of the License, or (at your option) any later version.
 *
 * This program is distributed in the hope that it will be useful,
 * but WITHOUT ANY WARRANTY; without even the implied warranty of
 * MERCHANTABILITY or FITNESS FOR A PARTICULAR PURPOSE. See the
 * GNU General Public License for more details.
 *
 * You should have received a copy of the GNU General Public License
 * along with this program; if not, write to the Free Software
 * Foundation, Inc., 51 Franklin Street, Fifth Floor, Boston,
 * MA 02110-1301, USA.
 */

#include "McaDbiUtils.h"

#include <U2Core/ChromatogramUtils.h>
#include <U2Core/DNAAlphabet.h>
#include <U2Core/DNAChromatogram.h>
#include <U2Core/DNASequenceUtils.h>
#include <U2Core/MsaDbiUtils.h>
#include <U2Core/MultipleChromatogramAlignment.h>
#include <U2Core/U2AttributeDbi.h>
#include <U2Core/U2ObjectDbi.h>
#include <U2Core/U2OpStatus.h>
#include <U2Core/U2SafePoints.h>
#include <U2Core/U2SequenceDbi.h>
#include <U2Core/U2SequenceUtils.h>

namespace U2 {

void McaDbiUtils::updateMca(U2OpStatus &os, const U2EntityRef &mcaRef, const MultipleChromatogramAlignment &mca) {
    // Move to the MCAImporter
    // TODO: check, if a transaction or an operation block should be started
    DbiConnection connection(mcaRef.dbiRef, os);
    CHECK_OP(os, );

    U2AttributeDbi *attributeDbi = connection.dbi->getAttributeDbi();
    SAFE_POINT_EXT(nullptr != attributeDbi, os.setError("NULL Attribute Dbi"), );

    U2MsaDbi *msaDbi = connection.dbi->getMsaDbi();
    SAFE_POINT_EXT(nullptr != msaDbi, os.setError("NULL Msa Dbi"), );

    U2SequenceDbi *sequenceDbi = connection.dbi->getSequenceDbi();
    SAFE_POINT_EXT(nullptr != sequenceDbi, os.setError("NULL Sequence Dbi"), );

    const DNAAlphabet *alphabet = mca->getAlphabet();
    SAFE_POINT_EXT(nullptr != alphabet, os.setError("The alignment alphabet is NULL"), );

    //// UPDATE MCA
    U2Msa dbMca;
    dbMca.id = mcaRef.entityId;
    dbMca.visualName = mca->getName();
    dbMca.alphabet.id = alphabet->getId();
    dbMca.length = mca->getLength();

    msaDbi->updateMsaName(mcaRef.entityId, mca->getName(), os);
    CHECK_OP(os, );

    msaDbi->updateMsaAlphabet(mcaRef.entityId, alphabet->getId(), os);
    CHECK_OP(os, );

    msaDbi->updateMsaLength(mcaRef.entityId, mca->getLength(), os);
    CHECK_OP(os, );

    //// UPDATE ROWS AND SEQUENCES
    // Get rows that are currently stored in the database
    const QList<U2McaRow> currentRows = getMcaRows(os, mcaRef);
    CHECK_OP(os, );

    QList<qint64> currentRowIds;
    QList<qint64> newRowsIds = mca->getRowsIds();
    QList<qint64> eliminatedRows;
    // TODO: get the mca folder and create child objects there
    const QString dbFolder = U2ObjectDbi::ROOT_FOLDER;

    foreach (const U2McaRow &currentRow, currentRows) {
        currentRowIds << currentRow.rowId;

        // Update data for rows with the same row and child objects IDs
        if (newRowsIds.contains(currentRow.rowId)) {
            // Update sequence and row info
            const U2McaRow newRow = mca->getMcaRowByRowId(currentRow.rowId, os)->getRowDbInfo();
            CHECK_OP(os, );

            if (newRow.chromatogramId != currentRow.chromatogramId ||
                newRow.sequenceId != currentRow.sequenceId) {
                // Kill the row from the current alignment, it is incorrect. New row with this ID will be created later.
                // TODO: replace with specific utils
                MsaDbiUtils::removeRow(mcaRef, currentRow.rowId, os);
                CHECK_OP(os, );

                currentRowIds.removeOne(currentRow.rowId);
                continue;
            }

            const McaRowMemoryData rowMemoryData = mca->getMcaRowByRowId(newRow.rowId, os)->getRowMemoryData();
            CHECK_OP(os, );

            msaDbi->updateRowName(mcaRef.entityId, newRow.rowId, rowMemoryData.sequence.getName(), os);
            CHECK_OP(os, );

            msaDbi->updateRowContent(mcaRef.entityId, newRow.rowId, rowMemoryData.sequence.seq, rowMemoryData.gapModel, os);
            CHECK_OP(os, );

            ChromatogramUtils::updateChromatogramData(os, mcaRef.entityId, U2EntityRef(mcaRef.dbiRef, newRow.chromatogramId), rowMemoryData.chromatogram);
            CHECK_OP(os, );
        } else {
            // Remove rows that are no more present in the alignment
            eliminatedRows.append(currentRow.rowId);
        }
    }

    msaDbi->removeRows(mcaRef.entityId, eliminatedRows, os);
    CHECK_OP(os, );

    // Add rows that are stored in memory, but are not present in the database,
    // remember the rows order
    QList<qint64> rowsOrder;
    for (int i = 0, n = mca->getNumRows(); i < n; ++i) {
        const MultipleChromatogramAlignmentRow mcaRow = mca->getMcaRow(i);
        U2McaRow dbRow = mcaRow->getRowDbInfo();

        if (!dbRow.hasValidChildObjectIds() || !currentRowIds.contains(dbRow.rowId)) {
            // Import the child objects
            const U2EntityRef chromatogramRef = ChromatogramUtils::import(os, connection.dbi->getDbiRef(), dbFolder, mcaRow->getChromatogram());
            CHECK_OP(os, );

            const U2EntityRef sequenceRef = U2SequenceUtils::import(os, connection.dbi->getDbiRef(), dbFolder, mcaRow->getSequence(), dbMca.alphabet.id);
            CHECK_OP(os, );

            // Create the row
            dbRow.rowId = U2MsaRow::INVALID_ROW_ID;  // set the row ID automatically
            dbRow.chromatogramId = chromatogramRef.entityId;
            dbRow.sequenceId = sequenceRef.entityId;
            dbRow.gstart = 0;
            dbRow.gend = mcaRow->getRowLength();
            dbRow.gaps = mcaRow->getGapModel();

            McaDbiUtils::addRow(os, mcaRef, -1, dbRow);
            CHECK_OP(os, );
        }
        rowsOrder << dbRow.rowId;
    }

    //// UPDATE ROWS POSITIONS
    msaDbi->setNewRowsOrder(mcaRef.entityId, rowsOrder, os);

    //// UPDATE ALIGNMENT ATTRIBUTES
    QVariantMap info = mca->getInfo();

    foreach (const QString &key, info.keys()) {
        QString value = info.value(key).toString();
        U2StringAttribute attribute(mcaRef.entityId, key, value);

        attributeDbi->createStringAttribute(attribute, os);
        CHECK_OP(os, );
    }
}

void McaDbiUtils::addRow(U2OpStatus &os, const U2EntityRef &mcaRef, qint64 posInMca, U2McaRow &row) {
    SAFE_POINT_EXT(row.hasValidChildObjectIds(), os.setError("Invalid child objects references"), );

    DbiConnection connection(mcaRef.dbiRef, os);
    CHECK_OP(os, );

    U2MsaDbi *msaDbi = connection.dbi->getMsaDbi();
    SAFE_POINT_EXT(nullptr != msaDbi, os.setError("NULL Msa dbi"), );

    msaDbi->addRow(mcaRef.entityId, posInMca, row, os);
    CHECK_OP(os, );
}

void McaDbiUtils::addRows(U2OpStatus &os, const U2EntityRef &mcaRef, QList<U2McaRow> &rows) {
    for (int i = 0; i < rows.size(); i++) {
        addRow(os, mcaRef, -1, rows[i]);
        CHECK_OP(os, );
    }
}

QList<U2McaRow> McaDbiUtils::getMcaRows(U2OpStatus &os, const U2EntityRef &mcaRef) {
    QList<U2McaRow> mcaRows;

    DbiConnection connection(mcaRef.dbiRef, os);
    CHECK_OP(os, mcaRows);

    U2MsaDbi *msaDbi = connection.dbi->getMsaDbi();
    SAFE_POINT_EXT(nullptr != msaDbi, os.setError("MSA dbi is NULL"), mcaRows);

    const QList<U2MsaRow> msaRows = msaDbi->getRows(mcaRef.entityId, os);
    CHECK_OP(os, mcaRows);

    foreach (const U2MsaRow &msaRow, msaRows) {
        U2McaRow mcaRow(msaRow);
        mcaRow.chromatogramId = ChromatogramUtils::getChromatogramIdByRelatedSequenceId(os, U2EntityRef(mcaRef.dbiRef, msaRow.sequenceId)).entityId;
        CHECK_OP(os, mcaRows);
        mcaRows << mcaRow;
    }

    return mcaRows;
}

U2McaRow McaDbiUtils::getMcaRow(U2OpStatus &os, const U2EntityRef &mcaRef, qint64 rowId) {
    DbiConnection connection(mcaRef.dbiRef, os);
    CHECK_OP(os, U2McaRow());

    U2MsaDbi *msaDbi = connection.dbi->getMsaDbi();
    SAFE_POINT_EXT(nullptr != msaDbi, os.setError("MSA dbi is NULL"), U2McaRow());

    const U2MsaRow msaRow = msaDbi->getRow(mcaRef.entityId, rowId, os);
    CHECK_OP(os, U2McaRow());

    U2McaRow mcaRow(msaRow);
    mcaRow.chromatogramId = ChromatogramUtils::getChromatogramIdByRelatedSequenceId(os, U2EntityRef(mcaRef.dbiRef, msaRow.sequenceId)).entityId;
    CHECK_OP(os, mcaRow);

    return mcaRow;
}

void McaDbiUtils::removeRow(const U2EntityRef &mcaRef, qint64 rowId, U2OpStatus &os) {
    // Prepare the connection
    DbiConnection con(mcaRef.dbiRef, os);
    CHECK_OP(os, );

    U2MsaDbi *msaDbi = con.dbi->getMsaDbi();
    SAFE_POINT(nullptr != msaDbi, "NULL Msa Dbi!", );

    // Remove the row
    msaDbi->removeRow(mcaRef.entityId, rowId, os);
    // SANGER_TODO: remove chromatogram as well
}

void McaDbiUtils::removeCharacters(const U2EntityRef &mcaRef, const QList<qint64> &rowIds, qint64 pos, qint64 count, U2OpStatus &os) {
    // Check parameters
    CHECK_EXT(pos >= 0, os.setError(QString("Negative MSA pos: %1").arg(pos)), );
    SAFE_POINT(count > 0, QString("Wrong MCA base count: %1").arg(count), );

    // Prepare the connection
    QScopedPointer<DbiConnection> con(MaDbiUtils::getCheckedConnection(mcaRef.dbiRef, os));
    SAFE_POINT_OP(os, );
    U2MsaDbi *msaDbi = con->dbi->getMsaDbi();
    U2SequenceDbi *sequenceDbi = con->dbi->getSequenceDbi();

    MaDbiUtils::validateRowIds(msaDbi, mcaRef.entityId, rowIds, os);
    CHECK_OP(os, );

    // Remove region for each row from the list
    foreach (qint64 rowId, rowIds) {
        U2McaRow row = getMcaRow(os, mcaRef, rowId);
        SAFE_POINT_OP(os, );

        U2Region seqReg(0, row.length);
        QByteArray seq = sequenceDbi->getSequenceData(row.sequenceId, seqReg, os);
        SAFE_POINT_OP(os, );

        if (U2Msa::GAP_CHAR != MsaRowUtils::charAt(seq, row.gaps, pos)) {
            qint64 startPosInSeq = -1;
            qint64 endPosInSeq = -1;
            MaDbiUtils::getStartAndEndSequencePositions(seq, row.gaps, pos, count, startPosInSeq, endPosInSeq);

            DNAChromatogram chrom = ChromatogramUtils::exportChromatogram(os, U2EntityRef(mcaRef.dbiRef, row.chromatogramId));
            ChromatogramUtils::removeBaseCalls(os, chrom, startPosInSeq, endPosInSeq);
            ChromatogramUtils::updateChromatogramData(os, mcaRef.entityId, U2EntityRef(mcaRef.dbiRef, row.chromatogramId), chrom);
        }

        // Calculate the modified row
        MsaDbiUtils::removeCharsFromRow(seq, row.gaps, pos, count);

        msaDbi->updateRowContent(mcaRef.entityId, rowId, seq, row.gaps, os);
        SAFE_POINT_OP(os, );
    }
}

void McaDbiUtils::replaceCharactersInRow(const U2EntityRef &mcaRef, qint64 rowId, const U2Region &range, char newChar, U2OpStatus &os) {
    SAFE_POINT_EXT(newChar != U2Msa::GAP_CHAR, os.setError("Can't use GAP for replacement!"), );

    // Prepare the connection
    QScopedPointer<DbiConnection> con(MaDbiUtils::getCheckedConnection(mcaRef.dbiRef, os));
    CHECK_OP(os, );
    U2MsaDbi *msaDbi = con->dbi->getMsaDbi();
    U2SequenceDbi *sequenceDbi = con->dbi->getSequenceDbi();

    MaDbiUtils::validateRowIds(msaDbi, mcaRef.entityId, QList<qint64>() << rowId, os);
    CHECK_OP(os, );

    U2McaRow row = getMcaRow(os, mcaRef, rowId);
    CHECK_OP(os, );
    qint64 msaLength = msaDbi->getMsaLength(mcaRef.entityId, os);
    CHECK_EXT(U2Region(0, msaLength).contains(range), os.setError(tr("Invalid range: %1 %2").arg(range.startPos).arg(range.endPos())), );

    QByteArray sequence = sequenceDbi->getSequenceData(row.sequenceId, {0, row.length}, os);
    CHECK_OP(os, );

    for (qint64 pos = range.startPos; pos < range.endPos(); pos++) {
        qint64 posInSeq = -1;
        qint64 endPosInSeq = -1;

        MaDbiUtils::getStartAndEndSequencePositions(sequence, row.gaps, pos, 1, posInSeq, endPosInSeq);
        if (posInSeq >= 0 && posInSeq < endPosInSeq) {  // not gap
            DNASequenceUtils::replaceChars(sequence, posInSeq, QByteArray(1, newChar), os);
            CHECK_OP(os, );
        } else {
            DNAChromatogram chrom = ChromatogramUtils::exportChromatogram(os, U2EntityRef(mcaRef.dbiRef, row.chromatogramId));
            ChromatogramUtils::insertBase(chrom, posInSeq, row.gaps, pos);
            CHECK_OP(os, );

<<<<<<< HEAD
            ChromatogramUtils::updateChromatogramData(os, mcaRef.entityId, U2EntityRef(mcaRef.dbiRef, row.chromatogramId), chrom);
            CHECK_OP(os, );
=======
    MaDbiUtils::getStartAndEndSequencePositions(seq, row.gaps, pos, 1, posInSeq, endPosInSeq);
    if (posInSeq >= 0 && endPosInSeq > posInSeq) {  // not gap
        DNASequenceUtils::replaceChars(seq, posInSeq, QByteArray(1, newChar), os);
        SAFE_POINT_OP(os, );
    } else {
        DNAChromatogram chrom = ChromatogramUtils::exportChromatogram(os, U2EntityRef(mcaRef.dbiRef, row.chromatogramId));
        ChromatogramUtils::insertBase(chrom, posInSeq, row.gaps, pos);
        ChromatogramUtils::updateChromatogramData(os, mcaRef.entityId, U2EntityRef(mcaRef.dbiRef, row.chromatogramId), chrom);
        SAFE_POINT_OP(os, );
>>>>>>> a9b063f0

            DNASequenceUtils::insertChars(sequence, posInSeq, QByteArray(1, newChar), os);
            CHECK_OP(os, );

            MaDbiUtils::calculateGapModelAfterReplaceChar(row.gaps, pos);
        }
    }
    msaDbi->updateRowContent(mcaRef.entityId, rowId, sequence, row.gaps, os);
    CHECK_OP(os, );
}

void U2::McaDbiUtils::replaceCharactersInRow(const U2EntityRef &mcaRef, qint64 rowId, QHash<qint64, char> newCharList, U2OpStatus &os) {
    QScopedPointer<DbiConnection> con(MaDbiUtils::getCheckedConnection(mcaRef.dbiRef, os));
    CHECK_OP(os, );

    U2MsaDbi *msaDbi = con->dbi->getMsaDbi();
    U2SequenceDbi *sequenceDbi = con->dbi->getSequenceDbi();
    MaDbiUtils::validateRowIds(msaDbi, mcaRef.entityId, QList<qint64>() << rowId, os);
    CHECK_OP(os, );

    U2McaRow row = getMcaRow(os, mcaRef, rowId);
    CHECK_OP(os, );

    qint64 msaLength = msaDbi->getMsaLength(mcaRef.entityId, os);
    CHECK_OP(os, );

    U2Region seqReg(0, row.length);
    QByteArray seq = sequenceDbi->getSequenceData(row.sequenceId, seqReg, os);
    CHECK_OP(os, );

    for (const qint64 pos : newCharList.keys()) {
        SAFE_POINT(pos >= 0 && pos < msaLength, "Incorrect position!", );

        char newChar = newCharList.value(pos);
        qint64 posInSeq = -1;
        qint64 endPosInSeq = -1;
        MaDbiUtils::getStartAndEndSequencePositions(seq, row.gaps, pos, 1, posInSeq, endPosInSeq);
        SAFE_POINT(posInSeq >= 0, "incorrect posInSeq value", );
        SAFE_POINT(endPosInSeq >= 0, "incorrect endPosInSeq value", );

        if (posInSeq >= 0 && endPosInSeq > posInSeq) {  // not gap
            DNASequenceUtils::replaceChars(seq, posInSeq, QByteArray(1, newChar), os);
            CHECK_OP(os, );
        } else {
            DNAChromatogram chrom = ChromatogramUtils::exportChromatogram(os, U2EntityRef(mcaRef.dbiRef, row.chromatogramId));
            CHECK_OP(os, );

            ChromatogramUtils::insertBase(chrom, posInSeq, row.gaps, pos);
            ChromatogramUtils::updateChromatogramData(os, mcaRef.entityId, U2EntityRef(mcaRef.dbiRef, row.chromatogramId), chrom);
            CHECK_OP(os, );

            DNASequenceUtils::insertChars(seq, posInSeq, QByteArray(1, newChar), os);
            CHECK_OP(os, );

            MaDbiUtils::calculateGapModelAfterReplaceChar(row.gaps, pos);
        }
    }

    msaDbi->updateRowContent(mcaRef.entityId, rowId, seq, row.gaps, os);
}

void McaDbiUtils::removeRegion(const U2EntityRef &entityRef, const qint64 rowId, qint64 pos, qint64 count, U2OpStatus &os) {
    // Check parameters
    CHECK_EXT(pos >= 0, os.setError(QString("Negative MCA pos: %1").arg(pos)), );
    CHECK_EXT(count > 0, os.setError(QString("Wrong MCA base count: %1").arg(count)), );

    // Prepare the connection
    QScopedPointer<DbiConnection> con(MaDbiUtils::getCheckedConnection(entityRef.dbiRef, os));
    SAFE_POINT_OP(os, );
    U2MsaDbi *msaDbi = con->dbi->getMsaDbi();
    U2SequenceDbi *sequenceDbi = con->dbi->getSequenceDbi();

    // Remove region for the row from
    U2McaRow row = McaDbiUtils::getMcaRow(os, entityRef, rowId);
    SAFE_POINT_OP(os, );

    U2Region seqReg(0, row.length);

    QByteArray seq = sequenceDbi->getSequenceData(row.sequenceId, seqReg, os);
    SAFE_POINT_OP(os, );

    qint64 startPosInSeq = -1;
    qint64 endPosInSeq = -1;
    MaDbiUtils::getStartAndEndSequencePositions(seq, row.gaps, pos, count, startPosInSeq, endPosInSeq);

    DNAChromatogram chrom = ChromatogramUtils::exportChromatogram(os, U2EntityRef(entityRef.dbiRef, row.chromatogramId));
    ChromatogramUtils::removeRegion(os, chrom, startPosInSeq, endPosInSeq);
    ChromatogramUtils::updateChromatogramData(os, entityRef.entityId, U2EntityRef(entityRef.dbiRef, row.chromatogramId), chrom);

    // Calculate the modified row
    MsaDbiUtils::removeCharsFromRow(seq, row.gaps, pos, count);

    msaDbi->updateRowContent(entityRef.entityId, rowId, seq, row.gaps, os);
    SAFE_POINT_OP(os, );
}

}  // namespace U2<|MERGE_RESOLUTION|>--- conflicted
+++ resolved
@@ -278,8 +278,9 @@
     }
 }
 
-void McaDbiUtils::replaceCharactersInRow(const U2EntityRef &mcaRef, qint64 rowId, const U2Region &range, char newChar, U2OpStatus &os) {
-    SAFE_POINT_EXT(newChar != U2Msa::GAP_CHAR, os.setError("Can't use GAP for replacement!"), );
+void McaDbiUtils::replaceCharacterInRow(const U2EntityRef &mcaRef, qint64 rowId, qint64 pos, char newChar, U2OpStatus &os) {
+    // Check parameters
+    CHECK_EXT(pos >= 0, os.setError(QString("Negative MSA pos: %1").arg(pos)), );
 
     // Prepare the connection
     QScopedPointer<DbiConnection> con(MaDbiUtils::getCheckedConnection(mcaRef.dbiRef, os));
@@ -293,28 +294,17 @@
     U2McaRow row = getMcaRow(os, mcaRef, rowId);
     CHECK_OP(os, );
     qint64 msaLength = msaDbi->getMsaLength(mcaRef.entityId, os);
-    CHECK_EXT(U2Region(0, msaLength).contains(range), os.setError(tr("Invalid range: %1 %2").arg(range.startPos).arg(range.endPos())), );
-
-    QByteArray sequence = sequenceDbi->getSequenceData(row.sequenceId, {0, row.length}, os);
-    CHECK_OP(os, );
-
-    for (qint64 pos = range.startPos; pos < range.endPos(); pos++) {
-        qint64 posInSeq = -1;
-        qint64 endPosInSeq = -1;
-
-        MaDbiUtils::getStartAndEndSequencePositions(sequence, row.gaps, pos, 1, posInSeq, endPosInSeq);
-        if (posInSeq >= 0 && posInSeq < endPosInSeq) {  // not gap
-            DNASequenceUtils::replaceChars(sequence, posInSeq, QByteArray(1, newChar), os);
-            CHECK_OP(os, );
-        } else {
-            DNAChromatogram chrom = ChromatogramUtils::exportChromatogram(os, U2EntityRef(mcaRef.dbiRef, row.chromatogramId));
-            ChromatogramUtils::insertBase(chrom, posInSeq, row.gaps, pos);
-            CHECK_OP(os, );
-
-<<<<<<< HEAD
-            ChromatogramUtils::updateChromatogramData(os, mcaRef.entityId, U2EntityRef(mcaRef.dbiRef, row.chromatogramId), chrom);
-            CHECK_OP(os, );
-=======
+    CHECK(pos < msaLength, );
+
+    U2Region seqReg(0, row.length);
+    QByteArray seq = sequenceDbi->getSequenceData(row.sequenceId, seqReg, os);
+    CHECK_OP(os, );
+
+    SAFE_POINT(pos >= 0, "Incorrect position!", );
+
+    qint64 posInSeq = -1;
+    qint64 endPosInSeq = -1;
+
     MaDbiUtils::getStartAndEndSequencePositions(seq, row.gaps, pos, 1, posInSeq, endPosInSeq);
     if (posInSeq >= 0 && endPosInSeq > posInSeq) {  // not gap
         DNASequenceUtils::replaceChars(seq, posInSeq, QByteArray(1, newChar), os);
@@ -324,22 +314,20 @@
         ChromatogramUtils::insertBase(chrom, posInSeq, row.gaps, pos);
         ChromatogramUtils::updateChromatogramData(os, mcaRef.entityId, U2EntityRef(mcaRef.dbiRef, row.chromatogramId), chrom);
         SAFE_POINT_OP(os, );
->>>>>>> a9b063f0
-
-            DNASequenceUtils::insertChars(sequence, posInSeq, QByteArray(1, newChar), os);
-            CHECK_OP(os, );
-
-            MaDbiUtils::calculateGapModelAfterReplaceChar(row.gaps, pos);
-        }
-    }
-    msaDbi->updateRowContent(mcaRef.entityId, rowId, sequence, row.gaps, os);
+
+        DNASequenceUtils::insertChars(seq, posInSeq, QByteArray(1, newChar), os);
+        SAFE_POINT_OP(os, );
+        MaDbiUtils::calculateGapModelAfterReplaceChar(row.gaps, pos);
+    }
+
+    msaDbi->updateRowContent(mcaRef.entityId, rowId, seq, row.gaps, os);
     CHECK_OP(os, );
 }
 
 void U2::McaDbiUtils::replaceCharactersInRow(const U2EntityRef &mcaRef, qint64 rowId, QHash<qint64, char> newCharList, U2OpStatus &os) {
+    // Prepare the connection
     QScopedPointer<DbiConnection> con(MaDbiUtils::getCheckedConnection(mcaRef.dbiRef, os));
     CHECK_OP(os, );
-
     U2MsaDbi *msaDbi = con->dbi->getMsaDbi();
     U2SequenceDbi *sequenceDbi = con->dbi->getSequenceDbi();
     MaDbiUtils::validateRowIds(msaDbi, mcaRef.entityId, QList<qint64>() << rowId, os);
@@ -349,8 +337,6 @@
     CHECK_OP(os, );
 
     qint64 msaLength = msaDbi->getMsaLength(mcaRef.entityId, os);
-    CHECK_OP(os, );
-
     U2Region seqReg(0, row.length);
     QByteArray seq = sequenceDbi->getSequenceData(row.sequenceId, seqReg, os);
     CHECK_OP(os, );
@@ -367,23 +353,21 @@
 
         if (posInSeq >= 0 && endPosInSeq > posInSeq) {  // not gap
             DNASequenceUtils::replaceChars(seq, posInSeq, QByteArray(1, newChar), os);
-            CHECK_OP(os, );
+            SAFE_POINT_OP(os, );
         } else {
             DNAChromatogram chrom = ChromatogramUtils::exportChromatogram(os, U2EntityRef(mcaRef.dbiRef, row.chromatogramId));
-            CHECK_OP(os, );
-
             ChromatogramUtils::insertBase(chrom, posInSeq, row.gaps, pos);
             ChromatogramUtils::updateChromatogramData(os, mcaRef.entityId, U2EntityRef(mcaRef.dbiRef, row.chromatogramId), chrom);
-            CHECK_OP(os, );
+            SAFE_POINT_OP(os, );
 
             DNASequenceUtils::insertChars(seq, posInSeq, QByteArray(1, newChar), os);
-            CHECK_OP(os, );
-
+            SAFE_POINT_OP(os, );
             MaDbiUtils::calculateGapModelAfterReplaceChar(row.gaps, pos);
         }
     }
 
     msaDbi->updateRowContent(mcaRef.entityId, rowId, seq, row.gaps, os);
+    CHECK_OP(os, );
 }
 
 void McaDbiUtils::removeRegion(const U2EntityRef &entityRef, const qint64 rowId, qint64 pos, qint64 count, U2OpStatus &os) {
