--- conflicted
+++ resolved
@@ -113,33 +113,18 @@
     return 0;
 }
 
-<<<<<<< HEAD
-void MsaRowUtils::addOffsetToGapModel(QList<U2MsaGap>& gapModel, int offset) {
-=======
 void MsaRowUtils::addOffsetToGapModel(U2MaRowGapModel &gapModel, int offset) {
->>>>>>> 1b9c82b9
     if (0 == offset) {
         return;
     }
 
     if (!gapModel.isEmpty()) {
-<<<<<<< HEAD
-
-        U2MsaGap& firstGap = gapModel[0];
-        if (0 == firstGap.offset) {
-            firstGap.gap += offset;
-        }
-        else {
-            SAFE_POINT(offset >= 0, "Negative gap offset!", );
-            U2MsaGap beginningGap(0, offset);
-=======
         U2MaGap &firstGap = gapModel[0];
         if (0 == firstGap.offset) {
             firstGap.gap += offset;
         } else {
             SAFE_POINT(offset >= 0, "Negative gap offset", );
             U2MaGap beginningGap(0, offset);
->>>>>>> 1b9c82b9
             gapModel.insert(0, beginningGap);
         }
 
@@ -147,16 +132,6 @@
         if (gapModel.count() > 1) {
             for (int i = 1; i < gapModel.count(); ++i) {
                 qint64 newOffset = gapModel[i].offset + offset;
-<<<<<<< HEAD
-                SAFE_POINT(newOffset >= 0, "Negative gap offset!", );
-                gapModel[i].offset = newOffset;
-            }
-        }
-    }
-    else {
-        SAFE_POINT(offset >= 0, "Negative gap offset!", );
-        U2MsaGap gap(0, offset);
-=======
                 SAFE_POINT(newOffset >= 0, "Negative gap offset", );
                 gapModel[i].offset = newOffset;
             }
@@ -164,76 +139,8 @@
     } else {
         SAFE_POINT(offset >= 0, "Negative gap offset", );
         U2MaGap gap(0, offset);
->>>>>>> 1b9c82b9
         gapModel.append(gap);
     }
 }
 
-<<<<<<< HEAD
-} // U2
-=======
-void MsaRowUtils::shiftGapModel(U2MaRowGapModel &gapModel, int shiftSize) {
-    CHECK(shiftSize > 0, );
-    for (int i = 0; i < gapModel.size(); i++) {
-        gapModel[i].offset += shiftSize;
-    }
-}
-
-bool MsaRowUtils::isGap(int dataLength, const U2MaRowGapModel &gapModel, int position) {
-    int gapsLength = 0;
-    foreach (const U2MaGap &gap, gapModel) {
-        if (gap.offset <= position && position < gap.offset + gap.gap) {
-            return true;
-        }
-        if (position < gap.offset) {
-            return false;
-        }
-        gapsLength += gap.gap;
-    }
-
-    if (dataLength + gapsLength <= position) {
-        return true;
-    }
-
-    return false;
-}
-
-void MsaRowUtils::chopGapModel(U2MaRowGapModel &gapModel, int maxLength) {
-    while (!gapModel.isEmpty() && gapModel.last().offset >= maxLength) {
-        gapModel.removeLast();
-    }
-    if (!gapModel.isEmpty() && gapModel.last().offset + gapModel.last().gap > maxLength) {
-        gapModel.last().gap = maxLength - gapModel.last().offset;
-    }
-}
-
-QByteArray MsaRowUtils::joinCharsAndGaps(const DNASequence &sequence, const U2MaRowGapModel &gapModel, int rowLength, bool keepLeadingGaps, bool keepTrailingGaps) {
-    QByteArray bytes = sequence.constSequence();
-    int beginningOffset = 0;
-
-    if (gapModel.isEmpty()) {
-        return bytes;
-    }
-
-    for (int i = 0; i < gapModel.size(); ++i) {
-        QByteArray gapsBytes;
-        if (!keepLeadingGaps && (0 == gapModel[i].offset)) {
-            beginningOffset = gapModel[i].gap;
-            continue;
-        }
-
-        gapsBytes.fill(MultipleAlignment::GapChar, gapModel[i].gap);
-        bytes.insert(gapModel[i].offset - beginningOffset, gapsBytes);
-    }
-
-    if (keepTrailingGaps && (bytes.size() < rowLength)) {
-        QByteArray gapsBytes;
-        gapsBytes.fill(MultipleAlignment::GapChar, rowLength - bytes.size());
-        bytes.append(gapsBytes);
-    }
-
-    return bytes;
-}
-
-}   // namespace U2
->>>>>>> 1b9c82b9
+} // U2