--- conflicted
+++ resolved
@@ -88,11 +88,7 @@
     void setName(const QString &name) override;
 
     /** Returns the list of gaps for the row */
-<<<<<<< HEAD
-    inline const QList<U2MsaGap> &getGapModel() const override;
-=======
-    inline const QVector<U2MsaGap> &getGaps() const;
->>>>>>> eeff092b
+    const QVector<U2MsaGap> &getGaps() const;
 
     /** Careful, the new gap model is not validated! */
     void setGapModel(const QVector<U2MsaGap> &newGapModel);
@@ -255,21 +251,7 @@
     /** Gets char from the gapped sequence cache. Updates the cache if needed. */
     char getCharFromCache(int gappedPosition) const;
 
-<<<<<<< HEAD
     MultipleSequenceAlignmentData *alignment = nullptr;
-=======
-inline const QVector<U2MsaGap> &MultipleSequenceAlignmentRowData::getGaps() const {
-    return gaps;
-}
-
-inline const DNASequence &MultipleSequenceAlignmentRowData::getSequence() const {
-    return sequence;
-}
-
-inline qint64 MultipleSequenceAlignmentRowData::getRowLengthWithoutTrailing() const {
-    return MsaRowUtils::getRowLength(sequence.seq, gaps);
-}
->>>>>>> eeff092b
 
     /** The row in the database */
     U2MsaRow initialRowInDb;
