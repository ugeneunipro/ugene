/**
 * UGENE - Integrated Bioinformatics Tools.
 * Copyright (C) 2008-2025 UniPro <ugene@unipro.ru>
 * http://ugene.net
 *
 * This program is free software; you can redistribute it and/or
 * modify it under the terms of the GNU General Public License
 * as published by the Free Software Foundation; either version 2
 * of the License, or (at your option) any later version.
 *
 * This program is distributed in the hope that it will be useful,
 * but WITHOUT ANY WARRANTY; without even the implied warranty of
 * MERCHANTABILITY or FITNESS FOR A PARTICULAR PURPOSE. See the
 * GNU General Public License for more details.
 *
 * You should have received a copy of the GNU General Public License
 * along with this program; if not, write to the Free Software
 * Foundation, Inc., 51 Franklin Street, Fifth Floor, Boston,
 * MA 02110-1301, USA.
 */

#include "U2FeatureType.h"

#include <U2Core/FeatureColors.h>
#include <U2Core/U2SafePoints.h>

namespace U2 {

QHash<U2FeatureType, int> U2FeatureTypes::typeInfoIndexByType = QHash<U2FeatureType, int>();
const QList<U2FeatureTypes::U2FeatureTypeInfo> U2FeatureTypes::typeInfos = U2FeatureTypes::initFeatureTypes();

QList<U2FeatureTypes::U2FeatureType> U2FeatureTypes::getTypes(const Alphabets& alphabets) {
    QList<U2FeatureTypes::U2FeatureType> types;
    foreach (const U2FeatureTypeInfo& info, typeInfos) {
        if (info.alphabets & alphabets) {
            types << info.featureType;
        }
    }
    return types;
}

QString U2FeatureTypes::getVisualName(const U2FeatureType& type) {
    int typeInfoIndex = typeInfoIndexByType.value(type, -1);
    SAFE_POINT(typeInfoIndex >= 0, "Unexpected feature type", "");
    return typeInfos[typeInfoIndex].visualName;
}

U2FeatureTypes::Alphabets U2FeatureTypes::getAlphabets(const U2FeatureType& type) {
    int typeInfoIndex = typeInfoIndexByType.value(type, -1);
    SAFE_POINT(typeInfoIndex >= 0, "Unexpected feature type", Alphabet_None);
    return typeInfos[typeInfoIndex].alphabets;
}

QColor U2FeatureTypes::getLightColor(const U2FeatureType& type) {
    int typeInfoIndex = typeInfoIndexByType.value(type, -1);
    SAFE_POINT(typeInfoIndex >= 0, "Unexpected feature type", {});
    return typeInfos[typeInfoIndex].colorLight;
}

QColor U2FeatureTypes::getDarkColor(const U2FeatureType& type) {
    int typeInfoIndex = typeInfoIndexByType.value(type, -1);
    SAFE_POINT(typeInfoIndex >= 0, "Unexpected feature type", {});
    return typeInfos[typeInfoIndex].colorDark;
}

QColor U2FeatureTypes::getDescription(const U2FeatureType& type) {
    int typeInfoIndex = typeInfoIndexByType.value(type, -1);
    SAFE_POINT(typeInfoIndex >= 0, "Unexpected feature type", {});
    return typeInfos[typeInfoIndex].description;
}

bool U2FeatureTypes::isShowOnAminoFrame(const U2FeatureType& type) {
    int typeInfoIndex = typeInfoIndexByType.value(type, -1);
    SAFE_POINT(typeInfoIndex >= 0, "Unexpected feature type", {});
    return typeInfos[typeInfoIndex].isShowOnAminoFrame;
}

U2FeatureType U2FeatureTypes::getTypeByName(const QString& visualName) {
    foreach (const U2FeatureTypeInfo& info, typeInfos) {
        if (info.visualName == visualName) {
            return info.featureType;
        }
    }

    return Invalid;
}

QList<U2FeatureTypes::U2FeatureTypeInfo> U2FeatureTypes::initFeatureTypes() {
    QList<U2FeatureTypeInfo> typeInfoList;
    int typeInfoIndex = 0;

    // Registers U2FeatureType.
    auto r = [&typeInfoList, &typeInfoIndex](const U2FeatureType& type,
                                             const QString& name,
                                             const Alphabets& alphabets,
                                             const QString& description = "",
                                             const QString& colorName = "",
                                             bool isShowOnAminoFrame = false) {
        SAFE_POINT(colorName.isEmpty() || colorName.startsWith("#"), "Got invalid color name: " + colorName, );
<<<<<<< HEAD
        QColor lightColor(colorName);
        if (!lightColor.isValid()) {
            lightColor = FeatureColors::genLightColor(colorName);
        }
        auto darkColor = FeatureColors::transformLightToDark(lightColor);
        SAFE_POINT(lightColor.isValid(), "Got invalid light color for feature: " + name, );
        SAFE_POINT(darkColor.isValid(), "Got invalid dark color for feature: " + name, );
=======
        QColor color(colorName);
        if (!color.isValid()) {
            color = FeatureColors::genLightColor(name);
        }
        auto colorName1 = color.name();
        SAFE_POINT(color.isValid(), "Got invalid color for feature: " + name, );
>>>>>>> 8f62b0f9
        SAFE_POINT(alphabets.testFlag(U2FeatureTypes::Alphabet_Nucleic) || !isShowOnAminoFrame, "Only features with nucleic alphabet may have isShowOnAminoFrame ON", );

        typeInfoList << U2FeatureTypeInfo(type, name, alphabets, lightColor, darkColor, description, isShowOnAminoFrame);
        typeInfoIndexByType[type] = typeInfoIndex;
        typeInfoIndex++;
    };

    // The DDBJ/ENA/GenBank/EMBL Feature Table Definition.
    // See https://www.insdc.org/files/feature_table.html#7.2 (Genbank)
    // or https://www.ebi.ac.uk/ena/WebFeat/ (EMBL).
    r(AssemblyGap, "assembly_gap", Alphabet_Nucleic, QObject::tr("Gap between two components of a genome or transcriptome assembly"));
    r(CRegion, "C_region", Alphabet_Nucleic, QObject::tr("Span of the C immunological feature"));
    r(Cds, "CDS", Alphabet_Nucleic, QObject::tr("Sequence coding for amino acids in protein (includes stop codon)"), "#9bffff", true);
    r(Centromere, "centromere", Alphabet_Nucleic, QObject::tr("Region of biological interest identified as a centromere and which has been experimentally characterized"));
    r(DLoop, "D-Loop", Alphabet_Nucleic, QObject::tr("Displacement loop"));
    r(DSegment, "D_segment", Alphabet_Nucleic, QObject::tr("Span of the D immunological feature"));
    r(Exon, "exon", Alphabet_Nucleic, QObject::tr("Region that codes for part of spliced mRNA"));
    r(Gap, "gap", Alphabet_Nucleic, QObject::tr("Gap in the sequence"));
    r(Gene, "gene", Alphabet_Nucleic, QObject::tr("Region that defines a functional gene, possibly including upstream (promoter, enhancer, etc) and downstream control elements, and for which a name has been assigned."), "#00ffc8");
    r(IDna, "iDNA", Alphabet_Nucleic, QObject::tr("Intervening DNA eliminated by recombination"));
    r(Intron, "intron", Alphabet_Nucleic, QObject::tr("Transcribed region excised by mRNA splicing"));
    r(JSegment, "J_segment", Alphabet_Nucleic, QObject::tr("Joining segment of immunoglobulin light and heavy chains, and T-cell receptor alpha, beta, and gamma chains"));
    r(MaturePeptide, "mat_peptide", Alphabet_Nucleic, QObject::tr("Mature peptide coding region (does not include stop codon)"), "", true);
    r(MiscBindingSite, "misc_binding", Alphabet_Nucleic | Alphabet_Amino, QObject::tr("Miscellaneous binding site"));
    r(MiscDifference, "misc_difference", Alphabet_Nucleic, QObject::tr("Miscellaneous difference feature"));
    r(MiscFeature, "misc_feature", Alphabet_Nucleic | Alphabet_Amino, QObject::tr("Region of biological significance that cannot be described by any other feature"), "#ffff99");
    r(MiscRecombination, "misc_recomb", Alphabet_Nucleic, QObject::tr("Miscellaneous, recombination feature"));
    r(MiscRna, "misc_RNA", Alphabet_Nucleic, QObject::tr("Miscellaneous transcript feature not defined by other RNA keys"));
    r(MiscStructure, "misc_structure", Alphabet_Nucleic, QObject::tr("Miscellaneous DNA or RNA structure"));
    r(MobileElement, "mobile_element", Alphabet_Nucleic, QObject::tr("Region of genome containing mobile elements"));
    r(ModifiedBase, "modified_base", Alphabet_Nucleic, QObject::tr("The indicated base is a modified nucleotide"));
    r(MRna, "mRNA", Alphabet_Nucleic, QObject::tr("Messenger RNA"));
    r(NcRna, "ncRNA", Alphabet_Nucleic, QObject::tr("A non-protein-coding gene, other than ribosomal RNA and transfer RNA, the functional molecule of which is the RNA transcript"));
    r(NRegion, "N_region", Alphabet_Nucleic, QObject::tr("Span of the N immunological feature"));
    r(OldSequence, "old_sequence", Alphabet_Nucleic, QObject::tr("Presented sequence revises a previous version"));
    r(Operon, "operon", Alphabet_Nucleic, QObject::tr("Region containing polycistronic transcript including a cluster of genes that are under the control of the same regulatory sequences/promoter and in the same biological pathway"));
    r(OriT, "oriT", Alphabet_Nucleic, QObject::tr("Origin of transfer; region of a DNA molecule where transfer is initiated during the process of conjugation or mobilization"));
    r(PolyASite, "polyA_site", Alphabet_Nucleic, QObject::tr("Site at which polyadenine is added to mRNA"));
    r(PrecursorRna, "precursor_RNA", Alphabet_Nucleic, QObject::tr("Any RNA species that is not yet the mature RNA product"));
    r(PrimaryTranscript, "prim_transcript", Alphabet_Nucleic, QObject::tr("Primary (unprocessed) transcript"));
    r(PrimerBindingSite, "primer_bind", Alphabet_Nucleic, QObject::tr("Non-covalent primer binding site"));
    r(Propeptide, "propeptide", Alphabet_Nucleic | Alphabet_Amino, QObject::tr("Coding sequence for the domain of a proprotein that is cleaved to form the mature protein product"));
    r(ProteinBindingSite, "protein_bind", Alphabet_Nucleic, QObject::tr("Non-covalent protein binding site on DNA or RNA"));
    // This feature has replaced the following Feature Keys on 15-DEC-2014:
    // enhancer, promoter, CAAT_signal, TATA_signal, -35_signal, -10_signal, RBS, GC_signal, polyA_signal, attenuator, terminator, misc_signal.
    r(Regulatory, "regulatory", Alphabet_Nucleic, QObject::tr("Any region of sequence that functions in the regulation of transcription or translation"));
    r(RepeatRegion, "repeat_region", Alphabet_Nucleic, QObject::tr("Sequence containing repeated subsequences"), "#ccccff");
    r(ReplicationOrigin, "rep_origin", Alphabet_Nucleic, QObject::tr("Replication origin for duplex DNA"));
    r(RRna, "rRNA", Alphabet_Nucleic, QObject::tr("Ribosomal RNA"));
    r(SRegion, "S_region", Alphabet_Nucleic, QObject::tr("Span of the S immunological feature"));
    r(SignalPeptide, "sig_peptide", Alphabet_Nucleic, QObject::tr("Signal peptide coding region"));
    r(Source, "source", Alphabet_Nucleic | Alphabet_Amino, QObject::tr("Identifies the biological source of the specified span of the sequence"), "#cccccc");
    r(StemLoop, "stem_loop", Alphabet_Nucleic, QObject::tr("Hair-pin loop structure in DNA or RNA"));
    r(Sts, "STS", Alphabet_Nucleic, QObject::tr("Sequence Tagged Site; operationally unique sequence that identifies the combination of primer spans used in a PCR assay"), "#00dcdc");
    r(Telomere, "telomere", Alphabet_Nucleic, QObject::tr("Region of biological interest identified as a telomere and which has been experimentally characterized"));
    r(TmRna, "tmRNA", Alphabet_Nucleic, QObject::tr("Transfer messenger RNA; tmRNA acts as a tRNA first, and then as an mRNA that encodes a peptide tag; the ribosome translates this mRNA region of tmRNA and attaches the encoded peptide tag to the C-terminus of the unfinished protein; this attached tag targets the protein for destruction or proteolysis"));
    r(TransitPeptide, "transit_peptide", Alphabet_Nucleic | Alphabet_Amino, QObject::tr("Transit peptide coding region"));
    r(TRna, "tRNA", Alphabet_Nucleic, QObject::tr("Transfer RNA"), "#c8fac8");
    r(Unsure, "unsure", Alphabet_Nucleic, QObject::tr("Authors are unsure about the sequence in this region"));
    r(VRegion, "V_region", Alphabet_Nucleic, QObject::tr("Span of the V immunological feature"));
    r(VSegment, "V_segment", Alphabet_Nucleic, QObject::tr("Variable segment of immunoglobulin light and heavy chains, and T-cell receptor alpha, beta, and gamma chains; codes for most of the variable region (V_region) and the last few amino acids of the leader peptide"));
    r(Variation, "variation", Alphabet_Nucleic | Alphabet_Amino, QObject::tr("A related population contains stable mutation"), "#e32636");
    r(ThreePrimeUtr, "3'UTR", Alphabet_Nucleic, QObject::tr("3' untranslated region (trailer)"), "#ffcde6");
    r(FivePrimeUtr, "5'UTR", Alphabet_Nucleic, QObject::tr("5' untranslated region (leader)"), "#ffc8c8");

    // Extra types not related to any public format/specification.
    // Mapped to 'misc_feature' when saved to EMBL/Genbank format. The original name is saved/loaded using a special qualifier (GBFeatureUtils::QUALIFIER_NAME).
    r(AaRich, "AA-Rich", Alphabet_Amino);
    r(Acetylation, "Acetylation", Alphabet_Amino);
    r(ActiveSite, "Active Site", Alphabet_Amino);
    r(Adenylation, "Adenylation", Alphabet_Amino);
    r(Allele, "Allele", Alphabet_Nucleic);
    r(AlphaHelix, "Alpha-Helix", Alphabet_Amino);
    r(AlteredSite, "Altered Site", Alphabet_Amino);
    r(Amidation, "Amidation", Alphabet_Amino);
    r(Attenuator, "Attenuator", Alphabet_Nucleic, QObject::tr("Sequence related to transcription termination"));
    r(BHlhDomain, "bHLH Domain", Alphabet_Nucleic);
    r(Basic, "Basic", Alphabet_Amino);
    r(BetaSheet, "Beta-Sheet", Alphabet_Amino);
    r(BetaStrandRegion, "Beta-strand region", Alphabet_Amino);
    r(BiotinBindingSite, "Biotin Binding Site", Alphabet_Amino);
    r(Blocked, "Blocked", Alphabet_Amino);
    r(C2, "C2", Alphabet_Amino);
    r(CaatSignal, "CAAT Signal", Alphabet_Nucleic, QObject::tr("`CAAT box' in eukaryotic promoters"));
    r(Calcium, "Calcium", Alphabet_Amino);
    r(CatalyticRegion, "Catalytic Region", Alphabet_Amino);
    r(CellAttachment, "Cell Attachment", Alphabet_Amino);
    r(Cellular, "Cellular", Alphabet_Nucleic);
    r(CholesterolBindingSite, "Cholesterol Binding Site", Alphabet_Amino);
    r(CleavageSite, "Cleavage Site", Alphabet_Amino);
    r(CoiledCoil, "Coiled coil", Alphabet_Amino);
    r(CollagenType, "Collagen-type", Alphabet_Amino);
    r(Comment, "Comment", Alphabet_None);
    r(Conflict, "Conflict", Alphabet_Nucleic | Alphabet_Amino, QObject::tr("Independent sequence determinations differ"));
    r(ConnectingPeptide, "Connecting Peptide", Alphabet_Amino);
    r(Cub, "CUB", Alphabet_Amino);
    r(Cytoplasmic, "Cytoplasmic", Alphabet_Amino);
    r(Disulfide, "Disulfide", Alphabet_Amino, QObject::tr("Describes disulfide bonds (for protein files)"));
    r(Egf, "EGF", Alphabet_Amino);
    r(Enhancer, "Enhancer", Alphabet_Nucleic, QObject::tr("Cis-acting enhancer of promoter function"));
    r(Exoplasmic, "Exoplasmic", Alphabet_Amino);
    r(Extracellular, "Extracellular", Alphabet_Amino);
    r(Farnesyl, "Farnesyl", Alphabet_Amino);
    r(Fibronectin, "Fibronectin", Alphabet_Amino);
    r(FivePrimeClip, "5' Clip", Alphabet_Nucleic, QObject::tr("5'-most region of a precursor transcript removed in processing"));
    r(Formylation, "Formylation", Alphabet_Amino);
    r(GammaCarboxyglumaticAcid, "Gamma-Carboxyglumatic Acid", Alphabet_Amino);
    r(GcSignal, "GC-Signal", Alphabet_Nucleic, QObject::tr("`GC box' in eukaryotic promoters"));
    r(GeranylGeranyl, "Geranyl-Geranyl", Alphabet_Amino);
    r(Glycosylation, "Glycosylation", Alphabet_Amino);
    r(GlycosylationSite, "Glycosylation Site", Alphabet_Nucleic);
    r(GpiAnchor, "GPI-Anchor", Alphabet_Amino);
    r(HelicalRegion, "Helical region", Alphabet_Amino);
    r(HemeBindingSite, "Heme Binding Site", Alphabet_Amino);
    r(HmgBox, "HMG-Box", Alphabet_Amino);
    r(Homeodomain, "Homeodomain", Alphabet_Nucleic | Alphabet_Amino);
    r(Hth, "H-T-H", Alphabet_Amino);
    r(HydrogenBondedTurn, "Hydrogen bonded turn", Alphabet_Amino);
    r(Hydroxylation, "Hydroxylation", Alphabet_Amino);
    r(Immunoglobulin, "Immunoglobulin", Alphabet_Amino);
    r(Insertion, "Insertion", Alphabet_Nucleic);
    r(Intracellular, "Intracellular", Alphabet_Amino);
    r(JRegion, "J-Region", Alphabet_Nucleic, QObject::tr("Span of the J immunological feature"));
    r(Kh, "KH", Alphabet_Amino);
    r(Kinase, "Kinase", Alphabet_Amino);
    r(LeucineZipper, "Leucine Zipper", Alphabet_Amino);
    r(LeucineZipperDomain, "Leucine Zipper Domain", Alphabet_Nucleic);
    r(Loci, "Loci", Alphabet_Nucleic);
    r(Ltr, "LTR", Alphabet_Nucleic, QObject::tr("Long terminal repeat"));
    r(MatureChain, "Mature chain", Alphabet_Amino);
    r(Methylation, "Methylation", Alphabet_Amino);
    r(Minus10Signal, "-10 Signal", Alphabet_Nucleic, QObject::tr("`Pribnow box' in prokaryotic promoters"));
    r(Minus35Signal, "-35 Signal", Alphabet_Nucleic, QObject::tr("`-35 box' in prokaryotic promoters"));
    r(MiscBond, "Bond: Misc", Alphabet_Amino);
    r(MiscDnaRnaBindingRegion, "DNA/RNA binding region: Misc", Alphabet_Amino);
    r(MiscDomain, "Domain: Misc", Alphabet_Amino);
    r(MiscLipid, "Lipid: Misc", Alphabet_Amino);
    r(MiscMarker, "Misc. Marker", Alphabet_Nucleic);
    r(MiscMetal, "Metal: Misc", Alphabet_Amino);
    r(MiscNpBindingRegion, "NP binding region: Misc", Alphabet_Amino);
    r(MiscRegion, "Region: Misc", Alphabet_Amino);
    r(MiscResidueModification, "Residue Modification: Misc", Alphabet_Amino);
    r(MiscSignal, "Misc. Signal", Alphabet_Nucleic | Alphabet_Amino, QObject::tr("Miscellaneous signal"));
    r(MiscSite, "Site: Misc", Alphabet_Amino);
    r(Mutation, "Mutation", Alphabet_Nucleic);
    r(Myristate, "Myristate", Alphabet_Amino);
    r(NAcylDiglyceride, "N-Acyl Diglyceride", Alphabet_Amino);
    r(NonConsecutiveResidues, "Non Consecutive Residues", Alphabet_Amino);
    r(Nuclease, "Nuclease", Alphabet_Amino);
    r(Overhang, "Overhang", Alphabet_Nucleic);
    r(Palmitate, "Palmitate", Alphabet_Amino);
    r(Periplasmic, "Periplasmic", Alphabet_Amino);
    r(Ph, "PH", Alphabet_Amino);
    r(Phosphorylation, "Phosphorylation", Alphabet_Amino);
    r(PolyASignal, "PolyA Signal", Alphabet_Nucleic, QObject::tr("Signal for cleavage & polyadenylation"));
    r(PolyAa, "Poly-AA", Alphabet_Amino);
    r(Precursor, "Precursor", Alphabet_Amino);
    r(Primer, "Primer", Alphabet_Nucleic, QObject::tr("Primer binding region used with PCR"));
    r(ProcessedActivePeptide, "Processed active peptide", Alphabet_Amino);
    r(Promoter, "Promoter", Alphabet_Nucleic, QObject::tr("A region involved in transcription initiation"));
    r(PromoterEukaryotic, "Promoter Eukaryotic", Alphabet_Nucleic);
    r(PromoterProkaryotic, "Promoter Prokaryotic", Alphabet_Nucleic);
    r(Proprotein, "Proprotein", Alphabet_Amino);
    r(Protease, "Protease", Alphabet_Amino);
    r(Protein, "Protein", Alphabet_Nucleic);
    r(Provirus, "Provirus", Alphabet_Nucleic);
    r(PyridoxalPhBindingSite, "Pyridoxal Ph. Binding Site", Alphabet_Amino);
    r(PyrrolidoneCarboxylicAcid, "Pyrrolidone Carboxylic Acid", Alphabet_Amino);
    r(Rbs, "RBS", Alphabet_Nucleic, QObject::tr("Ribosome binding site"));
    r(Region, "Region", Alphabet_Nucleic);
    r(RepeatUnit, "Repeat Unit", Alphabet_Nucleic, QObject::tr("One repeated unit of a repeat_region"), "#ccccff");
    r(RepetitiveRegion, "Repetitive region", Alphabet_Amino);
    r(RestrictionSite, "Restriction Site", Alphabet_Nucleic);
    r(Satellite, "Satellite", Alphabet_Nucleic, QObject::tr("Satellite repeated sequence"));
    r(ScRna, "scRNA", Alphabet_Nucleic, QObject::tr("Small cytoplasmic RNA"));
    r(SecondaryStructure, "Secondary structure", Alphabet_Amino);
    r(Sh2, "SH2", Alphabet_Amino);
    r(Sh3, "SH3", Alphabet_Amino);
    r(SignalSequence, "Signal Sequence", Alphabet_Amino);
    r(Silencer, "Silencer", Alphabet_Nucleic);
    r(Similarity, "Similarity", Alphabet_Amino);
    r(Site, "Site", Alphabet_Nucleic);
    r(SnRna, "snRNA", Alphabet_Nucleic, QObject::tr("Small nuclear RNA"));
    r(SnoRna, "snoRNA", Alphabet_Nucleic);
    r(SplicingSignal, "Splicing Signal", Alphabet_Nucleic);
    r(SplicingVariant, "Splicing Variant", Alphabet_Amino);
    r(Sulfatation, "Sulfatation", Alphabet_Amino);
    r(TataSignal, "TATA Signal", Alphabet_Nucleic, QObject::tr("`TATA box' in eukaryotic promoters"));
    r(Terminator, "Terminator", Alphabet_Nucleic, QObject::tr("Sequence causing transcription termination"));
    r(Thioether, "Thioether", Alphabet_Amino);
    r(Thiolester, "Thiolester", Alphabet_Amino);
    r(ThreePrimeClip, "3' Clip", Alphabet_Nucleic, QObject::tr("3'-most region of a precursor transcript removed in processing"));
    r(TransmembraneRegion, "Transmembrane Region", Alphabet_Amino);
    r(Transposon, "Transposon", Alphabet_Nucleic, QObject::tr("Transposable element (TN)"));
    r(Uncertainty, "Uncertainty", Alphabet_Amino);
    r(Variant, "Variant", Alphabet_Amino);
    r(Virion, "Virion", Alphabet_Nucleic);
    r(ZincFinger, "Zinc Finger", Alphabet_Amino);
    r(ZincFingerDomain, "Zinc Finger Domain", Alphabet_Nucleic);

    return typeInfoList;
}

U2FeatureTypes::U2FeatureTypeInfo::U2FeatureTypeInfo(const U2FeatureType& _featureType,
                                                     const QString& _visualName,
                                                     const Alphabets& _alphabets,
                                                     const QColor& _colorLight,
                                                     const QColor& _colorDark,
                                                     const QString& _description,
                                                     bool _isShowOnAminoFrame)
    : featureType(_featureType),
      visualName(_visualName),
      alphabets(_alphabets),
      colorLight(_colorLight),
      colorDark(_colorDark),
      description(_description),
      isShowOnAminoFrame(_isShowOnAminoFrame) {
}

}  // namespace U2<|MERGE_RESOLUTION|>--- conflicted
+++ resolved
@@ -97,22 +97,13 @@
                                              const QString& colorName = "",
                                              bool isShowOnAminoFrame = false) {
         SAFE_POINT(colorName.isEmpty() || colorName.startsWith("#"), "Got invalid color name: " + colorName, );
-<<<<<<< HEAD
-        QColor lightColor(colorName);
-        if (!lightColor.isValid()) {
-            lightColor = FeatureColors::genLightColor(colorName);
+        QColor color(colorName);
+        if (!color.isValid()) {
+            color = FeatureColors::genLightColor(name);
         }
         auto darkColor = FeatureColors::transformLightToDark(lightColor);
         SAFE_POINT(lightColor.isValid(), "Got invalid light color for feature: " + name, );
         SAFE_POINT(darkColor.isValid(), "Got invalid dark color for feature: " + name, );
-=======
-        QColor color(colorName);
-        if (!color.isValid()) {
-            color = FeatureColors::genLightColor(name);
-        }
-        auto colorName1 = color.name();
-        SAFE_POINT(color.isValid(), "Got invalid color for feature: " + name, );
->>>>>>> 8f62b0f9
         SAFE_POINT(alphabets.testFlag(U2FeatureTypes::Alphabet_Nucleic) || !isShowOnAminoFrame, "Only features with nucleic alphabet may have isShowOnAminoFrame ON", );
 
         typeInfoList << U2FeatureTypeInfo(type, name, alphabets, lightColor, darkColor, description, isShowOnAminoFrame);
