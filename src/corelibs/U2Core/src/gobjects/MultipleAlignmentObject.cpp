/**
 * UGENE - Integrated Bioinformatics Tools.
 * Copyright (C) 2008-2016 UniPro <ugene@unipro.ru>
 * http://ugene.unipro.ru
 *
 * This program is free software; you can redistribute it and/or
 * modify it under the terms of the GNU General Public License
 * as published by the Free Software Foundation; either version 2
 * of the License, or (at your option) any later version.
 *
 * This program is distributed in the hope that it will be useful,
 * but WITHOUT ANY WARRANTY; without even the implied warranty of
 * MERCHANTABILITY or FITNESS FOR A PARTICULAR PURPOSE. See the
 * GNU General Public License for more details.
 *
 * You should have received a copy of the GNU General Public License
 * along with this program; if not, write to the Free Software
 * Foundation, Inc., 51 Franklin Street, Fifth Floor, Boston,
 * MA 02110-1301, USA.
 */

#include <U2Core/DbiConnection.h>
#include <U2Core/DocumentModel.h>
#include <U2Core/GHints.h>
#include <U2Core/U2AlphabetUtils.h>
#include <U2Core/U2DbiUtils.h>
#include <U2Core/U2ObjectDbi.h>
#include <U2Core/U2OpStatusUtils.h>
#include <U2Core/U2SafePoints.h>

#include "MultipleAlignmentObject.h"

namespace U2 {

MaSavedState::MaSavedState()
    : lastState(NULL)
{

}

MaSavedState::~MaSavedState() {
    delete lastState;
}

bool MaSavedState::hasState() const {
    return NULL != lastState;
}

const MultipleSequenceAlignment MaSavedState::takeState() {
    const MultipleSequenceAlignment state = *lastState;
    delete lastState;
    lastState = NULL;
    return state;
}

void MaSavedState::setState(const MultipleSequenceAlignment &ma) {
    if (NULL != lastState) {
        delete lastState;
    }
    lastState = new MultipleSequenceAlignment(ma->getCopy());
}

const int MultipleAlignmentObject::GAP_COLUMN_ONLY = -1;

MultipleAlignmentObject::MultipleAlignmentObject(const QString &gobjectType,
                                                 const QString &name,
                                                 const U2EntityRef &maRef,
                                                 const QVariantMap &hintsMap,
                                                 const MultipleSequenceAlignment &alignment)
    : GObject(gobjectType, name, hintsMap),
      cachedMa(alignment->getCopy())
{
    entityRef = maRef;
    dataLoaded = false;

    if (!cachedMa->isEmpty()) {
        dataLoaded = true;
    }
}

MultipleAlignmentObject::~MultipleAlignmentObject(){
    emit si_invalidateAlignmentObject();
}

void MultipleAlignmentObject::setTrackMod(U2OpStatus &os, U2TrackModType trackMod) {
    // Prepare the connection
    DbiConnection con(entityRef.dbiRef, os);
    CHECK_OP(os, );

    U2ObjectDbi *objectDbi = con.dbi->getObjectDbi();
    SAFE_POINT(NULL != objectDbi, "NULL Object Dbi", );

    // Set the new status
    objectDbi->setTrackModType(entityRef.entityId, trackMod, os);
}

const MultipleSequenceAlignment & MultipleAlignmentObject::getMultipleAlignment() const {
    ensureDataLoaded();
    return cachedMa;
}

void MultipleAlignmentObject::setMultipleAlignment(const MultipleSequenceAlignment &newMa, MaModificationInfo mi, const QVariantMap &hints) {
    SAFE_POINT(!isStateLocked(), "Alignment state is locked", );

    U2OpStatus2Log os;
    updateDatabase(os, newMa);
    SAFE_POINT_OP(os, );

    mi.hints = hints;
    updateCachedMultipleAlignment(mi);
}

void MultipleAlignmentObject::setGObjectName(const QString &newName) {
    ensureDataLoaded();
    CHECK(cachedMa->getName() != newName, );

    if (!isStateLocked()) {
        U2OpStatus2Log os;
        renameMaPrivate(os, entityRef, newName);
        CHECK_OP(os, );

        updateCachedMultipleAlignment();
    } else {
        GObject::setGObjectName(newName);
        cachedMa->setName(newName);
    }
}

<<<<<<< HEAD
bool MultipleAlignmentObject::isRegionEmpty(int startPos, int startRow, int numChars, int numRows) const {
    const MultipleSequenceAlignment &ma = getMultipleAlignment();
    bool isBlockEmpty = true;
    for (int row = startRow; row < startRow + numRows && isBlockEmpty; ++row) {
        for (int pos = startPos; pos < startPos + numChars; ++pos) {
            if (!ma->isGap(row, pos)) {
                isBlockEmpty = false;
                break;
            }
        }
    }
    return isBlockEmpty;
}

=======
>>>>>>> e065ddf4
const DNAAlphabet* MultipleAlignmentObject::getAlphabet() const {
    return getMultipleAlignment()->getAlphabet();
}

qint64 MultipleAlignmentObject::getLength() const {
    return getMultipleAlignment()->getLength();
}

qint64 MultipleAlignmentObject::getNumRows() const {
    return getMultipleAlignment()->getNumRows();
}

<<<<<<< HEAD
const MultipleSequenceAlignmentRow MultipleAlignmentObject::getRow(int row) const {
=======
const MultipleAlignmentRow MultipleAlignmentObject::getRow(int row) const {
>>>>>>> e065ddf4
    return getMultipleAlignment()->getRow(row);
}

int MultipleAlignmentObject::getRowPosById(qint64 rowId) const {
    return getMultipleAlignment()->getRowsIds().indexOf(rowId);
}

<<<<<<< HEAD
void MultipleAlignmentObject::insertGap(const U2Region &rows, int pos, int count) {
    SAFE_POINT(!isStateLocked(), "Alignment state is locked", );
    const MultipleSequenceAlignment &ma = getMultipleAlignment();
    int startSeq = rows.startPos;
    int endSeq = startSeq + rows.length;

    QList<qint64> rowIdsToInsert;
    for (int i = startSeq; i < endSeq; ++i) {
        qint64 rowId = ma->getRow(i)->getRowId();
        rowIdsToInsert.append(rowId);
    }

    U2OpStatus2Log os;
    MsaDbiUtils::insertGaps(entityRef, rowIdsToInsert, pos, count, os);
    SAFE_POINT_OP(os, );

    MaModificationInfo mi;
    mi.rowListChanged = false;
    mi.modifiedRowIds = rowIdsToInsert;
    updateCachedMultipleAlignment(mi);
}

int MultipleAlignmentObject::deleteGap(U2OpStatus &os, const U2Region &rows, int pos, int maxGaps) {
    SAFE_POINT(!isStateLocked(), "Alignment state is locked", 0);

    const int removingGapColumnCount = getMaxWidthOfGapRegion(os, rows, pos, maxGaps);
    SAFE_POINT_OP(os, 0);
    if (0 == removingGapColumnCount) {
        return 0;
    } else if (removingGapColumnCount < maxGaps) {
        pos += maxGaps - removingGapColumnCount;
    }
    QList<qint64> modifiedRowIds;
    modifiedRowIds.reserve(rows.length);

    MultipleSequenceAlignment ma = getMultipleAlignment()->getCopy();
    // iterate through given rows to update each of them in DB
    for (int rowCount = rows.startPos; rowCount < rows.endPos(); ++rowCount) {
        ma->removeChars(rowCount, pos, removingGapColumnCount, os);
        CHECK_OP(os, 0);

        const MultipleSequenceAlignmentRow row = ma->getRow(rowCount);
        MsaDbiUtils::updateRowGapModel(entityRef, row->getRowId(), row->getGapModel(), os);
        CHECK_OP(os, 0);
        modifiedRowIds << row->getRowId();
    }
    if (rows.startPos == 0 && rows.length == getNumRows()) {
        // delete columns
        MsaDbiUtils::updateMsaLength(entityRef, getLength() - removingGapColumnCount, os);
        CHECK_OP(os, 0);
    }

    MaModificationInfo mi;
    mi.rowListChanged = false;
    mi.modifiedRowIds = modifiedRowIds;
    updateCachedMultipleAlignment(mi);
    return removingGapColumnCount;
}

void MultipleAlignmentObject::updateGapModel(U2OpStatus &os, const U2MsaMapGapModel &rowsGapModel) {
    SAFE_POINT(!isStateLocked(), "Alignment state is locked", );

    const MultipleSequenceAlignment &ma = getMultipleAlignment();

    const QList<qint64> rowIds = ma->getRowsIds();
    QList<qint64> modifiedRowIds;
    foreach (qint64 rowId, rowsGapModel.keys()) {
        if (!rowIds.contains(rowId)) {
            os.setError("Can't update gaps of a multiple alignment");
            return;
        }

        MsaDbiUtils::updateRowGapModel(entityRef, rowId, rowsGapModel.value(rowId), os);
        CHECK_OP(os, );
        modifiedRowIds.append(rowId);
    }

    MaModificationInfo mi;
    mi.rowListChanged = false;
    updateCachedMultipleAlignment(mi);
}

void MultipleAlignmentObject::updateGapModel(const QList<MultipleSequenceAlignmentRow> &sourceRows) {
    const QList<MultipleSequenceAlignmentRow> &oldRows = getMultipleAlignment()->getRows();

    SAFE_POINT(oldRows.count() == sourceRows.count(), "Different rows count", );

    U2MsaMapGapModel newGapModel;
    QList<MultipleSequenceAlignmentRow>::ConstIterator oldRowsIterator = oldRows.begin();
    QList<MultipleSequenceAlignmentRow>::ConstIterator sourceRowsIterator = sourceRows.begin();
    for (; oldRowsIterator != oldRows.end(); oldRowsIterator++, sourceRowsIterator++) {
        newGapModel[(*oldRowsIterator)->getRowId()] = (*sourceRowsIterator)->getGapModel();
    }

    U2OpStatus2Log os;
    updateGapModel(os, newGapModel);
}

U2MsaMapGapModel MultipleAlignmentObject::getGapModel() const {
    U2MsaMapGapModel rowsGapModel;
    foreach (const MultipleSequenceAlignmentRow &curRow, getMultipleAlignment()->getRows()) {
        rowsGapModel[curRow->getRowId()] = curRow->getGapModel();
    }
    return rowsGapModel;
}

=======
>>>>>>> e065ddf4
void MultipleAlignmentObject::removeRow(int rowIdx) {
    SAFE_POINT(!isStateLocked(), "Alignment state is locked", );

    const MultipleSequenceAlignment &ma = getMultipleAlignment();
    SAFE_POINT(rowIdx >= 0 && rowIdx < ma->getNumRows(), "Invalid row index", );
    qint64 rowId = ma->getRow(rowIdx)->getRowId();

    U2OpStatus2Log os;
    removeRowPrivate(os, entityRef, rowId);
    SAFE_POINT_OP(os, );

    MaModificationInfo mi;
    mi.rowContentChanged = false;
    mi.alignmentLengthChanged = false;

    QList<qint64> removedRowIds;
    removedRowIds << rowId;

    updateCachedMultipleAlignment(mi, removedRowIds);
}

void MultipleAlignmentObject::renameRow(int rowIdx, const QString &newName) {
    SAFE_POINT(!isStateLocked(), "Alignment state is locked", );

    const MultipleSequenceAlignment &ma = getMultipleAlignment();
    SAFE_POINT(rowIdx >= 0 && rowIdx < ma->getNumRows(), "Invalid row index", );
    qint64 rowId = ma->getRow(rowIdx)->getRowId();

    U2OpStatus2Log os;
    renameRowPrivate(os, entityRef, rowId, newName);
    SAFE_POINT_OP(os, );

    MaModificationInfo mi;
    mi.alignmentLengthChanged = false;
    updateCachedMultipleAlignment(mi);
}

void MultipleAlignmentObject::moveRowsBlock(int firstRow, int numRows, int shift) {
    SAFE_POINT(!isStateLocked(), "Alignment state is locked", );

    QList<qint64> rowIds = getMultipleAlignment()->getRowsIds();
    QList<qint64> rowsToMove;

    for (int i = 0; i < numRows; ++i) {
        rowsToMove << rowIds[firstRow + i];
    }

    U2OpStatusImpl os;
    moveRowsPrivate(os, entityRef, rowsToMove, shift);
    CHECK_OP(os, );

    updateCachedMultipleAlignment();
}

void MultipleAlignmentObject::updateRowsOrder(U2OpStatus &os, const QList<qint64> &rowIds) {
    SAFE_POINT(!isStateLocked(), "Alignment state is locked", );

    updateRowsOrderPrivate(os, entityRef, rowIds);
    CHECK_OP(os, );

    MaModificationInfo mi;
    mi.alignmentLengthChanged = false;
    updateCachedMultipleAlignment(mi);
}

<<<<<<< HEAD
namespace {

template<typename T>
inline QList<T> mergeLists(const QList<T> &first, const QList<T> &second) {
    QList<T> result = first;
    foreach (const T &item, second) {
        if (!result.contains(item)) {
            result.append(item);
        }
    }
    return result;
}

QList<qint64> getRowsAffectedByDeletion(const MultipleSequenceAlignment &ma, const QList<qint64> &removedRowIds) {
    QList<qint64> rowIdsAffectedByDeletion;
    U2OpStatus2Log os;
    const QList<qint64> maRows = ma->getRowsIds();
    int previousRemovedRowIndex = -1;
    foreach (qint64 removedRowId, removedRowIds) {
        if (-1 != previousRemovedRowIndex) {
            const int currentRemovedRowIndex = ma->getRowIndexByRowId(removedRowId, os);
            SAFE_POINT_OP(os, QList<qint64>());
            SAFE_POINT(currentRemovedRowIndex > previousRemovedRowIndex, "Rows order violation", QList<qint64>());
            const int countOfUnchangedRowsBetween = currentRemovedRowIndex - previousRemovedRowIndex - 1;
            if (0 < countOfUnchangedRowsBetween) {
                for (int middleRowIndex = previousRemovedRowIndex + 1; middleRowIndex < currentRemovedRowIndex; ++middleRowIndex) {
                    rowIdsAffectedByDeletion += maRows[middleRowIndex];
                }
            }
        }
        previousRemovedRowIndex = ma->getRowIndexByRowId(removedRowId, os);
        SAFE_POINT_OP(os, QList<qint64>());
    }
    const int lastDeletedRowIndex = ma->getRowIndexByRowId(removedRowIds.last(), os);
    SAFE_POINT_OP(os, QList<qint64>());
    if (lastDeletedRowIndex < maRows.size() - 1) { // if the last removed row was not in the bottom of the msa
        rowIdsAffectedByDeletion += maRows.mid(lastDeletedRowIndex + 1);
    }
    return rowIdsAffectedByDeletion;
}

}

void MultipleAlignmentObject::removeRegion(int startPos, int startRow, int nBases, int nRows, bool removeEmptyRows, bool track) {
    SAFE_POINT(!isStateLocked(), "Alignment state is locked", );

    QList<qint64> modifiedRowIds;
    const MultipleSequenceAlignment &ma = getMultipleAlignment();
    const QList<MultipleSequenceAlignmentRow> &maRows = ma->getRows();
    SAFE_POINT(nRows > 0 && startRow >= 0 && startRow + nRows <= maRows.size() && startPos + nBases <= ma->getLength(), "Invalid parameters", );
    QList<MultipleSequenceAlignmentRow>::ConstIterator it = maRows.begin() + startRow;
    QList<MultipleSequenceAlignmentRow>::ConstIterator end = it + nRows;
    for (; it != end; it++) {
        modifiedRowIds << (*it)->getRowId();
    }

    U2OpStatus2Log os;
    MsaDbiUtils::removeRegion(entityRef, modifiedRowIds, startPos, nBases, os);
    SAFE_POINT_OP(os, );

    QList<qint64> removedRows;
    if (removeEmptyRows) {
        removedRows = MsaDbiUtils::removeEmptyRows(entityRef, modifiedRowIds, os);
        SAFE_POINT_OP(os, );
        if (!removedRows.isEmpty()) { // suppose that if at least one row in msa was removed then
            // all the rows below it were changed
            const QList<qint64> rowIdsAffectedByDeletion = getRowsAffectedByDeletion(ma, removedRows);
            foreach (qint64 removedRowId, removedRows) { // removed rows ain't need to be update
                modifiedRowIds.removeAll(removedRowId);
            }
            modifiedRowIds = mergeLists(modifiedRowIds, rowIdsAffectedByDeletion);
        }
    }

    if (track || !removedRows.isEmpty()) {
        MaModificationInfo mi;
        mi.modifiedRowIds = modifiedRowIds;
        updateCachedMultipleAlignment(mi, removedRows);
    }

    if (!removedRows.isEmpty()) {
        emit si_rowsRemoved(removedRows);
    }
}

void MultipleAlignmentObject::crop(const U2Region &window, const QSet<QString> &rowNames) {
    SAFE_POINT(!isStateLocked(), "Alignment state is locked", );
    const MultipleSequenceAlignment &ma = getMultipleAlignment();

    QList<qint64> rowIds;
    for (int i = 0; i < ma->getNumRows(); ++i) {
        QString rowName = ma->getRow(i)->getName();
        if (rowNames.contains(rowName)) {
            qint64 rowId = ma->getRow(i)->getRowId();
            rowIds.append(rowId);
        }
    }

    U2OpStatus2Log os;
    MsaDbiUtils::crop(entityRef, rowIds, window.startPos, window.length, os);
    SAFE_POINT_OP(os, );

    updateCachedMultipleAlignment();
}

int MultipleAlignmentObject::shiftRegion(int startPos, int startRow, int nBases, int nRows, int shift) {
    SAFE_POINT(!isStateLocked(), "Alignment state is locked", 0);
    SAFE_POINT(!isRegionEmpty(startPos, startRow, nBases, nRows), "Region is empty", 0);
    SAFE_POINT(0 <= startPos && 0 <= startRow && 0 < nBases && 0 < nRows, "Invalid parameters of selected region encountered", 0);
    U2OpStatusImpl os;

    int n = 0;
    if (shift > 0) {
        // if some trailing gaps are selected --> save them!
        if (startPos + nBases + shift > getLength()) {
            bool increaseAlignmentLen = true;
            for (int i = startRow; i < startRow + nRows; i++) {
                int rowLen = getRow(i)->getRowLengthWithoutTrailing();
                if (rowLen >= startPos + nBases + shift) {
                    increaseAlignmentLen = false;
                    break;
                }
            }
            if (increaseAlignmentLen) {
                MsaDbiUtils::updateMsaLength(entityRef, startPos + nBases + shift, os);
                SAFE_POINT_OP(os, 0);
                updateCachedMultipleAlignment();
            }
        }

        insertGap(U2Region(startRow, nRows), startPos, shift);
        n = shift;
    } else if (0 < startPos) {
        if (0 > startPos + shift) {
            shift = -startPos;
        }
        n = -deleteGap(os, U2Region(startRow, nRows), startPos + shift, -shift);
        SAFE_POINT_OP(os, 0);
    }
    return n;
}

void MultipleAlignmentObject::deleteColumnWithGaps(U2OpStatus &os, int requiredGapCount) {
    QList<qint64> colsForDelete = getColumnsWithGaps(requiredGapCount);
    if (getLength() == colsForDelete.count()) {
        return;
    }

    QList<U2Region> horizontalRegionsToDelete;
    foreach (qint64 columnNumber, colsForDelete) {
        bool columnMergedWithPrevious = false;
        if (!horizontalRegionsToDelete.isEmpty()) {
            U2Region &lastRegion = horizontalRegionsToDelete.last();
            if (lastRegion.startPos == columnNumber + 1) {
                --lastRegion.startPos;
                ++lastRegion.length;
                columnMergedWithPrevious = true;
            } else if (lastRegion.endPos() == columnNumber) {
                ++lastRegion.length;
                columnMergedWithPrevious = true;
            }
        }

        if (!columnMergedWithPrevious) {
            horizontalRegionsToDelete.append(U2Region(columnNumber, 1));
        }
    }

    QList<U2Region>::const_iterator columns = horizontalRegionsToDelete.constBegin();
    const QList<U2Region>::const_iterator end = horizontalRegionsToDelete.constEnd();

    for (int counter = 0; columns != end; ++columns, counter++) {
        removeRegion((*columns).startPos, 0, (*columns).length, getNumRows(), true, (end - 1 == columns));
        os.setProgress(100 * counter / horizontalRegionsToDelete.size());
    }
    updateCachedMultipleAlignment();
}

void MultipleAlignmentObject::deleteColumnWithGaps(int requiredGapCount) {
    U2OpStatusImpl os;
    deleteColumnWithGaps(os, requiredGapCount);
    SAFE_POINT_OP(os, );
}

QList<qint64> MultipleAlignmentObject::getColumnsWithGaps(int requiredGapCount) const {
    const MultipleSequenceAlignment &ma = getMultipleAlignment();
    const int length = ma->getLength();
    if (GAP_COLUMN_ONLY == requiredGapCount) {
        requiredGapCount = ma->getNumRows();
    }
    QList<qint64> colsForDelete;
    for (int i = 0; i < length; i++) { //columns
        int gapCount = 0;
        for (int j = 0; j < ma->getNumRows(); j++) { //sequences
            if (ma->isGap(j, i)) {
                gapCount++;
            }
        }

        if (gapCount >= requiredGapCount) {
            colsForDelete.prepend(i); //invert order
        }
    }
    return colsForDelete;
}

=======
>>>>>>> e065ddf4
void MultipleAlignmentObject::updateCachedMultipleAlignment(const MaModificationInfo &mi, const QList<qint64> &removedRowIds) {
    ensureDataLoaded();
    emit si_startMaUpdating();

    MultipleSequenceAlignment maBefore = cachedMa->getCopy();
    QString oldName = maBefore->getName();

    U2OpStatus2Log os;

    if (mi.alignmentLengthChanged) {
        qint64 msaLength = getMaLengthPrivate(os, entityRef);
        SAFE_POINT_OP(os, );
        if (msaLength != cachedMa->getLength()) {
            cachedMa->setLength(msaLength);
        }
    }

    if (mi.alphabetChanged) {
        U2AlphabetId alphabet = getMaAlphabetPrivate(os, entityRef);
        SAFE_POINT_OP(os, );
        if (alphabet.id != cachedMa->getAlphabet()->getId() && !alphabet.id.isEmpty()) {
            const DNAAlphabet *newAlphabet = U2AlphabetUtils::getById(alphabet);
            cachedMa->setAlphabet(newAlphabet);
        }
    }

     if (mi.modifiedRowIds.isEmpty() && removedRowIds.isEmpty()) { // suppose that in this case all the alignment has changed
        loadAlignment(os);
        SAFE_POINT_OP(os, );
    } else { // only specified rows were changed
        if (!removedRowIds.isEmpty()) {
            foreach (qint64 rowId, removedRowIds) {
                const int rowIndex = cachedMa->getRowIndexByRowId(rowId, os);
                SAFE_POINT_OP(os, );
                cachedMa->removeRow(rowIndex, os);
                SAFE_POINT_OP(os, );
            }
        }
        if (!mi.modifiedRowIds.isEmpty()) {
            updateCachedRows(os, mi.modifiedRowIds);
        }
    }

    setModified(true);
    if (!mi.middleState) {
        emit si_alignmentChanged(maBefore, mi);

        if (cachedMa->isEmpty() && !maBefore->isEmpty()) {
            emit si_alignmentBecomesEmpty(true);
        } else if (!cachedMa->isEmpty() && maBefore->isEmpty()) {
            emit si_alignmentBecomesEmpty(false);
        }

        const QString newName = cachedMa->getName();
        if (oldName != newName) {
            setGObjectNameNotDbi(newName);
        }
    }
    if (!removedRowIds.isEmpty()) {
        emit si_rowsRemoved(removedRowIds);
    }
    if (cachedMa->getAlphabet()->getId() != maBefore->getAlphabet()->getId()) {
        emit si_alphabetChanged(mi, maBefore->getAlphabet());
    }
}

void MultipleAlignmentObject::sortRowsByList(const QStringList &order) {
    SAFE_POINT(!isStateLocked(), "Alignment state is locked", );

    MultipleSequenceAlignment ma = getMultipleAlignment()->getCopy();
    ma->sortRowsByList(order);
    CHECK(ma->getRowsIds() != cachedMa->getRowsIds(), );

    U2OpStatusImpl os;
    updateRowsOrderPrivate(os, entityRef, ma->getRowsIds());
    SAFE_POINT_OP(os, );

    MaModificationInfo mi;
    mi.alignmentLengthChanged = false;
    mi.rowContentChanged = false;
    mi.rowListChanged = false;
    updateCachedMultipleAlignment(mi);
}

void MultipleAlignmentObject::saveState(){
    const MultipleSequenceAlignment &ma = getMultipleAlignment();
    emit si_completeStateChanged(false);
    savedState.setState(ma);
}

void MultipleAlignmentObject::releaseState() {
    if (!isStateLocked()) {
        emit si_completeStateChanged(true);

        CHECK(savedState.hasState(), );
        MultipleSequenceAlignment maBefore = savedState.takeState();
        CHECK(*maBefore != *getMultipleAlignment(), );
        setModified(true);

        MaModificationInfo mi;
        emit si_alignmentChanged(maBefore, mi);

        if (cachedMa->isEmpty() && !maBefore->isEmpty()) {
            emit si_alignmentBecomesEmpty(true);
        } else if (!cachedMa->isEmpty() && maBefore->isEmpty()) {
            emit si_alignmentBecomesEmpty(false);
        }
    }
}

void MultipleAlignmentObject::loadDataCore(U2OpStatus &os) {
    DbiConnection con(entityRef.dbiRef, os);
    Q_UNUSED(con);
    CHECK_OP(os, );
    loadAlignment(os);
}

<<<<<<< HEAD
int MultipleAlignmentObject::getMaxWidthOfGapRegion(U2OpStatus &os, const U2Region &rows, int pos, int maxGaps) {
    const MultipleSequenceAlignment &ma = getMultipleAlignment();
    SAFE_POINT_EXT(U2Region(0, ma->getNumRows()).contains(rows) && 0 <= pos && 0 <= maxGaps && ma->getLength() > pos,
                   os.setError("Illegal parameters of the gap region"), 0);

    const int maxRemovedGaps = qBound(0, maxGaps, ma->getLength() - pos);
    // check if there is nothing to remove
    if (0 == maxRemovedGaps) {
        return 0;
    }

    int removingGapColumnCount = maxRemovedGaps;
    bool isRegionInRowTrailingGaps = true;
    // iterate through given rows to determine the width of the continuous gap region
    for (int rowCount = rows.startPos; rowCount < rows.endPos(); ++rowCount) {
        int gapCountInCurrentRow = 0;
        // iterate through current row bases to determine gap count
        while (gapCountInCurrentRow < maxRemovedGaps) {
            if (!ma->isGap(rowCount, pos + maxGaps - gapCountInCurrentRow - 1)) {
                break;
            }
            gapCountInCurrentRow++;
        }

        // determine if the given area intersects a row in the area of trailing gaps
        if (0 != gapCountInCurrentRow && isRegionInRowTrailingGaps) {
            int trailingPosition = pos + maxRemovedGaps - gapCountInCurrentRow;
            if (ma->getLength() != trailingPosition) {
                while (ma->getLength() > trailingPosition && isRegionInRowTrailingGaps) {
                    isRegionInRowTrailingGaps &= ma->isGap(rowCount, trailingPosition);
                    ++trailingPosition;
                }
            }
        } else if (isRegionInRowTrailingGaps) {
            isRegionInRowTrailingGaps = false;
        }

        if (0 == gapCountInCurrentRow) {
            // don't do anything if there is a row without gaps
            return 0;
        }
        removingGapColumnCount = qMin(removingGapColumnCount, gapCountInCurrentRow);
    }

    if (isRegionInRowTrailingGaps) {
        if (rows.length == getNumRows() && rows.startPos == 0) {
            return qMin(getLength() - pos, (qint64)maxGaps);
        } else {
            return 0;
        }
    }

    return removingGapColumnCount;
}

=======
>>>>>>> e065ddf4
}   // namespace U2<|MERGE_RESOLUTION|>--- conflicted
+++ resolved
@@ -46,18 +46,18 @@
     return NULL != lastState;
 }
 
-const MultipleSequenceAlignment MaSavedState::takeState() {
-    const MultipleSequenceAlignment state = *lastState;
+const MultipleAlignment MaSavedState::takeState() {
+    const MultipleAlignment state = *lastState;
     delete lastState;
     lastState = NULL;
     return state;
 }
 
-void MaSavedState::setState(const MultipleSequenceAlignment &ma) {
+void MaSavedState::setState(const MultipleAlignment &ma) {
     if (NULL != lastState) {
         delete lastState;
     }
-    lastState = new MultipleSequenceAlignment(ma->getCopy());
+    lastState = new MultipleAlignment(ma->getCopy());
 }
 
 const int MultipleAlignmentObject::GAP_COLUMN_ONLY = -1;
@@ -66,7 +66,7 @@
                                                  const QString &name,
                                                  const U2EntityRef &maRef,
                                                  const QVariantMap &hintsMap,
-                                                 const MultipleSequenceAlignment &alignment)
+                                                 const MultipleAlignment &alignment)
     : GObject(gobjectType, name, hintsMap),
       cachedMa(alignment->getCopy())
 {
@@ -94,12 +94,12 @@
     objectDbi->setTrackModType(entityRef.entityId, trackMod, os);
 }
 
-const MultipleSequenceAlignment & MultipleAlignmentObject::getMultipleAlignment() const {
+const MultipleAlignment & MultipleAlignmentObject::getMultipleAlignment() const {
     ensureDataLoaded();
     return cachedMa;
 }
 
-void MultipleAlignmentObject::setMultipleAlignment(const MultipleSequenceAlignment &newMa, MaModificationInfo mi, const QVariantMap &hints) {
+void MultipleAlignmentObject::setMultipleAlignment(const MultipleAlignment &newMa, MaModificationInfo mi, const QVariantMap &hints) {
     SAFE_POINT(!isStateLocked(), "Alignment state is locked", );
 
     U2OpStatus2Log os;
@@ -126,23 +126,6 @@
     }
 }
 
-<<<<<<< HEAD
-bool MultipleAlignmentObject::isRegionEmpty(int startPos, int startRow, int numChars, int numRows) const {
-    const MultipleSequenceAlignment &ma = getMultipleAlignment();
-    bool isBlockEmpty = true;
-    for (int row = startRow; row < startRow + numRows && isBlockEmpty; ++row) {
-        for (int pos = startPos; pos < startPos + numChars; ++pos) {
-            if (!ma->isGap(row, pos)) {
-                isBlockEmpty = false;
-                break;
-            }
-        }
-    }
-    return isBlockEmpty;
-}
-
-=======
->>>>>>> e065ddf4
 const DNAAlphabet* MultipleAlignmentObject::getAlphabet() const {
     return getMultipleAlignment()->getAlphabet();
 }
@@ -155,11 +138,7 @@
     return getMultipleAlignment()->getNumRows();
 }
 
-<<<<<<< HEAD
-const MultipleSequenceAlignmentRow MultipleAlignmentObject::getRow(int row) const {
-=======
 const MultipleAlignmentRow MultipleAlignmentObject::getRow(int row) const {
->>>>>>> e065ddf4
     return getMultipleAlignment()->getRow(row);
 }
 
@@ -167,115 +146,6 @@
     return getMultipleAlignment()->getRowsIds().indexOf(rowId);
 }
 
-<<<<<<< HEAD
-void MultipleAlignmentObject::insertGap(const U2Region &rows, int pos, int count) {
-    SAFE_POINT(!isStateLocked(), "Alignment state is locked", );
-    const MultipleSequenceAlignment &ma = getMultipleAlignment();
-    int startSeq = rows.startPos;
-    int endSeq = startSeq + rows.length;
-
-    QList<qint64> rowIdsToInsert;
-    for (int i = startSeq; i < endSeq; ++i) {
-        qint64 rowId = ma->getRow(i)->getRowId();
-        rowIdsToInsert.append(rowId);
-    }
-
-    U2OpStatus2Log os;
-    MsaDbiUtils::insertGaps(entityRef, rowIdsToInsert, pos, count, os);
-    SAFE_POINT_OP(os, );
-
-    MaModificationInfo mi;
-    mi.rowListChanged = false;
-    mi.modifiedRowIds = rowIdsToInsert;
-    updateCachedMultipleAlignment(mi);
-}
-
-int MultipleAlignmentObject::deleteGap(U2OpStatus &os, const U2Region &rows, int pos, int maxGaps) {
-    SAFE_POINT(!isStateLocked(), "Alignment state is locked", 0);
-
-    const int removingGapColumnCount = getMaxWidthOfGapRegion(os, rows, pos, maxGaps);
-    SAFE_POINT_OP(os, 0);
-    if (0 == removingGapColumnCount) {
-        return 0;
-    } else if (removingGapColumnCount < maxGaps) {
-        pos += maxGaps - removingGapColumnCount;
-    }
-    QList<qint64> modifiedRowIds;
-    modifiedRowIds.reserve(rows.length);
-
-    MultipleSequenceAlignment ma = getMultipleAlignment()->getCopy();
-    // iterate through given rows to update each of them in DB
-    for (int rowCount = rows.startPos; rowCount < rows.endPos(); ++rowCount) {
-        ma->removeChars(rowCount, pos, removingGapColumnCount, os);
-        CHECK_OP(os, 0);
-
-        const MultipleSequenceAlignmentRow row = ma->getRow(rowCount);
-        MsaDbiUtils::updateRowGapModel(entityRef, row->getRowId(), row->getGapModel(), os);
-        CHECK_OP(os, 0);
-        modifiedRowIds << row->getRowId();
-    }
-    if (rows.startPos == 0 && rows.length == getNumRows()) {
-        // delete columns
-        MsaDbiUtils::updateMsaLength(entityRef, getLength() - removingGapColumnCount, os);
-        CHECK_OP(os, 0);
-    }
-
-    MaModificationInfo mi;
-    mi.rowListChanged = false;
-    mi.modifiedRowIds = modifiedRowIds;
-    updateCachedMultipleAlignment(mi);
-    return removingGapColumnCount;
-}
-
-void MultipleAlignmentObject::updateGapModel(U2OpStatus &os, const U2MsaMapGapModel &rowsGapModel) {
-    SAFE_POINT(!isStateLocked(), "Alignment state is locked", );
-
-    const MultipleSequenceAlignment &ma = getMultipleAlignment();
-
-    const QList<qint64> rowIds = ma->getRowsIds();
-    QList<qint64> modifiedRowIds;
-    foreach (qint64 rowId, rowsGapModel.keys()) {
-        if (!rowIds.contains(rowId)) {
-            os.setError("Can't update gaps of a multiple alignment");
-            return;
-        }
-
-        MsaDbiUtils::updateRowGapModel(entityRef, rowId, rowsGapModel.value(rowId), os);
-        CHECK_OP(os, );
-        modifiedRowIds.append(rowId);
-    }
-
-    MaModificationInfo mi;
-    mi.rowListChanged = false;
-    updateCachedMultipleAlignment(mi);
-}
-
-void MultipleAlignmentObject::updateGapModel(const QList<MultipleSequenceAlignmentRow> &sourceRows) {
-    const QList<MultipleSequenceAlignmentRow> &oldRows = getMultipleAlignment()->getRows();
-
-    SAFE_POINT(oldRows.count() == sourceRows.count(), "Different rows count", );
-
-    U2MsaMapGapModel newGapModel;
-    QList<MultipleSequenceAlignmentRow>::ConstIterator oldRowsIterator = oldRows.begin();
-    QList<MultipleSequenceAlignmentRow>::ConstIterator sourceRowsIterator = sourceRows.begin();
-    for (; oldRowsIterator != oldRows.end(); oldRowsIterator++, sourceRowsIterator++) {
-        newGapModel[(*oldRowsIterator)->getRowId()] = (*sourceRowsIterator)->getGapModel();
-    }
-
-    U2OpStatus2Log os;
-    updateGapModel(os, newGapModel);
-}
-
-U2MsaMapGapModel MultipleAlignmentObject::getGapModel() const {
-    U2MsaMapGapModel rowsGapModel;
-    foreach (const MultipleSequenceAlignmentRow &curRow, getMultipleAlignment()->getRows()) {
-        rowsGapModel[curRow->getRowId()] = curRow->getGapModel();
-    }
-    return rowsGapModel;
-}
-
-=======
->>>>>>> e065ddf4
 void MultipleAlignmentObject::removeRow(int rowIdx) {
     SAFE_POINT(!isStateLocked(), "Alignment state is locked", );
 
@@ -341,215 +211,6 @@
     updateCachedMultipleAlignment(mi);
 }
 
-<<<<<<< HEAD
-namespace {
-
-template<typename T>
-inline QList<T> mergeLists(const QList<T> &first, const QList<T> &second) {
-    QList<T> result = first;
-    foreach (const T &item, second) {
-        if (!result.contains(item)) {
-            result.append(item);
-        }
-    }
-    return result;
-}
-
-QList<qint64> getRowsAffectedByDeletion(const MultipleSequenceAlignment &ma, const QList<qint64> &removedRowIds) {
-    QList<qint64> rowIdsAffectedByDeletion;
-    U2OpStatus2Log os;
-    const QList<qint64> maRows = ma->getRowsIds();
-    int previousRemovedRowIndex = -1;
-    foreach (qint64 removedRowId, removedRowIds) {
-        if (-1 != previousRemovedRowIndex) {
-            const int currentRemovedRowIndex = ma->getRowIndexByRowId(removedRowId, os);
-            SAFE_POINT_OP(os, QList<qint64>());
-            SAFE_POINT(currentRemovedRowIndex > previousRemovedRowIndex, "Rows order violation", QList<qint64>());
-            const int countOfUnchangedRowsBetween = currentRemovedRowIndex - previousRemovedRowIndex - 1;
-            if (0 < countOfUnchangedRowsBetween) {
-                for (int middleRowIndex = previousRemovedRowIndex + 1; middleRowIndex < currentRemovedRowIndex; ++middleRowIndex) {
-                    rowIdsAffectedByDeletion += maRows[middleRowIndex];
-                }
-            }
-        }
-        previousRemovedRowIndex = ma->getRowIndexByRowId(removedRowId, os);
-        SAFE_POINT_OP(os, QList<qint64>());
-    }
-    const int lastDeletedRowIndex = ma->getRowIndexByRowId(removedRowIds.last(), os);
-    SAFE_POINT_OP(os, QList<qint64>());
-    if (lastDeletedRowIndex < maRows.size() - 1) { // if the last removed row was not in the bottom of the msa
-        rowIdsAffectedByDeletion += maRows.mid(lastDeletedRowIndex + 1);
-    }
-    return rowIdsAffectedByDeletion;
-}
-
-}
-
-void MultipleAlignmentObject::removeRegion(int startPos, int startRow, int nBases, int nRows, bool removeEmptyRows, bool track) {
-    SAFE_POINT(!isStateLocked(), "Alignment state is locked", );
-
-    QList<qint64> modifiedRowIds;
-    const MultipleSequenceAlignment &ma = getMultipleAlignment();
-    const QList<MultipleSequenceAlignmentRow> &maRows = ma->getRows();
-    SAFE_POINT(nRows > 0 && startRow >= 0 && startRow + nRows <= maRows.size() && startPos + nBases <= ma->getLength(), "Invalid parameters", );
-    QList<MultipleSequenceAlignmentRow>::ConstIterator it = maRows.begin() + startRow;
-    QList<MultipleSequenceAlignmentRow>::ConstIterator end = it + nRows;
-    for (; it != end; it++) {
-        modifiedRowIds << (*it)->getRowId();
-    }
-
-    U2OpStatus2Log os;
-    MsaDbiUtils::removeRegion(entityRef, modifiedRowIds, startPos, nBases, os);
-    SAFE_POINT_OP(os, );
-
-    QList<qint64> removedRows;
-    if (removeEmptyRows) {
-        removedRows = MsaDbiUtils::removeEmptyRows(entityRef, modifiedRowIds, os);
-        SAFE_POINT_OP(os, );
-        if (!removedRows.isEmpty()) { // suppose that if at least one row in msa was removed then
-            // all the rows below it were changed
-            const QList<qint64> rowIdsAffectedByDeletion = getRowsAffectedByDeletion(ma, removedRows);
-            foreach (qint64 removedRowId, removedRows) { // removed rows ain't need to be update
-                modifiedRowIds.removeAll(removedRowId);
-            }
-            modifiedRowIds = mergeLists(modifiedRowIds, rowIdsAffectedByDeletion);
-        }
-    }
-
-    if (track || !removedRows.isEmpty()) {
-        MaModificationInfo mi;
-        mi.modifiedRowIds = modifiedRowIds;
-        updateCachedMultipleAlignment(mi, removedRows);
-    }
-
-    if (!removedRows.isEmpty()) {
-        emit si_rowsRemoved(removedRows);
-    }
-}
-
-void MultipleAlignmentObject::crop(const U2Region &window, const QSet<QString> &rowNames) {
-    SAFE_POINT(!isStateLocked(), "Alignment state is locked", );
-    const MultipleSequenceAlignment &ma = getMultipleAlignment();
-
-    QList<qint64> rowIds;
-    for (int i = 0; i < ma->getNumRows(); ++i) {
-        QString rowName = ma->getRow(i)->getName();
-        if (rowNames.contains(rowName)) {
-            qint64 rowId = ma->getRow(i)->getRowId();
-            rowIds.append(rowId);
-        }
-    }
-
-    U2OpStatus2Log os;
-    MsaDbiUtils::crop(entityRef, rowIds, window.startPos, window.length, os);
-    SAFE_POINT_OP(os, );
-
-    updateCachedMultipleAlignment();
-}
-
-int MultipleAlignmentObject::shiftRegion(int startPos, int startRow, int nBases, int nRows, int shift) {
-    SAFE_POINT(!isStateLocked(), "Alignment state is locked", 0);
-    SAFE_POINT(!isRegionEmpty(startPos, startRow, nBases, nRows), "Region is empty", 0);
-    SAFE_POINT(0 <= startPos && 0 <= startRow && 0 < nBases && 0 < nRows, "Invalid parameters of selected region encountered", 0);
-    U2OpStatusImpl os;
-
-    int n = 0;
-    if (shift > 0) {
-        // if some trailing gaps are selected --> save them!
-        if (startPos + nBases + shift > getLength()) {
-            bool increaseAlignmentLen = true;
-            for (int i = startRow; i < startRow + nRows; i++) {
-                int rowLen = getRow(i)->getRowLengthWithoutTrailing();
-                if (rowLen >= startPos + nBases + shift) {
-                    increaseAlignmentLen = false;
-                    break;
-                }
-            }
-            if (increaseAlignmentLen) {
-                MsaDbiUtils::updateMsaLength(entityRef, startPos + nBases + shift, os);
-                SAFE_POINT_OP(os, 0);
-                updateCachedMultipleAlignment();
-            }
-        }
-
-        insertGap(U2Region(startRow, nRows), startPos, shift);
-        n = shift;
-    } else if (0 < startPos) {
-        if (0 > startPos + shift) {
-            shift = -startPos;
-        }
-        n = -deleteGap(os, U2Region(startRow, nRows), startPos + shift, -shift);
-        SAFE_POINT_OP(os, 0);
-    }
-    return n;
-}
-
-void MultipleAlignmentObject::deleteColumnWithGaps(U2OpStatus &os, int requiredGapCount) {
-    QList<qint64> colsForDelete = getColumnsWithGaps(requiredGapCount);
-    if (getLength() == colsForDelete.count()) {
-        return;
-    }
-
-    QList<U2Region> horizontalRegionsToDelete;
-    foreach (qint64 columnNumber, colsForDelete) {
-        bool columnMergedWithPrevious = false;
-        if (!horizontalRegionsToDelete.isEmpty()) {
-            U2Region &lastRegion = horizontalRegionsToDelete.last();
-            if (lastRegion.startPos == columnNumber + 1) {
-                --lastRegion.startPos;
-                ++lastRegion.length;
-                columnMergedWithPrevious = true;
-            } else if (lastRegion.endPos() == columnNumber) {
-                ++lastRegion.length;
-                columnMergedWithPrevious = true;
-            }
-        }
-
-        if (!columnMergedWithPrevious) {
-            horizontalRegionsToDelete.append(U2Region(columnNumber, 1));
-        }
-    }
-
-    QList<U2Region>::const_iterator columns = horizontalRegionsToDelete.constBegin();
-    const QList<U2Region>::const_iterator end = horizontalRegionsToDelete.constEnd();
-
-    for (int counter = 0; columns != end; ++columns, counter++) {
-        removeRegion((*columns).startPos, 0, (*columns).length, getNumRows(), true, (end - 1 == columns));
-        os.setProgress(100 * counter / horizontalRegionsToDelete.size());
-    }
-    updateCachedMultipleAlignment();
-}
-
-void MultipleAlignmentObject::deleteColumnWithGaps(int requiredGapCount) {
-    U2OpStatusImpl os;
-    deleteColumnWithGaps(os, requiredGapCount);
-    SAFE_POINT_OP(os, );
-}
-
-QList<qint64> MultipleAlignmentObject::getColumnsWithGaps(int requiredGapCount) const {
-    const MultipleSequenceAlignment &ma = getMultipleAlignment();
-    const int length = ma->getLength();
-    if (GAP_COLUMN_ONLY == requiredGapCount) {
-        requiredGapCount = ma->getNumRows();
-    }
-    QList<qint64> colsForDelete;
-    for (int i = 0; i < length; i++) { //columns
-        int gapCount = 0;
-        for (int j = 0; j < ma->getNumRows(); j++) { //sequences
-            if (ma->isGap(j, i)) {
-                gapCount++;
-            }
-        }
-
-        if (gapCount >= requiredGapCount) {
-            colsForDelete.prepend(i); //invert order
-        }
-    }
-    return colsForDelete;
-}
-
-=======
->>>>>>> e065ddf4
 void MultipleAlignmentObject::updateCachedMultipleAlignment(const MaModificationInfo &mi, const QList<qint64> &removedRowIds) {
     ensureDataLoaded();
     emit si_startMaUpdating();
@@ -645,7 +306,7 @@
         emit si_completeStateChanged(true);
 
         CHECK(savedState.hasState(), );
-        MultipleSequenceAlignment maBefore = savedState.takeState();
+        MultipleAlignment maBefore = savedState.takeState();
         CHECK(*maBefore != *getMultipleAlignment(), );
         setModified(true);
 
@@ -667,62 +328,4 @@
     loadAlignment(os);
 }
 
-<<<<<<< HEAD
-int MultipleAlignmentObject::getMaxWidthOfGapRegion(U2OpStatus &os, const U2Region &rows, int pos, int maxGaps) {
-    const MultipleSequenceAlignment &ma = getMultipleAlignment();
-    SAFE_POINT_EXT(U2Region(0, ma->getNumRows()).contains(rows) && 0 <= pos && 0 <= maxGaps && ma->getLength() > pos,
-                   os.setError("Illegal parameters of the gap region"), 0);
-
-    const int maxRemovedGaps = qBound(0, maxGaps, ma->getLength() - pos);
-    // check if there is nothing to remove
-    if (0 == maxRemovedGaps) {
-        return 0;
-    }
-
-    int removingGapColumnCount = maxRemovedGaps;
-    bool isRegionInRowTrailingGaps = true;
-    // iterate through given rows to determine the width of the continuous gap region
-    for (int rowCount = rows.startPos; rowCount < rows.endPos(); ++rowCount) {
-        int gapCountInCurrentRow = 0;
-        // iterate through current row bases to determine gap count
-        while (gapCountInCurrentRow < maxRemovedGaps) {
-            if (!ma->isGap(rowCount, pos + maxGaps - gapCountInCurrentRow - 1)) {
-                break;
-            }
-            gapCountInCurrentRow++;
-        }
-
-        // determine if the given area intersects a row in the area of trailing gaps
-        if (0 != gapCountInCurrentRow && isRegionInRowTrailingGaps) {
-            int trailingPosition = pos + maxRemovedGaps - gapCountInCurrentRow;
-            if (ma->getLength() != trailingPosition) {
-                while (ma->getLength() > trailingPosition && isRegionInRowTrailingGaps) {
-                    isRegionInRowTrailingGaps &= ma->isGap(rowCount, trailingPosition);
-                    ++trailingPosition;
-                }
-            }
-        } else if (isRegionInRowTrailingGaps) {
-            isRegionInRowTrailingGaps = false;
-        }
-
-        if (0 == gapCountInCurrentRow) {
-            // don't do anything if there is a row without gaps
-            return 0;
-        }
-        removingGapColumnCount = qMin(removingGapColumnCount, gapCountInCurrentRow);
-    }
-
-    if (isRegionInRowTrailingGaps) {
-        if (rows.length == getNumRows() && rows.startPos == 0) {
-            return qMin(getLength() - pos, (qint64)maxGaps);
-        } else {
-            return 0;
-        }
-    }
-
-    return removingGapColumnCount;
-}
-
-=======
->>>>>>> e065ddf4
 }   // namespace U2