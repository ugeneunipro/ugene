--- conflicted
+++ resolved
@@ -40,62 +40,28 @@
     AnnotationSelection(QObject *p = NULL);
 
     const QList<Annotation*>& getAnnotations() const;
-
-<<<<<<< HEAD
-    const QList<Annotation*>                getSelectedAnnotations() const;
-
-    const AnnotationSelectionData *         getAnnotationData(Annotation *a) const;
-    /**
-     * Adds annotation to selection.
-     * If annotation is already in selection and have a different locationIdx
-     * -> removes the old annotaiton selection data
-     * and adds the annotation again with updated locationIdx
-     */
-    void                                    addToSelection(Annotation *a, int locationIdx = -1);
-=======
     /** Adds annotation to selection. Does nothing if annotation is already in the selection. */
     void add(Annotation *a);
->>>>>>> abc78941
-
     void remove(Annotation *a);
-
-<<<<<<< HEAD
-    void                                    changeSelection(QList<Annotation*> selected, QList<Annotation*> deselected);
-
-    bool                                    isEmpty() const;
-=======
     bool isEmpty() const;
->>>>>>> abc78941
-
     void clear();
-
     void removeObjectAnnotations(const AnnotationTableObject *obj);
-
     bool contains(Annotation *a) const;
-
     static void getAnnotationSequence(QByteArray &res, const Annotation* annotation, char gapSym,
                                       const U2EntityRef &ref, const DNATranslation *complTT,
                                       const DNATranslation *aminoTT, U2OpStatus &os);
 
 signals:
-
     void si_selectionChanged(AnnotationSelection *thiz, const QList<Annotation *> &added,
                              const QList<Annotation *> &removed);
-
 private:
-<<<<<<< HEAD
     enum class SelectionMode {
         Nothing,
         Location,
         Annotation
     };
 
-    SelectionMode getSelectionMode(Annotation *a, const int locationIdx, int& asdIndex) const;
-    SelectionMode getDeselectionMode(Annotation *a, const int locationIdx, int& asdIndex) const;
-    QList<AnnotationSelectionData> selection;
-=======
     QList<Annotation*> selection;
->>>>>>> abc78941
 };
 
 //////////////////////////////////////////////////////////////////////////
