--- conflicted
+++ resolved
@@ -43,14 +43,6 @@
     return selection;
 }
 
-const QList<Annotation*> AnnotationSelection::getSelectedAnnotations() const {
-    QList<Annotation*> result;
-    foreach(const AnnotationSelectionData& selectionData, selection) {
-        result << selectionData.annotation;
-    }
-    return result;
-}
-
 bool AnnotationSelection::isEmpty() const {
     return selection.isEmpty();
 }
@@ -80,119 +72,6 @@
     }
 }
 
-<<<<<<< HEAD
-void AnnotationSelection::addToSelection(Annotation *a, int locationIdx) {
-    int asdIndex = -1;
-    SelectionMode mode = getSelectionMode(a, locationIdx, asdIndex);
-
-    switch (mode) {
-    case SelectionMode::Nothing:
-        return;
-    case SelectionMode::Location:
-        SAFE_POINT(0 <= asdIndex && asdIndex < selection.size(), "Unexpected Annotation Selection Data", );
-        selection[asdIndex].addLocation(locationIdx);
-        break;
-    case SelectionMode::Annotation:
-        selection.append(AnnotationSelectionData(a, locationIdx));
-        break;
-    default:
-        FAIL("Unexpected result", );
-        break;
-    }
-
-    QList<Annotation *> tmp;
-    tmp.append(a);
-    emit si_selectionChanged(this, tmp, emptyAnnotations);
-}
-
-void AnnotationSelection::removeFromSelection(Annotation *a, int locationIdx) {
-    int asdIndex = -1;
-    SelectionMode mode = getDeselectionMode(a, locationIdx, asdIndex);
-
-    switch (mode) {
-    case SelectionMode::Nothing:
-        return;
-        break;
-    case SelectionMode::Location:
-        SAFE_POINT(0 <= asdIndex && asdIndex < selection.size(), "Unexpected Annotation Selection Data", );
-        selection[asdIndex].deselectLocation(locationIdx);
-        break;
-    case SelectionMode::Annotation:
-        SAFE_POINT(0 <= asdIndex && asdIndex < selection.size(), "Unexpected Annotation Selection Data", );
-        selection[asdIndex].deselectLocation(locationIdx);
-        selection.removeAt(asdIndex);
-        break;
-    default:
-        FAIL("Unexpected result", );
-        break;
-    }
-
-    QList<Annotation *> tmp;
-    tmp.append(a);
-    emit si_selectionChanged(this, emptyAnnotations, tmp);
-}
-
-void AnnotationSelection::changeSelection(QList<Annotation*> selected, QList<Annotation*> deselected) {
-    static const int defaultLocationIdx = -1;
-
-    QList<Annotation *> toSelect;
-    foreach(Annotation* ann, selected) {
-        int asdIndex = -1;
-        SelectionMode mode = getSelectionMode(ann, defaultLocationIdx, asdIndex);
-
-        switch (mode) {
-        case SelectionMode::Nothing:
-            continue;
-            break;
-        case SelectionMode::Location:
-            SAFE_POINT_EXT(0 <= asdIndex && asdIndex < selection.size(), "Unexpected Annotation Selection Data", );
-            selection[asdIndex].addLocation(defaultLocationIdx);
-            break;
-        case SelectionMode::Annotation:
-            selection.append(AnnotationSelectionData(ann, defaultLocationIdx));
-            break;
-        default:
-            FAIL("Unexpected result", );
-            break;
-        }
-
-        toSelect << ann;
-    }
-
-    QList<Annotation *> toDeselect;
-    foreach(Annotation* ann, deselected) {
-        int asdIndex = -1;
-        SelectionMode mode = getDeselectionMode(ann, defaultLocationIdx, asdIndex);
-
-        switch (mode) {
-        case SelectionMode::Nothing:
-            continue;
-            break;
-        case SelectionMode::Location:
-            SAFE_POINT(0 <= asdIndex && asdIndex < selection.size(), "Unexpected Annotation Selection Data", );
-            selection[asdIndex].deselectLocation(defaultLocationIdx);
-            break;
-        case SelectionMode::Annotation:
-            SAFE_POINT(0 <= asdIndex && asdIndex < selection.size(), "Unexpected Annotation Selection Data", );
-            selection[asdIndex].deselectLocation(defaultLocationIdx);
-            selection.removeAt(asdIndex);
-            break;
-        default:
-            FAIL("Unexpected result", );
-            break;
-        }
-
-        toDeselect << ann;
-    }
-    emit si_selectionChanged(this, toSelect, toDeselect);
-}
-
-const AnnotationSelectionData * AnnotationSelection::getAnnotationData(Annotation *a) const {
-    foreach(const AnnotationSelectionData &asd, selection) {
-        if (asd.annotation == a) {
-            return &asd;
-        }
-=======
 void AnnotationSelection::add(Annotation *a) {
     if (selection.contains(a)) {
         return; //nothing changed
@@ -212,7 +91,6 @@
     }
     if (removed) {
         emit si_selectionChanged(this, emptyAnnotations, QList<Annotation*>() << a);
->>>>>>> abc78941
     }
 }
 
@@ -290,61 +168,4 @@
     }
 }
 
-<<<<<<< HEAD
-// Returns list of locations of all selected annotations
-QVector<U2Region> AnnotationSelection::getSelectedLocations(const QSet<AnnotationTableObject *> &objects) const {
-    QVector<U2Region> result;
-    if (objects.isEmpty()) {
-        return result;
-    }
-    foreach(const AnnotationSelectionData &d, selection) {
-        if (objects.contains(d.annotation->getGObject())) {
-            result << d.getSelectedRegions();
-        }
-    }
-    return result;
-}
-
-AnnotationSelection::SelectionMode AnnotationSelection::getSelectionMode(Annotation *a, const int locationIdx, int& asdIndex) const {
-    const int nRegionsTotal = a->getRegions().size();
-    SAFE_POINT(locationIdx >= -1 && locationIdx < nRegionsTotal, "Invalid location index!", SelectionMode::Nothing);
-
-    for (int i = 0; i < selection.size(); i++) {
-        const AnnotationSelectionData& asd = selection[i];
-        if (asd.annotation == a) {
-            if (asd.contains(locationIdx) || (locationIdx == -1 && asd.locationIdxList.size() == nRegionsTotal)) {
-                return SelectionMode::Nothing;
-            }
-
-            asdIndex = i;
-            return SelectionMode::Location;
-        }
-    }
-    return SelectionMode::Annotation;
-}
-
-AnnotationSelection::SelectionMode AnnotationSelection::getDeselectionMode(Annotation *a, const int locationIdx, int& asdIndex) const {
-    const int nRegionsTotal = a->getRegions().size();
-    SAFE_POINT(locationIdx >= -1 && locationIdx < nRegionsTotal, "Invalid location index!", SelectionMode::Nothing);
-
-    for (int i = 0; i < selection.size(); i++) {
-        const AnnotationSelectionData& asd = selection[i];
-        if (asd.annotation == a) {
-            if (!asd.contains(locationIdx)) {
-                return SelectionMode::Nothing;
-            }
-            asdIndex = i;
-            bool theLastOne = asd.contains(locationIdx) && asd.locationIdxList.size() == 1;
-            bool allAnnotationRegions = locationIdx == -1 && asd.locationIdxList.size() == nRegionsTotal;
-            if (theLastOne || allAnnotationRegions) {
-                return SelectionMode::Annotation;
-            }
-            break;
-        }
-    }
-    return SelectionMode::Location;
-}
-
-=======
->>>>>>> abc78941
 }//namespace