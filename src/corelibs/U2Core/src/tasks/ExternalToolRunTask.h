--- conflicted
+++ resolved
@@ -188,17 +188,10 @@
 class U2CORE_EXPORT ExternalToolListener {
 public:
     enum LogType {
-<<<<<<< HEAD
         ERROR_LOG = 0,
         OUTPUT_LOG = 1,
         PROGRAM_PATH = 2,
         ARGUMENTS = 3
-=======
-        ERROR_LOG,
-        OUTPUT_LOG,
-        PROGRAM_PATH,
-        ARGUMENTS
->>>>>>> a1530219
     };
 
     ExternalToolListener(ExternalToolLogProcessor *logProcessor = NULL);
