/**
 * UGENE - Integrated Bioinformatics Tools.
 * Copyright (C) 2008-2023 UniPro <ugene@unipro.ru>
 * http://ugene.net
 *
 * This program is free software; you can redistribute it and/or
 * modify it under the terms of the GNU General Public License
 * as published by the Free Software Foundation; either version 2
 * of the License, or (at your option) any later version.
 *
 * This program is distributed in the hope that it will be useful,
 * but WITHOUT ANY WARRANTY; without even the implied warranty of
 * MERCHANTABILITY or FITNESS FOR A PARTICULAR PURPOSE. See the
 * GNU General Public License for more details.
 *
 * You should have received a copy of the GNU General Public License
 * along with this program; if not, write to the Free Software
 * Foundation, Inc., 51 Franklin Street, Fifth Floor, Boston,
 * MA 02110-1301, USA.
 */

#pragma once

#include <QProcess>

#include <U2Core/AnnotationData.h>
#include <U2Core/DocumentModel.h>
#include <U2Core/Task.h>

namespace U2 {

class ExternalToolLogParser;
class ExternalToolRunTaskHelper;
class SaveDocumentTask;
class ExternalToolListener;

// using namespace Workflow;

class U2CORE_EXPORT ProcessRun {
public:
    QProcess* process;
    QString program;
    QStringList arguments;
};

class U2CORE_EXPORT ExternalToolRunTask : public Task {
    Q_OBJECT
    Q_DISABLE_COPY(ExternalToolRunTask)
    friend class ExternalToolRunTaskHelper;

public:
    /**
     * Don't delete logParser, it will be deleted automatically.
     */
    ExternalToolRunTask(const QString& toolId, const QStringList& arguments, ExternalToolLogParser* logParser, const QString& workingDirectory = "", const QStringList& additionalPaths = QStringList(), bool parseOutputFile = false);
    ~ExternalToolRunTask();

    void addOutputListener(ExternalToolListener* outputListener);

    void run();

    void setStandartInputFile(const QString& file) {
        inputFile = file;
    }
    void setStandartOutputFile(const QString& file) {
        outputFile = file;
    }
    void setAdditionalEnvVariables(const QMap<QString, QString>& envVariable) {
        additionalEnvVariables = envVariable;
    }

    static void killProcess(QProcess* process);

private:
    static QList<long> getChildPidsRecursive(long parentPid);
    QString parseStandartOutputFile() const;
    void parseError(const QString& error) const;

    QStringList arguments;
    ExternalToolLogParser* logParser;
    const QString toolId;
    QString toolName;
    QString workingDirectory;
    QString inputFile;
    QString outputFile;
    QStringList additionalPaths;
    QMap<QString, QString> additionalEnvVariables;
    QProcess* externalToolProcess;
    QScopedPointer<ExternalToolRunTaskHelper> helper;
    ExternalToolListener* listener;
    QString additionalProcessToKill;
    bool parseOutputFile;
};

class U2CORE_EXPORT ExternalToolSupportTask : public Task {
public:
    ExternalToolSupportTask(const QString& _name, TaskFlags f)
        : Task(_name, f) {
    }
    virtual ~ExternalToolSupportTask() {
    }

    void addListeners(const QList<ExternalToolListener*>& _listeners) {
        listeners.append(_listeners);
    }
    const QList<ExternalToolListener*>& getListeners() const {
        return listeners;
    }

    ExternalToolListener* getListener(int listenerNumber);

protected:
    virtual void setListenerForTask(ExternalToolRunTask* runTask, int listenerNumber = 0);
    virtual void setListenerForHelper(ExternalToolRunTaskHelper* helper, int listenerNumber = 0);

private:
    QList<ExternalToolListener*> listeners;
};

/** Part of ExternalToolRunTask that belongs to task run  thread -> get signals from that thread directly */
class U2CORE_EXPORT ExternalToolRunTaskHelper : public QObject {
    Q_OBJECT
public:
    ExternalToolRunTaskHelper(ExternalToolRunTask* t);
    ExternalToolRunTaskHelper(QProcess* process, ExternalToolLogParser* logParser, U2OpStatus& os);

    void addOutputListener(ExternalToolListener* listener);

public slots:
    void sl_onReadyToReadLog();
    void sl_onReadyToReadErrLog();

protected:
    virtual void processErrorToLog();

private:
    QMutex logMutex;
    U2OpStatus& os;
    ExternalToolLogParser* logParser;
    QProcess* process;
    QByteArray logData;
    ExternalToolListener* listener;
};

class U2CORE_EXPORT ExternalToolSupportUtils : public QObject {
    Q_OBJECT
public:
    static void removeTmpDir(const QString& absoulutePath, U2OpStatus& os);
    static QString createTmpDir(const QString& domain, U2OpStatus& os);
    /**
     * Creates a new folder: prePath/domain/tmp_dir_name
     */
    static QString createTmpDir(const QString& prePath, const QString& domain, U2OpStatus& os);
    static void appendExistingFile(const QString& path, QStringList& files);
    static bool startExternalProcess(QProcess* process, const QString& program, const QStringList& arguments);
    static ProcessRun prepareProcess(const QString& toolName, const QStringList& arguments, const QString& workingDirectory, const QStringList& additionalPaths, U2OpStatus& os, ExternalToolListener* listener);
    static QString prepareArgumentsForCmdLine(const QStringList& arguments);
    static QStringList splitCmdLineArguments(const QString& execString);
    static QVariantMap getScoresGapDependencyMap();

    /*
    * Path validation.
    */
    static QString checkOnlyLatinSymbolsInArgument(const QStringList& pathList);

private:
    static const QString NON_LATIN_SYMBOLS_IN_ARGUMENT_VALIDATION_ERROR;
};

class U2CORE_EXPORT ExternalToolLogParser : public QObject {
    Q_OBJECT
public:
    ExternalToolLogParser(bool writeErrorsToLog = true);
    virtual int getProgress() {
        return progress;
    }
    virtual void parseOutput(const QString& partOfLog);
    virtual void parseErrOutput(const QString& partOfLog);
    QString getLastError() const {
        return lastError;
    }

protected:
    virtual void processLine(const QString& line);
    virtual void processErrLine(const QString& line);
    virtual bool isError(const QString& line) const;
    virtual void setLastError(const QString& value);

private:
    /* If any error occurred, this variable will be non-empty */
    QString lastError;
    /* Percent values in range 0..100, negative if unknown. */
    int progress;
    /* Last line printed to stdout */
    QString lastLine;
    /* Last line printed to stderr */
    QString lastErrLine;
    /* The error will be written to log if true. Default - true */
    bool writeErrorsToLog;

protected:
    QStringList lastPartOfLog;
};

/**
 * @brief The ExternalToolLogProcessor class
 * Log processor is supposed to do some additional action
 * on every new output line.
 */

class U2CORE_EXPORT ExternalToolLogProcessor {
public:
    virtual ~ExternalToolLogProcessor();

    virtual void processLogMessage(const QString& message) = 0;
};

class U2CORE_EXPORT ExternalToolListener {
public:
    enum LogType {
        ERROR_LOG = 0,
        OUTPUT_LOG = 1,
        PROGRAM_WITH_ARGUMENTS = 2
    };

    ExternalToolListener(ExternalToolLogProcessor* logProcessor = nullptr);
    virtual ~ExternalToolListener();

    virtual void addNewLogMessage(const QString& message, int messageType) = 0;

    virtual void setToolName(const QString& toolName);
    void setLogProcessor(ExternalToolLogProcessor* logProcessor);
    const QString& getToolName() const;

protected:
    ExternalToolLogProcessor* logProcessor;

private:
    QString toolName;
};

<<<<<<< HEAD
}  // namespace U2

#endif
=======
}  // namespace U2
>>>>>>> ce57b4a9
<|MERGE_RESOLUTION|>--- conflicted
+++ resolved
@@ -239,10 +239,4 @@
     QString toolName;
 };
 
-<<<<<<< HEAD
-}  // namespace U2
-
-#endif
-=======
-}  // namespace U2
->>>>>>> ce57b4a9
+}  // namespace U2