--- conflicted
+++ resolved
@@ -38,14 +38,15 @@
 
 const int AddSequenceObjectsToAlignmentTask::maxErrorListSize = 5;
 
-<<<<<<< HEAD
 AddSequenceObjectsToAlignmentTask::AddSequenceObjectsToAlignmentTask(MultipleSequenceAlignmentObject* obj, const QList<DNASequence>& seqList)
-    : Task("Add sequences to alignment task", TaskFlags(TaskFlags_FOSE_COSC)), seqList(seqList), maObj(obj), 
-=======
-AddSequenceObjectsToAlignmentTask::AddSequenceObjectsToAlignmentTask(MAlignmentObject* obj, const QList<DNASequence>& seqList)
-    : Task("Add sequences to alignment task", TaskFlags(TaskFlags_FOSE_COSC)), seqList(seqList), maObj(obj),
->>>>>>> f4378a76
-    stateLock(NULL), msaAlphabet(maObj->getAlphabet()), dbi(NULL), modStep(NULL) {
+    : Task("Add sequences to alignment task", TaskFlags(TaskFlags_FOSE_COSC)),
+      seqList(seqList),
+      maObj(obj),
+      stateLock(NULL),
+      msaAlphabet(maObj->getAlphabet()),
+      dbi(NULL),
+      modStep(NULL)
+{
     entityRef = maObj->getEntityRef();
 }
 
