/**
 * UGENE - Integrated Bioinformatics Tools.
 * Copyright (C) 2008-2019 UniPro <ugene@unipro.ru>
 * http://ugene.net
 *
 * This program is free software; you can redistribute it and/or
 * modify it under the terms of the GNU General Public License
 * as published by the Free Software Foundation; either version 2
 * of the License, or (at your option) any later version.
 *
 * This program is distributed in the hope that it will be useful,
 * but WITHOUT ANY WARRANTY; without even the implied warranty of
 * MERCHANTABILITY or FITNESS FOR A PARTICULAR PURPOSE. See the
 * GNU General Public License for more details.
 *
 * You should have received a copy of the GNU General Public License
 * along with this program; if not, write to the Free Software
 * Foundation, Inc., 51 Franklin Street, Fifth Floor, Boston,
 * MA 02110-1301, USA.
 */

#include "ExternalToolRunTask.h"

#include <U2Core/AnnotationTableObject.h>
#include <U2Core/AppContext.h>
#include <U2Core/AppSettings.h>
#include <U2Core/CmdlineTaskRunner.h>
#include <U2Core/ExternalToolRegistry.h>
#include <U2Core/GUrlUtils.h>
#include <U2Core/Log.h>
#include <U2Core/ScriptingToolRegistry.h>
#include <U2Core/U2SafePoints.h>
#include <U2Core/UserApplicationsSettings.h>

#include <QDir>

#ifdef Q_OS_WIN
#include <windows.h>
#endif

#ifdef Q_OS_UNIX
#include <signal.h>
#include <unistd.h>
#endif


namespace U2 {

#define WIN_LAUNCH_CMD_COMMAND "cmd /C "
#define START_WAIT_MSEC 3000

ExternalToolRunTask::ExternalToolRunTask(const QString &_toolName, const QStringList &_arguments,
    ExternalToolLogParser *_logParser, const QString &_workingDirectory, const QStringList &_additionalPaths,
    const QString &_additionalProcessToKill, bool parseOutputFile)
    : Task(_toolName + tr(" tool"), TaskFlag_None),
    arguments(_arguments),
    logParser(_logParser),
    toolName(_toolName),
    workingDirectory(_workingDirectory),
    additionalPaths(_additionalPaths),
    externalToolProcess(NULL),
    helper(NULL),
    listener(NULL),
    additionalProcessToKill(_additionalProcessToKill),
    parseOutputFile(parseOutputFile) {
    coreLog.trace("Creating run task for: " + toolName);
    if (NULL != logParser) {
        logParser->setParent(this);
    }
}

ExternalToolRunTask::~ExternalToolRunTask() {
    delete externalToolProcess;
}

void ExternalToolRunTask::run() {
    if (hasError() || isCanceled()) {
        return;
    }

    ProcessRun pRun = ExternalToolSupportUtils::prepareProcess(toolName, arguments, workingDirectory, additionalPaths, stateInfo, listener);
    CHECK_OP(stateInfo, );
    externalToolProcess = pRun.process;

    if (!inputFile.isEmpty()) {
        externalToolProcess->setStandardInputFile(inputFile);
    }
    if (!outputFile.isEmpty()) {
        externalToolProcess->setStandardOutputFile(outputFile);
    }
    if (!additionalEnvVariables.isEmpty()) {
        QProcessEnvironment processEnvironment = externalToolProcess->processEnvironment();
        foreach(const QString& envVarName, additionalEnvVariables.keys()) {
            processEnvironment.insert(envVarName, additionalEnvVariables.value(envVarName));
        }
        externalToolProcess->setProcessEnvironment(processEnvironment);
    }

    helper.reset(new ExternalToolRunTaskHelper(this));
    if (NULL != listener) {
        helper->addOutputListener(listener);
    }

    externalToolProcess->start(pRun.program, pRun.arguments);
    bool started = externalToolProcess->waitForStarted(START_WAIT_MSEC);

    if (!started) {
        ExternalTool* tool = AppContext::getExternalToolRegistry()->getByName(toolName);
        if (tool->isValid()) {
            stateInfo.setError(tr("Can not run %1 tool.").arg(toolName));
        } else {
            stateInfo.setError(tr("Can not run %1 tool. May be tool path '%2' not valid?")
                .arg(toolName)
                .arg(AppContext::getExternalToolRegistry()->getByName(toolName)->getPath()));
        }
        return;
    }
    while (!externalToolProcess->waitForFinished(1000)) {
        if (isCanceled()) {
            killProcess(externalToolProcess, additionalProcessToKill);
            algoLog.details(tr("Tool %1 is cancelled").arg(toolName));
            return;
        }
    }

    {

        QProcess::ExitStatus status = externalToolProcess->exitStatus();
        int exitCode = externalToolProcess->exitCode();
        if (status == QProcess::CrashExit && !hasError()) {
            QString error = parseStandartOutputFile();
            if (error.isEmpty()) {
                QString intendedError = tr("%1 tool exited with the following error: %2 (Code: %3)")
                                           .arg(toolName)
                                           .arg(externalToolProcess->errorString())
                                           .arg(externalToolProcess->exitCode());
                parseError(intendedError);
                error = logParser->getLastError();
            }

            setError(error);
        } else if (status == QProcess::NormalExit && exitCode != EXIT_SUCCESS && !hasError()) {
            QString error = parseStandartOutputFile();
            setError(error.isEmpty() ? tr("%1 tool exited with code %2").arg(toolName).arg(exitCode) : error);
        } else if (status == QProcess::NormalExit && exitCode == EXIT_SUCCESS) {
            algoLog.details(tr("Tool %1 finished successfully").arg(toolName));
        }
    }
}

void ExternalToolRunTask::killProcess(QProcess *process, QString childProcesses) {
    CmdlineTaskRunner::killProcessTree(process);
}

QList<long> ExternalToolRunTask::getChildPidsRecursive(long parentPid) {
    return CmdlineTaskRunner::getChildrenProcesses(parentPid);
}

void ExternalToolRunTask::addOutputListener(ExternalToolListener* outputListener) {
    if (helper) {
        helper->addOutputListener(outputListener);
    }
    listener = outputListener;
}

QString ExternalToolRunTask::parseStandartOutputFile() const {
    CHECK(parseOutputFile, QString());

    QFile f(outputFile);
    CHECK(f.open(QIODevice::ReadOnly), QString());

    QString output;
    for (QByteArray line = f.readLine(); line.length() > 0; line = f.readLine()) {
        output += line;
    }
    f.close();
    logParser->parseOutput(output);

    return logParser->getLastError();
}

void ExternalToolRunTask::parseError(const QString& error) const {
    logParser->parseErrOutput(error);
}

////////////////////////////////////////
//ExternalToolSupportTask
void ExternalToolSupportTask::setListenerForTask(ExternalToolRunTask* runTask, int listenerNumber) {
    CHECK(listeners.size() > listenerNumber, );
    runTask->addOutputListener(listeners.at(listenerNumber));
}

void ExternalToolSupportTask::setListenerForHelper(ExternalToolRunTaskHelper* helper, int listenerNumber) {
    CHECK(listeners.size() > listenerNumber, );
    helper->addOutputListener(listeners.at(listenerNumber));
}

ExternalToolListener* ExternalToolSupportTask::getListener(int listenerNumber) {
    CHECK(listeners.size() > listenerNumber, NULL);
    return listeners.at(listenerNumber);
}

////////////////////////////////////////
//ExternalToolRunTaskHelper
ExternalToolRunTaskHelper::ExternalToolRunTaskHelper(ExternalToolRunTask* t)
    : process(t->externalToolProcess), logParser(t->logParser), os(t->stateInfo), listener(NULL) {
    logData.resize(1000);
    connect(process, SIGNAL(readyReadStandardOutput()), SLOT(sl_onReadyToReadLog()));
    connect(process, SIGNAL(readyReadStandardError()), SLOT(sl_onReadyToReadErrLog()));
}

ExternalToolRunTaskHelper::ExternalToolRunTaskHelper(QProcess *_process, ExternalToolLogParser *_logParser, U2OpStatus &_os)
    : process(_process), logParser(_logParser), os(_os), listener(NULL) {
    logData.resize(1000);
    connect(process, SIGNAL(readyReadStandardOutput()), SLOT(sl_onReadyToReadLog()));
    connect(process, SIGNAL(readyReadStandardError()), SLOT(sl_onReadyToReadErrLog()));
}

void ExternalToolRunTaskHelper::sl_onReadyToReadLog() {
    QMutexLocker locker(&logMutex);

    CHECK(NULL != process, );
    if (process->readChannel() == QProcess::StandardError) {
        process->setReadChannel(QProcess::StandardOutput);
    }
    int numberReadChars = process->read(logData.data(), logData.size());
    while (numberReadChars > 0) {
        //call log parser
        QString line = QString::fromLocal8Bit(logData.constData(), numberReadChars);
        logParser->parseOutput(line);
        if (NULL != listener) {
            listener->addNewLogMessage(line, ExternalToolListener::OUTPUT_LOG);
        }
        numberReadChars = process->read(logData.data(), logData.size());
    }
    os.setProgress(logParser->getProgress());
}

void ExternalToolRunTaskHelper::sl_onReadyToReadErrLog() {
    QMutexLocker locker(&logMutex);

    CHECK(NULL != process, );
    if (process->readChannel() == QProcess::StandardOutput) {
        process->setReadChannel(QProcess::StandardError);
    }
    int numberReadChars = process->read(logData.data(), logData.size());
    while (numberReadChars > 0) {
        //call log parser
        QString line = QString::fromLocal8Bit(logData.constData(), numberReadChars);
        logParser->parseErrOutput(line);
        if (NULL != listener) {
            listener->addNewLogMessage(line, ExternalToolListener::ERROR_LOG);
        }
        numberReadChars = process->read(logData.data(), logData.size());
    }
    QString lastErr = logParser->getLastError();
    if (!lastErr.isEmpty()) {
        os.setError(lastErr);
    }
    os.setProgress(logParser->getProgress());
}

void ExternalToolRunTaskHelper::addOutputListener(ExternalToolListener* _listener) {
    listener = _listener;
}

////////////////////////////////////////
//ExternalToolLogParser
ExternalToolLogParser::ExternalToolLogParser() {
    progress = -1;
    lastLine = "";
    lastErrLine = "";
    lastError = "";
}

void ExternalToolLogParser::parseOutput(const QString &partOfLog) {
    lastPartOfLog = partOfLog.split(QChar('\n'));
    lastPartOfLog.first() = lastLine + lastPartOfLog.first();
    //It's a possible situation, that one message will be processed twice
    lastLine = lastPartOfLog.last();
    foreach (const QString &buf, lastPartOfLog) {
        processLine(buf);
    }
}

void ExternalToolLogParser::parseErrOutput(const QString &partOfLog) {
    lastPartOfLog = partOfLog.split(QChar('\n'));
    lastPartOfLog.first() = lastErrLine + lastPartOfLog.first();
    //It's a possible situation, that one message will be processed twice
    lastErrLine = lastPartOfLog.last();
    foreach(const QString &buf, lastPartOfLog) {
        processErrLine(buf);
    }
}

void ExternalToolLogParser::processLine(const QString &line) {
    if (isError(line)) {
        setLastError(line);
    } else {
        ioLog.trace(line);
    }
}

void ExternalToolLogParser::processErrLine(const QString &line) {
    if (isError(line)) {
        setLastError(line);
    } else {
        ioLog.trace(line);
    }
}

bool ExternalToolLogParser::isError(const QString &line) const {
    return line.contains("error", Qt::CaseInsensitive);
}

void ExternalToolLogParser::setLastError(const QString &value) {
    if (!value.isEmpty()) {
        ioLog.error(value);
    }
    lastError = value;
}

////////////////////////////////////////
//ExternalToolSupportUtils
void ExternalToolSupportUtils::removeTmpDir(const QString& tmpDirUrl, U2OpStatus& os) {
    if (tmpDirUrl.isEmpty()) {
        os.setError(tr("Can not remove temporary folder: path is empty."));
        return;
    }
    QDir tmpDir(tmpDirUrl);
    foreach(const QString& file, tmpDir.entryList(QDir::NoDotAndDotDot | QDir::AllEntries)) {
        if (!tmpDir.remove(file)) {
            os.setError(tr("Can not remove files from temporary folder."));
            return;
        }
    }
    if (!tmpDir.rmdir(tmpDir.absolutePath())) {
        os.setError(tr("Can not remove folder for temporary files."));
    }
}

QString ExternalToolSupportUtils::createTmpDir(const QString &prePath, const QString &domain, U2OpStatus &os) {
    int i = 0;
    while (true) {
        QString tmpDirName = QString("d_%1").arg(i);
        QString tmpDirPath = prePath + "/" + domain + "/" + tmpDirName;
        QDir tmpDir(tmpDirPath);

        if (!tmpDir.exists()) {
            if (!QDir().mkpath(tmpDirPath)) {
                os.setError(tr("Can not create folder for temporary files: %1").arg(tmpDirPath));
            }
            return tmpDir.absolutePath();
        }
        i++;
    }
}

QString ExternalToolSupportUtils::createTmpDir(const QString& domain, U2OpStatus& os) {
    QString tmpDirPath = AppContext::getAppSettings()->getUserAppsSettings()->getCurrentProcessTemporaryDirPath();
    return createTmpDir(tmpDirPath, domain, os);
}

void ExternalToolSupportUtils::appendExistingFile(const QString &path, QStringList &files) {
    GUrl url(path);
    if (QFile::exists(url.getURLString())) {
        files << url.getURLString();
    }
}

bool ExternalToolSupportUtils::startExternalProcess(QProcess *process, const QString &program, const QStringList &arguments) {
    process->start(program, arguments);
    bool started = process->waitForStarted(START_WAIT_MSEC);

#ifdef Q_OS_WIN32
    if (!started) {
        QString execStr = WIN_LAUNCH_CMD_COMMAND + program;
        foreach(const QString arg, arguments) {
            execStr += " " + arg;
        }
        process->start(execStr);
        coreLog.trace(tr("Can't run an executable file \"%1\" as it is. Try to run it as a cmd line command: \"%2\"")
            .arg(program).arg(execStr));
        started = process->waitForStarted(START_WAIT_MSEC);
    }
#endif

    return started;
}

ProcessRun ExternalToolSupportUtils::prepareProcess(const QString &toolName, const QStringList &arguments, const QString &workingDirectory, const QStringList &additionalPaths, U2OpStatus &os, ExternalToolListener* listener) {
    ProcessRun result;
    result.process = NULL;
    result.arguments = arguments;

    ExternalTool *tool = AppContext::getExternalToolRegistry()->getByName(toolName);
    if (NULL == tool) {
        os.setError(tr("Undefined tool: '%1'").arg(toolName));
        return result;
    }
    if (tool->getPath().isEmpty()) {
        os.setError(tr("Path for '%1' tool not set").arg(toolName));
        return result;
    }
    result.program = tool->getPath();
    QString toolRunnerProgram = tool->getToolRunnerProgram();

    if (!toolRunnerProgram.isEmpty()) {
        ScriptingToolRegistry *stregister = AppContext::getScriptingToolRegistry();
        SAFE_POINT_EXT(NULL != stregister, os.setError("No scripting tool registry"), result);
        ScriptingTool *stool = stregister->getByName(toolRunnerProgram);
        if (NULL == stool || stool->getPath().isEmpty()) {
            os.setError(QString("The tool %1 that runs %2 is not installed. Please set the path of the tool in the External Tools settings").arg(toolRunnerProgram).arg(toolName));
            return result;
        }
        result.arguments.prepend(result.program);

        for (int i = stool->getRunParameters().size() - 1; i >= 0; i--) {
            result.arguments.prepend(stool->getRunParameters().at(i));
        }
        foreach(const QString &param, tool->getToolRunnerAdditionalOptions()) {
            result.arguments.prepend(param);
        }
        result.program = stool->getPath();
    }

#ifdef Q_OS_WIN
    const QString pathVariableSeparator = ";";
#else
    const QString pathVariableSeparator = ":";
#endif

    QProcessEnvironment processEnvironment = QProcessEnvironment::systemEnvironment();
    QString path = additionalPaths.join(pathVariableSeparator) + pathVariableSeparator +
        tool->getAdditionalPaths().join(pathVariableSeparator) + pathVariableSeparator +
        processEnvironment.value("PATH");
    if (!additionalPaths.isEmpty()) {
        algoLog.trace(QString("PATH environment variable: '%1'").arg(path));
    }
    processEnvironment.insert("PATH", path);

    result.process = new QProcess();
    result.process->setProcessEnvironment(processEnvironment);
    if (!workingDirectory.isEmpty()) {
        result.process->setWorkingDirectory(workingDirectory);
        algoLog.details(tr("Working folder is \"%1\"").arg(result.process->workingDirectory()));
    }

    // QProcess wraps arguments that contain spaces in quotes automatically.
    // But launched line should look correctly in the log.
<<<<<<< HEAD
    QStringList argumentListForDisplay;
    foreach(const QString& arg, result.arguments) {
        argumentListForDisplay << GUrlUtils::getQuotedString(arg);
    }
    algoLog.details(tr("Launching %1 tool: %2 %3").arg(toolName).arg(result.program).arg(argumentListForDisplay.join(" ")));
=======
    const QString commandWithArguments = GUrlUtils::getQuotedString(result.program) + ExternalToolSupportUtils::prepareArgumentsForCmdLine(result.arguments);
    algoLog.details(tr("Launching %1 tool: %2").arg(toolName).arg(commandWithArguments));
>>>>>>> 27f7ddbd

    if (NULL != listener) {
        listener->setToolName(toolName);
<<<<<<< HEAD
        listener->addNewLogMessage(GUrlUtils::getQuotedString(listenerProgramMessage) + " " + ExternalToolSupportUtils::prepareArgumentsForCmdLine(arguments),
            ExternalToolListener::PROGRAM_WITH_ARGUMENTS);
=======
        listener->addNewLogMessage(commandWithArguments, ExternalToolListener::PROGRAM_WITH_ARGUMENTS);
>>>>>>> 27f7ddbd
    }
    return result;
}

QString ExternalToolSupportUtils::prepareArgumentsForCmdLine(const QStringList &arguments) {
    QString argumentsLine;
    foreach(QString argumentStr, arguments) {
        //Find start of the parameter value
        int startIndex = argumentStr.indexOf('=') + 1;
        //Add quotes if parameter contains whitespace characters
        QString valueStr = argumentStr.mid(startIndex);
        if (valueStr.contains(' ') || valueStr.contains('\t')) {
            argumentStr.append('"');
            argumentStr.insert(startIndex, '"');
        }
        argumentsLine += ' ' + argumentStr;
    }
    return argumentsLine;
}

QVariantMap ExternalToolSupportUtils::getScoresGapDependencyMap() {
    QVariantMap map;
    QVariantMap gaps;
    gaps["2 2"] = "2 2";
    gaps["1 2"] = "1 2";
    gaps["0 2"] = "0 2";
    gaps["2 1"] = "2 1";
    gaps["1 1"] = "1 1";
    map.insert("1 -4", gaps);
    map.insert("1 -3", gaps);

    gaps.clear();
    gaps["2 2"] = "2 2";
    gaps["1 2"] = "1 2";
    gaps["0 2"] = "0 2";
    gaps["3 1"] = "3 1";
    gaps["2 1"] = "2 1";
    gaps["1 1"] = "1 1";
    map.insert("1 -2", gaps);

    gaps.clear();
    gaps["4 2"] = "4 2";
    gaps["3 2"] = "3 2";
    gaps["2 2"] = "2 2";
    gaps["1 2"] = "1 2";
    gaps["0 2"] = "0 2";
    gaps["4 1"] = "4 1";
    gaps["3 1"] = "3 1";
    gaps["2 1"] = "2 1";
    map.insert("1 -1", gaps);

    gaps.clear();
    gaps["4 4"] = "4 4";
    gaps["2 4"] = "2 4";
    gaps["0 4"] = "0 4";
    gaps["4 2"] = "4 2";
    gaps["2 2"] = "2 2";
    map.insert("2 -7", gaps);
    map.insert("2 -5", gaps);

    gaps.clear();
    gaps["6 4"] = "6 4";
    gaps["4 4"] = "4 4";
    gaps["2 4"] = "2 4";
    gaps["0 4"] = "0 4";
    gaps["3 3"] = "3 3";
    gaps["6 2"] = "6 2";
    gaps["5 2"] = "5 2";
    gaps["4 2"] = "4 2";
    gaps["2 2"] = "2 2";
    map.insert("2 -3", gaps);

    gaps.clear();
    gaps["12 8"] = "12 8";
    gaps["6 5"] = "6 5";
    gaps["5 5"] = "5 5";
    gaps["4 5"] = "4 5";
    gaps["3 5"] = "3 5";
    map.insert("4 -5", gaps);
    map.insert("5 -4", gaps);

    return map;
}

ExternalToolLogProcessor::~ExternalToolLogProcessor() {

}

ExternalToolListener::ExternalToolListener(ExternalToolLogProcessor *logProcessor) :
logProcessor(logProcessor) {

}

ExternalToolListener::~ExternalToolListener() {
    delete logProcessor;
}

void ExternalToolListener::setToolName(const QString &_toolName) {
    toolName = _toolName;
}

void ExternalToolListener::setLogProcessor(ExternalToolLogProcessor *newLogProcessor) {
    delete logProcessor;
    logProcessor = newLogProcessor;
}

const QString &ExternalToolListener::getToolName() const {
    return toolName;
}

}//namespace<|MERGE_RESOLUTION|>--- conflicted
+++ resolved
@@ -448,25 +448,12 @@
 
     // QProcess wraps arguments that contain spaces in quotes automatically.
     // But launched line should look correctly in the log.
-<<<<<<< HEAD
-    QStringList argumentListForDisplay;
-    foreach(const QString& arg, result.arguments) {
-        argumentListForDisplay << GUrlUtils::getQuotedString(arg);
-    }
-    algoLog.details(tr("Launching %1 tool: %2 %3").arg(toolName).arg(result.program).arg(argumentListForDisplay.join(" ")));
-=======
     const QString commandWithArguments = GUrlUtils::getQuotedString(result.program) + ExternalToolSupportUtils::prepareArgumentsForCmdLine(result.arguments);
     algoLog.details(tr("Launching %1 tool: %2").arg(toolName).arg(commandWithArguments));
->>>>>>> 27f7ddbd
 
     if (NULL != listener) {
         listener->setToolName(toolName);
-<<<<<<< HEAD
-        listener->addNewLogMessage(GUrlUtils::getQuotedString(listenerProgramMessage) + " " + ExternalToolSupportUtils::prepareArgumentsForCmdLine(arguments),
-            ExternalToolListener::PROGRAM_WITH_ARGUMENTS);
-=======
         listener->addNewLogMessage(commandWithArguments, ExternalToolListener::PROGRAM_WITH_ARGUMENTS);
->>>>>>> 27f7ddbd
     }
     return result;
 }
