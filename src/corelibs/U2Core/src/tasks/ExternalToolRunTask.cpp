/**
 * UGENE - Integrated Bioinformatics Tools.
 * Copyright (C) 2008-2023 UniPro <ugene@unipro.ru>
 * http://ugene.net
 *
 * This program is free software; you can redistribute it and/or
 * modify it under the terms of the GNU General Public License
 * as published by the Free Software Foundation; either version 2
 * of the License, or (at your option) any later version.
 *
 * This program is distributed in the hope that it will be useful,
 * but WITHOUT ANY WARRANTY; without even the implied warranty of
 * MERCHANTABILITY or FITNESS FOR A PARTICULAR PURPOSE. See the
 * GNU General Public License for more details.
 *
 * You should have received a copy of the GNU General Public License
 * along with this program; if not, write to the Free Software
 * Foundation, Inc., 51 Franklin Street, Fifth Floor, Boston,
 * MA 02110-1301, USA.
 */

#include "ExternalToolRunTask.h"

#include <QDir>
#include <QRegularExpression>

#include <U2Core/AppContext.h>
#include <U2Core/AppSettings.h>
#include <U2Core/CmdlineTaskRunner.h>
#include <U2Core/ExternalToolRegistry.h>
#include <U2Core/GUrlUtils.h>
#include <U2Core/Log.h>
#include <U2Core/ScriptingToolRegistry.h>
#include <U2Core/Settings.h>
#include <U2Core/U2SafePoints.h>
#include <U2Core/UserApplicationsSettings.h>

#ifdef Q_OS_WIN
#    include <windows.h>
#endif

namespace U2 {

#define SETTINGS_ROOT QString("/genome_aligner_settings/")
#define INDEX_DIR QString("index_dir")

#define WIN_LAUNCH_CMD_COMMAND "cmd /C "
#define START_WAIT_MSEC 3000

ExternalToolRunTask::ExternalToolRunTask(const QString& _toolId, const QStringList& _arguments, ExternalToolLogParser* _logParser, const QString& _workingDirectory, const QStringList& _additionalPaths, bool parseOutputFile)
    : Task(AppContext::getExternalToolRegistry()->getToolNameById(_toolId) + tr(" tool"), TaskFlag_None),
      arguments(_arguments),
      logParser(_logParser),
      toolId(_toolId),
      workingDirectory(_workingDirectory),
      additionalPaths(_additionalPaths),
      externalToolProcess(nullptr),
      helper(nullptr),
      listener(nullptr),
      parseOutputFile(parseOutputFile) {
    ExternalTool* tool = AppContext::getExternalToolRegistry()->getById(toolId);
    CHECK_EXT(tool != nullptr, stateInfo.setError(tr("External tool \"%1\" is absent").arg(toolId)), );
    CHECK_EXT(QFile::exists(tool->getPath()), stateInfo.setError(tr("External tool '%1' doesn't exist").arg(tool->getPath())), )
<<<<<<< HEAD

    tool->checkPaths(arguments, stateInfo);
=======
    
    tool->checkArgsAndPaths(arguments, stateInfo);
>>>>>>> 01982809
    if (!stateInfo.hasError()) {
        toolName = tool->getName();
        coreLog.trace("Creating run task for: " + toolName);
        if (logParser != nullptr) {
            logParser->setParent(this);
        }
    }
}

ExternalToolRunTask::~ExternalToolRunTask() {
    delete externalToolProcess;
}

void ExternalToolRunTask::run() {
    if (hasError() || isCanceled()) {
        return;
    }

    ProcessRun pRun = ExternalToolSupportUtils::prepareProcess(toolId, arguments, workingDirectory, additionalPaths, stateInfo, listener);
    CHECK_OP(stateInfo, );
    externalToolProcess = pRun.process;

    if (!inputFile.isEmpty()) {
        externalToolProcess->setStandardInputFile(inputFile);
    }
    if (!outputFile.isEmpty()) {
        externalToolProcess->setStandardOutputFile(outputFile);
    }
    if (!additionalEnvVariables.isEmpty()) {
        QProcessEnvironment processEnvironment = externalToolProcess->processEnvironment();
        foreach (const QString& envVarName, additionalEnvVariables.keys()) {
            processEnvironment.insert(envVarName, additionalEnvVariables.value(envVarName));
        }
        externalToolProcess->setProcessEnvironment(processEnvironment);
    }

    helper.reset(new ExternalToolRunTaskHelper(this));
    if (listener != nullptr) {
        helper->addOutputListener(listener);
    }

    externalToolProcess->start(pRun.program, pRun.arguments);
    bool started = externalToolProcess->waitForStarted(START_WAIT_MSEC);

    if (!started) {
        ExternalTool* tool = AppContext::getExternalToolRegistry()->getById(toolId);
        if (tool->isValid()) {
            stateInfo.setError(tr("Can not run %1 tool.").arg(toolName));
        } else {
            stateInfo.setError(tr("Can not run %1 tool. May be tool path '%2' not valid?")
                                   .arg(toolName)
                                   .arg(AppContext::getExternalToolRegistry()->getById(toolId)->getPath()));
        }
        return;
    }
    externalToolProcess->closeWriteChannel();
    while (!externalToolProcess->waitForFinished(1000)) {
        if (isCanceled()) {
            killProcess(externalToolProcess);
            if (!externalToolProcess->waitForFinished(2000)) {  // wait 2 seconds to let OS kill process in previous method
                externalToolProcess->kill();
            }
            if (externalToolProcess->state() != QProcess::NotRunning && !externalToolProcess->waitForFinished(10000)) {
                algoLog.info(tr("Unable to cancel tool %1 for 10 seconds. Stop \"%2\" process manually by your OS task manager.").arg(toolName).arg(AppContext::getExternalToolRegistry()->getById(toolId)->getExecutableFileName()));
            } else {
                algoLog.details(tr("Tool %1 is cancelled").arg(toolName));
            }
            return;
        }
    }

    {
        QProcess::ExitStatus status = externalToolProcess->exitStatus();
        int exitCode = externalToolProcess->exitCode();
        if (status == QProcess::CrashExit && !hasError()) {
            QString error = parseStandardOutputFile();
            if (error.isEmpty()) {
                QString intendedError = tr("%1 tool exited with the following error: %2 (Code: %3)")
                                            .arg(toolName)
                                            .arg(externalToolProcess->errorString())
                                            .arg(externalToolProcess->exitCode());
                parseError(intendedError);
                error = logParser->getLastError();
            }

            setError(error);
        } else if (status == QProcess::NormalExit && exitCode != EXIT_SUCCESS && !hasError()) {
            QString error = parseStandardOutputFile();
            setError(error.isEmpty() ? tr("%1 tool exited with code %2").arg(toolName).arg(exitCode) : error);
        } else if (status == QProcess::NormalExit && exitCode == EXIT_SUCCESS && !hasError()) {
            algoLog.details(tr("Tool %1 finished successfully").arg(toolName));
        }
    }
}

void ExternalToolRunTask::killProcess(QProcess* process) {
    CmdlineTaskRunner::killProcessTree(process);
}

void ExternalToolRunTask::addOutputListener(ExternalToolListener* outputListener) {
    if (helper) {
        helper->addOutputListener(outputListener);
    }
    listener = outputListener;
}

QString ExternalToolRunTask::parseStandardOutputFile() const {
    CHECK(parseOutputFile, QString());

    QFile f(outputFile);
    CHECK(f.open(QIODevice::ReadOnly), QString());

    QString output;
    for (QByteArray line = f.readLine(); line.length() > 0; line = f.readLine()) {
        output += line;
    }
    f.close();
    logParser->parseOutput(output);

    return logParser->getLastError();
}

void ExternalToolRunTask::parseError(const QString& error) const {
    logParser->parseErrOutput(error);
}

////////////////////////////////////////
// ExternalToolSupportTask
void ExternalToolSupportTask::setListenerForTask(ExternalToolRunTask* runTask, int listenerNumber) {
    CHECK(listeners.size() > listenerNumber, );
    runTask->addOutputListener(listeners.at(listenerNumber));
}

void ExternalToolSupportTask::setListenerForHelper(ExternalToolRunTaskHelper* helper, int listenerNumber) {
    CHECK(listeners.size() > listenerNumber, );
    helper->addOutputListener(listeners.at(listenerNumber));
}

ExternalToolListener* ExternalToolSupportTask::getListener(int listenerNumber) {
    CHECK(listeners.size() > listenerNumber, nullptr);
    return listeners.at(listenerNumber);
}

////////////////////////////////////////
// ExternalToolRunTaskHelper
ExternalToolRunTaskHelper::ExternalToolRunTaskHelper(ExternalToolRunTask* t)
    : os(t->stateInfo), logParser(t->logParser), process(t->externalToolProcess), listener(nullptr) {
    logData.resize(1000);
    connect(process, SIGNAL(readyReadStandardOutput()), SLOT(sl_onReadyToReadLog()));
    connect(process, SIGNAL(readyReadStandardError()), SLOT(sl_onReadyToReadErrLog()));
}

ExternalToolRunTaskHelper::ExternalToolRunTaskHelper(QProcess* _process, ExternalToolLogParser* _logParser, U2OpStatus& _os)
    : os(_os), logParser(_logParser), process(_process), listener(nullptr) {
    logData.resize(1000);
    connect(process, SIGNAL(readyReadStandardOutput()), SLOT(sl_onReadyToReadLog()));
    connect(process, SIGNAL(readyReadStandardError()), SLOT(sl_onReadyToReadErrLog()));
}

void ExternalToolRunTaskHelper::sl_onReadyToReadLog() {
    QMutexLocker locker(&logMutex);

    CHECK(process != nullptr, );
    if (process->readChannel() == QProcess::StandardError) {
        process->setReadChannel(QProcess::StandardOutput);
    }
    int numberReadChars = static_cast<int>(process->read(logData.data(), logData.size()));
    while (numberReadChars > 0) {
        // call log parser
        QString line = QString::fromLocal8Bit(logData.constData(), numberReadChars);
        logParser->parseOutput(line);
        if (listener != nullptr) {
            listener->addNewLogMessage(line, ExternalToolListener::OUTPUT_LOG);
        }
        numberReadChars = static_cast<int>(process->read(logData.data(), logData.size()));
    }
    os.setProgress(logParser->getProgress());
}

void ExternalToolRunTaskHelper::sl_onReadyToReadErrLog() {
    QMutexLocker locker(&logMutex);

    CHECK(process != nullptr, );
    if (process->readChannel() == QProcess::StandardOutput) {
        process->setReadChannel(QProcess::StandardError);
    }
    int numberReadChars = static_cast<int>(process->read(logData.data(), logData.size()));
    while (numberReadChars > 0) {
        // call log parser
        QString line = QString::fromLocal8Bit(logData.constData(), numberReadChars);
        logParser->parseErrOutput(line);
        if (listener != nullptr) {
            listener->addNewLogMessage(line, ExternalToolListener::ERROR_LOG);
        }
        numberReadChars = static_cast<int>(process->read(logData.data(), logData.size()));
    }
    processErrorToLog();
    os.setProgress(logParser->getProgress());
}

void ExternalToolRunTaskHelper::addOutputListener(ExternalToolListener* _listener) {
    listener = _listener;
}

void ExternalToolRunTaskHelper::processErrorToLog() {
    QString lastErr = logParser->getLastError();
    if (!lastErr.isEmpty()) {
        os.setError(lastErr);
    }
}

////////////////////////////////////////
// ExternalToolLogParser
ExternalToolLogParser::ExternalToolLogParser(bool _writeErrorsToLog) {
    progress = -1;
    lastLine = "";
    lastErrLine = "";
    lastError = "";
    writeErrorsToLog = _writeErrorsToLog;
}

void ExternalToolLogParser::parseOutput(const QString& partOfLog) {
    lastPartOfLog = partOfLog.split(QRegularExpression("\\r?\\n"));
    lastPartOfLog.first() = lastLine + lastPartOfLog.first();
    // It's a possible situation, that one message will be processed twice
    lastLine = lastPartOfLog.last();
    foreach (const QString& buf, lastPartOfLog) {
        processLine(buf);
    }
}

void ExternalToolLogParser::parseErrOutput(const QString& partOfLog) {
    lastPartOfLog = partOfLog.split(QRegularExpression("\\r?\\n"));
    lastPartOfLog.first() = lastErrLine + lastPartOfLog.first();
    // It's a possible situation, that one message will be processed twice
    lastErrLine = lastPartOfLog.last();
    foreach (const QString& buf, lastPartOfLog) {
        processErrLine(buf);
    }
}

void ExternalToolLogParser::processLine(const QString& line) {
    if (isError(line)) {
        setLastError(line);
    } else {
        ioLog.trace(line);
    }
}

void ExternalToolLogParser::processErrLine(const QString& line) {
    if (isError(line)) {
        setLastError(line);
    } else {
        ioLog.trace(line);
    }
}

bool ExternalToolLogParser::isError(const QString& line) const {
    return line.contains("error", Qt::CaseInsensitive);
}

void ExternalToolLogParser::setLastError(const QString& value) {
    if (!value.isEmpty() && writeErrorsToLog) {
        ioLog.error(value);
    }
    lastError = value;
}

////////////////////////////////////////
// ExternalToolSupportUtils
void ExternalToolSupportUtils::removeTmpDir(const QString& absolutePath, U2OpStatus& os) {
    if (absolutePath.isEmpty()) {
        os.setError(tr("Can not remove temporary folder: path is empty."));
        return;
    }
    QDir tmpDir(absolutePath);
    if (!tmpDir.removeRecursively()) {
        os.setError(tr("Can not remove folder for temporary files, folder \"%1\".").arg(tmpDir.absolutePath()));
    }
}

QString ExternalToolSupportUtils::createTmpDir(const QString& prePath, const QString& domain, U2OpStatus& os) {
    int i = 0;
    while (true) {
        QString tmpDirName = QString("d_%1").arg(i);
        QString tmpDirPath = prePath + "/" + domain + "/" + tmpDirName;
        QDir tmpDir(tmpDirPath);

        if (!tmpDir.exists()) {
            if (!QDir().mkpath(tmpDirPath)) {
                os.setError(tr("Can not create folder for temporary files: %1").arg(tmpDirPath));
            }
            return tmpDir.absolutePath();
        }
        i++;
    }
}

QString ExternalToolSupportUtils::createTmpDir(const QString& domain, U2OpStatus& os) {
    QString tmpDirPath = AppContext::getAppSettings()->getUserAppsSettings()->getCurrentProcessTemporaryDirPath();
    return createTmpDir(tmpDirPath, domain, os);
}

void ExternalToolSupportUtils::appendExistingFile(const QString& path, QStringList& files) {
    GUrl url(path);
    if (QFile::exists(url.getURLString())) {
        files << url.getURLString();
    }
}

bool ExternalToolSupportUtils::startExternalProcess(QProcess* process, const QString& program, const QStringList& arguments) {
    process->start(program, arguments);
    bool started = process->waitForStarted(START_WAIT_MSEC);

#ifdef Q_OS_WIN32
    if (!started) {
        QString execStr = WIN_LAUNCH_CMD_COMMAND + program;
        foreach (const QString arg, arguments) {
            execStr += " " + arg;
        }
        process->start(execStr);
        coreLog.trace(tr("Can't run an executable file \"%1\" as it is. Try to run it as a cmd line command: \"%2\"")
                          .arg(program)
                          .arg(execStr));
        started = process->waitForStarted(START_WAIT_MSEC);
    }
#endif

    return started;
}

ProcessRun ExternalToolSupportUtils::prepareProcess(const QString& toolId, const QStringList& arguments, const QString& workingDirectory, const QStringList& additionalPaths, U2OpStatus& os, ExternalToolListener* listener) {
    ProcessRun result;
    result.process = nullptr;
    result.arguments = arguments;

    ExternalTool* tool = AppContext::getExternalToolRegistry()->getById(toolId);
    tool->checkArgsAndPaths(arguments, os);
    if (os.hasError()) {
        return result;
    }
    CHECK_EXT(tool != nullptr, os.setError(tr("A tool with the ID %1 is absent").arg(toolId)), result);

    const QString toolName = tool->getName();
    if (tool->getPath().isEmpty()) {
        os.setError(tr("Path for '%1' tool not set").arg(toolName));
        return result;
    }
    result.program = tool->getPath();
    QString toolRunnerProgram = tool->getToolRunnerProgramId();

    if (!toolRunnerProgram.isEmpty()) {
        ScriptingToolRegistry* stregister = AppContext::getScriptingToolRegistry();
        SAFE_POINT_EXT(stregister != nullptr, os.setError("No scripting tool registry"), result);
        ScriptingTool* stool = stregister->getById(toolRunnerProgram);
        if (stool == nullptr || stool->getPath().isEmpty()) {
            os.setError(QString("The tool %1 that runs %2 is not installed. Please set the path of the tool in the External Tools settings").arg(toolRunnerProgram).arg(toolName));
            return result;
        }
        result.arguments.prepend(result.program);

        for (int i = stool->getRunParameters().size() - 1; i >= 0; i--) {
            result.arguments.prepend(stool->getRunParameters().at(i));
        }
        foreach (const QString& param, tool->getToolRunnerAdditionalOptions()) {
            result.arguments.prepend(param);
        }
        result.program = stool->getPath();
    }

    QString pathVariableSeparator = isOsWindows() ? ";" : ":";
    QProcessEnvironment processEnvironment = QProcessEnvironment::systemEnvironment();
    QString path = additionalPaths.join(pathVariableSeparator) + pathVariableSeparator +
                   tool->getAdditionalPaths().join(pathVariableSeparator) + pathVariableSeparator +
                   processEnvironment.value("PATH");
    if (!additionalPaths.isEmpty()) {
        algoLog.trace(QString("PATH environment variable: '%1'").arg(path));
    }
    processEnvironment.insert("PATH", path);

    result.process = new QProcess();
    result.process->setProcessEnvironment(processEnvironment);
    if (!workingDirectory.isEmpty()) {
        result.process->setWorkingDirectory(workingDirectory);
        algoLog.details(tr("Working folder is \"%1\"").arg(result.process->workingDirectory()));
    }

    // QProcess wraps arguments that contain spaces in quotes automatically.
    // But launched line should look correctly in the log.
    QString commandWithArguments = GUrlUtils::getQuotedString(result.program) + ExternalToolSupportUtils::prepareArgumentsForCmdLine(result.arguments);
    algoLog.details(tr("Launching %1 tool: %2").arg(toolName).arg(commandWithArguments));

    if (listener != nullptr) {
        listener->setToolName(toolName);
        listener->addNewLogMessage(commandWithArguments, ExternalToolListener::PROGRAM_WITH_ARGUMENTS);
    }
    return result;
}

QString ExternalToolSupportUtils::prepareArgumentsForCmdLine(const QStringList& arguments) {
    QString argumentsLine;
    foreach (QString argumentStr, arguments) {
        // Find start of the parameter value
        int startIndex = argumentStr.indexOf('=') + 1;
        // Add quotes if parameter contains whitespace characters
        QString valueStr = argumentStr.mid(startIndex);
        if (valueStr.contains(' ') || valueStr.contains('\t')) {
            argumentStr.append('"');
            argumentStr.insert(startIndex, '"');
        }
        argumentsLine += ' ' + argumentStr;
    }
    return argumentsLine;
}

QStringList ExternalToolSupportUtils::splitCmdLineArguments(const QString& program) {
    // a function body from "qprocess.cpp"

    QStringList args;
    QString tmp;
    int quoteCount = 0;
    bool inQuote = false;

    // handle quoting. tokens can be surrounded by double quotes
    // "hello world". three consecutive double quotes represent
    // the quote character itself.
    for (int i = 0; i < program.size(); ++i) {
        if (program.at(i) == QLatin1Char('"') || program.at(i) == QLatin1Char('\'')) {
            ++quoteCount;
            if (quoteCount == 3) {
                // third consecutive quote
                quoteCount = 0;
                tmp += program.at(i);
            }
            continue;
        }
        if (quoteCount) {
            if (quoteCount == 1)
                inQuote = !inQuote;
            quoteCount = 0;
        }
        if (!inQuote && program.at(i).isSpace()) {
            if (!tmp.isEmpty()) {
                args += tmp;
                tmp.clear();
            }
        } else {
            tmp += program.at(i);
        }
    }
    if (!tmp.isEmpty())
        args += tmp;

    return args;
}

QVariantMap ExternalToolSupportUtils::getScoresGapDependencyMap() {
    QVariantMap map;
    QVariantMap gaps;
    gaps["2 2"] = "2 2";
    gaps["1 2"] = "1 2";
    gaps["0 2"] = "0 2";
    gaps["2 1"] = "2 1";
    gaps["1 1"] = "1 1";
    map.insert("1 -4", gaps);
    map.insert("1 -3", gaps);

    gaps.clear();
    gaps["2 2"] = "2 2";
    gaps["1 2"] = "1 2";
    gaps["0 2"] = "0 2";
    gaps["3 1"] = "3 1";
    gaps["2 1"] = "2 1";
    gaps["1 1"] = "1 1";
    map.insert("1 -2", gaps);

    gaps.clear();
    gaps["4 2"] = "4 2";
    gaps["3 2"] = "3 2";
    gaps["2 2"] = "2 2";
    gaps["1 2"] = "1 2";
    gaps["0 2"] = "0 2";
    gaps["4 1"] = "4 1";
    gaps["3 1"] = "3 1";
    gaps["2 1"] = "2 1";
    map.insert("1 -1", gaps);

    gaps.clear();
    gaps["4 4"] = "4 4";
    gaps["2 4"] = "2 4";
    gaps["0 4"] = "0 4";
    gaps["4 2"] = "4 2";
    gaps["2 2"] = "2 2";
    map.insert("2 -7", gaps);
    map.insert("2 -5", gaps);

    gaps.clear();
    gaps["6 4"] = "6 4";
    gaps["4 4"] = "4 4";
    gaps["2 4"] = "2 4";
    gaps["0 4"] = "0 4";
    gaps["3 3"] = "3 3";
    gaps["6 2"] = "6 2";
    gaps["5 2"] = "5 2";
    gaps["4 2"] = "4 2";
    gaps["2 2"] = "2 2";
    map.insert("2 -3", gaps);

    gaps.clear();
    gaps["12 8"] = "12 8";
    gaps["6 5"] = "6 5";
    gaps["5 5"] = "5 5";
    gaps["4 5"] = "4 5";
    gaps["3 5"] = "3 5";
    map.insert("4 -5", gaps);
    map.insert("5 -4", gaps);

    return map;
}

bool checkHasNonLatin1Symbols(const QString& str) {
    QByteArray tolatin1(str.toLatin1());
    return QString::fromLatin1(tolatin1.constData(), tolatin1.size()) != str;
}

QString ExternalToolSupportUtils::checkArgumentPathLatinSymbols(const QStringList& args) {
    for (const QString& path : qAsConst(args)) {
        if (!path.isEmpty() && checkHasNonLatin1Symbols(path)) {
            return tr("One of the arguments passed to \"%1\" external tool is not in Latin alphabet."
                      " Make sure that the input and output files and folders"
                      " are located in the paths which contain only Latin characters. Current problem path is: \"") +
                   path + "\"";
        }
    }
    return "";
}

QString ExternalToolSupportUtils::checkTemporaryDirLatinSymbols() {
    QString path = AppContext::getAppSettings()->getUserAppsSettings()->getCurrentProcessTemporaryDirPath();
    if (checkHasNonLatin1Symbols(path)) {
        return tr("Your \"Temporary files\" directory contains non-latin symbols, \"%1\" external tool can't correct process it."
                  " Please change it in Preferences on the Directories page, restart UGENE and try again. Current problem path is: ") +
               path;
    }
    return "";
}

QString ExternalToolSupportUtils::checkToolPathLatinSymbols(const ExternalTool* tool) {
    const QString& path = tool->getPath();
    QByteArray tolatin1(path.toLatin1());
    if (QString::fromLatin1(tolatin1.constData(), tolatin1.size()) != path) {
        tr("\"%1\" external tool located in path which contains non-latin symbols."
           " Please change it location to path which contains only latin symbols, set the new path in"
           " Preferences on the External tools and try again. Current problem path is: ") +
            path;
    }
    return "";
}

QString ExternalToolSupportUtils::checkIndexDirLatinSymbols() {
    QString path = AppContext::getSettings()->getValue(SETTINGS_ROOT + INDEX_DIR, "", true).toString();
    if (checkHasNonLatin1Symbols(path)) {
        return tr("Your \"Build indexes\" directory contains non-latin symbols, \"%1\" external tool can't correct process it."
                  " Please change it in Preferences on the Directories page, restart UGENE and try again. Current problem path is: ") +
               path;
    }
    return "";
}

QString ExternalToolSupportUtils::checkArgumentPathSpaces(const QStringList& args) {
    for (const QString& path : qAsConst(args)) {
        if (path.contains(" ")) {
            return tr("One of the arguments passed to \"%1\" external tool contains spaces."
                      " Make sure that the input and output files and folders"
                      " are located in the paths which contain no spaces. Current problem path is: ") +
                   path;
        }
    }
    return "";
}

QString ExternalToolSupportUtils::checkTemporaryDirSpaces() {
    QString path = AppContext::getAppSettings()->getUserAppsSettings()->getCurrentProcessTemporaryDirPath();
    if (path.contains(" ")) {
        return tr("Your \"Temporary files\" directory contains spaces, \"%1\" external tool can't correct process it."
                  " Please change it in Preferences on the Directories page, restart UGENE and try again. Current problem path is: ") +
               path;
    }
    return "";
}

QString ExternalToolSupportUtils::checkToolPathSpaces(const ExternalTool* tool) {
    const QString& path = tool->getPath();
    if (path.contains(" ")) {
        return tr("\"%1\" external tool located in path which contains spaces symbols."
                  " Please change it location to path which contains no spaces,  set the new path in"
                  " Preferences on the External tools and try again. Current problem path is: ") +
               path;
    }
    return "";
}

ExternalToolLogProcessor::~ExternalToolLogProcessor() {
}

ExternalToolListener::ExternalToolListener(ExternalToolLogProcessor* logProcessor)
    : logProcessor(logProcessor) {
}

ExternalToolListener::~ExternalToolListener() {
    delete logProcessor;
}

void ExternalToolListener::setToolName(const QString& _toolName) {
    toolName = _toolName;
}

void ExternalToolListener::setLogProcessor(ExternalToolLogProcessor* newLogProcessor) {
    delete logProcessor;
    logProcessor = newLogProcessor;
}

const QString& ExternalToolListener::getToolName() const {
    return toolName;
}

}  // namespace U2<|MERGE_RESOLUTION|>--- conflicted
+++ resolved
@@ -61,13 +61,8 @@
     ExternalTool* tool = AppContext::getExternalToolRegistry()->getById(toolId);
     CHECK_EXT(tool != nullptr, stateInfo.setError(tr("External tool \"%1\" is absent").arg(toolId)), );
     CHECK_EXT(QFile::exists(tool->getPath()), stateInfo.setError(tr("External tool '%1' doesn't exist").arg(tool->getPath())), )
-<<<<<<< HEAD
-
-    tool->checkPaths(arguments, stateInfo);
-=======
-    
+
     tool->checkArgsAndPaths(arguments, stateInfo);
->>>>>>> 01982809
     if (!stateInfo.hasError()) {
         toolName = tool->getName();
         coreLog.trace("Creating run task for: " + toolName);
