--- conflicted
+++ resolved
@@ -244,29 +244,9 @@
     qDeleteAll(registry.values());
 }
 
-<<<<<<< HEAD
-ExternalTool* ExternalToolRegistry::getById(const QString& id)
-{
-    return registry.value(id, NULL);
-}
-
-ExternalTool* ExternalToolRegistry::getByName(const QString& name)
-{
-    QList<ExternalTool*> valuesList = registry.values(); // get a list of all the values
-    foreach (ExternalTool* value, valuesList) {
-        if (value->getName() == name) {
-            return value;
-        }
-    }
-    return nullptr;
-}
-
-bool ExternalToolRegistry::registerEntry(ExternalTool *t){
-    if (registry.contains(t->getId())) {
-=======
 ExternalTool* ExternalToolRegistry::getByName(const QString& name) const {
     ExternalTool* result = nullptr;
-    foreach(ExternalTool * tool, registry) {
+    foreach(ExternalTool* tool, registry.values()) {
         CHECK_CONTINUE(tool->getName() == name);
 
         result = tool;
@@ -301,7 +281,6 @@
 
 bool ExternalToolRegistry::registerEntry(ExternalTool *t) {
     if (containsCaseInsensitive(registry.keys(), t->getId())) {
->>>>>>> dde90f20
         return false;
     } else {
         registryOrder.append(t);
