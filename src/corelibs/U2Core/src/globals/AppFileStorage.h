--- conflicted
+++ resolved
@@ -44,10 +44,6 @@
     QString getInfo() const;
 
     bool isFileToFileInfo() const;
-<<<<<<< HEAD
-    void forceSetFileToFileInfo(bool isFileToFileInfo);
-=======
->>>>>>> eba4f2f4
 
 private:
     bool forcedFileToFileInfo;
