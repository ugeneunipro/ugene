--- conflicted
+++ resolved
@@ -28,7 +28,6 @@
 #include <QStringList>
 #include <QVariant>
 
-#include <U2Core/IconParameters.h>
 #include <U2Core/StrPackUtils.h>
 #include <U2Core/U2OpStatus.h>
 
@@ -72,27 +71,18 @@
 
     const QString& getName() const;
     const QString& getPath() const;
-<<<<<<< HEAD
-    // Set icon parameters for normal icon
-    const IconParameters& getIconParameters() const;
-    // Set icon parameters for grey icon (ET not set)
-    const IconParameters& getGrayIconParameters() const;
-    // Set icon parameters for warn icon (ET set, but there are some problems)
-    const IconParameters& getWarnIconParameters() const;
-=======
     // Set icon path for normal icon
     const QString& getIconPath() const;
     // Set icon path for grey icon (ET not set)
     const QString& getGrayIconPath() const;
     // Set icon path for warn icon (ET set, but there are some problems)
     const QString& getWarnIconPath() const;
->>>>>>> b1d2ac07
     const QString& getDescription() const;
     const QString& getToolRunnerProgramId() const;
     virtual QStringList getToolRunnerAdditionalOptions() const;
     const QString& getExecutableFileName() const;
     const QString& getVersion() const;
-    /** Returns the tool version for the tool located by the specified path without running the tool.
+    /** Returns the tool version for the tool located by the specified path without running the tool. 
       * Returns an empty string if can't derive the tool version by the path. */
     virtual const QString getVersionFromToolPath(const QString& toolPath) const;
     const QString& getPredefinedVersion() const;
@@ -144,15 +134,9 @@
     /** Visual name of the tool. */
     QString name;
     QString path;  // tool path
-<<<<<<< HEAD
-    IconParameters icon;  // valid tool icon
-    IconParameters grayIcon;  // not set tool icon
-    IconParameters warnIcon;  // invalid tool icon
-=======
     QString iconPath;  // valid tool icon
     QString grayIconPath;  // not set tool icon
     QString warnIconPath;  // invalid tool icon
->>>>>>> b1d2ac07
     QString description;  // tool description
     QString toolRunnerProgram;  // starter program (e.g. python for scripts)
     QString executableFileName;  // executable file name (without path)
