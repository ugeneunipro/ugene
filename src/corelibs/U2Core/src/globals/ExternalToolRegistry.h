--- conflicted
+++ resolved
@@ -58,26 +58,6 @@
     Q_OBJECT
 public:
     ExternalTool(QString name, QString path = "");
-<<<<<<< HEAD
-    ~ExternalTool();
-
-    const QString&      getId()  const { return name; }
-    const QString&      getName()  const { return name; }
-    const QString&      getPath()  const { return path; }
-    const QIcon&        getIcon()  const { return icon; }
-    const QIcon&        getGrayIcon()  const { return grayIcon; }
-    const QIcon&        getWarnIcon()  const { return warnIcon; }
-    const QString&      getDescription()  const { return description; }
-    const QString&      getToolRunnerProgram()  const { return toolRunnerProgramm; }
-    const virtual QStringList  getToolRunnerAdditionalOptions() { return QStringList(); }
-    const QString&      getExecutableFileName()  const { return executableFileName; }
-    const QStringList&  getValidationArguments()  const { return validationArguments; }
-    const QString&      getValidMessage()  const { return validMessage; }
-    const QString&      getVersion()  const { return version; }
-    const QRegExp&      getVersionRegExp()  const { return versionRegExp; }
-    const QString&      getToolKitName()  const { return toolKitName; }
-    const StrStrMap&    getErrorDescriptions()  const { return errorDescriptions; }
-=======
 
     const QString&      getId() const;
     const QString&      getName() const;
@@ -96,7 +76,6 @@
     const QRegExp&      getVersionRegExp() const;
     const QString&      getToolKitName() const;
     const StrStrMap&    getErrorDescriptions() const;
->>>>>>> 2a263c2c
     const StrStrMap&    getAdditionalInfo() const;
     virtual QStringList getAdditionalPaths() const;
 
