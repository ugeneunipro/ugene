/**
 * UGENE - Integrated Bioinformatics Tools.
 * Copyright (C) 2008-2019 UniPro <ugene@unipro.ru>
 * http://ugene.net
 *
 * This program is free software; you can redistribute it and/or
 * modify it under the terms of the GNU General Public License
 * as published by the Free Software Foundation; either version 2
 * of the License, or (at your option) any later version.
 *
 * This program is distributed in the hope that it will be useful,
 * but WITHOUT ANY WARRANTY; without even the implied warranty of
 * MERCHANTABILITY or FITNESS FOR A PARTICULAR PURPOSE. See the
 * GNU General Public License for more details.
 *
 * You should have received a copy of the GNU General Public License
 * along with this program; if not, write to the Free Software
 * Foundation, Inc., 51 Franklin Street, Fifth Floor, Boston,
 * MA 02110-1301, USA.
 */

#ifndef _U2_EXTERNAL_TOOL_REGISTRY_H
#define _U2_EXTERNAL_TOOL_REGISTRY_H

#include <QIcon>
#include <QList>
#include <QMap>
#include <QString>
#include <QStringList>
#include <QVariant>

#include <U2Core/StrPackUtils.h>

namespace U2 {

//additional tool validations. Even with other executables
class U2CORE_EXPORT ExternalToolValidation {
public:

    ExternalToolValidation(const QString& _toolRunnerProgram, const QString& _executableFile, const QStringList& _arguments, const QString& _expectedMsg, const StrStrMap& _possibleErrorsDescr = StrStrMap())
        :toolRunnerProgram(_toolRunnerProgram)
        , executableFile(_executableFile)
        , arguments(_arguments)
        , expectedMsg(_expectedMsg)
        , possibleErrorsDescr(_possibleErrorsDescr) {}

public:
    QString toolRunnerProgram;
    QString executableFile;
    QStringList arguments;
    QString expectedMsg;
    StrStrMap possibleErrorsDescr;

    static const QString DEFAULT_DESCR_KEY;
};

class U2CORE_EXPORT ExternalTool : public QObject {
    Q_OBJECT
public:
    ExternalTool(QString id, QString name, QString path);

    const QString&      getId() const;
    const QString&      getName() const;
    const QString&      getPath() const;
    const QIcon&        getIcon() const;
    const QIcon&        getGrayIcon() const;
    const QIcon&        getWarnIcon() const;
    const QString&      getDescription() const;
    const QString&      getToolRunnerProgramId() const;
    virtual QStringList getToolRunnerAdditionalOptions() const;
    const QString&      getExecutableFileName() const;
    const QStringList&  getValidationArguments() const;
    const QString&      getValidMessage() const;
    const QString&      getVersion() const;
    const QString&      getPredefinedVersion() const;
    const QRegExp&      getVersionRegExp() const;
    const QString&      getToolKitName() const;
    const StrStrMap&    getErrorDescriptions() const;
    const StrStrMap&    getAdditionalInfo() const;
    virtual QStringList getAdditionalPaths() const;

    virtual void        extractAdditionalParameters(const QString& output);
    virtual void        performAdditionalChecks(const QString& toolPath);

    ExternalToolValidation getToolValidation();
    const QList<ExternalToolValidation>& getToolAdditionalValidations() const;
    const QStringList& getDependencies() const;
    const QString& getAdditionalErrorMessage() const;
    void setAdditionalErrorMessage(const QString& message);
    bool hasAdditionalErrorMessage() const;

    void setPath(const QString& _path);
    void setValid(bool _isValid);
    void setVersion(const QString& _version);
    void setAdditionalInfo(const StrStrMap &additionalInfo);

    bool isValid() const;
    bool isMuted() const;
    bool isModule() const;
    bool isCustom() const;
    bool isRunner() const;

signals:
    void si_pathChanged();
    void si_toolValidationStatusChanged(bool isValid);

protected:
<<<<<<< HEAD
    QString     id;                     // id
=======
    QString     id;                     // tool id
>>>>>>> dde90f20
    QString     name;                   // tool name
    QString     path;                   // tool path
    QIcon       icon;                   // valid tool icon
    QIcon       grayIcon;               // not set tool icon
    QIcon       warnIcon;               // invalid tool icon
    QString     description;            // tool description
    QString     toolRunnerProgram;      // starter program (e.g. python for scripts)
    QString     executableFileName;     // executable file name (without path)
    QStringList validationArguments;    // arguments to validation run (such as --version)
    QString     validMessage;           // expected message in the validation run output
    QString     version;                // tool version
    QString     predefinedVersion;      // tool's predefined version, this value is used if tool is not validated and there is no possibility to get actual version
    QRegExp     versionRegExp;          // RegExp to get the version from the validation run output
    bool        isValidTool;            // tool state
    QString     toolKitName;            // toolkit which includes the tool
    StrStrMap   errorDescriptions;      // error messages for the tool's standard errors
    StrStrMap   additionalInfo;         // any additional info, it is specific for the extenal tool
    QList<ExternalToolValidation> additionalValidators;     // validators for the environment state (e.g. some external program should be installed)
    QStringList dependencies;           // a list of dependencies for the tool of another external tools (e.g. python for python scripts).
    QString     additionalErrorMesage;  // a string, which contains an error message, specific for each tool
    bool        muted;                  // a muted tool doesn't write its validation error to the log
    bool        isModuleTool;           // a module tool is a part of another external tool
    bool        isCustomTool;           // the tool is described in a user-written config file and imported to UGENE
    bool        isRunnerTool;           // the tool could be used as script-runner

}; // ExternalTool

class U2CORE_EXPORT ExternalToolModule : public ExternalTool {
    Q_OBJECT
public:
    ExternalToolModule(const QString& id, const QString& name) :
        ExternalTool(id, name, "") {
        isModuleTool = true;
    }
};

class U2CORE_EXPORT ExternalToolValidationListener : public QObject {
    Q_OBJECT
public:
    ExternalToolValidationListener(const QString& toolId = QString());
    ExternalToolValidationListener(const QStringList& toolIds);

    const QStringList& getToolIds() const { return toolIds; }

    void validationFinished() { emit si_validationComplete(); }

    void setToolState(const QString& toolId, bool isValid) { toolStates.insert(toolId, isValid); }
    bool getToolState(const QString& toolId) const { return toolStates.value(toolId, false); }

signals:
    void si_validationComplete();

public slots:
    void sl_validationTaskStateChanged();

private:
    QStringList toolIds;
    QMap<QString, bool> toolStates;
};

class U2CORE_EXPORT ExternalToolManager : public QObject {
    Q_OBJECT
public:
    enum ExternalToolState {
        NotDefined,
        NotValid,
        Valid,
        ValidationIsInProcess,
        SearchingIsInProcess,
        NotValidByDependency,
        NotValidByCyclicDependency
    };

    ExternalToolManager() {}
    virtual ~ExternalToolManager() {}

    virtual void start() = 0;
    virtual void stop() = 0;

    virtual void check(const QString& toolName, const QString& toolPath, ExternalToolValidationListener* listener) = 0;
    virtual void check(const QStringList& toolNames, const StrStrMap& toolPaths, ExternalToolValidationListener* listener) = 0;

    virtual void validate(const QString& toolName, ExternalToolValidationListener* listener = nullptr) = 0;
    virtual void validate(const QString& toolName, const QString& path, ExternalToolValidationListener* listener = nullptr) = 0;
    virtual void validate(const QStringList& toolNames, ExternalToolValidationListener* listener = nullptr) = 0;
    virtual void validate(const QStringList& toolNames, const StrStrMap& toolPaths, ExternalToolValidationListener* listener = nullptr) = 0;

    virtual bool isValid(const QString& toolName) const = 0;
    virtual ExternalToolState getToolState(const QString& toolName) const = 0;

signals:
    void si_startupChecksFinish();
};

//this register keeps order of items added
//entries are given in the same order as they are added
class U2CORE_EXPORT ExternalToolRegistry : public QObject {
    Q_OBJECT
public:
    ExternalToolRegistry();
    ~ExternalToolRegistry();

<<<<<<< HEAD
    ExternalTool* getById(const QString& id);
    ExternalTool* getByName(const QString& name);
=======
    ExternalTool* getByName(const QString& name) const;
    ExternalTool* getById(const QString& id) const;
    QString getToolNameById(const QString& id) const;
>>>>>>> dde90f20

    bool registerEntry(ExternalTool* t);
    void unregisterEntry(const QString& id);

    void setToolkitDescription(const QString& toolkit, const QString& desc) { toolkits[toolkit] = desc; }
    QString getToolkitDescription(const QString& toolkit) const { return toolkits[toolkit]; }

    QList<ExternalTool*> getAllEntries() const;
    QList< QList<ExternalTool*> > getAllEntriesSortedByToolKits() const;

    void setManager(ExternalToolManager* manager);
    ExternalToolManager* getManager() const;

signals:
    void si_toolAdded(const QString &id);
    void si_toolIsAboutToBeRemoved(const QString &id);

protected:
    QList<ExternalTool*>            registryOrder;
    QMap<QString, ExternalTool*>    registry;
    QMap<QString, QString>          toolkits;
    QString                         temporaryDirectory;
    ExternalToolManager*            manager;

}; // ExternalToolRegistry

class U2CORE_EXPORT DefaultExternalToolValidations {
public:
    static ExternalToolValidation pythonValidation();
    static ExternalToolValidation rValidation();
};

} //namespace
#endif // U2_EXTERNAL_TOOL_REGISTRY_H<|MERGE_RESOLUTION|>--- conflicted
+++ resolved
@@ -105,11 +105,7 @@
     void si_toolValidationStatusChanged(bool isValid);
 
 protected:
-<<<<<<< HEAD
-    QString     id;                     // id
-=======
     QString     id;                     // tool id
->>>>>>> dde90f20
     QString     name;                   // tool name
     QString     path;                   // tool path
     QIcon       icon;                   // valid tool icon
@@ -212,14 +208,9 @@
     ExternalToolRegistry();
     ~ExternalToolRegistry();
 
-<<<<<<< HEAD
-    ExternalTool* getById(const QString& id);
-    ExternalTool* getByName(const QString& name);
-=======
     ExternalTool* getByName(const QString& name) const;
     ExternalTool* getById(const QString& id) const;
     QString getToolNameById(const QString& id) const;
->>>>>>> dde90f20
 
     bool registerEntry(ExternalTool* t);
     void unregisterEntry(const QString& id);
