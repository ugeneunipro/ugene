/**
 * UGENE - Integrated Bioinformatics Tools.
 * Copyright (C) 2008-2017 UniPro <ugene@unipro.ru>
 * http://ugene.net
 *
 * This program is free software; you can redistribute it and/or
 * modify it under the terms of the GNU General Public License
 * as published by the Free Software Foundation; either version 2
 * of the License, or (at your option) any later version.
 *
 * This program is distributed in the hope that it will be useful,
 * but WITHOUT ANY WARRANTY; without even the implied warranty of
 * MERCHANTABILITY or FITNESS FOR A PARTICULAR PURPOSE. See the
 * GNU General Public License for more details.
 *
 * You should have received a copy of the GNU General Public License
 * along with this program; if not, write to the Free Software
 * Foundation, Inc., 51 Franklin Street, Fifth Floor, Boston,
 * MA 02110-1301, USA.
 */

#ifndef _U2_MSA_COLOR_SCHEME_PERCENTAGE_IDENTENTITY_GRAYSCALE_H_
#define _U2_MSA_COLOR_SCHEME_PERCENTAGE_IDENTENTITY_GRAYSCALE_H_

#include "MsaColorSchemePercentageIdentity.h"

namespace U2 {

class U2ALGORITHM_EXPORT MsaColorSchemePercentageIdententityGrayscale : public MsaColorSchemePercentageIdentity {
public:
    MsaColorSchemePercentageIdententityGrayscale(QObject *parent, const MsaColorSchemeFactory *factory, MultipleAlignmentObject *maObj);
};

class MsaColorSchemePercentageIdententityGrayscaleFactory : public MsaColorSchemeFactory {
    Q_OBJECT
public:
<<<<<<< HEAD
    MsaColorSchemePercentageIdententityGrayscaleFactory(QObject *parent, const QString &id, const QString &name, const DNAAlphabetTypes &alphabetTypes);
=======
    MsaColorSchemePercentageIdententityGrayscaleFactory(QObject *parent, const QString &id, const QString &name, const AlphabetFlags &supportedAlphabets);
>>>>>>> b3ee000b

    MsaColorScheme * create(QObject *parent, MultipleAlignmentObject *maObj) const;
};

}   // namespace U2

#endif // _U2_MSA_COLOR_SCHEME_PERCENTAGE_IDENTENTITY_GRAYSCALE_H_<|MERGE_RESOLUTION|>--- conflicted
+++ resolved
@@ -34,11 +34,7 @@
 class MsaColorSchemePercentageIdententityGrayscaleFactory : public MsaColorSchemeFactory {
     Q_OBJECT
 public:
-<<<<<<< HEAD
-    MsaColorSchemePercentageIdententityGrayscaleFactory(QObject *parent, const QString &id, const QString &name, const DNAAlphabetTypes &alphabetTypes);
-=======
     MsaColorSchemePercentageIdententityGrayscaleFactory(QObject *parent, const QString &id, const QString &name, const AlphabetFlags &supportedAlphabets);
->>>>>>> b3ee000b
 
     MsaColorScheme * create(QObject *parent, MultipleAlignmentObject *maObj) const;
 };
