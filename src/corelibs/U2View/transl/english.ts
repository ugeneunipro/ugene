<?xml version="1.0" encoding="utf-8"?>
<!DOCTYPE TS>
<TS version="2.1" language="en_US">
<context>
    <name>ADVClipboard</name>
    <message>
        <location filename="../src/ov_sequence/ADVClipboard.cpp" line="54"/>
        <source>Cannot put sequence data into the clipboard buffer.
Probably the data is too big.</source>
        <translation>Cannot put sequence data into the clipboard buffer.
Probably the data is too big.</translation>
    </message>
</context>
<context>
    <name>AssemblyToRefDialog</name>
    <message>
        <location filename="../src/util_dna_assembly/AssemblyToRefDialog.ui" line="72"/>
        <location filename="../src/util_dna_assembly/AssemblyToRefDialog.ui" line="96"/>
        <source>...</source>
        <translation>...</translation>
    </message>
    <message>
        <location filename="../src/util_dna_assembly/AssemblyToRefDialog.ui" line="161"/>
        <source>Path</source>
        <translation>Path</translation>
    </message>
    <message>
        <location filename="../src/util_dna_assembly/AssemblyToRefDialog.ui" line="166"/>
        <source>Type</source>
        <translation>Type</translation>
    </message>
    <message>
        <location filename="../src/util_dna_assembly/AssemblyToRefDialog.ui" line="171"/>
        <source>Order</source>
        <translation>Order</translation>
    </message>
    <message>
        <location filename="../src/util_dna_assembly/AssemblyToRefDialog.ui" line="194"/>
        <source>Add</source>
        <translation>Add</translation>
    </message>
    <message>
        <location filename="../src/util_dna_assembly/AssemblyToRefDialog.ui" line="201"/>
        <source>Remove</source>
        <translation>Remove</translation>
    </message>
    <message>
        <location filename="../src/util_dna_assembly/AssemblyToRefDialog.ui" line="20"/>
        <source>Align Sequencing Reads</source>
        <translation>Align Sequencing Reads</translation>
    </message>
    <message>
        <location filename="../src/util_dna_assembly/AssemblyToRefDialog.ui" line="31"/>
        <source>Select a method to align short reads.</source>
        <translation>Select a method to align short reads.</translation>
    </message>
    <message>
        <location filename="../src/util_dna_assembly/AssemblyToRefDialog.ui" line="34"/>
        <source>Alignment method</source>
        <translation>Alignment method</translation>
    </message>
    <message>
        <location filename="../src/util_dna_assembly/AssemblyToRefDialog.ui" line="41"/>
        <source>Select required align short reads method</source>
        <translation>Select required align short reads method</translation>
    </message>
    <message>
        <location filename="../src/util_dna_assembly/AssemblyToRefDialog.ui" line="55"/>
        <source>Select a DNA sequence to align short reads to. This parameter is &lt;b&gt;required&lt;/b&gt;.</source>
        <translation>Select a DNA sequence to align short reads to. This parameter is &lt;b&gt;required&lt;/b&gt;.</translation>
    </message>
    <message>
        <location filename="../src/util_dna_assembly/AssemblyToRefDialog.ui" line="58"/>
        <source>Reference sequence</source>
        <translation>Reference sequence</translation>
    </message>
    <message>
        <location filename="../src/util_dna_assembly/AssemblyToRefDialog.ui" line="79"/>
        <source>File in UGENE database format or SAM format (if the box SAM output check), to write the result of the alignment into. This parameter is &lt;b&gt;required&lt;/b&gt;.</source>
        <translation>File in UGENE database format or SAM format (if the box SAM output check), to write the result of the alignment into. This parameter is &lt;b&gt;required&lt;/b&gt;.</translation>
    </message>
    <message>
        <location filename="../src/util_dna_assembly/AssemblyToRefDialog.ui" line="82"/>
        <source>Result file name</source>
        <translation>Result file name</translation>
    </message>
    <message>
        <location filename="../src/util_dna_assembly/AssemblyToRefDialog.ui" line="107"/>
        <source>Library</source>
        <translation>Library</translation>
    </message>
    <message>
        <location filename="../src/util_dna_assembly/AssemblyToRefDialog.ui" line="115"/>
        <source>Single-end</source>
        <translation>Single-end</translation>
    </message>
    <message>
        <location filename="../src/util_dna_assembly/AssemblyToRefDialog.ui" line="120"/>
        <source>Paired-end</source>
        <translation>Paired-end</translation>
    </message>
    <message>
        <location filename="../src/util_dna_assembly/AssemblyToRefDialog.ui" line="141"/>
        <source>SAM output</source>
        <translation>SAM output</translation>
    </message>
    <message>
        <location filename="../src/util_dna_assembly/AssemblyToRefDialog.ui" line="150"/>
        <source>Add short reads here. &lt;b&gt;At least one read&lt;/b&gt; should be presented.</source>
        <translation>Add short reads here. &lt;b&gt;At least one read&lt;/b&gt; should be presented.</translation>
    </message>
    <message>
        <location filename="../src/util_dna_assembly/AssemblyToRefDialog.ui" line="153"/>
        <source>Short reads</source>
        <translation>Short reads</translation>
    </message>
</context>
<context>
    <name>AssemblyToSamDialog</name>
    <message>
        <location filename="../src/util_dna_assembly/AssemblyToSamDialog.ui" line="17"/>
        <source>Convert UGENE Assembly Database to SAM Format</source>
        <translation>Convert UGENE Assembly Database to SAM Format</translation>
    </message>
    <message>
        <location filename="../src/util_dna_assembly/AssemblyToSamDialog.ui" line="25"/>
        <source>Assembly database:</source>
        <translation>Assembly database:</translation>
    </message>
    <message>
        <location filename="../src/util_dna_assembly/AssemblyToSamDialog.ui" line="35"/>
        <location filename="../src/util_dna_assembly/AssemblyToSamDialog.ui" line="52"/>
        <source>...</source>
        <translation>...</translation>
    </message>
    <message>
        <location filename="../src/util_dna_assembly/AssemblyToSamDialog.ui" line="42"/>
        <source>Result SAM file:</source>
        <translation>Result SAM file:</translation>
    </message>
</context>
<context>
    <name>BranchSettingsDialog</name>
    <message>
        <location filename="../src/phyltree/BranchSettingsDialog.ui" line="14"/>
        <source>Branch Settings</source>
        <translation>Branch Settings</translation>
    </message>
    <message>
        <location filename="../src/phyltree/BranchSettingsDialog.ui" line="22"/>
        <source>Color</source>
        <translation>Color</translation>
    </message>
    <message>
        <location filename="../src/phyltree/BranchSettingsDialog.ui" line="61"/>
        <source>Line Weight</source>
        <translation>Line Weight</translation>
    </message>
</context>
<context>
    <name>BuildIndexFromRefDialog</name>
    <message>
        <location filename="../src/util_dna_assembly/BuildIndexFromRefDialog.ui" line="20"/>
        <source>Build Index</source>
        <translation>Build Index</translation>
    </message>
    <message>
        <location filename="../src/util_dna_assembly/BuildIndexFromRefDialog.ui" line="39"/>
        <location filename="../src/util_dna_assembly/BuildIndexFromRefDialog.ui" line="49"/>
        <source>Select a method that would be used to align short reads.</source>
        <translation>Select a method that would be used to align short reads.</translation>
    </message>
    <message>
        <location filename="../src/util_dna_assembly/BuildIndexFromRefDialog.ui" line="42"/>
        <source>Align short reads method</source>
        <translation>Align short reads method</translation>
    </message>
    <message>
        <location filename="../src/util_dna_assembly/BuildIndexFromRefDialog.ui" line="76"/>
        <location filename="../src/util_dna_assembly/BuildIndexFromRefDialog.ui" line="86"/>
        <source>Select a DNA sequence that would be used to align short reads to. This parameter is &lt;b&gt;required&lt;/b&gt;.</source>
        <translation>Select a DNA sequence that would be used to align short reads to. This parameter is &lt;b&gt;required&lt;/b&gt;.</translation>
    </message>
    <message>
        <location filename="../src/util_dna_assembly/BuildIndexFromRefDialog.ui" line="79"/>
        <source>Reference sequence</source>
        <translation>Reference sequence</translation>
    </message>
    <message>
        <location filename="../src/util_dna_assembly/BuildIndexFromRefDialog.ui" line="103"/>
        <location filename="../src/util_dna_assembly/BuildIndexFromRefDialog.ui" line="113"/>
        <source>Specify the index to build for the reference sequence. This parameter is &lt;b&gt;required&lt;/b&gt;.</source>
        <translation>Specify the index to build for the reference sequence. This parameter is &lt;b&gt;required&lt;/b&gt;.</translation>
    </message>
    <message>
        <location filename="../src/util_dna_assembly/BuildIndexFromRefDialog.ui" line="106"/>
        <source>Index file name</source>
        <translation>Index file name</translation>
    </message>
    <message>
        <location filename="../src/util_dna_assembly/BuildIndexFromRefDialog.ui" line="96"/>
        <location filename="../src/util_dna_assembly/BuildIndexFromRefDialog.ui" line="123"/>
        <source>...</source>
        <translation>...</translation>
    </message>
</context>
<context>
    <name>ColorSchemaDialog</name>
    <message>
        <location filename="../src/ov_msa/ColorSchemaDialog.ui" line="17"/>
        <source>Color Scheme </source>
        <translation>Color Scheme </translation>
    </message>
    <message>
        <location filename="../src/ov_msa/ColorSchemaDialog.ui" line="43"/>
        <source>Clear</source>
        <translation>Clear</translation>
    </message>
    <message>
        <location filename="../src/ov_msa/ColorSchemaDialog.ui" line="50"/>
        <source>Restore last state</source>
        <translation>Restore last state</translation>
    </message>
</context>
<context>
    <name>ColorSchemaSettingsWidget</name>
    <message>
        <location filename="../src/ov_msa/ColorSchemaSettingsWidget.ui" line="17"/>
        <source>MSA Color Schemes Settings</source>
        <translation>MSA Color Schemes Settings</translation>
    </message>
    <message>
        <location filename="../src/ov_msa/ColorSchemaSettingsWidget.ui" line="23"/>
        <source>Create and modify custom color schemes</source>
        <translation>Create and modify custom color schemes</translation>
    </message>
    <message>
        <source>Folder to save color scheme:</source>
        <translation type="vanished">Folder to save color scheme:</translation>
    </message>
    <message>
        <location filename="../src/ov_msa/ColorSchemaSettingsWidget.ui" line="35"/>
        <source>Directory to save color scheme:</source>
        <translation>Directory to save color scheme:</translation>
    </message>
    <message>
        <location filename="../src/ov_msa/ColorSchemaSettingsWidget.ui" line="47"/>
        <source>...</source>
        <translation>...</translation>
    </message>
    <message>
        <location filename="../src/ov_msa/ColorSchemaSettingsWidget.ui" line="66"/>
        <source>Change color scheme</source>
        <translation>Change color scheme</translation>
    </message>
    <message>
        <location filename="../src/ov_msa/ColorSchemaSettingsWidget.ui" line="73"/>
        <source>Create color scheme</source>
        <translation>Create color scheme</translation>
    </message>
    <message>
        <location filename="../src/ov_msa/ColorSchemaSettingsWidget.ui" line="80"/>
        <source>Delete</source>
        <translation>Delete</translation>
    </message>
</context>
<context>
    <name>CreateMSAScheme</name>
    <message>
        <location filename="../src/ov_msa/CreateMSAScheme.ui" line="23"/>
        <source>Create Alignment Color Scheme</source>
        <translation>Create Alignment Color Scheme</translation>
    </message>
    <message>
        <location filename="../src/ov_msa/CreateMSAScheme.ui" line="50"/>
        <source>New scheme name</source>
        <translation>New scheme name</translation>
    </message>
    <message>
        <location filename="../src/ov_msa/CreateMSAScheme.ui" line="79"/>
        <source>Alphabet</source>
        <translation>Alphabet</translation>
    </message>
    <message>
        <location filename="../src/ov_msa/CreateMSAScheme.ui" line="110"/>
        <source>Use extended mode</source>
        <translation>Use extended mode</translation>
    </message>
</context>
<context>
    <name>CreatePhyTree</name>
    <message>
        <location filename="../src/phyltree/CreatePhyTreeDialog.ui" line="20"/>
        <source>Build Phylogenetic Tree</source>
        <translation>Build Phylogenetic Tree</translation>
    </message>
    <message>
        <location filename="../src/phyltree/CreatePhyTreeDialog.ui" line="45"/>
        <source>Tree building method</source>
        <translation>Tree building method</translation>
    </message>
    <message>
        <location filename="../src/phyltree/CreatePhyTreeDialog.ui" line="86"/>
        <source>Save tree to</source>
        <translation>Save tree to</translation>
    </message>
    <message>
        <location filename="../src/phyltree/CreatePhyTreeDialog.ui" line="96"/>
        <source>...</source>
        <translation>...</translation>
    </message>
    <message>
        <location filename="../src/phyltree/CreatePhyTreeDialog.ui" line="110"/>
        <source>Save Settings</source>
        <translation>Save Settings</translation>
    </message>
    <message>
        <source>Remember Settings</source>
        <translation type="vanished">Remember Settings</translation>
    </message>
    <message>
        <location filename="../src/phyltree/CreatePhyTreeDialog.ui" line="117"/>
        <source>Restore Default</source>
        <translation>Restore Default</translation>
    </message>
</context>
<context>
    <name>CreateRulerDialog</name>
    <message>
        <location filename="../src/ov_sequence/CreateRulerDialog.ui" line="14"/>
        <source>Create New Ruler</source>
        <translation>Create New Ruler</translation>
    </message>
    <message>
        <location filename="../src/ov_sequence/CreateRulerDialog.ui" line="28"/>
        <source>Ruler name</source>
        <translation>Ruler name</translation>
    </message>
    <message>
        <location filename="../src/ov_sequence/CreateRulerDialog.ui" line="48"/>
        <source>Ruler start</source>
        <translation>Ruler start</translation>
    </message>
    <message>
        <location filename="../src/ov_sequence/CreateRulerDialog.ui" line="68"/>
        <source>Ruler color</source>
        <translation>Ruler color</translation>
    </message>
    <message>
        <location filename="../src/ov_sequence/CreateRulerDialog.ui" line="75"/>
        <source>Sample Text</source>
        <translation>Sample Text</translation>
    </message>
    <message>
        <location filename="../src/ov_sequence/CreateRulerDialog.ui" line="88"/>
        <source>...</source>
        <translation>...</translation>
    </message>
</context>
<context>
    <name>CreateSubalignmentDialog</name>
    <message>
        <location filename="../src/ov_msa/CreateSubalignmentDialog.ui" line="14"/>
        <source>Extract Selected as MSA</source>
        <translation>Extract Selected as MSA</translation>
    </message>
    <message>
        <location filename="../src/ov_msa/CreateSubalignmentDialog.ui" line="22"/>
        <source>From </source>
        <translation>From </translation>
    </message>
    <message>
        <location filename="../src/ov_msa/CreateSubalignmentDialog.ui" line="51"/>
        <source> to </source>
        <translation> to </translation>
    </message>
    <message>
        <location filename="../src/ov_msa/CreateSubalignmentDialog.ui" line="76"/>
        <source>Selected sequences</source>
        <translation>Selected sequences</translation>
    </message>
    <message>
        <location filename="../src/ov_msa/CreateSubalignmentDialog.ui" line="105"/>
        <source>Invert selection</source>
        <translation>Invert selection</translation>
    </message>
    <message>
        <location filename="../src/ov_msa/CreateSubalignmentDialog.ui" line="112"/>
        <source>Select all</source>
        <translation>Select all</translation>
    </message>
    <message>
        <location filename="../src/ov_msa/CreateSubalignmentDialog.ui" line="119"/>
        <source>Clear selection</source>
        <translation>Clear selection</translation>
    </message>
    <message>
        <location filename="../src/ov_msa/CreateSubalignmentDialog.ui" line="130"/>
        <source>...</source>
        <translation>...</translation>
    </message>
    <message>
        <location filename="../src/ov_msa/CreateSubalignmentDialog.ui" line="140"/>
        <source>File name</source>
        <translation>File name</translation>
    </message>
    <message>
        <location filename="../src/ov_msa/CreateSubalignmentDialog.ui" line="147"/>
        <source>File format to use</source>
        <translation>File format to use</translation>
    </message>
    <message>
        <location filename="../src/ov_msa/CreateSubalignmentDialog.ui" line="176"/>
        <source>Add to project</source>
        <translation>Add to project</translation>
    </message>
</context>
<context>
    <name>DeleteGapsDialog</name>
    <message>
        <location filename="../src/ov_msa/DeleteGapsDialog.ui" line="14"/>
        <source>Remove Columns of Gaps</source>
        <translation>Remove Columns of Gaps</translation>
    </message>
    <message>
        <location filename="../src/ov_msa/DeleteGapsDialog.ui" line="22"/>
        <source>Remove columns with number of gaps</source>
        <translation></translation>
    </message>
    <message>
        <location filename="../src/ov_msa/DeleteGapsDialog.ui" line="32"/>
        <source>Remove columns with percentage of gaps</source>
        <translation></translation>
    </message>
    <message>
        <location filename="../src/ov_msa/DeleteGapsDialog.ui" line="39"/>
        <source>%</source>
        <comment>%</comment>
        <translation></translation>
    </message>
    <message>
        <location filename="../src/ov_msa/DeleteGapsDialog.ui" line="52"/>
        <source>Remove all gap-only columns</source>
        <translation>Remove all gap-only columns</translation>
    </message>
</context>
<context>
    <name>ExportConsensusDialog</name>
    <message>
        <location filename="../src/ov_assembly/ExportConsensusDialog.ui" line="14"/>
        <source>Export Consensus</source>
        <translation>Export Consensus</translation>
    </message>
    <message>
        <location filename="../src/ov_assembly/ExportConsensusDialog.ui" line="22"/>
        <source>Export to file</source>
        <translation>Export to file</translation>
    </message>
    <message>
        <location filename="../src/ov_assembly/ExportConsensusDialog.ui" line="32"/>
        <source>...</source>
        <translation>...</translation>
    </message>
    <message>
        <location filename="../src/ov_assembly/ExportConsensusDialog.ui" line="42"/>
        <source>Sequence name</source>
        <translation>Sequence name</translation>
    </message>
    <message>
        <location filename="../src/ov_assembly/ExportConsensusDialog.ui" line="81"/>
        <source>Keep gaps</source>
        <translation>Keep gaps</translation>
    </message>
    <message>
        <location filename="../src/ov_assembly/ExportConsensusDialog.ui" line="52"/>
        <source>Consensus algorithm</source>
        <translation>Consensus algorithm</translation>
    </message>
    <message>
        <location filename="../src/ov_assembly/ExportConsensusDialog.ui" line="62"/>
        <source>File format</source>
        <translation>File format</translation>
    </message>
    <message>
        <location filename="../src/ov_assembly/ExportConsensusDialog.ui" line="69"/>
        <source>Mode</source>
        <translation>Mode</translation>
    </message>
    <message>
        <location filename="../src/ov_assembly/ExportConsensusDialog.ui" line="90"/>
        <source>Add to project</source>
        <translation>Add to project</translation>
    </message>
</context>
<context>
    <name>ExportConsensusWidget</name>
    <message>
        <location filename="../src/ov_msa/ExportConsensus/ExportConsensusWidget.ui" line="14"/>
        <source>Form</source>
        <translation>Form</translation>
    </message>
    <message>
        <location filename="../src/ov_msa/ExportConsensus/ExportConsensusWidget.ui" line="37"/>
        <source>Export to file</source>
        <translation>Export to file</translation>
    </message>
    <message>
        <location filename="../src/ov_msa/ExportConsensus/ExportConsensusWidget.ui" line="47"/>
        <source>...</source>
        <translation>...</translation>
    </message>
    <message>
        <location filename="../src/ov_msa/ExportConsensus/ExportConsensusWidget.ui" line="61"/>
        <source>File format</source>
        <translation>File format</translation>
    </message>
    <message>
        <location filename="../src/ov_msa/ExportConsensus/ExportConsensusWidget.ui" line="88"/>
        <source>Keep gaps</source>
        <translation>Keep gaps</translation>
    </message>
    <message>
        <location filename="../src/ov_msa/ExportConsensus/ExportConsensusWidget.ui" line="78"/>
        <source>Info: alphabet of the consensus is undefined, the sequence can only be saved into a plain text document.</source>
        <translation>Info: alphabet of the consensus is undefined, the sequence can only be saved into a plain text document.</translation>
    </message>
    <message>
        <location filename="../src/ov_msa/ExportConsensus/ExportConsensusWidget.ui" line="121"/>
        <source>Export</source>
        <translation>Export</translation>
    </message>
</context>
<context>
    <name>ExportCoverageDialog</name>
    <message>
        <location filename="../src/ov_assembly/ExportCoverageDialog.ui" line="20"/>
        <source>Export Assembly Coverage</source>
        <translation>Export Assembly Coverage</translation>
    </message>
    <message>
        <location filename="../src/ov_assembly/ExportCoverageDialog.ui" line="29"/>
        <source>Export to:</source>
        <translation>Export to:</translation>
    </message>
    <message>
        <location filename="../src/ov_assembly/ExportCoverageDialog.ui" line="41"/>
        <source>...</source>
        <translation>...</translation>
    </message>
    <message>
        <location filename="../src/ov_assembly/ExportCoverageDialog.ui" line="50"/>
        <source>Format:</source>
        <translation>Format:</translation>
    </message>
    <message>
        <location filename="../src/ov_assembly/ExportCoverageDialog.ui" line="75"/>
        <source>Compress the file</source>
        <translation>Compress the file</translation>
    </message>
    <message>
        <location filename="../src/ov_assembly/ExportCoverageDialog.ui" line="142"/>
        <source>Export coverage value</source>
        <translation>Export coverage value</translation>
    </message>
    <message>
        <location filename="../src/ov_assembly/ExportCoverageDialog.ui" line="152"/>
        <source>Export bases quantity</source>
        <translation>Export bases quantity</translation>
    </message>
    <message>
        <location filename="../src/ov_assembly/ExportCoverageDialog.ui" line="101"/>
        <source>Threshold:</source>
        <translation>Threshold:</translation>
    </message>
</context>
<context>
    <name>ExportHighlightedDialog</name>
    <message>
        <location filename="../src/ov_msa/ExportHighlightedDialog.ui" line="20"/>
        <source>Export Highlighted to File</source>
        <translation>Export Highlighted to File</translation>
    </message>
    <message>
        <location filename="../src/ov_msa/ExportHighlightedDialog.ui" line="31"/>
        <source>Export to file</source>
        <translation>Export to file</translation>
    </message>
    <message>
        <location filename="../src/ov_msa/ExportHighlightedDialog.ui" line="41"/>
        <source>...</source>
        <translation>...</translation>
    </message>
    <message>
        <location filename="../src/ov_msa/ExportHighlightedDialog.ui" line="52"/>
        <source>Exported area:  from</source>
        <translation>Exported area: from</translation>
    </message>
    <message>
        <location filename="../src/ov_msa/ExportHighlightedDialog.ui" line="78"/>
        <source> to </source>
        <translation> to </translation>
    </message>
    <message>
        <location filename="../src/ov_msa/ExportHighlightedDialog.ui" line="109"/>
        <source>Indexing</source>
        <translation>Indexing</translation>
    </message>
    <message>
        <location filename="../src/ov_msa/ExportHighlightedDialog.ui" line="118"/>
        <source>1-based</source>
        <translation>1-based</translation>
    </message>
    <message>
        <location filename="../src/ov_msa/ExportHighlightedDialog.ui" line="128"/>
        <source>0-based</source>
        <translation>0-based</translation>
    </message>
    <message>
        <location filename="../src/ov_msa/ExportHighlightedDialog.ui" line="141"/>
        <source>Keep gaps</source>
        <translation>Keep gaps</translation>
    </message>
    <message>
        <location filename="../src/ov_msa/ExportHighlightedDialog.ui" line="151"/>
        <source>Dots instead not highlighted</source>
        <translation>Dots instead not highlighted</translation>
    </message>
    <message>
        <location filename="../src/ov_msa/ExportHighlightedDialog.ui" line="161"/>
        <source>Transpose output</source>
        <translation>Transpose output</translation>
    </message>
</context>
<context>
    <name>ExportReadsDialog</name>
    <message>
        <location filename="../src/ov_assembly/ExportReadsDialog.ui" line="14"/>
        <source>Export Reads</source>
        <translation>Export Reads</translation>
    </message>
    <message>
        <location filename="../src/ov_assembly/ExportReadsDialog.ui" line="22"/>
        <source>Export to file</source>
        <translation>Export to file</translation>
    </message>
    <message>
        <location filename="../src/ov_assembly/ExportReadsDialog.ui" line="32"/>
        <source>...</source>
        <translation>...</translation>
    </message>
    <message>
        <location filename="../src/ov_assembly/ExportReadsDialog.ui" line="39"/>
        <source>File format</source>
        <translation>File format</translation>
    </message>
    <message>
        <location filename="../src/ov_assembly/ExportReadsDialog.ui" line="51"/>
        <source>Add to project</source>
        <translation>Add to project</translation>
    </message>
</context>
<context>
    <name>ExtractAssemblyRegionDialog</name>
    <message>
        <location filename="../src/ov_assembly/ExtractAssemblyRegionDialog.ui" line="14"/>
        <source>Export Assembly Region</source>
        <translation>Export Assembly Region</translation>
    </message>
    <message>
        <location filename="../src/ov_assembly/ExtractAssemblyRegionDialog.ui" line="22"/>
        <source>Save to file</source>
        <translation>Save to file</translation>
    </message>
    <message>
        <location filename="../src/ov_assembly/ExtractAssemblyRegionDialog.ui" line="32"/>
        <source>...</source>
        <translation>...</translation>
    </message>
    <message>
        <location filename="../src/ov_assembly/ExtractAssemblyRegionDialog.ui" line="39"/>
        <source>File format</source>
        <translation>File format</translation>
    </message>
    <message>
        <location filename="../src/ov_assembly/ExtractAssemblyRegionDialog.ui" line="72"/>
        <source>Add to project</source>
        <translation>Add to project</translation>
    </message>
</context>
<context>
    <name>FindPatternForm</name>
    <message>
        <location filename="../src/ov_sequence/find_pattern/FindPatternForm.ui" line="41"/>
        <source>Search for:</source>
        <translation>Search for:</translation>
    </message>
    <message>
        <location filename="../src/ov_sequence/find_pattern/FindPatternForm.ui" line="433"/>
        <source>Search in</source>
        <translation>Search in</translation>
    </message>
    <message>
        <location filename="../src/ov_sequence/find_pattern/FindPatternForm.ui" line="526"/>
        <source>-</source>
        <translation>-</translation>
    </message>
    <message>
        <location filename="../src/ov_sequence/find_pattern/FindPatternForm.ui" line="190"/>
        <source>Previous</source>
        <translation>Previous</translation>
    </message>
    <message>
        <location filename="../src/ov_sequence/find_pattern/FindPatternForm.ui" line="193"/>
        <source>Shift+Return</source>
        <translation>Shift+Return</translation>
    </message>
    <message>
        <location filename="../src/ov_sequence/find_pattern/FindPatternForm.ui" line="234"/>
        <source>Next</source>
        <translation>Next</translation>
    </message>
    <message>
        <location filename="../src/ov_sequence/find_pattern/FindPatternForm.ui" line="237"/>
        <source>Return</source>
        <translation>Return</translation>
    </message>
    <message>
        <location filename="../src/ov_sequence/find_pattern/FindPatternForm.ui" line="446"/>
        <source>Strand</source>
        <translation>Strand</translation>
    </message>
    <message>
        <location filename="../src/ov_sequence/find_pattern/FindPatternForm.ui" line="459"/>
        <source>Region</source>
        <translation>Region</translation>
    </message>
    <message>
        <location filename="../src/ov_sequence/find_pattern/FindPatternForm.ui" line="596"/>
        <source>Remove overlapped results</source>
        <translation>Remove overlapped results</translation>
    </message>
    <message>
        <location filename="../src/ov_sequence/find_pattern/FindPatternForm.ui" line="613"/>
        <source>Limit results number to:</source>
        <translation>Limit results number to:</translation>
    </message>
    <message>
        <location filename="../src/ov_sequence/find_pattern/FindPatternForm.ui" line="668"/>
        <source>Create annotations</source>
        <translation>Create annotations</translation>
    </message>
    <message>
        <location filename="../src/ov_sequence/find_pattern/FindPatternForm.ui" line="82"/>
        <source>Find file with newline-separated patterns</source>
        <translation>Find file with newline-separated patterns</translation>
    </message>
    <message>
        <location filename="../src/ov_sequence/find_pattern/FindPatternForm.ui" line="85"/>
        <source>Load patterns from file</source>
        <translation>Load patterns from file</translation>
    </message>
    <message>
        <location filename="../src/ov_sequence/find_pattern/FindPatternForm.ui" line="100"/>
        <source>...</source>
        <translation>...</translation>
    </message>
    <message>
        <location filename="../src/ov_sequence/find_pattern/FindPatternForm.ui" line="107"/>
        <source>Path:</source>
        <translation>Path:</translation>
    </message>
    <message>
        <location filename="../src/ov_sequence/find_pattern/FindPatternForm.ui" line="295"/>
        <source>Algorithm</source>
        <translation>Algorithm</translation>
    </message>
</context>
<context>
    <name>GeneralTabOptionsPanelWidget</name>
    <message>
        <location filename="../src/ov_msa/General/GeneralTabOptionsPanelWidget.ui" line="14"/>
        <source>Form</source>
        <translation>Form</translation>
    </message>
    <message>
        <location filename="../src/ov_msa/General/GeneralTabOptionsPanelWidget.ui" line="56"/>
        <source>Length:</source>
        <translation>Length:</translation>
    </message>
    <message>
        <location filename="../src/ov_msa/General/GeneralTabOptionsPanelWidget.ui" line="85"/>
        <source>Sequence number:</source>
        <translation>Sequence number:</translation>
    </message>
    <message>
        <location filename="../src/ov_msa/General/GeneralTabOptionsPanelWidget.ui" line="120"/>
        <source>Format:</source>
        <translation>Format:</translation>
    </message>
    <message>
        <location filename="../src/ov_msa/General/GeneralTabOptionsPanelWidget.ui" line="130"/>
        <source>Copy</source>
        <translation>Copy</translation>
    </message>
</context>
<context>
    <name>GenomeAssemblyDialog</name>
    <message>
        <location filename="../src/util_dna_assembly/GenomeAssemblyDialog.ui" line="20"/>
        <source>Assemble Genomes</source>
        <translation>Assemble Genomes</translation>
    </message>
    <message>
        <location filename="../src/util_dna_assembly/GenomeAssemblyDialog.ui" line="28"/>
        <source>Select a method to align short reads.</source>
        <translation>Select a method to align short reads.</translation>
    </message>
    <message>
        <location filename="../src/util_dna_assembly/GenomeAssemblyDialog.ui" line="31"/>
        <source>Assembly method</source>
        <translation>Assembly method</translation>
    </message>
    <message>
        <location filename="../src/util_dna_assembly/GenomeAssemblyDialog.ui" line="38"/>
        <source>Select required align short reads method</source>
        <translation>Select required align short reads method</translation>
    </message>
    <message>
        <location filename="../src/util_dna_assembly/GenomeAssemblyDialog.ui" line="65"/>
        <source>...</source>
        <translation>...</translation>
    </message>
    <message>
        <location filename="../src/util_dna_assembly/GenomeAssemblyDialog.ui" line="79"/>
        <source>File in UGENE database format or SAM format (if the box SAM output check), to write the result of the alignment into. This parameter is &lt;b&gt;required&lt;/b&gt;.</source>
        <translation>File in UGENE database format or SAM format (if the box SAM output check), to write the result of the alignment into. This parameter is &lt;b&gt;required&lt;/b&gt;.</translation>
    </message>
    <message>
        <source>Output folder</source>
        <translation type="vanished">Output folder</translation>
    </message>
    <message>
        <location filename="../src/util_dna_assembly/GenomeAssemblyDialog.ui" line="82"/>
        <source>Output directory</source>
        <translation>Output directory</translation>
    </message>
    <message>
        <location filename="../src/util_dna_assembly/GenomeAssemblyDialog.ui" line="93"/>
        <source>Library</source>
        <translation>Library</translation>
    </message>
    <message>
        <location filename="../src/util_dna_assembly/GenomeAssemblyDialog.ui" line="121"/>
        <location filename="../src/util_dna_assembly/GenomeAssemblyDialog.ui" line="155"/>
        <source>Path</source>
        <translation>Path</translation>
    </message>
    <message>
        <location filename="../src/util_dna_assembly/GenomeAssemblyDialog.ui" line="136"/>
        <source>#</source>
        <translation>#</translation>
    </message>
    <message>
        <location filename="../src/util_dna_assembly/GenomeAssemblyDialog.ui" line="141"/>
        <source>Type</source>
        <translation>Type</translation>
    </message>
    <message>
        <location filename="../src/util_dna_assembly/GenomeAssemblyDialog.ui" line="146"/>
        <source>Orientation</source>
        <translation>Orientation</translation>
    </message>
    <message>
        <location filename="../src/util_dna_assembly/GenomeAssemblyDialog.ui" line="165"/>
        <location filename="../src/util_dna_assembly/GenomeAssemblyDialog.ui" line="196"/>
        <source>Add</source>
        <translation>Add</translation>
    </message>
    <message>
        <location filename="../src/util_dna_assembly/GenomeAssemblyDialog.ui" line="172"/>
        <location filename="../src/util_dna_assembly/GenomeAssemblyDialog.ui" line="203"/>
        <source>Remove</source>
        <translation>Remove</translation>
    </message>
    <message>
        <location filename="../src/util_dna_assembly/GenomeAssemblyDialog.ui" line="225"/>
        <source>Properties</source>
        <translation>Properties</translation>
    </message>
    <message>
        <location filename="../src/util_dna_assembly/GenomeAssemblyDialog.ui" line="232"/>
        <source>Left reads</source>
        <translation>Left reads</translation>
    </message>
    <message>
        <location filename="../src/util_dna_assembly/GenomeAssemblyDialog.ui" line="239"/>
        <source>Right reads</source>
        <translation>Right reads</translation>
    </message>
</context>
<context>
    <name>LicenseDialog</name>
    <message>
        <location filename="../src/LicenseDialog.ui" line="14"/>
        <source>License Agreement</source>
        <translation>License Agreement</translation>
    </message>
    <message>
        <location filename="../src/LicenseDialog.ui" line="20"/>
        <source>To use this algorithm need accept following license agreement:</source>
        <translation>To use this algorithm need accept following license agreement:</translation>
    </message>
    <message>
        <location filename="../src/LicenseDialog.ui" line="45"/>
        <source>Accept</source>
        <translation>Accept</translation>
    </message>
    <message>
        <location filename="../src/LicenseDialog.ui" line="52"/>
        <source>Cancel</source>
        <translation>Cancel</translation>
    </message>
</context>
<context>
    <name>MSADistanceColumnSettingsForm</name>
    <message>
        <location filename="../src/ov_msa/SeqStatistics/MSADistancesColumnSettingsWidget.ui" line="23"/>
        <source>Form</source>
        <translation>Form</translation>
    </message>
    <message>
        <location filename="../src/ov_msa/SeqStatistics/MSADistancesColumnSettingsWidget.ui" line="77"/>
        <source>Show distances column</source>
        <translation>Show distances column</translation>
    </message>
    <message>
        <location filename="../src/ov_msa/SeqStatistics/MSADistancesColumnSettingsWidget.ui" line="104"/>
        <source>Distance algorithm:</source>
        <translation>Distance algorithm:</translation>
    </message>
    <message>
        <location filename="../src/ov_msa/SeqStatistics/MSADistancesColumnSettingsWidget.ui" line="132"/>
        <source>Count</source>
        <translation>Count</translation>
    </message>
    <message>
        <location filename="../src/ov_msa/SeqStatistics/MSADistancesColumnSettingsWidget.ui" line="139"/>
        <source>Percentage</source>
        <translation>Percentage</translation>
    </message>
    <message>
        <location filename="../src/ov_msa/SeqStatistics/MSADistancesColumnSettingsWidget.ui" line="156"/>
        <source>Automatic updating</source>
        <translation>Automatic updating</translation>
    </message>
    <message>
        <location filename="../src/ov_msa/SeqStatistics/MSADistancesColumnSettingsWidget.ui" line="171"/>
        <source>&lt;dataState&gt;</source>
        <translation>&lt;dataState&gt;</translation>
    </message>
    <message>
        <location filename="../src/ov_msa/SeqStatistics/MSADistancesColumnSettingsWidget.ui" line="178"/>
        <source>Refresh distances</source>
        <translation>Refresh distances</translation>
    </message>
    <message>
        <location filename="../src/ov_msa/SeqStatistics/MSADistancesColumnSettingsWidget.ui" line="181"/>
        <source>...</source>
        <translation>...</translation>
    </message>
    <message>
        <location filename="../src/ov_msa/SeqStatistics/MSADistancesColumnSettingsWidget.ui" line="200"/>
        <source>&lt;hint&gt;</source>
        <translation>&lt;hint&gt;</translation>
    </message>
    <message>
        <location filename="../src/ov_msa/SeqStatistics/MSADistancesColumnSettingsWidget.ui" line="114"/>
        <source>Profile mode</source>
        <translation>Profile mode</translation>
    </message>
    <message>
        <source>Counts</source>
        <translation type="vanished">Counts</translation>
    </message>
    <message>
        <source>Percents</source>
        <translation type="vanished">Percents</translation>
    </message>
    <message>
        <location filename="../src/ov_msa/SeqStatistics/MSADistancesColumnSettingsWidget.ui" line="146"/>
        <source>Exclude gaps</source>
        <translation>Exclude gaps</translation>
    </message>
</context>
<context>
    <name>MSAExportSettings</name>
    <message>
        <location filename="../src/ov_msa/Export/MSAExportSettings.ui" line="14"/>
        <source>Form</source>
        <translation>Form</translation>
    </message>
    <message>
        <location filename="../src/ov_msa/Export/MSAExportSettings.ui" line="40"/>
        <source>Region</source>
        <translation>Region</translation>
    </message>
    <message>
        <location filename="../src/ov_msa/Export/MSAExportSettings.ui" line="54"/>
        <source>Whole alignment</source>
        <translation>Whole alignment</translation>
    </message>
    <message>
        <location filename="../src/ov_msa/Export/MSAExportSettings.ui" line="59"/>
        <source>Custom region</source>
        <translation>Custom region</translation>
    </message>
    <message>
        <location filename="../src/ov_msa/Export/MSAExportSettings.ui" line="73"/>
        <source>Select</source>
        <translation>Select</translation>
    </message>
    <message>
        <location filename="../src/ov_msa/Export/MSAExportSettings.ui" line="82"/>
        <source>Include sequences&apos; names</source>
        <translation>Include sequences&apos; names</translation>
    </message>
    <message>
        <location filename="../src/ov_msa/Export/MSAExportSettings.ui" line="89"/>
        <source>Include consensus</source>
        <translation>Include consensus</translation>
    </message>
    <message>
        <location filename="../src/ov_msa/Export/MSAExportSettings.ui" line="96"/>
        <source>Include ruler</source>
        <translation>Include ruler</translation>
    </message>
</context>
<context>
    <name>MaConsensusModeWidget</name>
    <message>
        <location filename="../src/ov_msa/General/MaConsensusModeWidget.ui" line="14"/>
        <source>Form</source>
        <translation>Form</translation>
    </message>
    <message>
        <location filename="../src/ov_msa/General/MaConsensusModeWidget.ui" line="20"/>
        <source>Consensus type:</source>
        <translation>Consensus type:</translation>
    </message>
    <message>
        <location filename="../src/ov_msa/General/MaConsensusModeWidget.ui" line="32"/>
        <source>Threshold:</source>
        <translation>Threshold:</translation>
    </message>
    <message>
        <location filename="../src/ov_msa/General/MaConsensusModeWidget.ui" line="39"/>
        <source>Reset to default value</source>
        <translation>Reset to default value</translation>
    </message>
    <message>
        <location filename="../src/ov_msa/General/MaConsensusModeWidget.ui" line="85"/>
        <source>%</source>
        <translation>%</translation>
    </message>
</context>
<context>
    <name>McaGeneralTab</name>
    <message>
        <location filename="../src/ov_msa/General/McaGeneralTabOptionsPanelWidget.ui" line="14"/>
        <source>Form</source>
        <translation>Form</translation>
    </message>
    <message>
        <location filename="../src/ov_msa/General/McaGeneralTabOptionsPanelWidget.ui" line="52"/>
        <source>Sequence number:</source>
        <translation>Sequence number:</translation>
    </message>
    <message>
        <location filename="../src/ov_msa/General/McaGeneralTabOptionsPanelWidget.ui" line="59"/>
        <source>Length:</source>
        <translation>Length:</translation>
    </message>
</context>
<context>
    <name>PairwiseAlignmentOptionsPanelWidget</name>
    <message>
        <location filename="../src/ov_msa/PairAlign/PairwiseAlignmentOptionsPanelWidget.ui" line="20"/>
        <source>Form</source>
        <translation>Form</translation>
    </message>
    <message>
        <location filename="../src/ov_msa/PairAlign/PairwiseAlignmentOptionsPanelWidget.ui" line="148"/>
        <source>Similarity:</source>
        <translation>Similarity:</translation>
    </message>
    <message>
        <location filename="../src/ov_msa/PairAlign/PairwiseAlignmentOptionsPanelWidget.ui" line="161"/>
        <source>Not defined</source>
        <translation>Not defined</translation>
    </message>
    <message>
        <location filename="../src/ov_msa/PairAlign/PairwiseAlignmentOptionsPanelWidget.ui" line="196"/>
        <source>Algorithm:</source>
        <translation>Algorithm:</translation>
    </message>
    <message>
        <location filename="../src/ov_msa/PairAlign/PairwiseAlignmentOptionsPanelWidget.ui" line="251"/>
        <source>Open the alignment result in the new editor</source>
        <translation>Open the alignment result in the new editor</translation>
    </message>
    <message>
        <location filename="../src/ov_msa/PairAlign/PairwiseAlignmentOptionsPanelWidget.ui" line="254"/>
        <source>In new window</source>
        <translation>In new window</translation>
    </message>
    <message>
        <location filename="../src/ov_msa/PairAlign/PairwiseAlignmentOptionsPanelWidget.ui" line="283"/>
        <source>Output file:</source>
        <translation>Output file:</translation>
    </message>
    <message>
        <location filename="../src/ov_msa/PairAlign/PairwiseAlignmentOptionsPanelWidget.ui" line="301"/>
        <source>Select file to save result of the alignment. If it is not defined, default file name will be used.</source>
        <translation>Select file to save result of the alignment. If it is not defined, default file name will be used.</translation>
    </message>
    <message>
        <location filename="../src/ov_msa/PairAlign/PairwiseAlignmentOptionsPanelWidget.ui" line="304"/>
        <source>Default</source>
        <translation>Default</translation>
    </message>
    <message>
        <location filename="../src/ov_msa/PairAlign/PairwiseAlignmentOptionsPanelWidget.ui" line="311"/>
        <source>...</source>
        <translation>...</translation>
    </message>
    <message>
        <location filename="../src/ov_msa/PairAlign/PairwiseAlignmentOptionsPanelWidget.ui" line="343"/>
        <source>Align</source>
        <translation>Align</translation>
    </message>
    <message>
        <location filename="../src/ov_msa/PairAlign/PairwiseAlignmentOptionsPanelWidget.ui" line="352"/>
        <source>Error</source>
        <translation>Error</translation>
    </message>
</context>
<context>
    <name>PhyTreeDisplayOptionsWidget</name>
    <message>
        <location filename="../src/phyltree/PhyTreeDisplayOptionsWidget.ui" line="14"/>
        <source>Form</source>
        <translation>Form</translation>
    </message>
    <message>
        <location filename="../src/phyltree/PhyTreeDisplayOptionsWidget.ui" line="41"/>
        <source>Display tree in new window</source>
        <translation>Display tree in new window</translation>
    </message>
    <message>
        <location filename="../src/phyltree/PhyTreeDisplayOptionsWidget.ui" line="57"/>
        <source>Display tree with alignment editor</source>
        <translation>Display tree with alignment editor</translation>
    </message>
    <message>
        <location filename="../src/phyltree/PhyTreeDisplayOptionsWidget.ui" line="76"/>
        <source>Synchronize alignment with tree</source>
        <translation>Synchronize alignment with tree</translation>
    </message>
</context>
<context>
    <name>QObject</name>
    <message>
        <location filename="../src/ov_phyltree/CreateBranchesTask.h" line="36"/>
        <source>Generating tree view</source>
        <translation>Generating tree view</translation>
    </message>
    <message>
        <location filename="../src/ov_phyltree/TreeViewer.cpp" line="1500"/>
        <source>Expand</source>
        <translation>Expand</translation>
    </message>
    <message>
        <location filename="../src/ov_phyltree/TreeViewer.cpp" line="1503"/>
        <source>Collapse</source>
        <translation>Collapse</translation>
    </message>
    <message>
        <location filename="../src/ov_phyltree/TreeViewerUtils.cpp" line="52"/>
        <source>Save As</source>
        <translation>Save As</translation>
    </message>
    <message>
        <location filename="../src/ov_phyltree/TreeViewerUtils.cpp" line="61"/>
        <source>Replace file</source>
        <translation>Replace file</translation>
    </message>
    <message>
        <location filename="../src/ov_phyltree/TreeViewerUtils.cpp" line="62"/>
        <source>%1 already exists.
Do you want to replace it?</source>
        <translation>%1 already exists.
Do you want to replace it?</translation>
    </message>
    <message>
        <location filename="../src/ov_sequence/AnnotatedDNAViewTasks.cpp" line="167"/>
        <source>The following sequences contain unrecognizable symbols:
</source>
        <translation>The following sequences contain unrecognizable symbols:
</translation>
    </message>
    <message>
        <location filename="../src/ov_sequence/AnnotatedDNAViewTasks.cpp" line="177"/>
        <source>and others...
</source>
        <translation>and others...</translation>
    </message>
    <message>
        <location filename="../src/ov_sequence/AnnotatedDNAViewTasks.cpp" line="180"/>
        <source>Some algorithms will not work for these sequences.</source>
        <translation>Some algorithms will not work for these sequences.</translation>
    </message>
    <message>
        <location filename="../src/ov_sequence/AnnotatedDNAViewTasks.cpp" line="181"/>
        <location filename="../src/ov_sequence/AnnotatedDNAViewTasks.cpp" line="190"/>
        <source>Warning</source>
        <translation>Warning</translation>
    </message>
    <message>
        <location filename="../src/ov_msa/Overview/MaOverviewImageExportTask.cpp" line="76"/>
        <source>Overview is NULL</source>
        <translation>Overview is NULL</translation>
    </message>
    <message>
        <location filename="../src/ov_msa/Overview/MaOverviewImageExportTask.cpp" line="77"/>
        <source>Graph overview is NULL</source>
        <translation>Graph overview is NULL</translation>
    </message>
    <message>
        <location filename="../src/ov_msa/Overview/MaOverviewImageExportTask.cpp" line="109"/>
        <source>Export simple overview</source>
        <translation>Export simple overview</translation>
    </message>
    <message>
        <location filename="../src/ov_msa/Overview/MaOverviewImageExportTask.cpp" line="110"/>
        <source>Export graph overview</source>
        <translation>Export graph overview</translation>
    </message>
    <message>
        <location filename="../src/ov_phyltree/GraphicsButtonItem.cpp" line="53"/>
        <source>Left click to select the branch
Double-click to collapse the branch</source>
        <translation>Left click to select the branch
Double-click to collapse the branch</translation>
    </message>
    <message>
        <location filename="../src/ov_assembly/AssemblyInfoWidget.cpp" line="152"/>
        <source>Assembly Statistics</source>
        <translation>Assembly Statistics</translation>
    </message>
    <message>
        <location filename="../src/ov_assembly/AssemblyNavigationWidget.cpp" line="155"/>
        <source>Navigation</source>
        <translation>Navigation</translation>
    </message>
    <message>
        <location filename="../src/ov_assembly/AssemblyReadsArea.cpp" line="186"/>
        <location filename="../src/ov_assembly/AssemblyReadsArea.cpp" line="965"/>
        <source>Lock here</source>
        <translation>Lock here</translation>
    </message>
    <message>
        <location filename="../src/ov_assembly/AssemblyReadsArea.cpp" line="337"/>
        <source>Shift+move mouse</source>
        <translation>Shift+move mouse</translation>
    </message>
    <message>
        <location filename="../src/ov_assembly/AssemblyReadsArea.cpp" line="337"/>
        <source>Zoom the Assembly Overview to selection</source>
        <translation>Zoom the Assembly Overview to selection</translation>
    </message>
    <message>
        <location filename="../src/ov_assembly/AssemblyReadsArea.cpp" line="338"/>
        <source>Ctrl+wheel</source>
        <translation>Ctrl+wheel</translation>
    </message>
    <message>
        <location filename="../src/ov_assembly/AssemblyReadsArea.cpp" line="338"/>
        <source>Zoom the Assembly Overview</source>
        <translation>Zoom the Assembly Overview</translation>
    </message>
    <message>
        <location filename="../src/ov_assembly/AssemblyReadsArea.cpp" line="339"/>
        <source>Alt+click</source>
        <translation>Alt+click</translation>
    </message>
    <message>
        <location filename="../src/ov_assembly/AssemblyReadsArea.cpp" line="339"/>
        <source>Zoom the Assembly Overview in 100x</source>
        <translation>Zoom the Assembly Overview in 100x</translation>
    </message>
    <message>
        <location filename="../src/ov_assembly/AssemblyReadsArea.cpp" line="340"/>
        <source>Wheel+move mouse</source>
        <translation>Wheel+move mouse</translation>
    </message>
    <message>
        <location filename="../src/ov_assembly/AssemblyReadsArea.cpp" line="340"/>
        <source>Move the Assembly Overview</source>
        <translation>Move the Assembly Overview</translation>
    </message>
    <message>
        <location filename="../src/ov_assembly/AssemblyReadsArea.cpp" line="341"/>
        <source>Wheel</source>
        <translation>Wheel</translation>
    </message>
    <message>
        <location filename="../src/ov_assembly/AssemblyReadsArea.cpp" line="341"/>
        <source>Zoom the Reads Area</source>
        <translation>Zoom the Reads Area</translation>
    </message>
    <message>
        <location filename="../src/ov_assembly/AssemblyReadsArea.cpp" line="342"/>
        <source>Double-click</source>
        <translation>Double-click</translation>
    </message>
    <message>
        <location filename="../src/ov_assembly/AssemblyReadsArea.cpp" line="342"/>
        <source>Zoom in the Reads Area</source>
        <translation>Zoom in the Reads Area</translation>
    </message>
    <message>
        <location filename="../src/ov_assembly/AssemblyReadsArea.cpp" line="343"/>
        <source>+/-</source>
        <translation>+/-</translation>
    </message>
    <message>
        <location filename="../src/ov_assembly/AssemblyReadsArea.cpp" line="343"/>
        <source>Zoom in/Zoom out the Reads Area</source>
        <translation>Zoom in/Zoom out the Reads Area</translation>
    </message>
    <message>
        <location filename="../src/ov_assembly/AssemblyReadsArea.cpp" line="344"/>
        <source>Click+move mouse</source>
        <translation>Click+move mouse</translation>
    </message>
    <message>
        <location filename="../src/ov_assembly/AssemblyReadsArea.cpp" line="344"/>
        <source>Move the Reads Area</source>
        <translation>Move the Reads Area</translation>
    </message>
    <message>
        <location filename="../src/ov_assembly/AssemblyReadsArea.cpp" line="345"/>
        <source>Arrow</source>
        <translation>Arrow</translation>
    </message>
    <message>
        <location filename="../src/ov_assembly/AssemblyReadsArea.cpp" line="345"/>
        <source>Move one base in the corresponding direction in the Reads Area</source>
        <translation>Move one base in the corresponding direction in the Reads Area</translation>
    </message>
    <message>
        <location filename="../src/ov_assembly/AssemblyReadsArea.cpp" line="346"/>
        <source>Ctrl+arrow</source>
        <translation>Ctrl+arrow</translation>
    </message>
    <message>
        <location filename="../src/ov_assembly/AssemblyReadsArea.cpp" line="346"/>
        <source>Move one page in the corresponding direction in the Reads Area</source>
        <translation>Move one page in the corresponding direction in the Reads Area</translation>
    </message>
    <message>
        <location filename="../src/ov_assembly/AssemblyReadsArea.cpp" line="347"/>
        <source>Page up/Page down</source>
        <translation>Page up/Page down</translation>
    </message>
    <message>
        <location filename="../src/ov_assembly/AssemblyReadsArea.cpp" line="347"/>
        <source>Move one page up/down in the Reads Area</source>
        <translation>Move one page up/down in the Reads Area</translation>
    </message>
    <message>
        <location filename="../src/ov_assembly/AssemblyReadsArea.cpp" line="348"/>
        <source>Home/End</source>
        <translation>Home/End</translation>
    </message>
    <message>
        <location filename="../src/ov_assembly/AssemblyReadsArea.cpp" line="348"/>
        <source>Move to the beginning/end of the assembly in the Reads Area</source>
        <translation>Move to the beginning/end of the assembly in the Reads Area</translation>
    </message>
    <message>
        <location filename="../src/ov_assembly/AssemblyReadsArea.cpp" line="349"/>
        <source>Ctrl+G</source>
        <translation>Ctrl+G</translation>
    </message>
    <message>
        <location filename="../src/ov_assembly/AssemblyReadsArea.cpp" line="349"/>
        <source>Focus to the &lt;i&gt;Go to position&lt;/i&gt; field on the toolbar</source>
        <translation>Focus to the &lt;i&gt;Go to position&lt;/i&gt; field on the toolbar</translation>
    </message>
    <message>
        <location filename="../src/ov_assembly/AssemblyReadsAreaHint.cpp" line="69"/>
        <source>no information</source>
        <translation>no information</translation>
    </message>
    <message>
        <location filename="../src/ov_assembly/AssemblyReadsAreaHint.cpp" line="105"/>
        <location filename="../src/ov_assembly/AssemblyReadsAreaHint.cpp" line="152"/>
        <source>direct</source>
        <translation>direct</translation>
    </message>
    <message>
        <location filename="../src/ov_assembly/AssemblyReadsAreaHint.cpp" line="105"/>
        <location filename="../src/ov_assembly/AssemblyReadsAreaHint.cpp" line="152"/>
        <source>complement</source>
        <translation>complement</translation>
    </message>
    <message>
        <location filename="../src/ov_assembly/AssemblyReadsAreaHint.cpp" line="156"/>
        <source>Unmapped</source>
        <translation>Unmapped</translation>
    </message>
    <message>
        <location filename="../src/ov_assembly/AssemblySettingsWidget.cpp" line="260"/>
        <source>Assembly Browser Settings</source>
        <translation>Assembly Browser Settings</translation>
    </message>
    <message>
        <location filename="../src/ov_msa/ExportConsensus/MaExportConsensusTabFactory.cpp" line="62"/>
        <source>Export Consensus</source>
        <translation>Export Consensus</translation>
    </message>
    <message>
        <location filename="../src/ov_msa/ExportConsensus/MaExportConsensusTabFactory.cpp" line="100"/>
        <source>Consensus</source>
        <translation>Consensus</translation>
    </message>
    <message>
        <location filename="../src/ov_msa/General/MSAGeneralTabFactory.cpp" line="62"/>
        <location filename="../src/ov_msa/General/McaGeneralTabFactory.cpp" line="59"/>
        <source>General</source>
        <translation>General</translation>
    </message>
    <message>
        <location filename="../src/ov_msa/Highlighting/MSAHighlightingTabFactory.cpp" line="55"/>
        <source>Highlighting</source>
        <translation>Highlighting</translation>
    </message>
    <message>
        <location filename="../src/ov_msa/MsaEditorSimilarityColumn.cpp" line="42"/>
        <source>Data is outdated</source>
        <translation>Data is outdated</translation>
    </message>
    <message>
        <location filename="../src/ov_msa/MsaEditorSimilarityColumn.cpp" line="43"/>
        <source>Data is valid</source>
        <translation>Data is valid</translation>
    </message>
    <message>
        <location filename="../src/ov_msa/MsaEditorSimilarityColumn.cpp" line="44"/>
        <source>Data is being updated</source>
        <translation>Data is being updated</translation>
    </message>
    <message>
        <location filename="../src/ov_msa/PairAlign/PairAlignFactory.cpp" line="57"/>
        <source>Pairwise Alignment</source>
        <translation>Pairwise Alignment</translation>
    </message>
    <message>
        <location filename="../src/ov_msa/SeqStatistics/SeqStatisticsWidgetFactory.cpp" line="58"/>
        <location filename="../src/ov_sequence/sequence_info/SequenceInfoFactory.cpp" line="58"/>
        <source>Statistics</source>
        <translation>Statistics</translation>
    </message>
    <message>
        <location filename="../src/ov_msa/TreeOptions/TreeOptionsWidgetFactory.cpp" line="66"/>
        <location filename="../src/ov_msa/TreeOptions/TreeOptionsWidgetFactory.cpp" line="107"/>
        <location filename="../src/ov_msa/TreeOptions/TreeOptionsWidgetFactory.cpp" line="139"/>
        <source>Tree Settings</source>
        <translation>Tree Settings</translation>
    </message>
    <message>
        <location filename="../src/ov_sequence/ADVGraphModel.cpp" line="170"/>
        <source>Default color</source>
        <translation>Default color</translation>
    </message>
    <message>
        <location filename="../src/ov_sequence/annot_highlight/AnnotHighlightTree.cpp" line="53"/>
        <source>Annotation</source>
        <translation>Annotation</translation>
    </message>
    <message>
        <location filename="../src/ov_sequence/annot_highlight/AnnotHighlightTree.cpp" line="53"/>
        <source>Color</source>
        <translation>Color</translation>
    </message>
    <message>
        <location filename="../src/ov_sequence/annot_highlight/AnnotHighlightWidgetFactory.cpp" line="58"/>
        <source>Annotations Highlighting</source>
        <translation>Annotations Highlighting</translation>
    </message>
    <message>
        <location filename="../src/ov_sequence/find_pattern/FindPatternWidget.cpp" line="308"/>
        <source>Search algorithm</source>
        <translation>Search algorithm</translation>
    </message>
    <message>
        <location filename="../src/ov_sequence/find_pattern/FindPatternWidget.cpp" line="309"/>
        <source>Search in</source>
        <translation>Search in</translation>
    </message>
    <message>
        <location filename="../src/ov_sequence/find_pattern/FindPatternWidget.cpp" line="310"/>
        <source>Other settings</source>
        <translation>Other settings</translation>
    </message>
    <message>
        <location filename="../src/ov_sequence/find_pattern/FindPatternWidgetFactory.cpp" line="58"/>
        <source>Search in Sequence</source>
        <translation>Search in Sequence</translation>
    </message>
    <message>
        <location filename="../src/ov_assembly/ExportCoverageTask.cpp" line="39"/>
        <source>Histogram</source>
        <translation>Histogram</translation>
    </message>
    <message>
        <location filename="../src/ov_assembly/ExportCoverageTask.cpp" line="40"/>
        <source>Per base</source>
        <translation>Per base</translation>
    </message>
    <message>
        <location filename="../src/ov_assembly/ExportCoverageTask.cpp" line="41"/>
        <source>Bedgraph</source>
        <translation>Bedgraph</translation>
    </message>
    <message>
        <location filename="../src/ov_sequence/annot_highlight/AnnotHighlightWidget.cpp" line="48"/>
        <location filename="../src/ov_sequence/annot_highlight/AnnotHighlightWidget.cpp" line="62"/>
        <source>Show all annotation names</source>
        <translation>Show all annotation names</translation>
    </message>
    <message>
        <location filename="../src/ov_sequence/annot_highlight/AnnotHighlightWidget.cpp" line="66"/>
        <source>Show names for the sequence only</source>
        <translation>Show names for the sequence only</translation>
    </message>
    <message>
        <location filename="../src/ov_sequence/PanViewRows.cpp" line="95"/>
        <source>Restriction Site</source>
        <translation>Restriction Site</translation>
    </message>
    <message>
        <location filename="../src/ov_msa/MaEditorStatusBar.cpp" line="111"/>
        <source>none</source>
        <translation>none</translation>
    </message>
</context>
<context>
    <name>SaveGraphCutoffsDialog</name>
    <message>
        <location filename="../src/ov_sequence/SaveGraphCutoffsDialog.ui" line="14"/>
        <source>Save Graph Cutoffs as Annotations</source>
        <translation>Save Graph Cutoffs as Annotations</translation>
    </message>
    <message>
        <location filename="../src/ov_sequence/SaveGraphCutoffsDialog.ui" line="141"/>
        <source>Maximum cutoff</source>
        <translation>Maximum cutoff</translation>
    </message>
    <message>
        <location filename="../src/ov_sequence/SaveGraphCutoffsDialog.ui" line="154"/>
        <source>Minimum cutoff</source>
        <translation>Minimum cutoff</translation>
    </message>
    <message>
        <location filename="../src/ov_sequence/SaveGraphCutoffsDialog.ui" line="52"/>
        <source>Area to annotate</source>
        <translation>Area to annotate</translation>
    </message>
    <message>
        <location filename="../src/ov_sequence/SaveGraphCutoffsDialog.ui" line="64"/>
        <source>Around cutoff values</source>
        <translation>Around cutoff values</translation>
    </message>
    <message>
        <location filename="../src/ov_sequence/SaveGraphCutoffsDialog.ui" line="77"/>
        <source>Between cutoff values</source>
        <translation>Between cutoff values</translation>
    </message>
</context>
<context>
    <name>SearchQualifierDialog</name>
    <message>
        <location filename="../src/ov_sequence/SearchQualifierDialog.ui" line="14"/>
        <source>Find Qualifier</source>
        <translation>Find Qualifier</translation>
    </message>
    <message>
        <location filename="../src/ov_sequence/SearchQualifierDialog.ui" line="58"/>
        <source>Qualifier</source>
        <translation>Qualifier</translation>
    </message>
    <message>
        <location filename="../src/ov_sequence/SearchQualifierDialog.ui" line="67"/>
        <source>Name:</source>
        <translation>Name:</translation>
    </message>
    <message>
        <location filename="../src/ov_sequence/SearchQualifierDialog.ui" line="77"/>
        <source>Value:</source>
        <translation>Value:</translation>
    </message>
    <message>
        <location filename="../src/ov_sequence/SearchQualifierDialog.ui" line="23"/>
        <source>Match Parameter</source>
        <translation>Match Parameter</translation>
    </message>
    <message>
        <location filename="../src/ov_sequence/SearchQualifierDialog.ui" line="32"/>
        <source>Contains substring</source>
        <translation>Contains substring</translation>
    </message>
    <message>
        <location filename="../src/ov_sequence/SearchQualifierDialog.ui" line="45"/>
        <source>Exact match</source>
        <translation>Exact match</translation>
    </message>
    <message>
        <location filename="../src/ov_sequence/SearchQualifierDialog.ui" line="96"/>
        <source>Group Name</source>
        <translation>Group Name</translation>
    </message>
    <message>
        <location filename="../src/ov_sequence/SearchQualifierDialog.ui" line="122"/>
        <source>Search in:</source>
        <translation>Search in:</translation>
    </message>
</context>
<context>
    <name>SecStructDialog</name>
    <message>
        <location filename="../src/util_sec_struct_predict/SecStructDialog.ui" line="14"/>
        <source>Secondary Structure Prediction</source>
        <translation>Secondary Structure Prediction</translation>
    </message>
    <message>
        <location filename="../src/util_sec_struct_predict/SecStructDialog.ui" line="22"/>
        <source>Algorithm</source>
        <translation>Algorithm</translation>
    </message>
    <message>
        <location filename="../src/util_sec_struct_predict/SecStructDialog.ui" line="36"/>
        <source>Range Start:</source>
        <translation>Range Start:</translation>
    </message>
    <message>
        <location filename="../src/util_sec_struct_predict/SecStructDialog.ui" line="59"/>
        <source>Range End:</source>
        <translation>Range End:</translation>
    </message>
    <message>
        <location filename="../src/util_sec_struct_predict/SecStructDialog.ui" line="86"/>
        <source>Results:</source>
        <translation>Results:</translation>
    </message>
    <message>
        <location filename="../src/util_sec_struct_predict/SecStructDialog.ui" line="120"/>
        <source>Total predicted:</source>
        <translation>Total predicted:</translation>
    </message>
    <message>
        <location filename="../src/util_sec_struct_predict/SecStructDialog.ui" line="127"/>
        <source>0</source>
        <translation>0</translation>
    </message>
</context>
<context>
    <name>SelectSubalignmentDialog</name>
    <message>
        <location filename="../src/ov_msa/SelectSubalignmentDialog.ui" line="14"/>
        <source>Select Subalignment</source>
        <translation>Select Subalignment</translation>
    </message>
    <message>
        <location filename="../src/ov_msa/SelectSubalignmentDialog.ui" line="22"/>
        <source>From </source>
        <translation>From </translation>
    </message>
    <message>
        <location filename="../src/ov_msa/SelectSubalignmentDialog.ui" line="48"/>
        <source> to </source>
        <translation> to </translation>
    </message>
    <message>
        <location filename="../src/ov_msa/SelectSubalignmentDialog.ui" line="73"/>
        <source>Selected sequences</source>
        <translation>Selected sequences</translation>
    </message>
    <message>
        <location filename="../src/ov_msa/SelectSubalignmentDialog.ui" line="102"/>
        <source>Invert selection</source>
        <translation>Invert selection</translation>
    </message>
    <message>
        <location filename="../src/ov_msa/SelectSubalignmentDialog.ui" line="109"/>
        <source>Select all</source>
        <translation>Select all</translation>
    </message>
    <message>
        <location filename="../src/ov_msa/SelectSubalignmentDialog.ui" line="116"/>
        <source>Clear selection</source>
        <translation>Clear selection</translation>
    </message>
</context>
<context>
    <name>SequenceExportSettingsWidget</name>
    <message>
        <location filename="../src/ov_sequence/image_export/SequenceImageExportSettingsWidget.ui" line="43"/>
        <source>Area</source>
        <translation>Area</translation>
    </message>
    <message>
        <location filename="../src/ov_sequence/image_export/SequenceImageExportSettingsWidget.ui" line="52"/>
        <source>Currently viewed</source>
        <translation>Currently viewed</translation>
    </message>
    <message>
        <location filename="../src/ov_sequence/image_export/SequenceImageExportSettingsWidget.ui" line="65"/>
        <source>Zoomed annotations</source>
        <translation>Zoomed annotations</translation>
    </message>
    <message>
        <location filename="../src/ov_sequence/image_export/SequenceImageExportSettingsWidget.ui" line="75"/>
        <source>Sequence details</source>
        <translation>Sequence details</translation>
    </message>
</context>
<context>
    <name>SequenceSelectorWidget</name>
    <message>
        <location filename="../src/ov_msa/SequenceSelectorWidget.ui" line="14"/>
        <source>Form</source>
        <translation>Form</translation>
    </message>
    <message>
        <location filename="../src/ov_msa/SequenceSelectorWidget.ui" line="40"/>
        <source>Add selected sequence</source>
        <translation>Add selected sequence</translation>
    </message>
    <message>
        <location filename="../src/ov_msa/SequenceSelectorWidget.ui" line="43"/>
        <source>&gt;</source>
        <translation>&gt;</translation>
    </message>
    <message>
        <location filename="../src/ov_msa/SequenceSelectorWidget.ui" line="88"/>
        <source>Select and add</source>
        <translation>Select and add</translation>
    </message>
    <message>
        <location filename="../src/ov_msa/SequenceSelectorWidget.ui" line="123"/>
        <source>Clear</source>
        <translation>Clear</translation>
    </message>
    <message>
        <location filename="../src/ov_msa/SequenceSelectorWidget.ui" line="126"/>
        <source>x</source>
        <translation>x</translation>
    </message>
</context>
<context>
    <name>SmithWatermanDialogBase</name>
    <message>
        <location filename="../src/util_smith_waterman/SmithWatermanDialogBase.ui" line="32"/>
        <source>Smith-Waterman Search</source>
        <translation>Smith-Waterman Search</translation>
    </message>
    <message>
        <source>Advanced</source>
        <translation type="obsolete">Advanced</translation>
    </message>
    <message>
        <source>View</source>
        <translation type="obsolete">View</translation>
    </message>
    <message>
        <location filename="../src/util_smith_waterman/SmithWatermanDialogBase.ui" line="478"/>
        <source>Input and output</source>
        <translation>Input and output</translation>
    </message>
    <message>
        <location filename="../src/util_smith_waterman/SmithWatermanDialogBase.ui" line="42"/>
        <source>Smith-Waterman parameters</source>
        <translation>Smith-Waterman parameters</translation>
    </message>
    <message>
        <location filename="../src/util_smith_waterman/SmithWatermanDialogBase.ui" line="48"/>
        <source>Pattern</source>
        <translation>Pattern</translation>
    </message>
    <message>
        <location filename="../src/util_smith_waterman/SmithWatermanDialogBase.ui" line="100"/>
        <source>Search in</source>
        <translation>Search in</translation>
    </message>
    <message>
        <location filename="../src/util_smith_waterman/SmithWatermanDialogBase.ui" line="115"/>
        <source>Sequence</source>
        <translation>Sequence</translation>
    </message>
    <message>
        <location filename="../src/util_smith_waterman/SmithWatermanDialogBase.ui" line="134"/>
        <source>Translation</source>
        <translation>Translation</translation>
    </message>
    <message>
        <location filename="../src/util_smith_waterman/SmithWatermanDialogBase.ui" line="169"/>
        <source>Strand</source>
        <translation>Strand</translation>
    </message>
    <message>
        <location filename="../src/util_smith_waterman/SmithWatermanDialogBase.ui" line="178"/>
        <source>Both</source>
        <translation>Both</translation>
    </message>
    <message>
        <location filename="../src/util_smith_waterman/SmithWatermanDialogBase.ui" line="188"/>
        <source>Direct</source>
        <translation>Direct</translation>
    </message>
    <message>
        <location filename="../src/util_smith_waterman/SmithWatermanDialogBase.ui" line="198"/>
        <source>Complement</source>
        <translation>Complement</translation>
    </message>
    <message>
        <location filename="../src/util_smith_waterman/SmithWatermanDialogBase.ui" line="217"/>
        <source>Smith-Waterman algorithm parameters</source>
        <translation>Smith-Waterman algorithm parameters</translation>
    </message>
    <message>
        <location filename="../src/util_smith_waterman/SmithWatermanDialogBase.ui" line="223"/>
        <source>Algorithm version</source>
        <translation>Algorithm version</translation>
    </message>
    <message>
        <location filename="../src/util_smith_waterman/SmithWatermanDialogBase.ui" line="273"/>
        <source>Advanced..</source>
        <translation>Advanced..</translation>
    </message>
    <message>
        <location filename="../src/util_smith_waterman/SmithWatermanDialogBase.ui" line="289"/>
        <source>Scoring matrix</source>
        <translation>Scoring matrix</translation>
    </message>
    <message>
        <location filename="../src/util_smith_waterman/SmithWatermanDialogBase.ui" line="339"/>
        <source>View..</source>
        <translation>View..</translation>
    </message>
    <message>
        <location filename="../src/util_smith_waterman/SmithWatermanDialogBase.ui" line="352"/>
        <source>Gap scores</source>
        <translation>Gap scores</translation>
    </message>
    <message>
        <location filename="../src/util_smith_waterman/SmithWatermanDialogBase.ui" line="358"/>
        <source>Gap open</source>
        <translation>Gap open</translation>
    </message>
    <message>
        <location filename="../src/util_smith_waterman/SmithWatermanDialogBase.ui" line="365"/>
        <source>Gap  extension </source>
        <translation>Gap  extension </translation>
    </message>
    <message>
        <location filename="../src/util_smith_waterman/SmithWatermanDialogBase.ui" line="398"/>
        <source>Results filtering strategy</source>
        <translation>Results filtering strategy</translation>
    </message>
    <message>
        <location filename="../src/util_smith_waterman/SmithWatermanDialogBase.ui" line="406"/>
        <source>Minimal score</source>
        <translation>Minimal score</translation>
    </message>
    <message>
        <location filename="../src/util_smith_waterman/SmithWatermanDialogBase.ui" line="432"/>
        <source>%</source>
        <translation>%</translation>
    </message>
    <message>
        <location filename="../src/util_smith_waterman/SmithWatermanDialogBase.ui" line="452"/>
        <source>Report results</source>
        <translation>Report results</translation>
    </message>
    <message>
        <location filename="../src/util_smith_waterman/SmithWatermanDialogBase.ui" line="510"/>
        <source>Save results as</source>
        <translation>Save results as</translation>
    </message>
    <message>
        <location filename="../src/util_smith_waterman/SmithWatermanDialogBase.ui" line="559"/>
        <source>Aligner options</source>
        <translation>Aligner options</translation>
    </message>
    <message>
        <location filename="../src/util_smith_waterman/SmithWatermanDialogBase.ui" line="576"/>
        <source>Alignment files directory path</source>
        <translation>Alignment files directory path</translation>
    </message>
    <message>
        <source>Alignment files folder path</source>
        <translation type="vanished">Alignment files folder path</translation>
    </message>
    <message>
        <location filename="../src/util_smith_waterman/SmithWatermanDialogBase.ui" line="611"/>
        <source>...</source>
        <translation>...</translation>
    </message>
    <message>
        <location filename="../src/util_smith_waterman/SmithWatermanDialogBase.ui" line="621"/>
        <source>Set advanced options</source>
        <translation>Set advanced options</translation>
    </message>
    <message>
        <location filename="../src/util_smith_waterman/SmithWatermanDialogBase.ui" line="639"/>
        <source>Template for alignment files names</source>
        <translation>Template for alignment files names</translation>
    </message>
    <message>
        <location filename="../src/util_smith_waterman/SmithWatermanDialogBase.ui" line="652"/>
        <source>Template for reference subsequences names</source>
        <translation>Template for reference subsequences names</translation>
    </message>
    <message>
        <location filename="../src/util_smith_waterman/SmithWatermanDialogBase.ui" line="691"/>
        <source>Template for pattern subsequences names</source>
        <translation>Template for pattern subsequences names</translation>
    </message>
    <message>
        <location filename="../src/util_smith_waterman/SmithWatermanDialogBase.ui" line="730"/>
        <source>Pattern sequence name</source>
        <translation>Pattern sequence name</translation>
    </message>
</context>
<context>
    <name>TextSettingsDialog</name>
    <message>
        <location filename="../src/phyltree/TextSettingsDialog.ui" line="14"/>
        <source>Labels Formatting</source>
        <translation>Labels Formatting</translation>
    </message>
    <message>
        <location filename="../src/phyltree/TextSettingsDialog.ui" line="22"/>
        <source>Color</source>
        <translation>Color</translation>
    </message>
    <message>
        <location filename="../src/phyltree/TextSettingsDialog.ui" line="29"/>
        <source>Size</source>
        <translation>Size</translation>
    </message>
    <message>
        <location filename="../src/phyltree/TextSettingsDialog.ui" line="75"/>
        <source>Font</source>
        <translation>Font</translation>
    </message>
    <message>
        <location filename="../src/phyltree/TextSettingsDialog.ui" line="85"/>
        <source>Attributes</source>
        <translation>Attributes</translation>
    </message>
    <message>
        <location filename="../src/phyltree/TextSettingsDialog.ui" line="100"/>
        <source>B</source>
        <translation>B</translation>
    </message>
    <message>
        <location filename="../src/phyltree/TextSettingsDialog.ui" line="115"/>
        <source>I</source>
        <translation>I</translation>
    </message>
    <message>
        <location filename="../src/phyltree/TextSettingsDialog.ui" line="130"/>
        <source>U</source>
        <translation>U</translation>
    </message>
    <message>
        <location filename="../src/phyltree/TextSettingsDialog.ui" line="145"/>
        <source>S</source>
        <translation>S</translation>
    </message>
</context>
<context>
    <name>TreeOptionWidget</name>
    <message>
        <location filename="../src/ov_msa/TreeOptions/TreeOptionsWidget.ui" line="23"/>
        <source>Form</source>
        <translation>Form</translation>
    </message>
    <message>
        <location filename="../src/ov_msa/TreeOptions/TreeOptionsWidget.ui" line="58"/>
        <source>Tree layout</source>
        <translation>Tree layout</translation>
    </message>
    <message>
        <location filename="../src/ov_msa/TreeOptions/TreeOptionsWidget.ui" line="78"/>
        <source>Tree view</source>
        <translation>Tree view</translation>
    </message>
    <message>
        <location filename="../src/ov_msa/TreeOptions/TreeOptionsWidget.ui" line="120"/>
        <source>Show names</source>
        <translation>Show names</translation>
    </message>
    <message>
        <location filename="../src/ov_msa/TreeOptions/TreeOptionsWidget.ui" line="127"/>
        <source>Show distances</source>
        <translation>Show distances</translation>
    </message>
    <message>
        <location filename="../src/ov_msa/TreeOptions/TreeOptionsWidget.ui" line="134"/>
        <source>Show node labels</source>
        <translation>Show node labels</translation>
    </message>
    <message>
        <location filename="../src/ov_msa/TreeOptions/TreeOptionsWidget.ui" line="141"/>
        <source>Align labels</source>
        <translation>Align labels</translation>
    </message>
    <message>
        <location filename="../src/ov_msa/TreeOptions/TreeOptionsWidget.ui" line="163"/>
        <source>Show font settings</source>
        <translation>Show font settings</translation>
    </message>
    <message>
        <location filename="../src/ov_msa/TreeOptions/TreeOptionsWidget.ui" line="192"/>
        <source>Font</source>
        <translation>Font</translation>
    </message>
    <message>
        <location filename="../src/ov_msa/TreeOptions/TreeOptionsWidget.ui" line="199"/>
        <source>Size</source>
        <translation>Size</translation>
    </message>
    <message>
        <location filename="../src/ov_msa/TreeOptions/TreeOptionsWidget.ui" line="229"/>
        <source>Color  </source>
        <translation>Color  </translation>
    </message>
    <message>
        <location filename="../src/ov_msa/TreeOptions/TreeOptionsWidget.ui" line="262"/>
        <source>Attributes</source>
        <translation>Attributes</translation>
    </message>
    <message>
        <location filename="../src/ov_msa/TreeOptions/TreeOptionsWidget.ui" line="288"/>
        <source>B</source>
        <translation>B</translation>
    </message>
    <message>
        <location filename="../src/ov_msa/TreeOptions/TreeOptionsWidget.ui" line="300"/>
        <source>I</source>
        <translation>I</translation>
    </message>
    <message>
        <location filename="../src/ov_msa/TreeOptions/TreeOptionsWidget.ui" line="316"/>
        <source>U</source>
        <translation>U</translation>
    </message>
    <message>
        <location filename="../src/ov_msa/TreeOptions/TreeOptionsWidget.ui" line="345"/>
        <source>Font size</source>
        <translation>Font size</translation>
    </message>
    <message>
        <location filename="../src/ov_msa/TreeOptions/TreeOptionsWidget.ui" line="374"/>
        <source>Scale range</source>
        <translation>Scale range</translation>
    </message>
    <message>
        <location filename="../src/ov_msa/TreeOptions/TreeOptionsWidget.ui" line="381"/>
        <location filename="../src/ov_msa/TreeOptions/TreeOptionsWidget.ui" line="544"/>
        <source>Line width</source>
        <translation>Line width</translation>
    </message>
    <message>
        <location filename="../src/ov_msa/TreeOptions/TreeOptionsWidget.ui" line="465"/>
        <source>Width</source>
        <translation>Width</translation>
    </message>
    <message>
        <location filename="../src/ov_msa/TreeOptions/TreeOptionsWidget.ui" line="472"/>
        <source>Height</source>
        <translation>Height</translation>
    </message>
    <message>
        <location filename="../src/ov_msa/TreeOptions/TreeOptionsWidget.ui" line="509"/>
        <source>Show pen settings</source>
        <translation>Show pen settings</translation>
    </message>
    <message>
        <location filename="../src/ov_msa/TreeOptions/TreeOptionsWidget.ui" line="561"/>
        <source>Color</source>
        <translation>Color</translation>
    </message>
</context>
<context>
    <name>TreeSettingsDialog</name>
    <message>
        <location filename="../src/phyltree/TreeSettingsDialog.ui" line="14"/>
        <source>Tree Settings</source>
        <translation>Tree Settings</translation>
    </message>
    <message>
        <location filename="../src/phyltree/TreeSettingsDialog.ui" line="76"/>
        <source>Width</source>
        <translation>Width</translation>
    </message>
    <message>
        <location filename="../src/phyltree/TreeSettingsDialog.ui" line="83"/>
        <source>Height (Rectangular)</source>
        <translation>Height (Rectangular)</translation>
    </message>
    <message>
        <location filename="../src/phyltree/TreeSettingsDialog.ui" line="93"/>
        <source>Tree View</source>
        <translation>Tree View</translation>
    </message>
    <message>
        <location filename="../src/phyltree/TreeSettingsDialog.ui" line="103"/>
        <source>Scale Range</source>
        <translation>Scale Range</translation>
    </message>
</context>
<context>
    <name>U2::ADVAnnotationCreation</name>
    <message>
        <location filename="../src/ov_sequence/ADVAnnotationCreation.cpp" line="86"/>
        <source>New annotation...</source>
        <translation>New annotation...</translation>
    </message>
</context>
<context>
    <name>U2::ADVClipboard</name>
    <message>
        <location filename="../src/ov_sequence/ADVClipboard.cpp" line="69"/>
        <source>Copy sequence</source>
        <translation>Copy sequence</translation>
    </message>
    <message>
        <location filename="../src/ov_sequence/ADVClipboard.cpp" line="73"/>
        <source>Copy translation</source>
        <translation>Copy translation</translation>
    </message>
    <message>
        <location filename="../src/ov_sequence/ADVClipboard.cpp" line="77"/>
        <source>Copy reverse-complement sequence</source>
        <translation>Copy reverse-complement sequence</translation>
    </message>
    <message>
        <location filename="../src/ov_sequence/ADVClipboard.cpp" line="81"/>
        <source>Copy reverse-complement translation</source>
        <translation>Copy reverse-complement translation</translation>
    </message>
    <message>
        <location filename="../src/ov_sequence/ADVClipboard.cpp" line="85"/>
        <source>Copy annotation sequence</source>
        <translation>Copy annotation sequence</translation>
    </message>
    <message>
        <location filename="../src/ov_sequence/ADVClipboard.cpp" line="87"/>
        <source>Copy annotation sequence translation</source>
        <translation>Copy annotation sequence translation</translation>
    </message>
    <message>
        <location filename="../src/ov_sequence/ADVClipboard.cpp" line="319"/>
        <source>Paste sequence</source>
        <translation>Paste sequence</translation>
    </message>
    <message>
        <location filename="../src/ov_sequence/ADVClipboard.cpp" line="147"/>
        <source>An error occurred during getting sequence data: %1</source>
        <translation>An error occurred during getting sequence data: %1</translation>
    </message>
    <message>
        <location filename="../src/ov_sequence/ADVClipboard.cpp" line="304"/>
        <source>Copy/Paste</source>
        <translation>Copy/Paste</translation>
    </message>
</context>
<context>
    <name>U2::ADVCreateAnnotationsTask</name>
    <message>
        <location filename="../src/ov_sequence/ADVAnnotationCreation.cpp" line="50"/>
        <source>Create annotations task</source>
        <translation>Create annotations task</translation>
    </message>
</context>
<context>
    <name>U2::ADVSequenceObjectContext</name>
    <message>
        <location filename="../src/ov_sequence/ADVSequenceObjectContext.cpp" line="49"/>
        <source>Incorrect signal sender!</source>
        <translation>Incorrect signal sender!</translation>
    </message>
</context>
<context>
    <name>U2::ADVSingleSequenceHeaderWidget</name>
    <message>
        <location filename="../src/ov_sequence/ADVSingleSequenceWidget.cpp" line="950"/>
        <source>Alphabet: &lt;b&gt;%1&lt;/b&gt;</source>
        <translation>Alphabet: &lt;b&gt;%1&lt;/b&gt;</translation>
    </message>
    <message>
        <location filename="../src/ov_sequence/ADVSingleSequenceWidget.cpp" line="951"/>
        <source> Sequence size: &lt;b&gt;%1&lt;/b&gt;</source>
        <translation> Sequence size: &lt;b&gt;%1&lt;/b&gt;</translation>
    </message>
    <message>
        <location filename="../src/ov_sequence/ADVSingleSequenceWidget.cpp" line="952"/>
        <source> File:&amp;nbsp;&lt;b&gt;%1&lt;/b&gt;</source>
        <translation>File:&amp;nbsp;&lt;b&gt;%1&lt;/b&gt;</translation>
    </message>
    <message>
        <location filename="../src/ov_sequence/ADVSingleSequenceWidget.cpp" line="1035"/>
        <source>raw</source>
        <translation>raw</translation>
    </message>
    <message>
        <location filename="../src/ov_sequence/ADVSingleSequenceWidget.cpp" line="1039"/>
        <source>amino ext</source>
        <translation>amino ext</translation>
    </message>
    <message>
        <location filename="../src/ov_sequence/ADVSingleSequenceWidget.cpp" line="1041"/>
        <source>amino</source>
        <translation>amino</translation>
    </message>
    <message>
        <location filename="../src/ov_sequence/ADVSingleSequenceWidget.cpp" line="1046"/>
        <source>dna</source>
        <translation>dna</translation>
    </message>
    <message>
        <location filename="../src/ov_sequence/ADVSingleSequenceWidget.cpp" line="1048"/>
        <source>dna ext</source>
        <translation>dna ext</translation>
    </message>
    <message>
        <location filename="../src/ov_sequence/ADVSingleSequenceWidget.cpp" line="1052"/>
        <source>rna ext</source>
        <translation>rna ext</translation>
    </message>
    <message>
        <location filename="../src/ov_sequence/ADVSingleSequenceWidget.cpp" line="1050"/>
        <source>rna</source>
        <translation>rna</translation>
    </message>
</context>
<context>
    <name>U2::ADVSingleSequenceWidget</name>
    <message>
        <location filename="../src/ov_sequence/ADVSingleSequenceWidget.cpp" line="100"/>
        <source>Select sequence region...</source>
        <translation>Select sequence region...</translation>
    </message>
    <message>
        <location filename="../src/ov_sequence/ADVSingleSequenceWidget.cpp" line="106"/>
        <source>Sequence region...</source>
        <translation>Sequence region...</translation>
    </message>
    <message>
        <location filename="../src/ov_sequence/ADVSingleSequenceWidget.cpp" line="110"/>
        <source>Sequence between selected annotations</source>
        <translation>Sequence between selected annotations</translation>
    </message>
    <message>
        <location filename="../src/ov_sequence/ADVSingleSequenceWidget.cpp" line="114"/>
        <source>Sequence around selected annotations</source>
        <translation>Sequence around selected annotations</translation>
    </message>
    <message>
        <location filename="../src/ov_sequence/ADVSingleSequenceWidget.cpp" line="118"/>
        <source>Zoom to range...</source>
        <translation>Zoom to range...</translation>
    </message>
    <message>
        <location filename="../src/ov_sequence/ADVSingleSequenceWidget.cpp" line="122"/>
        <source>Create new ruler...</source>
        <translation>Create new ruler...</translation>
    </message>
    <message>
        <location filename="../src/ov_sequence/ADVSingleSequenceWidget.cpp" line="198"/>
        <source>Export image</source>
        <translation>Export image</translation>
    </message>
    <message>
        <location filename="../src/ov_sequence/ADVSingleSequenceWidget.cpp" line="214"/>
        <source>Remove sequence</source>
        <translation>Remove sequence</translation>
    </message>
    <message>
        <location filename="../src/ov_sequence/ADVSingleSequenceWidget.cpp" line="431"/>
        <source>Zoom</source>
        <translation>Zoom</translation>
    </message>
    <message>
        <location filename="../src/ov_sequence/ADVSingleSequenceWidget.cpp" line="508"/>
        <source>Select</source>
        <translation>Select</translation>
    </message>
    <message>
        <location filename="../src/ov_sequence/ADVSingleSequenceWidget.cpp" line="523"/>
        <source>Rulers...</source>
        <translation>Rulers...</translation>
    </message>
    <message>
        <location filename="../src/ov_sequence/ADVSingleSequenceWidget.cpp" line="534"/>
        <source>Remove &apos;%1&apos;</source>
        <translation>Remove &apos;%1&apos;</translation>
    </message>
    <message>
        <location filename="../src/ov_sequence/ADVSingleSequenceWidget.cpp" line="685"/>
        <source>Zoom to range</source>
        <translation>Zoom to range</translation>
    </message>
    <message>
        <location filename="../src/ov_sequence/ADVSingleSequenceWidget.cpp" line="300"/>
        <source>Show all views</source>
        <translation>Show all views</translation>
    </message>
    <message>
        <location filename="../src/ov_sequence/ADVSingleSequenceWidget.cpp" line="300"/>
        <source>Hide all views</source>
        <translation>Hide all views</translation>
    </message>
    <message>
        <location filename="../src/ov_sequence/ADVSingleSequenceWidget.cpp" line="232"/>
        <location filename="../src/ov_sequence/ADVSingleSequenceWidget.cpp" line="904"/>
        <source>Show zoom view</source>
        <translation>Show zoom view</translation>
    </message>
    <message>
        <location filename="../src/ov_sequence/ADVSingleSequenceWidget.cpp" line="232"/>
        <location filename="../src/ov_sequence/ADVSingleSequenceWidget.cpp" line="904"/>
        <source>Hide zoom view</source>
        <translation>Hide zoom view</translation>
    </message>
    <message>
        <location filename="../src/ov_sequence/ADVSingleSequenceWidget.cpp" line="233"/>
        <location filename="../src/ov_sequence/ADVSingleSequenceWidget.cpp" line="909"/>
        <source>Show details view</source>
        <translation>Show details view</translation>
    </message>
    <message>
        <location filename="../src/ov_sequence/ADVSingleSequenceWidget.cpp" line="233"/>
        <location filename="../src/ov_sequence/ADVSingleSequenceWidget.cpp" line="909"/>
        <source>Hide details view</source>
        <translation>Hide details view</translation>
    </message>
    <message>
        <location filename="../src/ov_sequence/ADVSingleSequenceWidget.cpp" line="234"/>
        <location filename="../src/ov_sequence/ADVSingleSequenceWidget.cpp" line="914"/>
        <source>Show overview</source>
        <translation>Show overview</translation>
    </message>
    <message>
        <location filename="../src/ov_sequence/ADVSingleSequenceWidget.cpp" line="234"/>
        <location filename="../src/ov_sequence/ADVSingleSequenceWidget.cpp" line="914"/>
        <source>Hide overview</source>
        <translation>Hide overview</translation>
    </message>
</context>
<context>
    <name>U2::ADVSyncViewManager</name>
    <message>
        <location filename="../src/ov_sequence/ADVSyncViewManager.cpp" line="42"/>
        <source>Lock scales: visible range start</source>
        <translation>Lock scales: visible range start</translation>
    </message>
    <message>
        <location filename="../src/ov_sequence/ADVSyncViewManager.cpp" line="47"/>
        <source>Lock scales: selected sequence</source>
        <translation>Lock scales: selected sequence</translation>
    </message>
    <message>
        <location filename="../src/ov_sequence/ADVSyncViewManager.cpp" line="52"/>
        <source>Lock scales: selected annotation</source>
        <translation>Lock scales: selected annotation</translation>
    </message>
    <message>
        <location filename="../src/ov_sequence/ADVSyncViewManager.cpp" line="63"/>
        <source>Adjust scales: visible range start</source>
        <translation>Adjust scales: visible range start</translation>
    </message>
    <message>
        <location filename="../src/ov_sequence/ADVSyncViewManager.cpp" line="67"/>
        <source>Adjust scales: selected sequence</source>
        <translation>Adjust scales: selected sequence</translation>
    </message>
    <message>
        <location filename="../src/ov_sequence/ADVSyncViewManager.cpp" line="71"/>
        <source>Adjust scales: selected annotation</source>
        <translation>Adjust scales: selected annotation</translation>
    </message>
    <message>
        <location filename="../src/ov_sequence/ADVSyncViewManager.cpp" line="75"/>
        <source>Lock scales</source>
        <translation>Lock scales</translation>
    </message>
    <message>
        <location filename="../src/ov_sequence/ADVSyncViewManager.cpp" line="79"/>
        <source>Adjust scales</source>
        <translation>Adjust scales</translation>
    </message>
    <message>
        <location filename="../src/ov_sequence/ADVSyncViewManager.cpp" line="131"/>
        <source>Toggle views</source>
        <translation>Toggle views</translation>
    </message>
    <message>
        <location filename="../src/ov_sequence/ADVSyncViewManager.cpp" line="429"/>
        <source>Hide all sequences</source>
        <translation>Hide all sequences</translation>
    </message>
    <message>
        <location filename="../src/ov_sequence/ADVSyncViewManager.cpp" line="429"/>
        <source>Show all sequences</source>
        <translation>Show all sequences</translation>
    </message>
    <message>
        <location filename="../src/ov_sequence/ADVSyncViewManager.cpp" line="430"/>
        <source>Hide all zoom views</source>
        <translation>Hide all zoom views</translation>
    </message>
    <message>
        <location filename="../src/ov_sequence/ADVSyncViewManager.cpp" line="430"/>
        <source>Show all zoom views</source>
        <translation>Show all zoom views</translation>
    </message>
    <message>
        <location filename="../src/ov_sequence/ADVSyncViewManager.cpp" line="431"/>
        <source>Hide all details</source>
        <translation>Hide all details</translation>
    </message>
    <message>
        <location filename="../src/ov_sequence/ADVSyncViewManager.cpp" line="431"/>
        <source>Show all details</source>
        <translation>Show all details</translation>
    </message>
    <message>
        <location filename="../src/ov_sequence/ADVSyncViewManager.cpp" line="432"/>
        <source>Hide all overviews</source>
        <translation>Hide all overviews</translation>
    </message>
    <message>
        <location filename="../src/ov_sequence/ADVSyncViewManager.cpp" line="432"/>
        <source>Show all overviews</source>
        <translation>Show all overviews</translation>
    </message>
    <message>
        <location filename="../src/ov_sequence/ADVSyncViewManager.cpp" line="589"/>
        <source>Hide %1</source>
        <translation>Hide %1</translation>
    </message>
    <message>
        <location filename="../src/ov_sequence/ADVSyncViewManager.cpp" line="591"/>
        <source>Show %1</source>
        <translation>Show %1</translation>
    </message>
</context>
<context>
    <name>U2::AddReadsToDocumentTask</name>
    <message>
        <location filename="../src/ov_assembly/AddReadsToDocumentTask.cpp" line="36"/>
        <source>Add short reads to document</source>
        <translation>Add short reads to document</translation>
    </message>
    <message>
        <location filename="../src/ov_assembly/AddReadsToDocumentTask.cpp" line="40"/>
        <source>Invalid database reference detected</source>
        <translation>Invalid database reference detected</translation>
    </message>
</context>
<context>
    <name>U2::AddTreeWidget</name>
    <message>
        <location filename="../src/ov_msa/TreeOptions/TreeOptionsWidget.cpp" line="369"/>
        <source>There are no displayed trees so settings are hidden.</source>
        <translation>There are no displayed trees so settings are hidden.</translation>
    </message>
    <message>
        <location filename="../src/ov_msa/TreeOptions/TreeOptionsWidget.cpp" line="377"/>
        <source>Open tree</source>
        <translation>Open tree</translation>
    </message>
    <message>
        <location filename="../src/ov_msa/TreeOptions/TreeOptionsWidget.cpp" line="386"/>
        <source>Build tree</source>
        <translation>Build tree</translation>
    </message>
</context>
<context>
    <name>U2::AlignSequencesToAlignmentTask</name>
    <message>
        <location filename="../src/ov_msa/AlignSequencesToAlignment/AlignSequencesToAlignmentTask.cpp" line="225"/>
        <source>Align sequences to alignment task</source>
        <translation>Align sequences to alignment task</translation>
    </message>
    <message>
        <location filename="../src/ov_msa/AlignSequencesToAlignment/AlignSequencesToAlignmentTask.cpp" line="240"/>
        <source>Object is empty.</source>
        <translation>Object is empty.</translation>
    </message>
    <message>
        <location filename="../src/ov_msa/AlignSequencesToAlignment/AlignSequencesToAlignmentTask.cpp" line="245"/>
        <source>Object is locked for modifications.</source>
        <translation>Object is locked for modifications.</translation>
    </message>
</context>
<context>
    <name>U2::AnnotHighlightWidget</name>
    <message>
        <location filename="../src/ov_sequence/annot_highlight/AnnotHighlightWidget.cpp" line="94"/>
        <source>Select an annotation name:</source>
        <translation>Select an annotation name:</translation>
    </message>
    <message>
        <location filename="../src/ov_sequence/annot_highlight/AnnotHighlightWidget.cpp" line="115"/>
        <source>Configure the annotations:</source>
        <translation>Configure the annotations:</translation>
    </message>
    <message>
        <location filename="../src/ov_sequence/annot_highlight/AnnotHighlightWidget.cpp" line="127"/>
        <source>Previous annotation</source>
        <translation>Previous annotation</translation>
    </message>
    <message>
        <location filename="../src/ov_sequence/annot_highlight/AnnotHighlightWidget.cpp" line="135"/>
        <source>Next annotation</source>
        <translation>Next annotation</translation>
    </message>
    <message>
        <location filename="../src/ov_sequence/annot_highlight/AnnotHighlightWidget.cpp" line="213"/>
        <source>Sequence context is NULL</source>
        <translation>Sequence context is NULL</translation>
    </message>
    <message>
        <location filename="../src/ov_sequence/annot_highlight/AnnotHighlightWidget.cpp" line="326"/>
        <source>The sequence doesn&apos;t have any annotations.</source>
        <translation>The sequence doesn&apos;t have any annotations.</translation>
    </message>
    <message>
        <location filename="../src/ov_sequence/annot_highlight/AnnotHighlightWidget.cpp" line="329"/>
        <source>The sequences do not have any annotations.</source>
        <translation>The sequences do not have any annotations.</translation>
    </message>
</context>
<context>
    <name>U2::AnnotatedDNAView</name>
    <message>
        <location filename="../src/ov_sequence/AnnotatedDNAView.cpp" line="115"/>
        <source>Go to position...</source>
        <translation>Go to position...</translation>
    </message>
    <message>
        <location filename="../src/ov_sequence/AnnotatedDNAView.cpp" line="134"/>
        <source>Find pattern...</source>
        <translation>Find pattern...</translation>
    </message>
    <message>
        <location filename="../src/ov_sequence/AnnotatedDNAView.cpp" line="139"/>
        <source>Annotations settings on sequence editing</source>
        <translation type="unfinished"></translation>
    </message>
    <message>
        <location filename="../src/ov_sequence/AnnotatedDNAView.cpp" line="143"/>
        <source>Insert subsequence...</source>
        <translation>Insert subsequence...</translation>
    </message>
    <message>
        <location filename="../src/ov_sequence/AnnotatedDNAView.cpp" line="148"/>
        <source>Remove subsequence...</source>
        <translation>Remove subsequence...</translation>
    </message>
    <message>
        <location filename="../src/ov_sequence/AnnotatedDNAView.cpp" line="152"/>
        <source>Replace subsequence...</source>
        <translation>Replace subsequence...</translation>
    </message>
    <message>
        <location filename="../src/ov_sequence/AnnotatedDNAView.cpp" line="157"/>
        <source>Selected sequence from view</source>
        <translation>Selected sequence from view</translation>
    </message>
    <message>
        <location filename="../src/ov_sequence/AnnotatedDNAView.cpp" line="161"/>
        <source>Reverse-complement sequence</source>
        <translation>Reverse-complement sequence</translation>
    </message>
    <message>
        <location filename="../src/ov_sequence/AnnotatedDNAView.cpp" line="170"/>
        <source>Complement sequence</source>
        <translation>Complement sequence</translation>
    </message>
    <message>
        <location filename="../src/ov_sequence/AnnotatedDNAView.cpp" line="362"/>
        <source>Error!</source>
        <translation>Error!</translation>
    </message>
    <message>
        <location filename="../src/ov_sequence/AnnotatedDNAView.cpp" line="543"/>
        <source>Analyze</source>
        <translation>Analyze</translation>
    </message>
    <message>
        <location filename="../src/ov_sequence/AnnotatedDNAView.cpp" line="553"/>
        <source>Add</source>
        <translation>Add</translation>
    </message>
    <message>
        <location filename="../src/ov_sequence/AnnotatedDNAView.cpp" line="559"/>
        <source>Export</source>
        <translation>Export</translation>
    </message>
    <message>
        <location filename="../src/ov_sequence/AnnotatedDNAView.cpp" line="565"/>
        <source>Align</source>
        <translation>Align</translation>
    </message>
    <message>
        <location filename="../src/ov_sequence/AnnotatedDNAView.cpp" line="571"/>
        <source>Remove</source>
        <translation>Remove</translation>
    </message>
    <message>
        <location filename="../src/ov_sequence/AnnotatedDNAView.cpp" line="584"/>
        <source>Edit</source>
        <translation>Edit</translation>
    </message>
    <message>
        <location filename="../src/ov_sequence/AnnotatedDNAView.cpp" line="1096"/>
        <source>Show codon table</source>
        <translation>Show codon table</translation>
    </message>
    <message>
        <location filename="../src/ov_sequence/AnnotatedDNAView.cpp" line="1374"/>
        <source>No sequence in focus</source>
        <translation>No sequence in focus</translation>
    </message>
    <message>
        <location filename="../src/ov_sequence/AnnotatedDNAView.cpp" line="166"/>
        <source>Reverse sequence</source>
        <translation>Reverse sequence</translation>
    </message>
    <message>
        <location filename="../src/ov_sequence/AnnotatedDNAView.cpp" line="766"/>
        <source>Disable &apos;%1&apos; highlighting</source>
        <translation>Disable &apos;%1&apos; highlighting</translation>
    </message>
    <message>
        <location filename="../src/ov_sequence/AnnotatedDNAView.cpp" line="768"/>
        <source>Enable &apos;%1&apos; highlighting</source>
        <translation>Enable &apos;%1&apos; highlighting</translation>
    </message>
    <message>
        <location filename="../src/ov_sequence/AnnotatedDNAView.cpp" line="818"/>
        <source>Select sequence to associate annotations with:</source>
        <translation>Select sequence to associate annotations with:</translation>
    </message>
    <message>
        <location filename="../src/ov_sequence/AnnotatedDNAView.cpp" line="836"/>
        <source>No sequence object found for annotations</source>
        <translation>No sequence object found for annotations</translation>
    </message>
    <message>
        <location filename="../src/ov_sequence/AnnotatedDNAView.cpp" line="905"/>
        <source>Go To</source>
        <translation>Go To</translation>
    </message>
</context>
<context>
    <name>U2::AnnotatedDNAViewFactory</name>
    <message>
        <location filename="../src/ov_sequence/AnnotatedDNAViewFactory.cpp" line="46"/>
        <source>Sequence View</source>
        <translation>Sequence View</translation>
    </message>
</context>
<context>
    <name>U2::AnnotationsTreeView</name>
    <message>
        <location filename="../src/ov_sequence/AnnotationsTreeView.cpp" line="124"/>
        <source>Name</source>
        <translation>Name</translation>
    </message>
    <message>
        <location filename="../src/ov_sequence/AnnotationsTreeView.cpp" line="124"/>
        <source>Value</source>
        <translation>Value</translation>
    </message>
    <message>
        <location filename="../src/ov_sequence/AnnotationsTreeView.cpp" line="124"/>
        <source>Type</source>
        <translation>Type</translation>
    </message>
    <message>
        <location filename="../src/ov_sequence/AnnotationsTreeView.cpp" line="176"/>
        <source>Objects with annotations...</source>
        <translation>Objects with annotations...</translation>
    </message>
    <message>
        <location filename="../src/ov_sequence/AnnotationsTreeView.cpp" line="179"/>
        <source>Selected objects with annotations from view</source>
        <translation>Selected objects with annotations from view</translation>
    </message>
    <message>
        <location filename="../src/ov_sequence/AnnotationsTreeView.cpp" line="186"/>
        <source>Selected annotations and qualifiers</source>
        <translation>Selected annotations and qualifiers</translation>
    </message>
    <message>
        <location filename="../src/ov_sequence/AnnotationsTreeView.cpp" line="192"/>
        <location filename="../src/ov_sequence/AnnotationsTreeView.cpp" line="1129"/>
        <source>Copy qualifier text</source>
        <translation>Copy qualifier text</translation>
    </message>
    <message>
        <location filename="../src/ov_sequence/AnnotationsTreeView.cpp" line="195"/>
        <location filename="../src/ov_sequence/AnnotationsTreeView.cpp" line="1133"/>
        <source>Copy qualifier URL</source>
        <translation>Copy qualifier URL</translation>
    </message>
    <message>
        <location filename="../src/ov_sequence/AnnotationsTreeView.cpp" line="198"/>
        <location filename="../src/ov_sequence/AnnotationsTreeView.cpp" line="1138"/>
        <source>Toggle column</source>
        <translation>Toggle column</translation>
    </message>
    <message>
        <location filename="../src/ov_sequence/AnnotationsTreeView.cpp" line="202"/>
        <source>Hide column</source>
        <translation>Hide column</translation>
    </message>
    <message>
        <location filename="../src/ov_sequence/AnnotationsTreeView.cpp" line="206"/>
        <source>Find qualifier...</source>
        <translation>Find qualifier...</translation>
    </message>
    <message>
        <location filename="../src/ov_sequence/AnnotationsTreeView.cpp" line="211"/>
        <source>Invert annotation selection</source>
        <translation>Invert annotation selection</translation>
    </message>
    <message>
        <location filename="../src/ov_sequence/AnnotationsTreeView.cpp" line="215"/>
        <location filename="../src/ov_sequence/AnnotationsTreeView.cpp" line="794"/>
        <source>Copy column text</source>
        <translation>Copy column text</translation>
    </message>
    <message>
        <location filename="../src/ov_sequence/AnnotationsTreeView.cpp" line="218"/>
        <location filename="../src/ov_sequence/AnnotationsTreeView.cpp" line="808"/>
        <source>copy column URL</source>
        <translation>copy column URL</translation>
    </message>
    <message>
        <location filename="../src/ov_sequence/AnnotationsTreeView.cpp" line="221"/>
        <location filename="../src/ov_sequence/AnnotationsTreeView.cpp" line="395"/>
        <location filename="../src/ov_sequence/AnnotationsTreeView.cpp" line="442"/>
        <source>Annotation</source>
        <translation>Annotation</translation>
    </message>
    <message>
        <location filename="../src/ov_sequence/AnnotationsTreeView.cpp" line="1769"/>
        <source>Edit Group</source>
        <translation>Edit Group</translation>
    </message>
    <message>
        <location filename="../src/ov_sequence/AnnotationsTreeView.cpp" line="1816"/>
        <source>Edit Annotation</source>
        <translation>Edit Annotation</translation>
    </message>
    <message>
        <location filename="../src/ov_sequence/AnnotationsTreeView.cpp" line="1816"/>
        <source>Edit</source>
        <translation>Edit</translation>
    </message>
    <message>
        <location filename="../src/ov_sequence/AnnotationsTreeView.cpp" line="564"/>
        <source>At least one dragged annotation is out of the sequence range!</source>
        <translation>At least one dragged annotation is out of the sequence range!</translation>
    </message>
    <message>
        <location filename="../src/ov_sequence/AnnotationsTreeView.cpp" line="1966"/>
        <source>Create Permanent Annotation</source>
        <translation>Create Permanent Annotation</translation>
    </message>
    <message>
        <location filename="../src/ov_sequence/AnnotationsTreeView.cpp" line="228"/>
        <source>Qualifier...</source>
        <translation>Qualifier...</translation>
    </message>
    <message>
        <location filename="../src/ov_sequence/AnnotationsTreeView.cpp" line="239"/>
        <source>Make auto-annotations persistent</source>
        <translation>Make auto-annotations persistent</translation>
    </message>
    <message>
        <location filename="../src/ov_sequence/AnnotationsTreeView.cpp" line="389"/>
        <source>Group</source>
        <translation>Group</translation>
    </message>
    <message>
        <location filename="../src/ov_sequence/AnnotationsTreeView.cpp" line="392"/>
        <source>Qualifier</source>
        <translation>Qualifier</translation>
    </message>
    <message>
        <location filename="../src/ov_sequence/AnnotationsTreeView.cpp" line="800"/>
        <source>Copy column &apos;%1&apos; text</source>
        <translation>Copy column &apos;%1&apos; text</translation>
    </message>
    <message>
        <location filename="../src/ov_sequence/AnnotationsTreeView.cpp" line="803"/>
        <source>Copy &apos;%1&apos; annotation location</source>
        <translation>Copy &apos;%1&apos; annotation location</translation>
    </message>
    <message>
        <location filename="../src/ov_sequence/AnnotationsTreeView.cpp" line="812"/>
        <source>Copy column &apos;%1&apos; URL</source>
        <translation>Copy column &apos;%1&apos; URL</translation>
    </message>
    <message>
        <location filename="../src/ov_sequence/AnnotationsTreeView.cpp" line="834"/>
        <location filename="../src/ov_sequence/AnnotationsTreeView.cpp" line="1139"/>
        <source>Hide &apos;%1&apos; column</source>
        <translation>Hide &apos;%1&apos; column</translation>
    </message>
    <message>
        <location filename="../src/ov_sequence/AnnotationsTreeView.cpp" line="1129"/>
        <source>Copy qualifier &apos;%1&apos; value</source>
        <translation>Copy qualifier &apos;%1&apos; value</translation>
    </message>
    <message>
        <location filename="../src/ov_sequence/AnnotationsTreeView.cpp" line="1133"/>
        <source>Copy qualifier &apos;%1&apos; URL</source>
        <translation>Copy qualifier &apos;%1&apos; URL</translation>
    </message>
    <message>
        <location filename="../src/ov_sequence/AnnotationsTreeView.cpp" line="1139"/>
        <source>Add &apos;%1&apos; column</source>
        <translation>Add &apos;%1&apos; column</translation>
    </message>
</context>
<context>
    <name>U2::AssemblyBrowser</name>
    <message>
        <location filename="../src/ov_assembly/AssemblyBrowser.cpp" line="209"/>
        <source>Error!</source>
        <translation>Error!</translation>
    </message>
    <message>
        <location filename="../src/ov_assembly/AssemblyBrowser.cpp" line="153"/>
        <source>Failed to open assembly browser for %1, assembly %2: model length should be &gt; 0</source>
        <translation>Failed to open assembly browser for %1, assembly %2: model length should be &gt; 0</translation>
    </message>
    <message>
        <location filename="../src/ov_assembly/AssemblyBrowser.cpp" line="143"/>
        <source>Error opening open assembly browser for %1, assembly %2</source>
        <translation>Error opening open assembly browser for %1, assembly %2</translation>
    </message>
    <message>
        <location filename="../src/ov_assembly/AssemblyBrowser.cpp" line="220"/>
        <source>Internal error: only object with document can be added to browser</source>
        <translation>Internal error: only object with document can be added to browser</translation>
    </message>
    <message>
        <location filename="../src/ov_assembly/AssemblyBrowser.cpp" line="224"/>
        <source>Internal error: broken sequence object</source>
        <translation>Internal error: broken sequence object</translation>
    </message>
    <message>
        <location filename="../src/ov_assembly/AssemblyBrowser.cpp" line="225"/>
        <source>Internal error: empty document format</source>
        <translation>Internal error: empty document format</translation>
    </message>
    <message>
        <location filename="../src/ov_assembly/AssemblyBrowser.cpp" line="232"/>
        <source>The lengths of the sequence and assembly are different.</source>
        <translation>The lengths of the sequence and assembly are different.</translation>
    </message>
    <message>
        <location filename="../src/ov_assembly/AssemblyBrowser.cpp" line="235"/>
        <source>The sequence and assembly names are different.</source>
        <translation>The sequence and assembly names are different.</translation>
    </message>
    <message>
        <location filename="../src/ov_assembly/AssemblyBrowser.cpp" line="253"/>
        <source>It seems that sequence &quot;%1&quot;, set as reference to assembly &quot;%2&quot;, does not match it.</source>
        <translation>It seems that sequence &quot;%1&quot;, set as reference to assembly &quot;%2&quot;, does not match it.</translation>
    </message>
    <message>
        <location filename="../src/ov_assembly/AssemblyBrowser.cpp" line="259"/>
        <source>Internal error: database is busy</source>
        <translation>Internal error: database is busy</translation>
    </message>
    <message>
        <location filename="../src/ov_assembly/AssemblyBrowser.cpp" line="294"/>
        <source>Internal error: broken variant track object</source>
        <translation>Internal error: broken variant track object</translation>
    </message>
    <message>
        <location filename="../src/ov_assembly/AssemblyBrowser.cpp" line="300"/>
        <source>Only sequence or variant track  objects can be added to assembly browser</source>
        <translation>Only sequence or variant track  objects can be added to assembly browser</translation>
    </message>
    <message>
        <location filename="../src/ov_assembly/AssemblyBrowser.cpp" line="309"/>
        <source>Warning</source>
        <translation>Warning</translation>
    </message>
    <message>
        <location filename="../src/ov_assembly/AssemblyBrowser.cpp" line="310"/>
        <source>This action requires changing the assembly object that is locked for editing</source>
        <translation>This action requires changing the assembly object that is locked for editing</translation>
    </message>
    <message>
        <location filename="../src/ov_assembly/AssemblyBrowser.cpp" line="657"/>
        <source>Zoom in</source>
        <translation>Zoom in</translation>
    </message>
    <message>
        <location filename="../src/ov_assembly/AssemblyBrowser.cpp" line="660"/>
        <source>Zoom out</source>
        <translation>Zoom out</translation>
    </message>
    <message>
        <location filename="../src/ov_assembly/AssemblyBrowser.cpp" line="663"/>
        <source>Linear</source>
        <translation>Linear</translation>
    </message>
    <message>
        <location filename="../src/ov_assembly/AssemblyBrowser.cpp" line="665"/>
        <source>Logarithmic</source>
        <translation>Logarithmic</translation>
    </message>
    <message>
        <location filename="../src/ov_assembly/AssemblyBrowser.cpp" line="671"/>
        <source>Show coordinates on ruler</source>
        <translation>Show coordinates on ruler</translation>
    </message>
    <message>
        <location filename="../src/ov_assembly/AssemblyBrowser.cpp" line="675"/>
        <source>Show coverage under ruler cursor</source>
        <translation>Show coverage under ruler cursor</translation>
    </message>
    <message>
        <location filename="../src/ov_assembly/AssemblyBrowser.cpp" line="679"/>
        <source>Show information about read under cursor in pop-up hint</source>
        <translation>Show information about read under cursor in pop-up hint</translation>
    </message>
    <message>
        <location filename="../src/ov_assembly/AssemblyBrowser.cpp" line="684"/>
        <source>Export as image</source>
        <translation>Export as image</translation>
    </message>
    <message>
        <location filename="../src/ov_assembly/AssemblyBrowser.cpp" line="687"/>
        <source>Export assembly to SAM format</source>
        <translation>Export assembly to SAM format</translation>
    </message>
    <message>
        <location filename="../src/ov_assembly/AssemblyBrowser.cpp" line="690"/>
        <source>Set reference</source>
        <translation>Set reference</translation>
    </message>
    <message>
        <location filename="../src/ov_assembly/AssemblyBrowser.cpp" line="694"/>
        <source>Export assembly region</source>
        <translation>Export assembly region</translation>
    </message>
    <message>
        <location filename="../src/ov_assembly/AssemblyBrowser.cpp" line="1012"/>
        <source>Open file with a sequence</source>
        <translation>Open file with a sequence</translation>
    </message>
    <message>
        <location filename="../src/ov_assembly/AssemblyBrowser.cpp" line="1023"/>
        <source>An error occurred while setting reference to &quot;%1&quot; assembly. The selected file &quot;%2&quot; does not contain sequences.</source>
        <translation>An error occurred while setting reference to &quot;%1&quot; assembly. The selected file &quot;%2&quot; does not contain sequences.</translation>
    </message>
    <message>
        <location filename="../src/ov_assembly/AssemblyBrowser.cpp" line="1025"/>
        <source>An error occurred while setting reference to &quot;%1&quot; assembly. There are more than one sequence in file &quot;%2&quot;. Please select the required sequence object in the Project View and click &quot;Set reference&quot; again.</source>
        <translation>An error occurred while setting reference to &quot;%1&quot; assembly. There are more than one sequence in file &quot;%2&quot;. Please select the required sequence object in the Project View and click &quot;Set reference&quot; again.</translation>
    </message>
    <message>
        <location filename="../src/ov_assembly/AssemblyBrowser.cpp" line="1086"/>
        <source>An error occurred while setting reference to &quot;%1&quot;. You have more than one sequence object selected in the Project View. Please select only one object and try again.</source>
        <translation>An error occurred while setting reference to &quot;%1&quot;. You have more than one sequence object selected in the Project View. Please select only one object and try again.</translation>
    </message>
    <message>
        <location filename="../src/ov_assembly/AssemblyBrowser.cpp" line="1085"/>
        <source>Choose Reference Sequence</source>
        <translation>Choose Reference Sequence</translation>
    </message>
</context>
<context>
    <name>U2::AssemblyBrowserFactory</name>
    <message>
        <location filename="../src/ov_assembly/AssemblyBrowserFactory.cpp" line="21"/>
        <source>Assembly Browser</source>
        <translation>Assembly Browser</translation>
    </message>
    <message>
        <location filename="../src/ov_assembly/AssemblyBrowserFactory.cpp" line="80"/>
        <source>Open multiple views</source>
        <translation>Open multiple views</translation>
    </message>
</context>
<context>
    <name>U2::AssemblyBrowserUi</name>
    <message>
        <location filename="../src/ov_assembly/AssemblyBrowser.cpp" line="1206"/>
        <source>Assembly has no mapped reads. Nothing to visualize.</source>
        <translation>Assembly has no mapped reads. Nothing to visualize.</translation>
    </message>
</context>
<context>
    <name>U2::AssemblyCellRendererFactoryRegistry</name>
    <message>
        <location filename="../src/ov_assembly/AssemblyCellRenderer.cpp" line="552"/>
        <source>Nucleotide</source>
        <translation>Nucleotide</translation>
    </message>
    <message>
        <location filename="../src/ov_assembly/AssemblyCellRenderer.cpp" line="554"/>
        <source>Difference</source>
        <translation>Difference</translation>
    </message>
    <message>
        <location filename="../src/ov_assembly/AssemblyCellRenderer.cpp" line="556"/>
        <source>Strand direction</source>
        <translation>Strand direction</translation>
    </message>
    <message>
        <location filename="../src/ov_assembly/AssemblyCellRenderer.cpp" line="558"/>
        <source>Paired reads</source>
        <translation>Paired reads</translation>
    </message>
</context>
<context>
    <name>U2::AssemblyConsensusArea</name>
    <message>
        <location filename="../src/ov_assembly/AssemblyConsensusArea.cpp" line="50"/>
        <source>Consensus sequence</source>
        <translation>Consensus sequence</translation>
    </message>
    <message>
        <location filename="../src/ov_assembly/AssemblyConsensusArea.cpp" line="70"/>
        <source>Export coverage...</source>
        <translation>Export coverage...</translation>
    </message>
    <message>
        <location filename="../src/ov_assembly/AssemblyConsensusArea.cpp" line="74"/>
        <source>Export consensus...</source>
        <translation>Export consensus...</translation>
    </message>
    <message>
        <location filename="../src/ov_assembly/AssemblyConsensusArea.cpp" line="77"/>
        <source>Export consensus variations...</source>
        <translation>Export consensus variations...</translation>
    </message>
    <message>
        <location filename="../src/ov_assembly/AssemblyConsensusArea.cpp" line="83"/>
        <source>Show difference from reference</source>
        <translation>Show difference from reference</translation>
    </message>
    <message>
        <location filename="../src/ov_assembly/AssemblyConsensusArea.cpp" line="158"/>
        <source>Consensus calculation canceled</source>
        <translation>Consensus calculation canceled</translation>
    </message>
    <message>
        <location filename="../src/ov_assembly/AssemblyConsensusArea.cpp" line="158"/>
        <source>Calculating consensus...</source>
        <translation>Calculating consensus...</translation>
    </message>
    <message>
        <location filename="../src/ov_assembly/AssemblyConsensusArea.cpp" line="173"/>
        <source>Consensus algorithm</source>
        <translation>Consensus algorithm</translation>
    </message>
</context>
<context>
    <name>U2::AssemblyConsensusTask</name>
    <message>
        <location filename="../src/ov_assembly/AssemblyConsensusTask.cpp" line="32"/>
        <source>Calculate assembly consensus</source>
        <translation>Calculate assembly consensus</translation>
    </message>
    <message>
        <location filename="../src/ov_assembly/AssemblyConsensusTask.cpp" line="38"/>
        <source>No consensus algorithm given</source>
        <translation>No consensus algorithm given</translation>
    </message>
</context>
<context>
    <name>U2::AssemblyConsensusWorker</name>
    <message>
        <location filename="../src/ov_assembly/AssemblyConsensusTask.cpp" line="67"/>
        <source>Assembly consensus worker</source>
        <translation>Assembly consensus worker</translation>
    </message>
</context>
<context>
    <name>U2::AssemblyCoverageGraph</name>
    <message>
        <location filename="../src/ov_assembly/AssemblyCoverageGraph.cpp" line="64"/>
        <source>Coverage calculation canceled</source>
        <translation>Coverage calculation canceled</translation>
    </message>
    <message>
        <location filename="../src/ov_assembly/AssemblyCoverageGraph.cpp" line="64"/>
        <source>Calculating coverage...</source>
        <translation>Calculating coverage...</translation>
    </message>
</context>
<context>
    <name>U2::AssemblyInfoWidget</name>
    <message>
        <location filename="../src/ov_assembly/AssemblyInfoWidget.cpp" line="87"/>
        <source>Name</source>
        <translation>Name</translation>
    </message>
    <message>
        <location filename="../src/ov_assembly/AssemblyInfoWidget.cpp" line="88"/>
        <source>Length</source>
        <translation>Length</translation>
    </message>
    <message>
        <location filename="../src/ov_assembly/AssemblyInfoWidget.cpp" line="89"/>
        <source>Reads</source>
        <translation>Reads</translation>
    </message>
    <message>
        <location filename="../src/ov_assembly/AssemblyInfoWidget.cpp" line="91"/>
        <source>Assembly Information</source>
        <translation>Assembly Information</translation>
    </message>
    <message>
        <location filename="../src/ov_assembly/AssemblyInfoWidget.cpp" line="103"/>
        <source>MD5</source>
        <translation>MD5</translation>
    </message>
    <message>
        <location filename="../src/ov_assembly/AssemblyInfoWidget.cpp" line="106"/>
        <source>Species</source>
        <translation>Species</translation>
    </message>
    <message>
        <location filename="../src/ov_assembly/AssemblyInfoWidget.cpp" line="109"/>
        <source>URI</source>
        <translation>URI</translation>
    </message>
    <message>
        <location filename="../src/ov_assembly/AssemblyInfoWidget.cpp" line="112"/>
        <source>Reference Information</source>
        <translation>Reference Information</translation>
    </message>
</context>
<context>
    <name>U2::AssemblyModel</name>
    <message>
        <location filename="../src/ov_assembly/AssemblyModel.cpp" line="275"/>
        <location filename="../src/ov_assembly/AssemblyModel.cpp" line="296"/>
        <source>No active project found!</source>
        <translation>No active project found!</translation>
    </message>
    <message>
        <location filename="../src/ov_assembly/AssemblyModel.cpp" line="278"/>
        <source>No reference document found in the project</source>
        <translation>No reference document found in the project</translation>
    </message>
    <message>
        <location filename="../src/ov_assembly/AssemblyModel.cpp" line="281"/>
        <source>No reference object found in the project</source>
        <translation>No reference object found in the project</translation>
    </message>
    <message>
        <location filename="../src/ov_assembly/AssemblyModel.cpp" line="314"/>
        <location filename="../src/ov_assembly/AssemblyModel.cpp" line="644"/>
        <location filename="../src/ov_assembly/AssemblyModel.cpp" line="651"/>
        <source>Warning</source>
        <translation>Warning</translation>
    </message>
    <message>
        <location filename="../src/ov_assembly/AssemblyModel.cpp" line="315"/>
        <source>A file &apos;%1&apos; with the reference sequence &apos;%2&apos; not found!
Try to open another file with a reference sequence and associate it with the assembly.</source>
        <translation>A file &apos;%1&apos; with the reference sequence &apos;%2&apos; not found!
Try to open another file with a reference sequence and associate it with the assembly.</translation>
    </message>
    <message>
        <location filename="../src/ov_assembly/AssemblyModel.cpp" line="332"/>
        <source>Unexected object is set as reference</source>
        <translation>Unexected object is set as reference</translation>
    </message>
    <message>
        <location filename="../src/ov_assembly/AssemblyModel.cpp" line="367"/>
        <source>Errors</source>
        <translation>Errors</translation>
    </message>
    <message>
        <location filename="../src/ov_assembly/AssemblyModel.cpp" line="368"/>
        <source>The &apos;%1&apos; sequence is associated with the &apos;%2&apos; assembly?
Do you want to remove the association?</source>
        <translation>The &apos;%1&apos; sequence is associated with the &apos;%2&apos; assembly?
Do you want to remove the association?</translation>
    </message>
    <message>
        <location filename="../src/ov_assembly/AssemblyModel.cpp" line="488"/>
        <source>Reference document is not ready!</source>
        <translation>Reference document is not ready!</translation>
    </message>
    <message>
        <location filename="../src/ov_assembly/AssemblyModel.cpp" line="645"/>
        <source>This action requires changing file:
%1
You don&apos;t have enough rights to change file</source>
        <translation>This action requires changing file:
%1
You don&apos;t have enough rights to change file</translation>
    </message>
    <message>
        <location filename="../src/ov_assembly/AssemblyModel.cpp" line="652"/>
        <source>Database is opened in read-only mode. It might happen because file 
%1
 is read only. If not try to reload file</source>
        <translation>Database is opened in read-only mode. It might happen because file 
%1
 is read only. If not try to reload file</translation>
    </message>
</context>
<context>
    <name>U2::AssemblyNavigationWidget</name>
    <message>
        <location filename="../src/ov_assembly/AssemblyNavigationWidget.cpp" line="56"/>
        <source>Enter position in assembly:</source>
        <translation>Enter position in assembly:</translation>
    </message>
    <message>
        <location filename="../src/ov_assembly/AssemblyNavigationWidget.cpp" line="64"/>
        <source>Most Covered Regions</source>
        <translation>Most Covered Regions</translation>
    </message>
</context>
<context>
    <name>U2::AssemblyReadsArea</name>
    <message>
        <location filename="../src/ov_assembly/AssemblyReadsArea.cpp" line="94"/>
        <source>&lt;center&gt;&lt;b&gt;Assembly database is busy&lt;/b&gt;&lt;br&gt;Some task occupied database.&lt;br&gt; When the database is free all functionality of Assembly Browser will be available again.&lt;/center&gt;</source>
        <translation>&lt;center&gt;&lt;b&gt;Assembly database is busy&lt;/b&gt;&lt;br&gt;Some task occupied database.&lt;br&gt; When the database is free all functionality of Assembly Browser will be available again.&lt;/center&gt;</translation>
    </message>
    <message>
        <location filename="../src/ov_assembly/AssemblyReadsArea.cpp" line="114"/>
        <source>Copy read information to clipboard</source>
        <translation>Copy read information to clipboard</translation>
    </message>
    <message>
        <location filename="../src/ov_assembly/AssemblyReadsArea.cpp" line="118"/>
        <source>Copy current position to clipboard</source>
        <translation>Copy current position to clipboard</translation>
    </message>
    <message>
        <location filename="../src/ov_assembly/AssemblyReadsArea.cpp" line="121"/>
        <source>Export</source>
        <translation>Export</translation>
    </message>
    <message>
        <location filename="../src/ov_assembly/AssemblyReadsArea.cpp" line="124"/>
        <source>Coverage</source>
        <translation>Coverage</translation>
    </message>
    <message>
        <location filename="../src/ov_assembly/AssemblyReadsArea.cpp" line="144"/>
        <source>Reads highlighting</source>
        <translation>Reads highlighting</translation>
    </message>
    <message>
        <location filename="../src/ov_assembly/AssemblyReadsArea.cpp" line="169"/>
        <source>Optimize rendering when scrolling</source>
        <translation>Optimize rendering when scrolling</translation>
    </message>
    <message>
        <location filename="../src/ov_assembly/AssemblyReadsArea.cpp" line="176"/>
        <source>Reads shadowing</source>
        <translation>Reads shadowing</translation>
    </message>
    <message>
        <location filename="../src/ov_assembly/AssemblyReadsArea.cpp" line="178"/>
        <source>Disabled</source>
        <translation>Disabled</translation>
    </message>
    <message>
        <location filename="../src/ov_assembly/AssemblyReadsArea.cpp" line="180"/>
        <source>Free</source>
        <translation>Free</translation>
    </message>
    <message>
        <location filename="../src/ov_assembly/AssemblyReadsArea.cpp" line="182"/>
        <source>Centered</source>
        <translation>Centered</translation>
    </message>
    <message>
        <location filename="../src/ov_assembly/AssemblyReadsArea.cpp" line="190"/>
        <source>Jump to locked base</source>
        <translation>Jump to locked base</translation>
    </message>
    <message>
        <location filename="../src/ov_assembly/AssemblyReadsArea.cpp" line="357"/>
        <source>&lt;a href=&quot;%1&quot; style=&quot;color: %2&quot;&gt;Zoom in to see the reads&lt;/a&gt;</source>
        <translation>&lt;a href=&quot;%1&quot; style=&quot;color: %2&quot;&gt;Zoom in to see the reads&lt;/a&gt;</translation>
    </message>
    <message>
        <location filename="../src/ov_assembly/AssemblyReadsArea.cpp" line="361"/>
        <source>Please wait until overview rendering is finished, or &lt;a href=&quot;%1&quot;&gt;zoom in to see the reads&lt;/a&gt;</source>
        <translation>Please wait until overview rendering is finished, or &lt;a href=&quot;%1&quot;&gt;zoom in to see the reads&lt;/a&gt;</translation>
    </message>
    <message>
        <location filename="../src/ov_assembly/AssemblyReadsArea.cpp" line="363"/>
        <source> or choose one of the well-covered regions:&lt;br&gt;&lt;br&gt;</source>
        <translation> or choose one of the well-covered regions:&lt;br&gt;&lt;br&gt;</translation>
    </message>
    <message>
        <location filename="../src/ov_assembly/AssemblyReadsArea.cpp" line="952"/>
        <source>Export visible reads as sequence.</source>
        <translation>Export visible reads as sequence.</translation>
    </message>
    <message>
        <location filename="../src/ov_assembly/AssemblyReadsArea.cpp" line="953"/>
        <source>There are no reads in the current area. Nothing to export!</source>
        <translation>There are no reads in the current area. Nothing to export!</translation>
    </message>
    <message>
        <location filename="../src/ov_assembly/AssemblyReadsArea.cpp" line="959"/>
        <source>Locked to base</source>
        <translation>Locked to base</translation>
    </message>
</context>
<context>
    <name>U2::AssemblyReferenceArea</name>
    <message>
        <location filename="../src/ov_assembly/AssemblyReferenceArea.cpp" line="174"/>
        <source>Reference sequence</source>
        <translation>Reference sequence</translation>
    </message>
    <message>
        <location filename="../src/ov_assembly/AssemblyReferenceArea.cpp" line="177"/>
        <source>Unassociate</source>
        <translation>Unassociate</translation>
    </message>
    <message>
        <location filename="../src/ov_assembly/AssemblyReferenceArea.cpp" line="200"/>
        <source>Reference is loading...</source>
        <translation>Reference is loading...</translation>
    </message>
</context>
<context>
    <name>U2::AssemblySettingsWidget</name>
    <message>
        <location filename="../src/ov_assembly/AssemblySettingsWidget.cpp" line="57"/>
        <source>Reads Area</source>
        <translation>Reads Area</translation>
    </message>
    <message>
        <location filename="../src/ov_assembly/AssemblySettingsWidget.cpp" line="60"/>
        <source>Consensus Area</source>
        <translation>Consensus Area</translation>
    </message>
    <message>
        <location filename="../src/ov_assembly/AssemblySettingsWidget.cpp" line="63"/>
        <source>Ruler</source>
        <translation>Ruler</translation>
    </message>
    <message>
        <location filename="../src/ov_assembly/AssemblySettingsWidget.cpp" line="90"/>
        <source>Reads highlighting:</source>
        <translation>Reads highlighting:</translation>
    </message>
    <message>
        <location filename="../src/ov_assembly/AssemblySettingsWidget.cpp" line="101"/>
        <source>You should add reference  first for correct displaying of this highlighting</source>
        <translation>You should add reference  first for correct displaying of this highlighting</translation>
    </message>
    <message>
        <location filename="../src/ov_assembly/AssemblySettingsWidget.cpp" line="148"/>
        <source>You should add a reference first for correct displaying of selected highlighting</source>
        <translation>You should add a reference first for correct displaying of selected highlighting</translation>
    </message>
    <message>
        <location filename="../src/ov_assembly/AssemblySettingsWidget.cpp" line="113"/>
        <source>Scrolling can be optimized by drawing only reads&apos; positions without content while scrolling:</source>
        <translation>Scrolling can be optimized by drawing only reads&apos; positions without content while scrolling:</translation>
    </message>
    <message>
        <location filename="../src/ov_assembly/AssemblySettingsWidget.cpp" line="118"/>
        <source>Optimize scrolling</source>
        <translation>Optimize scrolling</translation>
    </message>
    <message>
        <location filename="../src/ov_assembly/AssemblySettingsWidget.cpp" line="125"/>
        <source>Show pop-up hint</source>
        <translation>Show pop-up hint</translation>
    </message>
    <message>
        <location filename="../src/ov_assembly/AssemblySettingsWidget.cpp" line="165"/>
        <source>Consensus algorithm:</source>
        <translation>Consensus algorithm:</translation>
    </message>
    <message>
        <location filename="../src/ov_assembly/AssemblySettingsWidget.cpp" line="181"/>
        <source>Difference from reference</source>
        <translation>Difference from reference</translation>
    </message>
    <message>
        <location filename="../src/ov_assembly/AssemblySettingsWidget.cpp" line="212"/>
        <source>Show coordinates</source>
        <translation>Show coordinates</translation>
    </message>
    <message>
        <location filename="../src/ov_assembly/AssemblySettingsWidget.cpp" line="219"/>
        <source>Show coverage under cursor</source>
        <translation>Show coverage under cursor</translation>
    </message>
</context>
<context>
    <name>U2::AssemblyVariantHint</name>
    <message>
        <location filename="../src/ov_assembly/AssemblyVariantHint.cpp" line="48"/>
        <source>SNP position</source>
        <translation>SNP position</translation>
    </message>
    <message>
        <location filename="../src/ov_assembly/AssemblyVariantHint.cpp" line="50"/>
        <source>Variant start position</source>
        <translation>Variant start position</translation>
    </message>
    <message>
        <location filename="../src/ov_assembly/AssemblyVariantHint.cpp" line="53"/>
        <source>Source nucleotides</source>
        <translation>Source nucleotides</translation>
    </message>
    <message>
        <location filename="../src/ov_assembly/AssemblyVariantHint.cpp" line="54"/>
        <source>Variant nucleotides</source>
        <translation>Variant nucleotides</translation>
    </message>
</context>
<context>
    <name>U2::AssemblyVariantRow</name>
    <message>
        <location filename="../src/ov_assembly/AssemblyVariantRow.cpp" line="48"/>
        <source>Variation track: %1</source>
        <translation>Variation track: %1</translation>
    </message>
    <message>
        <location filename="../src/ov_assembly/AssemblyVariantRow.cpp" line="63"/>
        <source>Remove track from the view</source>
        <translation>Remove track from the view</translation>
    </message>
</context>
<context>
    <name>U2::AutoAnnotationsADVAction</name>
    <message>
        <location filename="../src/ov_sequence/AutoAnnotationUtils.cpp" line="46"/>
        <source>Automatic annotations highlighting</source>
        <translation>Automatic annotations highlighting</translation>
    </message>
    <message>
        <location filename="../src/ov_sequence/AutoAnnotationUtils.cpp" line="58"/>
        <source>Select all</source>
        <translation>Select all</translation>
    </message>
    <message>
        <location filename="../src/ov_sequence/AutoAnnotationUtils.cpp" line="61"/>
        <source>Deselect all</source>
        <translation>Deselect all</translation>
    </message>
</context>
<context>
    <name>U2::BranchSettingsDialog</name>
    <message>
        <location filename="../src/phyltree/BranchSettingsDialog.cpp" line="40"/>
        <source>Cancel</source>
        <translation>Cancel</translation>
    </message>
    <message>
        <location filename="../src/phyltree/BranchSettingsDialog.cpp" line="39"/>
        <source>OK</source>
        <translation>OK</translation>
    </message>
    <message>
        <location filename="../src/phyltree/BranchSettingsDialog.cpp" line="69"/>
        <source>Select Color</source>
        <translation>Select Color</translation>
    </message>
</context>
<context>
    <name>U2::BuildIndexDialog</name>
    <message>
        <location filename="../src/util_dna_assembly/BuildIndexDialog.cpp" line="58"/>
        <source>Start</source>
        <translation>Start</translation>
    </message>
    <message>
        <location filename="../src/util_dna_assembly/BuildIndexDialog.cpp" line="59"/>
        <source>Cancel</source>
        <translation>Cancel</translation>
    </message>
    <message>
        <location filename="../src/util_dna_assembly/BuildIndexDialog.cpp" line="85"/>
        <location filename="../src/util_dna_assembly/BuildIndexDialog.cpp" line="87"/>
        <source>Open reference sequence</source>
        <translation>Open reference sequence</translation>
    </message>
    <message>
        <location filename="../src/util_dna_assembly/BuildIndexDialog.cpp" line="102"/>
        <source>Set index file name</source>
        <translation>Set index file name</translation>
    </message>
    <message>
        <location filename="../src/util_dna_assembly/BuildIndexDialog.cpp" line="190"/>
        <source>DNA Assembly</source>
        <translation>DNA assembly</translation>
    </message>
    <message>
        <location filename="../src/util_dna_assembly/BuildIndexDialog.cpp" line="191"/>
        <source>Do you want to select it now?</source>
        <translation>Do you want to select it now?</translation>
    </message>
    <message>
        <location filename="../src/util_dna_assembly/BuildIndexDialog.cpp" line="215"/>
        <location filename="../src/util_dna_assembly/BuildIndexDialog.cpp" line="217"/>
        <source>Build Index</source>
        <translation>Build Index</translation>
    </message>
    <message>
        <location filename="../src/util_dna_assembly/BuildIndexDialog.cpp" line="215"/>
        <source>Reference sequence url is not set!</source>
        <translation>Reference sequence url is not set!</translation>
    </message>
    <message>
        <location filename="../src/util_dna_assembly/BuildIndexDialog.cpp" line="217"/>
        <source>Index file name is not set!</source>
        <translation>Index file name is not set!</translation>
    </message>
</context>
<context>
    <name>U2::CalculateCoveragePerBaseOnRegionTask</name>
    <message>
        <location filename="../src/ov_assembly/CalculateCoveragePerBaseTask.cpp" line="35"/>
        <source>Calculate coverage per base for assembly on region (%1, %2)</source>
        <translation>Calculate coverage per base for assembly on region (%1, %2)</translation>
    </message>
    <message>
        <location filename="../src/ov_assembly/CalculateCoveragePerBaseTask.cpp" line="41"/>
        <source>Invalid database reference</source>
        <translation>Invalid database reference</translation>
    </message>
    <message>
        <location filename="../src/ov_assembly/CalculateCoveragePerBaseTask.cpp" line="42"/>
        <source>Invalid assembly ID</source>
        <translation>Invalid assembly ID</translation>
    </message>
    <message>
        <location filename="../src/ov_assembly/CalculateCoveragePerBaseTask.cpp" line="53"/>
        <source>Assembly DBI is NULL</source>
        <translation>Assembly DBI is NULL</translation>
    </message>
    <message>
        <location filename="../src/ov_assembly/CalculateCoveragePerBaseTask.cpp" line="123"/>
        <source>Cigar string: out of bounds</source>
        <translation>Cigar string: out of bounds</translation>
    </message>
</context>
<context>
    <name>U2::CalculateCoveragePerBaseTask</name>
    <message>
        <location filename="../src/ov_assembly/CalculateCoveragePerBaseTask.cpp" line="136"/>
        <source>Calculate coverage per base for assembly</source>
        <translation>Calculate coverage per base for assembly</translation>
    </message>
    <message>
        <location filename="../src/ov_assembly/CalculateCoveragePerBaseTask.cpp" line="141"/>
        <source>Invalid database reference</source>
        <translation>Invalid database reference</translation>
    </message>
    <message>
        <location filename="../src/ov_assembly/CalculateCoveragePerBaseTask.cpp" line="142"/>
        <source>Invalid assembly ID</source>
        <translation>Invalid assembly ID</translation>
    </message>
    <message>
        <location filename="../src/ov_assembly/CalculateCoveragePerBaseTask.cpp" line="167"/>
        <source>An unexpected subtask</source>
        <translation>An unexpected subtask</translation>
    </message>
</context>
<context>
    <name>U2::CalculatePointsTask</name>
    <message>
        <location filename="../src/ov_sequence/ADVGraphModel.cpp" line="892"/>
        <source>Calculate graph points</source>
        <translation>Calculate graph points</translation>
    </message>
</context>
<context>
    <name>U2::CodonTableView</name>
    <message>
        <location filename="../src/ov_sequence/codon_table/CodonTable.cpp" line="56"/>
        <source>1st base</source>
        <translation>1st base</translation>
    </message>
    <message>
        <location filename="../src/ov_sequence/codon_table/CodonTable.cpp" line="57"/>
        <source>2nd base</source>
        <translation>2nd base</translation>
    </message>
    <message>
        <location filename="../src/ov_sequence/codon_table/CodonTable.cpp" line="58"/>
        <source>3rd base</source>
        <translation>3rd base</translation>
    </message>
</context>
<context>
    <name>U2::ColorSchemaDialogController</name>
    <message>
        <location filename="../src/ov_msa/ColorSchemaDialogController.cpp" line="52"/>
        <source>OK</source>
        <translation>OK</translation>
    </message>
    <message>
        <location filename="../src/ov_msa/ColorSchemaDialogController.cpp" line="53"/>
        <source>Cancel</source>
        <translation>Cancel</translation>
    </message>
</context>
<context>
    <name>U2::ColorSchemaSettingsPageController</name>
    <message>
        <location filename="../src/ov_msa/ColorSchemaSettingsController.cpp" line="98"/>
        <source>Alignment Color Scheme</source>
        <translation>Alignment Color Scheme</translation>
    </message>
</context>
<context>
    <name>U2::ColorSchemaSettingsPageWidget</name>
    <message>
        <location filename="../src/ov_msa/ColorSchemaDialogController.cpp" line="370"/>
        <source>Choose Folder</source>
        <translation>Choose Folder</translation>
    </message>
</context>
<context>
    <name>U2::ConvertAssemblyToSamDialog</name>
    <message>
        <location filename="../src/util_dna_assembly/ConvertAssemblyToSamDialog.cpp" line="49"/>
        <source>Convert</source>
        <translation>Convert</translation>
    </message>
    <message>
        <location filename="../src/util_dna_assembly/ConvertAssemblyToSamDialog.cpp" line="50"/>
        <source>Cancel</source>
        <translation>Cancel</translation>
    </message>
    <message>
        <location filename="../src/util_dna_assembly/ConvertAssemblyToSamDialog.cpp" line="71"/>
        <location filename="../src/util_dna_assembly/ConvertAssemblyToSamDialog.cpp" line="74"/>
        <source>Data base to SAM converter</source>
        <translation>Database to SAM converter</translation>
    </message>
    <message>
        <location filename="../src/util_dna_assembly/ConvertAssemblyToSamDialog.cpp" line="72"/>
        <source>Data base file url is not set!</source>
        <translation>Database file url is not set!</translation>
    </message>
    <message>
        <location filename="../src/util_dna_assembly/ConvertAssemblyToSamDialog.cpp" line="75"/>
        <source>SAM file url is not set!</source>
        <translation>SAM file url is not set!</translation>
    </message>
    <message>
        <location filename="../src/util_dna_assembly/ConvertAssemblyToSamDialog.cpp" line="114"/>
        <source>Open an Assembly Database File</source>
        <translation>Open an Assembly Database File</translation>
    </message>
    <message>
        <location filename="../src/util_dna_assembly/ConvertAssemblyToSamDialog.cpp" line="102"/>
        <source>Set a result SAM file name</source>
        <translation>Set a result SAM file name</translation>
    </message>
</context>
<context>
    <name>U2::CoveredRegionsLabel</name>
    <message>
        <location filename="../src/ov_assembly/AssemblyNavigationWidget.cpp" line="101"/>
        <source>Computing coverage...</source>
        <translation>Computing coverage...</translation>
    </message>
    <message>
        <location filename="../src/ov_assembly/AssemblyNavigationWidget.cpp" line="109"/>
        <source>&lt;tr&gt;&lt;th/&gt;&lt;th align=&apos;left&apos;&gt;&lt;div style=&apos;margin-right: 5px;&apos;&gt;Position&lt;/div&gt;&lt;/th&gt;&lt;th align = &apos;center&apos;&gt;Coverage&lt;/th&gt;&lt;/tr&gt;</source>
        <translation>&lt;tr&gt;&lt;th/&gt;&lt;th align=&apos;left&apos;&gt;&lt;div style=&apos;margin-right: 5px;&apos;&gt;Position&lt;/div&gt;&lt;/th&gt;&lt;th align = &apos;center&apos;&gt;Coverage&lt;/th&gt;&lt;/tr&gt;</translation>
    </message>
    <message>
        <location filename="../src/ov_assembly/AssemblyNavigationWidget.cpp" line="117"/>
        <source>&lt;td align=&quot;center&quot;&gt;%4&lt;/td&gt;</source>
        <translation>&lt;td align=&quot;center&quot;&gt;%4&lt;/td&gt;</translation>
    </message>
</context>
<context>
    <name>U2::CreateColorSchemaDialog</name>
    <message>
        <location filename="../src/ov_msa/ColorSchemaDialogController.cpp" line="182"/>
        <source>Create</source>
        <translation>Create</translation>
    </message>
    <message>
        <location filename="../src/ov_msa/ColorSchemaDialogController.cpp" line="183"/>
        <location filename="../src/ov_msa/ColorSchemaDialogController.cpp" line="197"/>
        <source>Cancel</source>
        <translation>Cancel</translation>
    </message>
    <message>
        <location filename="../src/ov_msa/ColorSchemaDialogController.cpp" line="185"/>
        <source>Amino acid</source>
        <translation>Amino acid</translation>
    </message>
    <message>
        <location filename="../src/ov_msa/ColorSchemaDialogController.cpp" line="186"/>
        <source>Nucleotide</source>
        <translation>Nucleotide</translation>
    </message>
    <message>
        <location filename="../src/ov_msa/ColorSchemaDialogController.cpp" line="196"/>
        <source>OK</source>
        <translation>OK</translation>
    </message>
    <message>
        <location filename="../src/ov_msa/ColorSchemaDialogController.cpp" line="223"/>
        <source>Name of scheme is empty.</source>
        <translation>Name of scheme is empty.</translation>
    </message>
    <message>
        <location filename="../src/ov_msa/ColorSchemaDialogController.cpp" line="233"/>
        <source>Name can&apos;t contain only spaces.</source>
        <translation>Name can&apos;t contain only spaces.</translation>
    </message>
    <message>
        <location filename="../src/ov_msa/ColorSchemaDialogController.cpp" line="238"/>
        <source>Name has to consist of letters, digits, spaces</source>
        <translation>Name has to consist of letters, digits, spaces</translation>
    </message>
    <message>
        <location filename="../src/ov_msa/ColorSchemaDialogController.cpp" line="239"/>
        <source>or underscore symbols only.</source>
        <translation>or underscore symbols only.</translation>
    </message>
    <message>
        <location filename="../src/ov_msa/ColorSchemaDialogController.cpp" line="244"/>
        <source>Color scheme with the same name already exists.</source>
        <translation>Color scheme with the same name already exists.</translation>
    </message>
</context>
<context>
    <name>U2::CreateDistanceMatrixTask</name>
    <message>
        <location filename="../src/ov_msa/MsaEditorSimilarityColumn.cpp" line="169"/>
        <source>Generate distance matrix</source>
        <translation>Generate distance matrix</translation>
    </message>
</context>
<context>
    <name>U2::CreatePhyTreeDialogController</name>
    <message>
        <location filename="../src/phyltree/CreatePhyTreeDialogController.cpp" line="70"/>
        <source>Build</source>
        <translation>Build</translation>
    </message>
    <message>
        <location filename="../src/phyltree/CreatePhyTreeDialogController.cpp" line="71"/>
        <source>Cancel</source>
        <translation>Cancel</translation>
    </message>
    <message>
        <location filename="../src/phyltree/CreatePhyTreeDialogController.cpp" line="180"/>
        <source>Choose file name</source>
        <translation>Choose file name</translation>
    </message>
    <message>
        <location filename="../src/phyltree/CreatePhyTreeDialogController.cpp" line="128"/>
        <location filename="../src/phyltree/CreatePhyTreeDialogController.cpp" line="149"/>
        <location filename="../src/phyltree/CreatePhyTreeDialogController.cpp" line="163"/>
        <source>Warning</source>
        <translation>Warning</translation>
    </message>
    <message>
        <location filename="../src/phyltree/CreatePhyTreeDialogController.cpp" line="128"/>
        <source>Please, input the file name.</source>
        <translation>Please, input the file name.</translation>
    </message>
    <message>
        <location filename="../src/phyltree/CreatePhyTreeDialogController.cpp" line="137"/>
        <source>Error</source>
        <translation>Error</translation>
    </message>
    <message>
        <location filename="../src/phyltree/CreatePhyTreeDialogController.cpp" line="137"/>
        <source>Please, change the output file.</source>
        <translation>Please, change the output file.</translation>
    </message>
</context>
<context>
    <name>U2::CreateRectangularBranchesTask</name>
    <message>
        <location filename="../src/ov_phyltree/CreateRectangularBranchesTask.cpp" line="75"/>
        <source>An internal error: a tree is in an incorrect state, can&apos;t create a branch</source>
        <translation>An internal error: a tree is in an incorrect state, can&apos;t create a branch</translation>
    </message>
</context>
<context>
    <name>U2::CreateRulerDialogController</name>
    <message>
        <location filename="../src/ov_sequence/CreateRulerDialogController.cpp" line="38"/>
        <source>Create</source>
        <translation>Create</translation>
    </message>
    <message>
        <location filename="../src/ov_sequence/CreateRulerDialogController.cpp" line="39"/>
        <source>Cancel</source>
        <translation>Cancel</translation>
    </message>
    <message>
        <location filename="../src/ov_sequence/CreateRulerDialogController.cpp" line="47"/>
        <source>New ruler</source>
        <translation>New ruler</translation>
    </message>
    <message>
        <location filename="../src/ov_sequence/CreateRulerDialogController.cpp" line="81"/>
        <location filename="../src/ov_sequence/CreateRulerDialogController.cpp" line="86"/>
        <source>Error</source>
        <translation>Error</translation>
    </message>
    <message>
        <location filename="../src/ov_sequence/CreateRulerDialogController.cpp" line="81"/>
        <source>Ruler name is empty!</source>
        <translation>Ruler name is empty!</translation>
    </message>
    <message>
        <location filename="../src/ov_sequence/CreateRulerDialogController.cpp" line="86"/>
        <source>Ruler with the same name is already exists!</source>
        <translation>Ruler with the same name is already exists!</translation>
    </message>
</context>
<context>
    <name>U2::CreateSubalignmentAndOpenViewTask</name>
    <message>
        <location filename="../src/ov_msa/CreateSubalignmentDialogController.cpp" line="259"/>
        <source>Create sub-alignment and open view: %1</source>
        <translation>Create sub-alignment and open view: %1</translation>
    </message>
</context>
<context>
    <name>U2::CreateSubalignmentDialogController</name>
    <message>
        <location filename="../src/ov_msa/CreateSubalignmentDialogController.cpp" line="53"/>
        <source>Extract</source>
        <translation></translation>
    </message>
    <message>
        <location filename="../src/ov_msa/CreateSubalignmentDialogController.cpp" line="54"/>
        <source>Cancel</source>
        <translation>Cancel</translation>
    </message>
    <message>
        <location filename="../src/ov_msa/CreateSubalignmentDialogController.cpp" line="193"/>
        <source>Folder to save does not exist</source>
        <translation>Folder to save does not exist</translation>
    </message>
    <message>
        <location filename="../src/ov_msa/CreateSubalignmentDialogController.cpp" line="197"/>
        <source>No write permission to &apos;%1&apos; folder</source>
        <translation>No write permission to &apos;%1&apos; folder</translation>
    </message>
    <message>
        <location filename="../src/ov_msa/CreateSubalignmentDialogController.cpp" line="201"/>
        <source>No path specified</source>
        <translation>No path specified</translation>
    </message>
    <message>
        <location filename="../src/ov_msa/CreateSubalignmentDialogController.cpp" line="205"/>
        <source>Filename to save is empty</source>
        <translation>Filename to save is empty</translation>
    </message>
    <message>
        <location filename="../src/ov_msa/CreateSubalignmentDialogController.cpp" line="209"/>
        <source>No write permission to &apos;%1&apos; file</source>
        <translation>No write permission to &apos;%1&apos; file</translation>
    </message>
    <message>
        <location filename="../src/ov_msa/CreateSubalignmentDialogController.cpp" line="219"/>
        <location filename="../src/ov_msa/CreateSubalignmentDialogController.cpp" line="225"/>
        <source>Illegal region!</source>
        <translation>Illegal region!</translation>
    </message>
    <message>
        <location filename="../src/ov_msa/CreateSubalignmentDialogController.cpp" line="232"/>
        <source>You must select at least one sequence</source>
        <translation>You must select at least one sequence</translation>
    </message>
</context>
<context>
    <name>U2::CreateTreeViewerTask</name>
    <message>
        <location filename="../src/ov_phyltree/TreeViewerTasks.cpp" line="248"/>
        <source>Open tree viewer</source>
        <translation>Open tree viewer</translation>
    </message>
    <message>
        <location filename="../src/ov_phyltree/TreeViewerTasks.cpp" line="255"/>
        <source>Invalid tree object detected</source>
        <translation>Invalid tree object detected</translation>
    </message>
</context>
<context>
    <name>U2::CurrentViewPainter</name>
    <message>
        <location filename="../src/ov_sequence/image_export/SequencePainter.cpp" line="79"/>
        <source>Warning: SVG is not supported for the currently viewed area. Please, choose another export area.</source>
        <translation>Warning: SVG is not supported for the currently viewed area. Please, choose another export area.</translation>
    </message>
</context>
<context>
    <name>U2::DNAStatisticsTask</name>
    <message>
        <location filename="../src/ov_sequence/sequence_info/DNAStatisticsTask.cpp" line="122"/>
        <source>Calculate sequence statistics</source>
        <translation>Calculate sequence statistics</translation>
    </message>
    <message>
        <location filename="../src/ov_sequence/sequence_info/DNAStatisticsTask.cpp" line="131"/>
        <location filename="../src/ov_sequence/sequence_info/DNAStatisticsTask.cpp" line="154"/>
        <source>Alphabet is NULL</source>
        <translation>Alphabet is NULL</translation>
    </message>
    <message>
        <location filename="../src/ov_sequence/sequence_info/DNAStatisticsTask.cpp" line="155"/>
        <source>Statistics sequence region is not valid</source>
        <translation>Statistics sequence region is not valid</translation>
    </message>
</context>
<context>
    <name>U2::DeleteGapsDialog</name>
    <message>
        <location filename="../src/ov_msa/DeleteGapsDialog.cpp" line="34"/>
        <source>Remove</source>
        <translation>Remove</translation>
    </message>
    <message>
        <location filename="../src/ov_msa/DeleteGapsDialog.cpp" line="35"/>
        <source>Cancel</source>
        <translation>Cancel</translation>
    </message>
</context>
<context>
    <name>U2::DetView</name>
    <message>
        <location filename="../src/ov_sequence/DetView.cpp" line="67"/>
        <source>Show complement strand</source>
        <translation>Show complement strand</translation>
    </message>
    <message>
        <location filename="../src/ov_sequence/DetView.cpp" line="72"/>
        <source>Show/hide translations</source>
        <translation>Show/hide translations</translation>
    </message>
    <message>
        <location filename="../src/ov_sequence/DetView.cpp" line="76"/>
        <source>Do not translate</source>
        <translation type="unfinished"></translation>
    </message>
    <message>
        <location filename="../src/ov_sequence/DetView.cpp" line="82"/>
        <source>Translate selection</source>
        <translation type="unfinished"></translation>
    </message>
    <message>
        <location filename="../src/ov_sequence/DetView.cpp" line="87"/>
        <source>Set up frames manually</source>
<<<<<<< HEAD
        <translation type="unfinished"></translation>
    </message>
    <message>
        <location filename="../src/ov_sequence/DetView.cpp" line="92"/>
        <source>Show all frames</source>
        <translation type="unfinished"></translation>
    </message>
    <message>
=======
        <translation type="unfinished"></translation>
    </message>
    <message>
        <location filename="../src/ov_sequence/DetView.cpp" line="92"/>
        <source>Show all frames</source>
        <translation type="unfinished"></translation>
    </message>
    <message>
>>>>>>> dbf09929
        <location filename="../src/ov_sequence/DetView.cpp" line="97"/>
        <source>Wrap sequence</source>
        <translation>Wrap sequence</translation>
    </message>
</context>
<context>
    <name>U2::DetViewSequenceEditor</name>
    <message>
<<<<<<< HEAD
        <location filename="../src/ov_sequence/DetViewSequenceEditor.cpp" line="55"/>
=======
        <location filename="../src/ov_sequence/DetViewSequenceEditor.cpp" line="57"/>
>>>>>>> dbf09929
        <source>Edit sequence</source>
        <translation type="unfinished"></translation>
    </message>
    <message>
<<<<<<< HEAD
        <location filename="../src/ov_sequence/DetViewSequenceEditor.cpp" line="271"/>
=======
        <location filename="../src/ov_sequence/DetViewSequenceEditor.cpp" line="283"/>
>>>>>>> dbf09929
        <source>Delete the sequence</source>
        <translation type="unfinished"></translation>
    </message>
    <message>
<<<<<<< HEAD
        <location filename="../src/ov_sequence/DetViewSequenceEditor.cpp" line="273"/>
=======
        <location filename="../src/ov_sequence/DetViewSequenceEditor.cpp" line="285"/>
>>>>>>> dbf09929
        <source>Would you like to completely remove the sequence?</source>
        <translation type="unfinished"></translation>
    </message>
</context>
<context>
    <name>U2::DnaAssemblyAlgorithmMainWidget</name>
    <message>
        <location filename="../src/util_dna_assembly/DnaAssemblyGUIExtension.cpp" line="92"/>
        <source>DNA Assembly</source>
        <translation>DNA Assembly</translation>
    </message>
    <message>
        <location filename="../src/util_dna_assembly/DnaAssemblyGUIExtension.cpp" line="93"/>
        <source>Do you want to specify it now?</source>
        <translation>Do you want to specify it now?</translation>
    </message>
    <message>
        <location filename="../src/util_dna_assembly/DnaAssemblyGUIExtension.cpp" line="97"/>
        <source>Path for </source>
        <translation>Path for </translation>
    </message>
    <message>
        <location filename="../src/util_dna_assembly/DnaAssemblyGUIExtension.cpp" line="100"/>
        <source> and </source>
        <translation> and </translation>
    </message>
    <message>
        <location filename="../src/util_dna_assembly/DnaAssemblyGUIExtension.cpp" line="103"/>
        <source> is not set.</source>
        <translation> is not set.</translation>
    </message>
</context>
<context>
    <name>U2::DnaAssemblyDialog</name>
    <message>
        <location filename="../src/util_dna_assembly/DnaAssemblyDialog.cpp" line="77"/>
        <source>Start</source>
        <translation>Start</translation>
    </message>
    <message>
        <location filename="../src/util_dna_assembly/DnaAssemblyDialog.cpp" line="78"/>
        <source>Cancel</source>
        <translation>Cancel</translation>
    </message>
    <message>
        <location filename="../src/util_dna_assembly/DnaAssemblyDialog.cpp" line="137"/>
        <source>Add short reads</source>
        <translation>Add short reads</translation>
    </message>
    <message>
        <location filename="../src/util_dna_assembly/DnaAssemblyDialog.cpp" line="154"/>
        <source>Open reference sequence</source>
        <translation>Open reference sequence</translation>
    </message>
    <message>
        <location filename="../src/util_dna_assembly/DnaAssemblyDialog.cpp" line="176"/>
        <source>Align short reads</source>
        <translation>Align short reads</translation>
    </message>
    <message>
        <location filename="../src/util_dna_assembly/DnaAssemblyDialog.cpp" line="182"/>
        <location filename="../src/util_dna_assembly/DnaAssemblyDialog.cpp" line="187"/>
        <location filename="../src/util_dna_assembly/DnaAssemblyDialog.cpp" line="194"/>
        <location filename="../src/util_dna_assembly/DnaAssemblyDialog.cpp" line="197"/>
        <location filename="../src/util_dna_assembly/DnaAssemblyDialog.cpp" line="200"/>
        <location filename="../src/util_dna_assembly/DnaAssemblyDialog.cpp" line="219"/>
        <location filename="../src/util_dna_assembly/DnaAssemblyDialog.cpp" line="230"/>
        <location filename="../src/util_dna_assembly/DnaAssemblyDialog.cpp" line="237"/>
        <source>DNA Assembly</source>
        <translation>DNA Assembly</translation>
    </message>
    <message>
        <location filename="../src/util_dna_assembly/DnaAssemblyDialog.cpp" line="195"/>
        <source>Reference sequence url is not set!</source>
        <translation>Reference sequence url is not set!</translation>
    </message>
    <message>
        <location filename="../src/util_dna_assembly/DnaAssemblyDialog.cpp" line="198"/>
        <source>Result alignment file name is not set!</source>
        <translation>Result alignment file name is not set!</translation>
    </message>
    <message>
        <location filename="../src/util_dna_assembly/DnaAssemblyDialog.cpp" line="201"/>
        <source>Short reads list is empty!</source>
        <translation>Short reads list is empty!</translation>
    </message>
    <message>
        <location filename="../src/util_dna_assembly/DnaAssemblyDialog.cpp" line="220"/>
        <source>You set the index as a reference and the index files are corrupted.

Try to build it again or choose a reference sequence.</source>
        <translation>You set the index as a reference and the index files are corrupted.

Try to build it again or choose a reference sequence.</translation>
    </message>
    <message>
        <location filename="../src/util_dna_assembly/DnaAssemblyDialog.cpp" line="231"/>
        <source>These files have the unknown format:

</source>
        <translation>These files have the unknown format:

</translation>
    </message>
    <message>
        <location filename="../src/util_dna_assembly/DnaAssemblyDialog.cpp" line="238"/>
        <source>These files have the incompatible format:

</source>
        <translation>These files have the incompatible format:

</translation>
    </message>
    <message>
        <location filename="../src/util_dna_assembly/DnaAssemblyDialog.cpp" line="239"/>
        <source>

Do you want to convert the files and run the aligner?</source>
        <translation>

Do you want to convert the files and run the aligner?</translation>
    </message>
    <message>
        <location filename="../src/util_dna_assembly/DnaAssemblyDialog.cpp" line="255"/>
        <source>Set result alignment file name</source>
        <translation>Set result alignment file name</translation>
    </message>
</context>
<context>
    <name>U2::DnaAssemblySupport</name>
    <message>
        <location filename="../src/util_dna_assembly/DnaAssemblyUtils.cpp" line="67"/>
        <source>Convert UGENE assembly database to SAM...</source>
        <translation>Convert UGENE assembly database to SAM...</translation>
    </message>
    <message>
        <source>Genome de novo assembly...</source>
        <translation type="vanished">Genome de novo assembly...</translation>
    </message>
    <message>
        <location filename="../src/util_dna_assembly/DnaAssemblyUtils.cpp" line="73"/>
        <source>Reads de novo assembly (with SPAdes)...</source>
        <translation>Reads de novo assembly (with SPAdes)...</translation>
    </message>
    <message>
        <location filename="../src/util_dna_assembly/DnaAssemblyUtils.cpp" line="79"/>
        <source>Map reads to reference...</source>
        <translation>Map reads to reference...</translation>
    </message>
    <message>
        <location filename="../src/util_dna_assembly/DnaAssemblyUtils.cpp" line="85"/>
        <source>Build index for reads mapping...</source>
        <translation>Build index for reads mapping...</translation>
    </message>
    <message>
        <location filename="../src/util_dna_assembly/DnaAssemblyUtils.cpp" line="95"/>
        <location filename="../src/util_dna_assembly/DnaAssemblyUtils.cpp" line="148"/>
        <source>DNA Assembly</source>
        <translation>DNA assembly</translation>
    </message>
    <message>
        <location filename="../src/util_dna_assembly/DnaAssemblyUtils.cpp" line="96"/>
        <location filename="../src/util_dna_assembly/DnaAssemblyUtils.cpp" line="149"/>
        <source>There are no algorithms for DNA assembly available.
Please, check your plugin list.</source>
        <translation>There are no algorithms for DNA assembly available.
Please, check your plugin list.</translation>
    </message>
    <message>
        <location filename="../src/util_dna_assembly/DnaAssemblyUtils.cpp" line="123"/>
        <source>Genome Assembly</source>
        <translation>Genome Assembly</translation>
    </message>
    <message>
        <location filename="../src/util_dna_assembly/DnaAssemblyUtils.cpp" line="124"/>
        <source>There are no algorithms for genome assembly available.
Please, check external tools in the settings.</source>
        <translation>There are no algorithms for genome assembly available.
Please, check external tools in the settings.</translation>
    </message>
</context>
<context>
    <name>U2::DnaAssemblyTaskWithConversions</name>
    <message>
        <location filename="../src/util_dna_assembly/DnaAssemblyUtils.cpp" line="414"/>
        <source>Cannot remove temporary file %1</source>
        <translation>Cannot remove temporary file %1</translation>
    </message>
</context>
<context>
    <name>U2::ExportAutoAnnotationsGroupTask</name>
    <message>
        <location filename="../src/ov_sequence/AutoAnnotationUtils.cpp" line="321"/>
        <source>Invalid annotation group provided</source>
        <translation>Invalid annotation group provided</translation>
    </message>
</context>
<context>
    <name>U2::ExportConsensusDialog</name>
    <message>
        <location filename="../src/ov_assembly/ExportConsensusDialog.cpp" line="46"/>
        <source>Export</source>
        <translation>Export</translation>
    </message>
    <message>
        <location filename="../src/ov_assembly/ExportConsensusDialog.cpp" line="47"/>
        <source>Cancel</source>
        <translation>Cancel</translation>
    </message>
    <message>
        <location filename="../src/ov_assembly/ExportConsensusDialog.cpp" line="121"/>
        <source>Export consensus</source>
        <translation>Export consensus</translation>
    </message>
    <message>
        <location filename="../src/ov_assembly/ExportConsensusDialog.cpp" line="55"/>
        <source>Visible</source>
        <translation>Visible</translation>
    </message>
    <message>
        <location filename="../src/ov_assembly/ExportConsensusDialog.cpp" line="102"/>
        <location filename="../src/ov_assembly/ExportConsensusDialog.cpp" line="107"/>
        <source>Error!</source>
        <translation>Error!</translation>
    </message>
    <message>
        <location filename="../src/ov_assembly/ExportConsensusDialog.cpp" line="102"/>
        <source>Select destination file</source>
        <translation>Select destination file</translation>
    </message>
    <message>
        <location filename="../src/ov_assembly/ExportConsensusDialog.cpp" line="107"/>
        <source>Sequence name cannot be empty</source>
        <translation>Sequence name cannot be empty</translation>
    </message>
</context>
<context>
    <name>U2::ExportConsensusTask</name>
    <message>
        <location filename="../src/ov_assembly/ExportConsensusTask.cpp" line="44"/>
        <source>Export consensus of assembly &apos;%1&apos; to &apos;%2&apos;</source>
        <translation>Export consensus of assembly &apos;%1&apos; to &apos;%2&apos;</translation>
    </message>
    <message>
        <location filename="../src/ov_assembly/ExportConsensusTask.cpp" line="53"/>
        <source>File name cannot be empty</source>
        <translation>File name cannot be empty</translation>
    </message>
    <message>
        <location filename="../src/ov_assembly/ExportConsensusTask.cpp" line="56"/>
        <source>Internal: couldn&apos;t find document format with id &apos;%1&apos;</source>
        <translation>Internal: couldn&apos;t find document format with id &apos;%1&apos;</translation>
    </message>
</context>
<context>
    <name>U2::ExportConsensusVariationsDialog</name>
    <message>
        <location filename="../src/ov_assembly/ExportConsensusVariationsDialog.cpp" line="43"/>
        <location filename="../src/ov_assembly/ExportConsensusVariationsDialog.cpp" line="138"/>
        <source>Export Consensus Variations</source>
        <translation>Export Consensus Variations</translation>
    </message>
    <message>
        <location filename="../src/ov_assembly/ExportConsensusVariationsDialog.cpp" line="45"/>
        <source>Export</source>
        <translation>Export</translation>
    </message>
    <message>
        <location filename="../src/ov_assembly/ExportConsensusVariationsDialog.cpp" line="46"/>
        <source>Cancel</source>
        <translation>Cancel</translation>
    </message>
    <message>
        <location filename="../src/ov_assembly/ExportConsensusVariationsDialog.cpp" line="54"/>
        <source>Visible</source>
        <translation>Visible</translation>
    </message>
    <message>
        <location filename="../src/ov_assembly/ExportConsensusVariationsDialog.cpp" line="70"/>
        <source>Variations</source>
        <translation>Variations</translation>
    </message>
    <message>
        <location filename="../src/ov_assembly/ExportConsensusVariationsDialog.cpp" line="71"/>
        <source>Similar</source>
        <translation>Similar</translation>
    </message>
    <message>
        <location filename="../src/ov_assembly/ExportConsensusVariationsDialog.cpp" line="72"/>
        <source>All</source>
        <translation>All</translation>
    </message>
    <message>
        <location filename="../src/ov_assembly/ExportConsensusVariationsDialog.cpp" line="100"/>
        <location filename="../src/ov_assembly/ExportConsensusVariationsDialog.cpp" line="113"/>
        <location filename="../src/ov_assembly/ExportConsensusVariationsDialog.cpp" line="118"/>
        <source>Error!</source>
        <translation>Error!</translation>
    </message>
    <message>
        <location filename="../src/ov_assembly/ExportConsensusVariationsDialog.cpp" line="100"/>
        <source>Select consensus variation mode</source>
        <translation>Select consensus variation mode</translation>
    </message>
    <message>
        <location filename="../src/ov_assembly/ExportConsensusVariationsDialog.cpp" line="113"/>
        <source>Select destination file</source>
        <translation>Select destination file</translation>
    </message>
    <message>
        <location filename="../src/ov_assembly/ExportConsensusVariationsDialog.cpp" line="118"/>
        <source>Sequence name cannot be empty</source>
        <translation>Sequence name cannot be empty</translation>
    </message>
</context>
<context>
    <name>U2::ExportConsensusVariationsTask</name>
    <message>
        <location filename="../src/ov_assembly/ExportConsensusVariationsTask.cpp" line="46"/>
        <source>Export consensus variations of assembly &apos;%1&apos; to &apos;%2&apos;</source>
        <translation>Export consensus variations of assembly &apos;%1&apos; to &apos;%2&apos;</translation>
    </message>
    <message>
        <location filename="../src/ov_assembly/ExportConsensusVariationsTask.cpp" line="53"/>
        <source>File name cannot be empty</source>
        <translation>File name cannot be empty</translation>
    </message>
    <message>
        <location filename="../src/ov_assembly/ExportConsensusVariationsTask.cpp" line="56"/>
        <source>Internal: couldn&apos;t find document format with id &apos;%1&apos;</source>
        <translation>Internal: couldn&apos;t find document format with id &apos;%1&apos;</translation>
    </message>
</context>
<context>
    <name>U2::ExportCoverageDialog</name>
    <message>
        <location filename="../src/ov_assembly/ExportCoverageDialog.cpp" line="74"/>
        <location filename="../src/ov_assembly/ExportCoverageDialog.cpp" line="79"/>
        <location filename="../src/ov_assembly/ExportCoverageDialog.cpp" line="83"/>
        <source>Error</source>
        <translation>Error</translation>
    </message>
    <message>
        <location filename="../src/ov_assembly/ExportCoverageDialog.cpp" line="74"/>
        <source>The output file path is not specified.</source>
        <translation>The output file path is not specified.</translation>
    </message>
    <message>
        <location filename="../src/ov_assembly/ExportCoverageDialog.cpp" line="79"/>
        <source>Not enough permissions to write here. Please set another output file.</source>
        <translation>Not enough permissions to write here. Please set another output file.</translation>
    </message>
    <message>
        <location filename="../src/ov_assembly/ExportCoverageDialog.cpp" line="83"/>
        <source>Nothing to export</source>
        <translation>Nothing to export</translation>
    </message>
    <message>
        <location filename="../src/ov_assembly/ExportCoverageDialog.cpp" line="113"/>
        <source>Export coverage</source>
        <translation>Export coverage</translation>
    </message>
    <message>
        <location filename="../src/ov_assembly/ExportCoverageDialog.cpp" line="99"/>
        <source>Export</source>
        <translation>Export</translation>
    </message>
</context>
<context>
    <name>U2::ExportCoverageHistogramTask</name>
    <message>
        <location filename="../src/ov_assembly/ExportCoverageTask.cpp" line="166"/>
        <source>Attribute DBI is NULL</source>
        <translation>Attribute DBI is NULL</translation>
    </message>
    <message>
        <location filename="../src/ov_assembly/ExportCoverageTask.cpp" line="170"/>
        <source>Can&apos;t get the assembly length: attribute is missing</source>
        <translation>Can&apos;t get the assembly length: attribute is missing</translation>
    </message>
    <message>
        <location filename="../src/ov_assembly/ExportCoverageTask.cpp" line="173"/>
        <source>Assembly has zero length</source>
        <translation>Assembly has zero length</translation>
    </message>
</context>
<context>
    <name>U2::ExportCoverageTask</name>
    <message>
        <location filename="../src/ov_assembly/ExportCoverageTask.cpp" line="62"/>
        <source>Export assembly coverage per base</source>
        <translation>Export assembly coverage per base</translation>
    </message>
    <message>
        <location filename="../src/ov_assembly/ExportCoverageTask.cpp" line="70"/>
        <source>Invalid database reference</source>
        <translation>Invalid database reference</translation>
    </message>
    <message>
        <location filename="../src/ov_assembly/ExportCoverageTask.cpp" line="71"/>
        <source>Invalid assembly ID</source>
        <translation>Invalid assembly ID</translation>
    </message>
    <message>
        <location filename="../src/ov_assembly/ExportCoverageTask.cpp" line="72"/>
        <source>Invalid destination url</source>
        <translation></translation>
    </message>
    <message>
        <location filename="../src/ov_assembly/ExportCoverageTask.cpp" line="84"/>
        <source>Can&apos;t write the compressed file: IOAdapterFactory is NULL</source>
        <translation>Can&apos;t write the compressed file: IOAdapterFactory is NULL</translation>
    </message>
    <message>
        <location filename="../src/ov_assembly/ExportCoverageTask.cpp" line="90"/>
        <source>Can&apos;t write the file: IOAdapterFactory is NULL</source>
        <translation>Can&apos;t write the file: IOAdapterFactory is NULL</translation>
    </message>
    <message>
        <location filename="../src/ov_assembly/ExportCoverageTask.cpp" line="110"/>
        <source>Not all regions were processed</source>
        <translation>Not all regions were processed</translation>
    </message>
</context>
<context>
    <name>U2::ExportHighligtingDialogController</name>
    <message>
        <location filename="../src/ov_msa/ExportHighlightedDialogController.cpp" line="50"/>
        <source>Export</source>
        <translation>Export</translation>
    </message>
    <message>
        <location filename="../src/ov_msa/ExportHighlightedDialogController.cpp" line="51"/>
        <source>Cancel</source>
        <translation>Cancel</translation>
    </message>
    <message>
        <location filename="../src/ov_msa/ExportHighlightedDialogController.cpp" line="98"/>
        <source>Warning</source>
        <translation>Warning</translation>
    </message>
    <message>
        <location filename="../src/ov_msa/ExportHighlightedDialogController.cpp" line="98"/>
        <source>Export to file URL is empty!</source>
        <translation>Export to file URL is empty!</translation>
    </message>
    <message>
        <location filename="../src/ov_msa/ExportHighlightedDialogController.cpp" line="125"/>
        <source>Select file to save...</source>
        <translation>Select file to save...</translation>
    </message>
</context>
<context>
    <name>U2::ExportHighligtningTask</name>
    <message>
        <location filename="../src/ov_msa/MSAEditorSequenceArea.cpp" line="1035"/>
        <source>Export highlighting</source>
        <translation>Export highlighting</translation>
    </message>
    <message>
        <location filename="../src/ov_msa/MSAEditorSequenceArea.cpp" line="1063"/>
        <source>Export highligtning finished successfully</source>
        <translation>Export highligtning finished successfully</translation>
    </message>
    <message>
        <location filename="../src/ov_msa/MSAEditorSequenceArea.cpp" line="1063"/>
        <source>Result file:</source>
        <translation>Result file:</translation>
    </message>
</context>
<context>
    <name>U2::ExportMSAConsensusTask</name>
    <message>
        <source>Export consensus to MSA</source>
        <translation type="vanished">Export consensus to MSA</translation>
    </message>
</context>
<context>
    <name>U2::ExportMaConsensusTask</name>
    <message>
        <location filename="../src/ov_msa/MaEditorTasks.cpp" line="274"/>
        <source>Export consensus</source>
        <translation>Export consensus</translation>
    </message>
</context>
<context>
    <name>U2::ExportReadsDialog</name>
    <message>
        <location filename="../src/ov_assembly/ExportReadsDialog.cpp" line="45"/>
        <source>Export</source>
        <translation>Export</translation>
    </message>
    <message>
        <location filename="../src/ov_assembly/ExportReadsDialog.cpp" line="46"/>
        <source>Cancel</source>
        <translation>Cancel</translation>
    </message>
    <message>
        <location filename="../src/ov_assembly/ExportReadsDialog.cpp" line="67"/>
        <source>Error!</source>
        <translation>Error!</translation>
    </message>
    <message>
        <location filename="../src/ov_assembly/ExportReadsDialog.cpp" line="67"/>
        <source>Select destination file</source>
        <translation>Select destination file</translation>
    </message>
    <message>
        <location filename="../src/ov_assembly/ExportReadsDialog.cpp" line="54"/>
        <source>Select file to save</source>
        <translation>Select file to save</translation>
    </message>
</context>
<context>
    <name>U2::ExtractAssemblyRegionAndOpenViewTask</name>
    <message>
        <location filename="../src/ov_assembly/ExtractAssemblyRegionTask.cpp" line="45"/>
        <source>Extract Assembly Region And Open View Task</source>
        <translation>Extract Assembly Region And Open View Task</translation>
    </message>
</context>
<context>
    <name>U2::ExtractAssemblyRegionDialog</name>
    <message>
        <location filename="../src/ov_assembly/ExtractAssemblyRegionDialog.cpp" line="46"/>
        <source>Export</source>
        <translation>Export</translation>
    </message>
    <message>
        <location filename="../src/ov_assembly/ExtractAssemblyRegionDialog.cpp" line="47"/>
        <source>Cancel</source>
        <translation>Cancel</translation>
    </message>
    <message>
        <location filename="../src/ov_assembly/ExtractAssemblyRegionDialog.cpp" line="51"/>
        <location filename="../src/ov_assembly/ExtractAssemblyRegionDialog.cpp" line="53"/>
        <source>Visible</source>
        <translation>Visible</translation>
    </message>
    <message>
        <location filename="../src/ov_assembly/ExtractAssemblyRegionDialog.cpp" line="87"/>
        <source>Export Assembly Region</source>
        <translation>Export Assembly Region</translation>
    </message>
    <message>
        <location filename="../src/ov_assembly/ExtractAssemblyRegionDialog.cpp" line="110"/>
        <source>Error!</source>
        <translation>Error!</translation>
    </message>
    <message>
        <location filename="../src/ov_assembly/ExtractAssemblyRegionDialog.cpp" line="110"/>
        <source>Select destination file</source>
        <translation>Select destination file</translation>
    </message>
</context>
<context>
    <name>U2::ExtractAssemblyRegionTask</name>
    <message>
        <location filename="../src/ov_assembly/ExtractAssemblyRegionTask.cpp" line="75"/>
        <source>Extract Assembly Region Task</source>
        <translation>Extract Assembly Region Task</translation>
    </message>
    <message>
        <location filename="../src/ov_assembly/ExtractAssemblyRegionTask.cpp" line="93"/>
        <source>Unsupported assembly format</source>
        <translation>Unsupported assembly format</translation>
    </message>
</context>
<context>
    <name>U2::ExtractConsensusTask</name>
    <message>
        <source>Export consensus to MSA</source>
        <translation type="vanished">Export consensus to MSA</translation>
    </message>
    <message>
        <location filename="../src/ov_msa/MaEditorTasks.cpp" line="331"/>
        <source>Extract consensus</source>
        <translation>Extract consensus</translation>
    </message>
    <message>
        <location filename="../src/ov_msa/MaEditorTasks.cpp" line="351"/>
        <source>No sequences in alignment</source>
        <translation>No sequences in alignment</translation>
    </message>
</context>
<context>
    <name>U2::FilterUnpairedReadsTask</name>
    <message>
        <location filename="../src/util_dna_assembly/DnaAssemblyUtils.cpp" line="272"/>
        <source>Filter unpaired reads task</source>
        <translation>Filter unpaired reads task</translation>
    </message>
    <message>
        <location filename="../src/util_dna_assembly/DnaAssemblyUtils.cpp" line="281"/>
        <source>Filtering unpaired reads is launched on not-paired data</source>
        <translation>Filtering unpaired reads is launched on not-paired data</translation>
    </message>
    <message>
        <location filename="../src/util_dna_assembly/DnaAssemblyUtils.cpp" line="292"/>
        <source>The count of upstream files is not equal to the count of downstream files</source>
        <translation>The count of upstream files is not equal to the count of downstream files</translation>
    </message>
    <message>
        <location filename="../src/util_dna_assembly/DnaAssemblyUtils.cpp" line="326"/>
        <source>%1 read pairs were mapped, %2 reads without a pair from files &quot;%3&quot; and &quot;%4&quot; were skipped.</source>
        <translation>%1 read pairs were mapped, %2 reads without a pair from files &quot;%3&quot; and &quot;%4&quot; were skipped.</translation>
    </message>
</context>
<context>
    <name>U2::FindPatternListTask</name>
    <message>
        <location filename="../src/ov_sequence/find_pattern/FindPatternTask.cpp" line="122"/>
        <source>Searching patterns in sequence task</source>
        <translation>Searching patterns in sequence task</translation>
    </message>
    <message>
        <location filename="../src/ov_sequence/find_pattern/FindPatternTask.cpp" line="157"/>
        <source>Empty pattern</source>
        <translation>Empty pattern</translation>
    </message>
</context>
<context>
    <name>U2::FindPatternTask</name>
    <message>
        <location filename="../src/ov_sequence/find_pattern/FindPatternTask.cpp" line="35"/>
        <source>Searching a pattern in sequence task</source>
        <translation>Searching a pattern in sequence task</translation>
    </message>
    <message>
        <location filename="../src/ov_sequence/find_pattern/FindPatternTask.cpp" line="108"/>
        <source>Removed %1 overlapped results.</source>
        <translation>Removed %1 overlapped results.</translation>
    </message>
</context>
<context>
    <name>U2::FindPatternWidget</name>
    <message>
        <location filename="../src/ov_sequence/find_pattern/FindPatternWidget.cpp" line="324"/>
        <source>Exact</source>
        <translation>Exact</translation>
    </message>
    <message>
        <location filename="../src/ov_sequence/find_pattern/FindPatternWidget.cpp" line="326"/>
        <source>InsDel</source>
        <translation>InsDel</translation>
    </message>
    <message>
        <location filename="../src/ov_sequence/find_pattern/FindPatternWidget.cpp" line="327"/>
        <source>Substitute</source>
        <translation>Substitute</translation>
    </message>
    <message>
        <location filename="../src/ov_sequence/find_pattern/FindPatternWidget.cpp" line="329"/>
        <source>Regular expression</source>
        <translation>Regular expression</translation>
    </message>
    <message>
        <location filename="../src/ov_sequence/find_pattern/FindPatternWidget.cpp" line="333"/>
        <source>Should match</source>
        <translation>Should match</translation>
    </message>
    <message>
        <location filename="../src/ov_sequence/find_pattern/FindPatternWidget.cpp" line="410"/>
        <source>Search with ambiguous bases</source>
        <translation>Search with ambiguous bases</translation>
    </message>
    <message>
        <location filename="../src/ov_sequence/find_pattern/FindPatternWidget.cpp" line="358"/>
        <source>Both</source>
        <translation>Both</translation>
    </message>
    <message>
        <location filename="../src/ov_sequence/find_pattern/FindPatternWidget.cpp" line="359"/>
        <source>Direct</source>
        <translation>Direct</translation>
    </message>
    <message>
        <location filename="../src/ov_sequence/find_pattern/FindPatternWidget.cpp" line="360"/>
        <source>Reverse-coml.</source>
        <translation>Reverse-coml.</translation>
    </message>
    <message>
        <location filename="../src/ov_sequence/find_pattern/FindPatternWidget.cpp" line="366"/>
        <source>Sequence</source>
        <translation>Sequence</translation>
    </message>
    <message>
        <location filename="../src/ov_sequence/find_pattern/FindPatternWidget.cpp" line="367"/>
        <source>Translation</source>
        <translation>Translation</translation>
    </message>
    <message>
        <location filename="../src/ov_sequence/find_pattern/FindPatternWidget.cpp" line="373"/>
        <source>Whole sequence</source>
        <translation>Whole sequence</translation>
    </message>
    <message>
        <location filename="../src/ov_sequence/find_pattern/FindPatternWidget.cpp" line="374"/>
        <source>Custom region</source>
        <translation>Custom region</translation>
    </message>
    <message>
        <location filename="../src/ov_sequence/find_pattern/FindPatternWidget.cpp" line="375"/>
        <source>Selected region</source>
        <translation>Selected region</translation>
    </message>
    <message>
        <location filename="../src/ov_sequence/find_pattern/FindPatternWidget.cpp" line="433"/>
        <source>Results no longer than:</source>
        <translation>Results no longer than:</translation>
    </message>
    <message>
        <location filename="../src/ov_sequence/find_pattern/FindPatternWidget.cpp" line="705"/>
        <source>The value is longer than the search region. Please input a shorter value or select another region!</source>
        <translation>The value is longer than the search region. Please input a shorter value or select another region!</translation>
    </message>
    <message>
        <location filename="../src/ov_sequence/find_pattern/FindPatternWidget.cpp" line="707"/>
        <location filename="../src/ov_sequence/find_pattern/FindPatternWidget.cpp" line="714"/>
        <location filename="../src/ov_sequence/find_pattern/FindPatternWidget.cpp" line="722"/>
        <location filename="../src/ov_sequence/find_pattern/FindPatternWidget.cpp" line="729"/>
        <location filename="../src/ov_sequence/find_pattern/FindPatternWidget.cpp" line="735"/>
        <location filename="../src/ov_sequence/find_pattern/FindPatternWidget.cpp" line="741"/>
        <location filename="../src/ov_sequence/find_pattern/FindPatternWidget.cpp" line="745"/>
        <location filename="../src/ov_sequence/find_pattern/FindPatternWidget.cpp" line="748"/>
        <location filename="../src/ov_sequence/find_pattern/FindPatternWidget.cpp" line="754"/>
        <location filename="../src/ov_sequence/find_pattern/FindPatternWidget.cpp" line="758"/>
        <location filename="../src/ov_sequence/find_pattern/FindPatternWidget.cpp" line="761"/>
        <location filename="../src/ov_sequence/find_pattern/FindPatternWidget.cpp" line="769"/>
        <location filename="../src/ov_sequence/find_pattern/FindPatternWidget.cpp" line="777"/>
        <location filename="../src/ov_sequence/find_pattern/FindPatternWidget.cpp" line="783"/>
        <location filename="../src/ov_sequence/find_pattern/FindPatternWidget.cpp" line="791"/>
        <source>&lt;b&gt;&lt;font color=%1&gt;%2&lt;/font&gt;&lt;br&gt;&lt;/br&gt;&lt;/b&gt;</source>
        <translation>&lt;b&gt;&lt;font color=%1&gt;%2&lt;/font&gt;&lt;br&gt;&lt;/br&gt;&lt;/b&gt;</translation>
    </message>
    <message>
        <location filename="../src/ov_sequence/find_pattern/FindPatternWidget.cpp" line="712"/>
        <source>Warning: input value contains characters that do not match the active alphabet!</source>
        <translation>Warning: input value contains characters that do not match the active alphabet!</translation>
    </message>
    <message>
        <location filename="../src/ov_sequence/find_pattern/FindPatternWidget.cpp" line="720"/>
        <source>Warning: file contains patterns that do not match the active alphabet! Those patterns were ignored </source>
        <translation>Warning: file contains patterns that do not match the active alphabet! Those patterns were ignored </translation>
    </message>
    <message>
        <location filename="../src/ov_sequence/find_pattern/FindPatternWidget.cpp" line="727"/>
        <source>Warning: file contains patterns that longer than the search region! Those patterns were ignored. Please input a shorter value or select another region! </source>
        <translation>Warning: file contains patterns that longer than the search region! Those patterns were ignored. Please input a shorter value or select another region! </translation>
    </message>
    <message>
        <location filename="../src/ov_sequence/find_pattern/FindPatternWidget.cpp" line="744"/>
        <location filename="../src/ov_sequence/find_pattern/FindPatternWidget.cpp" line="757"/>
        <location filename="../src/ov_sequence/find_pattern/FindPatternWidget.cpp" line="767"/>
        <location filename="../src/ov_sequence/find_pattern/FindPatternWidget.cpp" line="775"/>
        <source>&lt;b&gt;&lt;font color=%1&gt;%2&lt;/font&gt;&lt;/b&gt;</source>
        <translation>&lt;b&gt;&lt;font color=%1&gt;%2&lt;/font&gt;&lt;/b&gt;</translation>
    </message>
    <message>
        <location filename="../src/ov_sequence/find_pattern/FindPatternWidget.cpp" line="790"/>
        <source>Warning: current sequence is too long to search in.</source>
        <translation>Warning: current sequence is too long to search in.</translation>
    </message>
    <message>
        <location filename="../src/ov_sequence/find_pattern/FindPatternWidget.cpp" line="1472"/>
        <source>Warning: can not get valid pattern name, annotation will be named &apos;misc_feature&apos;</source>
        <translation>Warning: can not get valid pattern name, annotation will be named &apos;misc_feature&apos;</translation>
    </message>
    <message>
        <location filename="../src/ov_sequence/find_pattern/FindPatternWidget.cpp" line="1610"/>
        <source>Results:</source>
        <translation>Results:</translation>
    </message>
    <message>
        <location filename="../src/ov_sequence/find_pattern/FindPatternWidget.cpp" line="743"/>
        <location filename="../src/ov_sequence/find_pattern/FindPatternWidget.cpp" line="756"/>
        <source>Reason: </source>
        <translation>Reason: </translation>
    </message>
    <message>
        <location filename="../src/ov_sequence/find_pattern/FindPatternWidget.cpp" line="734"/>
        <source>Info: please input at least one sequence pattern to search for. Use %1 to input multiple patterns. Alternatively, load patterns from a FASTA file.</source>
        <translation>Info: please input at least one sequence pattern to search for. Use %1 to input multiple patterns. Alternatively, load patterns from a FASTA file.</translation>
    </message>
    <message>
        <location filename="../src/ov_sequence/find_pattern/FindPatternWidget.cpp" line="747"/>
        <source> Please input valid annotation names. </source>
        <translation> Please input valid annotation names. </translation>
    </message>
    <message>
        <location filename="../src/ov_sequence/find_pattern/FindPatternWidget.cpp" line="753"/>
        <source>Warning: annotation names are invalid. </source>
        <translation>Warning: annotation names are invalid. </translation>
    </message>
    <message>
        <location filename="../src/ov_sequence/find_pattern/FindPatternWidget.cpp" line="760"/>
        <source> It will be automatically changed to acceptable name if &apos;Get annotations&apos; button is pressed. </source>
        <translation> It will be automatically changed to acceptable name if &apos;Get annotations&apos; button is pressed. </translation>
    </message>
    <message>
        <location filename="../src/ov_sequence/find_pattern/FindPatternWidget.cpp" line="766"/>
        <location filename="../src/ov_sequence/find_pattern/FindPatternWidget.cpp" line="774"/>
        <source>Warning: there is no pattern to search. </source>
        <translation>Warning: there is no pattern to search. </translation>
    </message>
    <message>
        <location filename="../src/ov_sequence/find_pattern/FindPatternWidget.cpp" line="768"/>
        <location filename="../src/ov_sequence/find_pattern/FindPatternWidget.cpp" line="776"/>
        <source> Please input a valid pattern or choose a file with patterns </source>
        <translation> Please input a valid pattern or choose a file with patterns </translation>
    </message>
    <message>
        <location filename="../src/ov_sequence/find_pattern/FindPatternWidget.cpp" line="782"/>
        <source>Warning: invalid regexp. </source>
        <translation>Warning: invalid regexp. </translation>
    </message>
    <message>
        <location filename="../src/ov_sequence/find_pattern/FindPatternWidget.cpp" line="1111"/>
        <source>Select file to open...</source>
        <translation>Select file to open...</translation>
    </message>
    <message>
        <location filename="../src/ov_sequence/find_pattern/FindPatternWidget.cpp" line="1167"/>
        <source>Unable to search on the reverse-complement strand, searching on the direct strand only!</source>
        <translation>Unable to search on the reverse-complement strand, searching on the direct strand only!</translation>
    </message>
    <message>
        <location filename="../src/ov_sequence/find_pattern/FindPatternWidget.cpp" line="295"/>
        <location filename="../src/ov_sequence/find_pattern/FindPatternWidget.cpp" line="1524"/>
        <source>Results: %1/%2</source>
        <translation>Results: %1/%2</translation>
    </message>
    <message>
        <location filename="../src/ov_sequence/find_pattern/FindPatternWidget.cpp" line="740"/>
        <source>Warning: annotation name or annotation group name are invalid. </source>
        <translation>Warning: annotation name or annotation group name are invalid. </translation>
    </message>
    <message>
        <location filename="../src/ov_sequence/find_pattern/FindPatternWidget.cpp" line="1327"/>
        <source>Sequence in focus is NULL</source>
        <translation>Sequence in focus is NULL</translation>
    </message>
</context>
<context>
    <name>U2::FindQualifierTask</name>
    <message>
        <location filename="../src/ov_sequence/AnnotationsTreeView.cpp" line="2327"/>
        <source>Searching for a qualifier</source>
        <translation>Searching for a qualifier</translation>
    </message>
</context>
<context>
    <name>U2::FormatsMsaClipboardTask</name>
    <message>
        <location filename="../src/ov_msa/Clipboard/SubalignmentToClipboardTask.cpp" line="120"/>
        <source>No temporary document.</source>
        <translation>No temporary document.</translation>
    </message>
    <message>
        <location filename="../src/ov_msa/Clipboard/SubalignmentToClipboardTask.cpp" line="124"/>
        <source>Cannot read the temporary file.</source>
        <translation>Cannot read the temporary file.</translation>
    </message>
    <message>
        <location filename="../src/ov_msa/Clipboard/SubalignmentToClipboardTask.cpp" line="147"/>
        <source>Invalid applications settings detected</source>
        <translation>Invalid applications settings detected</translation>
    </message>
    <message>
        <location filename="../src/ov_msa/Clipboard/SubalignmentToClipboardTask.cpp" line="150"/>
        <source>Invalid users applications settings detected</source>
        <translation>Invalid users applications settings detected</translation>
    </message>
</context>
<context>
    <name>U2::GSequenceGraphDrawer</name>
    <message>
        <location filename="../src/ov_sequence/ADVGraphModel.cpp" line="440"/>
        <source>Graph is rendering...</source>
        <translation>Graph is rendering...</translation>
    </message>
    <message>
        <location filename="../src/ov_sequence/ADVGraphModel.cpp" line="442"/>
        <source>Graph is not available. Try to change calculation settings.</source>
        <translation>Graph is not available. Try to change calculation settings.</translation>
    </message>
</context>
<context>
    <name>U2::GSequenceGraphView</name>
    <message>
        <location filename="../src/ov_sequence/GSequenceGraphView.cpp" line="71"/>
        <source>Select all extremum points...</source>
        <translation>Select all extremum points...</translation>
    </message>
    <message>
        <location filename="../src/ov_sequence/GSequenceGraphView.cpp" line="61"/>
        <source>Save cutoffs as annotations...</source>
        <translation>Save cutoffs as annotations...</translation>
    </message>
    <message>
        <location filename="../src/ov_sequence/GSequenceGraphView.cpp" line="56"/>
        <source>Graph settings...</source>
        <translation>Graph settings...</translation>
    </message>
    <message>
        <location filename="../src/ov_sequence/GSequenceGraphView.cpp" line="66"/>
        <source>Delete all labels</source>
        <translation>Delete all labels</translation>
    </message>
    <message>
        <location filename="../src/ov_sequence/GSequenceGraphView.cpp" line="225"/>
        <source>Graph</source>
        <translation>Graph</translation>
    </message>
    <message>
        <location filename="../src/ov_sequence/GSequenceGraphView.cpp" line="356"/>
        <source>%1 [%2, %3], Window: %4, Step %5</source>
        <translation>%1 [%2, %3], Window: %4, Step %5</translation>
    </message>
    <message>
        <location filename="../src/ov_sequence/ADVGraphModel.cpp" line="625"/>
        <source>[%2, max:%3, min:%4]</source>
        <translation>[%2, max:%3, min:%4]</translation>
    </message>
    <message>
        <location filename="../src/ov_sequence/ADVGraphModel.cpp" line="619"/>
        <source>[%2, %3]</source>
        <translation>[%2, %3]</translation>
    </message>
</context>
<context>
    <name>U2::GSequenceLineViewAnnotated</name>
    <message>
        <location filename="../src/ov_sequence/GSequenceLineViewAnnotated.cpp" line="440"/>
        <source>etc ...</source>
        <translation></translation>
    </message>
</context>
<context>
    <name>U2::GenomeAssemblyDialog</name>
    <message>
        <location filename="../src/util_dna_assembly/GenomeAssemblyDialog.cpp" line="61"/>
        <source>Start</source>
        <translation>Start</translation>
    </message>
    <message>
        <location filename="../src/util_dna_assembly/GenomeAssemblyDialog.cpp" line="62"/>
        <source>Cancel</source>
        <translation>Cancel</translation>
    </message>
    <message>
        <location filename="../src/util_dna_assembly/GenomeAssemblyDialog.cpp" line="178"/>
        <location filename="../src/util_dna_assembly/GenomeAssemblyDialog.cpp" line="181"/>
        <source>Add short reads</source>
        <translation>Add short reads</translation>
    </message>
    <message>
        <location filename="../src/util_dna_assembly/GenomeAssemblyDialog.cpp" line="196"/>
        <location filename="../src/util_dna_assembly/GenomeAssemblyDialog.cpp" line="203"/>
        <location filename="../src/util_dna_assembly/GenomeAssemblyDialog.cpp" line="209"/>
        <location filename="../src/util_dna_assembly/GenomeAssemblyDialog.cpp" line="215"/>
        <location filename="../src/util_dna_assembly/GenomeAssemblyDialog.cpp" line="222"/>
        <location filename="../src/util_dna_assembly/GenomeAssemblyDialog.cpp" line="251"/>
        <location filename="../src/util_dna_assembly/GenomeAssemblyDialog.cpp" line="257"/>
        <location filename="../src/util_dna_assembly/GenomeAssemblyDialog.cpp" line="266"/>
        <source>Genome Assembly</source>
        <translation>Genome Assembly</translation>
    </message>
    <message>
        <location filename="../src/util_dna_assembly/GenomeAssemblyDialog.cpp" line="204"/>
        <source>Result assembly folder is not set!</source>
        <translation>Result assembly folder is not set!</translation>
    </message>
    <message>
        <location filename="../src/util_dna_assembly/GenomeAssemblyDialog.cpp" line="210"/>
        <location filename="../src/util_dna_assembly/GenomeAssemblyDialog.cpp" line="223"/>
        <source>No reads. Please, add file(s) with short reads.</source>
        <translation>No reads. Please, add file(s) with short reads.</translation>
    </message>
    <message>
        <location filename="../src/util_dna_assembly/GenomeAssemblyDialog.cpp" line="216"/>
        <source>In the paired-end mode a number of lift and right reads must be equal.</source>
        <translation>In the paired-end mode a number of lift and right reads must be equal.</translation>
    </message>
    <message>
        <location filename="../src/util_dna_assembly/GenomeAssemblyDialog.cpp" line="252"/>
        <source>Unknown file format of %1.</source>
        <translation>Unknown file format of %1.</translation>
    </message>
    <message>
        <location filename="../src/util_dna_assembly/GenomeAssemblyDialog.cpp" line="258"/>
        <source>File format of %1 is %2. Supported file formats of reads: %3.</source>
        <translation>File format of %1 is %2. Supported file formats of reads: %3.</translation>
    </message>
    <message>
        <location filename="../src/util_dna_assembly/GenomeAssemblyDialog.cpp" line="267"/>
        <source>Unable to create output folder for result assembly.
Directory Path: %1</source>
        <translation type="unfinished"></translation>
    </message>
    <message>
        <location filename="../src/util_dna_assembly/GenomeAssemblyDialog.cpp" line="332"/>
        <source>Select output folder</source>
        <translation>Select output folder</translation>
    </message>
</context>
<context>
    <name>U2::GetAssemblyLengthTask</name>
    <message>
        <location filename="../src/ov_assembly/CalculateCoveragePerBaseTask.cpp" line="194"/>
        <source>Attribute DBI is NULL</source>
        <translation>Attribute DBI is NULL</translation>
    </message>
    <message>
        <location filename="../src/ov_assembly/CalculateCoveragePerBaseTask.cpp" line="198"/>
        <source>Can&apos;t get the assembly length: attribute is missing</source>
        <translation>Can&apos;t get the assembly length: attribute is missing</translation>
    </message>
    <message>
        <location filename="../src/ov_assembly/CalculateCoveragePerBaseTask.cpp" line="201"/>
        <source>Assembly has zero length</source>
        <translation>Assembly has zero length</translation>
    </message>
    <message>
        <location filename="../src/ov_assembly/CalculateCoveragePerBaseTask.h" line="45"/>
        <source>Get length of Assembly</source>
        <translation>Get length of Assembly</translation>
    </message>
</context>
<context>
    <name>U2::GetAssemblyVisibleNameTask</name>
    <message>
        <location filename="../src/ov_assembly/ExportCoverageTask.cpp" line="54"/>
        <source>Assembly DBI is NULL</source>
        <translation>Assembly DBI is NULL</translation>
    </message>
    <message>
        <location filename="../src/ov_assembly/ExportCoverageTask.h" line="70"/>
        <source>Get visible name of Assembly</source>
        <translation>Get visible name of Assembly</translation>
    </message>
</context>
<context>
    <name>U2::GraphLabel</name>
    <message>
        <location filename="../src/ov_sequence/GraphLabelModel.cpp" line="156"/>
        <source>QLabel {color : %1; }</source>
        <translation>QLabel {color : %1; }</translation>
    </message>
</context>
<context>
    <name>U2::GraphLabelsSelectDialog</name>
    <message>
        <location filename="../src/ov_sequence/GraphLabelsSelectDialog.cpp" line="55"/>
        <source>Window size</source>
        <translation>Window size</translation>
    </message>
    <message>
        <location filename="../src/ov_sequence/GraphLabelsSelectDialog.cpp" line="59"/>
        <source>Mark labels only in selected area</source>
        <translation>Mark labels only in selected area</translation>
    </message>
    <message>
        <location filename="../src/ov_sequence/GraphLabelsSelectDialog.cpp" line="71"/>
        <source>Graph Settings</source>
        <translation>Graph Settings</translation>
    </message>
</context>
<context>
    <name>U2::GraphMenuAction</name>
    <message>
        <location filename="../src/ov_sequence/GraphMenu.cpp" line="117"/>
        <source>Graphs</source>
        <translation>Graphs</translation>
    </message>
    <message>
        <location filename="../src/ov_sequence/GraphMenu.cpp" line="125"/>
        <source>Close all graphs</source>
        <translation>Close all graphs</translation>
    </message>
</context>
<context>
    <name>U2::GraphSettingsDialog</name>
    <message>
        <location filename="../src/ov_sequence/GraphSettingsDialog.cpp" line="92"/>
        <source>Graph Settings</source>
        <translation>Graph Settings</translation>
    </message>
</context>
<context>
    <name>U2::LicenseDialog</name>
    <message>
        <location filename="../src/LicenseDialog.cpp" line="40"/>
        <source>License file not found.</source>
        <translation>License file not found.</translation>
    </message>
</context>
<context>
    <name>U2::LoadSequencesAndAlignToAlignmentTask</name>
    <message>
        <location filename="../src/ov_msa/AlignSequencesToAlignment/AlignSequencesToAlignmentTask.cpp" line="310"/>
        <source>Load sequences and add to alignment task</source>
        <translation>Load sequences and add to alignment task</translation>
    </message>
</context>
<context>
    <name>U2::LoadSequencesTask</name>
    <message>
        <location filename="../src/ov_msa/AlignSequencesToAlignment/AlignSequencesToAlignmentTask.cpp" line="149"/>
        <source>Load sequences task</source>
        <translation>Load sequences task</translation>
    </message>
    <message>
        <location filename="../src/ov_msa/AlignSequencesToAlignment/AlignSequencesToAlignmentTask.cpp" line="190"/>
        <source>Some sequences have wrong alphabet: </source>
        <translation>Some sequences have wrong alphabet: </translation>
    </message>
    <message>
        <location filename="../src/ov_msa/AlignSequencesToAlignment/AlignSequencesToAlignmentTask.cpp" line="193"/>
        <source> and others</source>
        <translation> and others</translation>
    </message>
    <message>
        <location filename="../src/ov_msa/AlignSequencesToAlignment/AlignSequencesToAlignmentTask.cpp" line="206"/>
        <source>There are no sequences to align in the document(s): %1</source>
        <translation>There are no sequences to align in the document(s): %1</translation>
    </message>
    <message>
        <location filename="../src/ov_msa/AlignSequencesToAlignment/AlignSequencesToAlignmentTask.cpp" line="210"/>
        <source>Sequences have incompatible alphabets</source>
        <translation>Sequences have incompatible alphabets</translation>
    </message>
</context>
<context>
    <name>U2::MSAEditor</name>
    <message>
        <location filename="../src/ov_msa/MSAEditor.cpp" line="64"/>
        <source>Build Tree</source>
        <translation></translation>
    </message>
    <message>
        <location filename="../src/ov_msa/MSAEditor.cpp" line="196"/>
        <source>Align</source>
        <translation>Align</translation>
    </message>
    <message>
        <location filename="../src/ov_msa/MSAEditor.cpp" line="164"/>
        <source>Tree</source>
        <translation>Tree</translation>
    </message>
    <message>
        <location filename="../src/ov_msa/MSAEditor.cpp" line="171"/>
        <source>Advanced</source>
        <translation>Advanced</translation>
    </message>
    <message>
        <location filename="../src/ov_msa/MSAEditor.cpp" line="176"/>
        <source>Statistics</source>
        <translation>Statistics</translation>
    </message>
    <message>
        <location filename="../src/ov_msa/MSAEditor.cpp" line="200"/>
        <source>Align sequence to this alignment</source>
        <translation>Align sequence to this alignment</translation>
    </message>
    <message>
        <location filename="../src/ov_msa/MSAEditor.cpp" line="204"/>
        <source>Set this sequence as reference</source>
        <translation>Set this sequence as reference</translation>
    </message>
    <message>
        <location filename="../src/ov_msa/MSAEditor.cpp" line="208"/>
        <source>Unset reference sequence</source>
        <translation>Unset reference sequence</translation>
    </message>
    <message>
        <location filename="../src/ov_msa/MSAEditor.cpp" line="359"/>
        <location filename="../src/ov_msa/MSAEditor.cpp" line="434"/>
        <location filename="../src/ov_msa/MSAEditor.cpp" line="454"/>
        <source>A problem occurred during adding sequences. The multiple alignment is no more available.</source>
        <translation>A problem occurred during adding sequences. The multiple alignment is no more available.</translation>
    </message>
    <message>
        <location filename="../src/ov_msa/MSAEditor.cpp" line="446"/>
        <location filename="../src/ov_msa/MSAEditor.cpp" line="449"/>
        <source>Open file with sequences</source>
        <translation>Open file with sequences</translation>
    </message>
</context>
<context>
    <name>U2::MSAEditorConsensusArea</name>
    <message>
        <source>Copy consensus</source>
        <translation type="vanished">Copy consensus</translation>
    </message>
    <message>
        <source>Copy consensus with gaps</source>
        <translation type="vanished">Copy consensus with gaps</translation>
    </message>
    <message>
        <source>Consensus mode...</source>
        <translation type="vanished">Consensus mode...</translation>
    </message>
    <message>
        <source>MSA consensus algorothm is NULL</source>
        <translation type="vanished">MSA consensus algorothm is NULL</translation>
    </message>
    <message>
        <source>MSA object is NULL</source>
        <translation type="vanished">MSA object is NULL</translation>
    </message>
    <message>
        <source>Percent value is out of [0..100] interval</source>
        <translation type="vanished">Percent value is out of [0..100] interval</translation>
    </message>
</context>
<context>
    <name>U2::MSAEditorConsensusCache</name>
    <message>
        <location filename="../src/ov_msa/MSAEditorConsensusCache.cpp" line="86"/>
        <source>Can not update consensus chache item</source>
        <translation>Can not update consensus chache item</translation>
    </message>
</context>
<context>
    <name>U2::MSAEditorOffsetsViewController</name>
    <message>
        <location filename="../src/ov_msa/MSAEditorOffsetsView.cpp" line="70"/>
        <source>Show offsets</source>
        <translation>Show offsets</translation>
    </message>
</context>
<context>
    <name>U2::MSAEditorSequenceArea</name>
    <message>
        <location filename="../src/ov_msa/MSAEditorSequenceArea.cpp" line="118"/>
        <source>Remove columns of gaps...</source>
        <translation>Remove columns of gaps...</translation>
    </message>
    <message>
        <location filename="../src/ov_msa/MSAEditorSequenceArea.cpp" line="125"/>
        <source>Save subalignment...</source>
        <translation>Save subalignment...</translation>
    </message>
    <message>
        <source>Save sequence...</source>
        <translation type="vanished">Save sequence...</translation>
    </message>
    <message>
        <location filename="../src/ov_msa/MSAEditorSequenceArea.cpp" line="133"/>
        <source>Go to position...</source>
        <translation>Go to position...</translation>
    </message>
    <message>
        <location filename="../src/ov_msa/MSAEditorSequenceArea.cpp" line="140"/>
        <source>Remove all gaps</source>
        <translation>Remove all gaps</translation>
    </message>
    <message>
        <location filename="../src/ov_msa/MSAEditorSequenceArea.cpp" line="144"/>
        <source>Sequence from file...</source>
        <translation>Sequence from file...</translation>
    </message>
    <message>
        <location filename="../src/ov_msa/MSAEditorSequenceArea.cpp" line="148"/>
        <source>Sequence from current project...</source>
        <translation>Sequence from current project...</translation>
    </message>
    <message>
        <location filename="../src/ov_msa/MSAEditorSequenceArea.cpp" line="152"/>
        <source>Sort sequences by name</source>
        <translation>Sort sequences by name</translation>
    </message>
    <message>
        <location filename="../src/ov_msa/MSAEditorSequenceArea.cpp" line="156"/>
        <source>Switch on/off collapsing</source>
        <translation>Switch on/off collapsing</translation>
    </message>
    <message>
        <location filename="../src/ov_msa/MSAEditorSequenceArea.cpp" line="161"/>
        <source>Update collapsed groups</source>
        <translation>Update collapsed groups</translation>
    </message>
    <message>
        <location filename="../src/ov_msa/MSAEditorSequenceArea.cpp" line="166"/>
        <source>Replace selected rows with reverse-complement</source>
        <translation>Replace selected rows with reverse-complement</translation>
    </message>
    <message>
        <location filename="../src/ov_msa/MSAEditorSequenceArea.cpp" line="170"/>
        <source>Replace selected rows with reverse</source>
        <translation>Replace selected rows with reverse</translation>
    </message>
    <message>
        <location filename="../src/ov_msa/MSAEditorSequenceArea.cpp" line="174"/>
        <source>Replace selected rows with complement</source>
        <translation>Replace selected rows with complement</translation>
    </message>
    <message>
        <location filename="../src/ov_msa/MSAEditorSequenceArea.cpp" line="220"/>
        <source>DNAAlphabet is null in MSAEditorSequenceArea::hasAminoAlphabet()</source>
        <translation>DNAAlphabet is null in MSAEditorSequenceArea::hasAminoAlphabet()</translation>
    </message>
    <message>
        <location filename="../src/ov_msa/MSAEditorSequenceArea.cpp" line="218"/>
        <source>MultipleAlignmentObject is null in MSAEditorSequenceArea::hasAminoAlphabet()</source>
        <translation>MultipleAlignmentObject is null in MSAEditorSequenceArea::hasAminoAlphabet()</translation>
    </message>
    <message>
        <location filename="../src/ov_msa/MSAEditorSequenceArea.cpp" line="129"/>
        <source>Export selected sequence(s)...</source>
        <translation type="unfinished"></translation>
    </message>
    <message>
        <location filename="../src/ov_msa/MSAEditorSequenceArea.cpp" line="369"/>
        <source>Colors</source>
        <translation>Colors</translation>
    </message>
    <message>
        <location filename="../src/ov_msa/MSAEditorSequenceArea.cpp" line="377"/>
        <source>Custom schemes</source>
        <translation>Custom schemes</translation>
    </message>
    <message>
        <location filename="../src/ov_msa/MSAEditorSequenceArea.cpp" line="388"/>
        <source>Create new color scheme</source>
        <translation>Create new color scheme</translation>
    </message>
    <message>
        <location filename="../src/ov_msa/MSAEditorSequenceArea.cpp" line="396"/>
        <source>Highlighting</source>
        <translation>Highlighting</translation>
    </message>
    <message>
        <location filename="../src/ov_msa/MSAEditorSequenceArea.cpp" line="419"/>
        <source>The alignment has been modified, so that its alphabet has been switched from &quot;%1&quot; to &quot;%2&quot;. Use &quot;Undo&quot;, if you&apos;d like to restore the original alignment.</source>
        <translation>The alignment has been modified, so that its alphabet has been switched from &quot;%1&quot; to &quot;%2&quot;. Use &quot;Undo&quot;, if you&apos;d like to restore the original alignment.</translation>
    </message>
    <message>
        <location filename="../src/ov_msa/MSAEditorSequenceArea.cpp" line="467"/>
        <location filename="../src/ov_msa/MSAEditorSequenceArea.cpp" line="531"/>
        <location filename="../src/ov_msa/MSAEditorSequenceArea.cpp" line="840"/>
        <source>NULL collapsible model!</source>
        <translation>NULL collapsible model!</translation>
    </message>
    <message>
        <location filename="../src/ov_msa/MSAEditorSequenceArea.cpp" line="509"/>
        <source>Go To</source>
        <translation>Go To</translation>
    </message>
    <message>
        <location filename="../src/ov_msa/MSAEditorSequenceArea.cpp" line="527"/>
        <source>NULL msa object!</source>
        <translation>NULL msa object!</translation>
    </message>
    <message>
        <source>Warning!</source>
        <translation type="vanished">Warning!</translation>
    </message>
    <message>
        <source>You must select only one sequence for export.</source>
        <translation type="vanished">You must select only one sequence for export.</translation>
    </message>
    <message>
        <location filename="../src/ov_msa/MSAEditorSequenceArea.cpp" line="637"/>
        <source>warning</source>
        <translation>warning</translation>
    </message>
    <message>
        <location filename="../src/ov_msa/MSAEditorSequenceArea.cpp" line="637"/>
        <source>The document already in the project</source>
        <translation>The document already in the project</translation>
    </message>
    <message>
        <location filename="../src/ov_msa/MSAEditorSequenceArea.cpp" line="659"/>
        <source>Save sequences from alignment</source>
        <translation type="unfinished"></translation>
    </message>
    <message>
        <location filename="../src/ov_msa/MSAEditorSequenceArea.cpp" line="759"/>
        <location filename="../src/ov_msa/MSAEditorSequenceArea.cpp" line="762"/>
        <source>Open file with sequences</source>
        <translation>Open file with sequences</translation>
    </message>
    <message>
        <location filename="../src/ov_msa/MSAEditorSequenceArea.cpp" line="768"/>
        <source>A problem occurred during adding sequences. The multiple alignment is no more available.</source>
        <translation>A problem occurred during adding sequences. The multiple alignment is no more available.</translation>
    </message>
    <message>
        <location filename="../src/ov_msa/MSAEditorSequenceArea.cpp" line="854"/>
        <source>NULL Msa Object!</source>
        <translation>NULL Msa Object!</translation>
    </message>
    <message>
        <location filename="../src/ov_msa/MSAEditorSequenceArea.cpp" line="859"/>
        <source>NULL document!</source>
        <translation>NULL document!</translation>
    </message>
    <message>
        <location filename="../src/ov_msa/MSAEditorSequenceArea.cpp" line="995"/>
        <source>Incorrect pointer to MSACollapsibleItemModel</source>
        <translation>Incorrect pointer to MSACollapsibleItemModel</translation>
    </message>
</context>
<context>
    <name>U2::MSAEditorStatusWidget</name>
    <message>
        <source>Find:</source>
        <translation type="vanished">Find:</translation>
    </message>
    <message>
        <source>Find backward &lt;b&gt;(SHIFT + Enter)&lt;/b&gt;</source>
        <translation type="vanished">Find backward &lt;b&gt;(SHIFT + Enter)&lt;/b&gt;</translation>
    </message>
    <message>
        <source>Find forward &lt;b&gt;(Enter)&lt;/b&gt;</source>
        <translation type="vanished">Find forward &lt;b&gt;(Enter)&lt;/b&gt;</translation>
    </message>
    <message>
        <source>Find in alignment</source>
        <translation type="vanished">Find in alignment</translation>
    </message>
    <message>
        <source>Alignment object is locked</source>
        <translation type="vanished">Alignment object is locked</translation>
    </message>
    <message>
        <source>Alignment object is not locked</source>
        <translation type="vanished">Alignment object is not locked</translation>
    </message>
    <message>
        <source>Ln %1 / %2</source>
        <translation type="vanished">Ln %1 / %2</translation>
    </message>
    <message>
        <source>Line %1 of %2</source>
        <translation type="vanished">Line %1 of %2</translation>
    </message>
    <message>
        <source>Col %1 / %2</source>
        <translation type="vanished">Col %1 / %2</translation>
    </message>
    <message>
        <source>Column %1 of %2</source>
        <translation type="vanished">Column %1 of %2</translation>
    </message>
    <message>
        <source>Pos %1 / %2</source>
        <translation type="vanished">Pos %1 / %2</translation>
    </message>
    <message>
        <source>Position %1 of %2</source>
        <translation type="vanished">Position %1 of %2</translation>
    </message>
</context>
<context>
    <name>U2::MSAEditorTreeManager</name>
    <message>
        <location filename="../src/ov_msa/PhyTrees/MSAEditorTreeManager.cpp" line="113"/>
        <source>Calculate phy tree</source>
        <translation>Calculate phy tree</translation>
    </message>
    <message>
        <location filename="../src/ov_msa/PhyTrees/MSAEditorTreeManager.cpp" line="114"/>
        <source>No algorithms for building phylogenetic tree are available.</source>
        <translation>No algorithms for building phylogenetic tree are available.</translation>
    </message>
    <message>
        <location filename="../src/ov_msa/PhyTrees/MSAEditorTreeManager.cpp" line="283"/>
        <source>Can not convert TreeViewer* to MSAEditorTreeViewer* in function MSAEditorTreeManager::sl_openTreeTaskFinished(Task* t)</source>
        <translation>Can not convert TreeViewer* to MSAEditorTreeViewer* in function MSAEditorTreeManager::sl_openTreeTaskFinished(Task* t)</translation>
    </message>
    <message>
        <location filename="../src/ov_msa/PhyTrees/MSAEditorTreeManager.cpp" line="318"/>
        <location filename="../src/ov_msa/PhyTrees/MSAEditorTreeManager.cpp" line="321"/>
        <source>Select files to open...</source>
        <translation>Select files to open...</translation>
    </message>
    <message>
        <location filename="../src/ov_msa/PhyTrees/MSAEditorTreeManager.cpp" line="380"/>
        <location filename="../src/ov_msa/PhyTrees/MSAEditorTreeManager.cpp" line="382"/>
        <source>Incorrect reference to the MSAEditor</source>
        <translation>Incorrect reference to the MSAEditor</translation>
    </message>
</context>
<context>
    <name>U2::MSAEditorTreeViewer</name>
    <message>
        <location filename="../src/ov_msa/PhyTrees/MSAEditorTreeViewer.cpp" line="65"/>
        <source>MSAEditor tree toolbar</source>
        <translation>MSAEditor tree toolbar</translation>
    </message>
    <message>
        <location filename="../src/ov_msa/PhyTrees/MSAEditorTreeViewer.cpp" line="68"/>
        <source>Sort alignment by tree</source>
        <translation>Sort alignment by tree</translation>
    </message>
    <message>
        <location filename="../src/ov_msa/PhyTrees/MSAEditorTreeViewer.cpp" line="72"/>
        <source>Refresh tree</source>
        <translation>Refresh tree</translation>
    </message>
    <message>
        <location filename="../src/ov_msa/PhyTrees/MSAEditorTreeViewer.cpp" line="225"/>
        <source>Alignment Modification Confirmation</source>
        <translation>Alignment Modification Confirmation</translation>
    </message>
    <message>
        <location filename="../src/ov_msa/PhyTrees/MSAEditorTreeViewer.cpp" line="226"/>
        <source>The alignment has been modified.

All phylogenetic tree(s), opened in the same view, will be no more synchronized with the alignment.</source>
        <translation>The alignment has been modified.

All phylogenetic tree(s), opened in the same view, will be no more synchronized with the alignment.</translation>
    </message>
    <message>
        <location filename="../src/ov_msa/PhyTrees/MSAEditorTreeViewer.cpp" line="229"/>
        <source>Do you want to confirm the modification?</source>
        <translation>Do you want to confirm the modification?</translation>
    </message>
    <message>
        <location filename="../src/ov_msa/PhyTrees/MSAEditorTreeViewer.cpp" line="232"/>
        <source>Confirm</source>
        <translation>Confirm</translation>
    </message>
    <message>
        <location filename="../src/ov_msa/PhyTrees/MSAEditorTreeViewer.cpp" line="231"/>
        <source>Cancel</source>
        <translation>Cancel</translation>
    </message>
</context>
<context>
    <name>U2::MSAEditorUI</name>
    <message>
        <source>Tree view</source>
        <translation type="vanished">Tree view</translation>
    </message>
</context>
<context>
    <name>U2::MSAExportConsensusTab</name>
    <message>
        <source>Save file</source>
        <translation type="vanished">Save file</translation>
    </message>
    <message>
        <source>A problem occurred during export consensus. The multiple alignment is no more available.</source>
        <translation type="vanished">A problem occurred during export consensus. The multiple alignment is no more available.</translation>
    </message>
</context>
<context>
    <name>U2::MSAGeneralTab</name>
    <message>
        <location filename="../src/ov_msa/General/MSAGeneralTab.cpp" line="47"/>
        <source>Alignment info</source>
        <translation>Alignment info</translation>
    </message>
    <message>
        <location filename="../src/ov_msa/General/MSAGeneralTab.cpp" line="48"/>
        <source>Consensus mode</source>
        <translation>Consensus mode</translation>
    </message>
    <message>
        <location filename="../src/ov_msa/General/MSAGeneralTab.cpp" line="49"/>
        <source>Copy to clipboard</source>
        <translation>Copy to clipboard</translation>
    </message>
</context>
<context>
    <name>U2::MSAHighlightingTab</name>
    <message>
        <location filename="../src/ov_msa/Highlighting/MSAHighlightingTab.cpp" line="94"/>
        <source>Use dots</source>
        <translation>Use dots</translation>
    </message>
    <message>
        <location filename="../src/ov_msa/Highlighting/MSAHighlightingTab.cpp" line="98"/>
        <source>Export</source>
        <translation>Export</translation>
    </message>
    <message>
        <location filename="../src/ov_msa/Highlighting/MSAHighlightingTab.cpp" line="108"/>
        <source>Highlight characters with conservation level:</source>
        <translation>Highlight characters with conservation level:</translation>
    </message>
    <message>
        <location filename="../src/ov_msa/Highlighting/MSAHighlightingTab.cpp" line="111"/>
        <location filename="../src/ov_msa/Highlighting/MSAHighlightingTab.cpp" line="112"/>
        <source> threshold</source>
        <translation> threshold</translation>
    </message>
    <message>
        <location filename="../src/ov_msa/Highlighting/MSAHighlightingTab.cpp" line="123"/>
        <location filename="../src/ov_msa/Highlighting/MSAHighlightingTab.cpp" line="269"/>
        <source>Threshold: %1%</source>
        <translation>Threshold: %1%</translation>
    </message>
    <message>
        <location filename="../src/ov_msa/Highlighting/MSAHighlightingTab.cpp" line="151"/>
        <source>Color</source>
        <translation>Color</translation>
    </message>
    <message>
        <location filename="../src/ov_msa/Highlighting/MSAHighlightingTab.cpp" line="154"/>
        <source>Highlighting</source>
        <translation>Highlighting</translation>
    </message>
    <message>
        <location filename="../src/ov_msa/Highlighting/MSAHighlightingTab.cpp" line="243"/>
        <source>Info: set a reference sequence.</source>
        <translation>Info: set a reference sequence.</translation>
    </message>
    <message>
        <location filename="../src/ov_msa/Highlighting/MSAHighlightingTab.cpp" line="252"/>
        <source>Info: export is not available for the selected highlighting.</source>
        <translation>Info: export is not available for the selected highlighting.</translation>
    </message>
    <message>
        <source>Hint: select a reference above</source>
        <translation type="vanished">Hint: select a reference above</translation>
    </message>
</context>
<context>
    <name>U2::MSAImageExportController</name>
    <message>
        <location filename="../src/ov_msa/Export/MSAImageExportTask.cpp" line="257"/>
        <source>Alignment</source>
        <translation>Alignment</translation>
    </message>
    <message>
        <location filename="../src/ov_msa/Export/MSAImageExportTask.cpp" line="305"/>
        <source>MSA sequence area is NULL</source>
        <translation>MSA sequence area is NULL</translation>
    </message>
    <message>
        <location filename="../src/ov_msa/Export/MSAImageExportTask.cpp" line="316"/>
        <location filename="../src/ov_msa/Export/MSAImageExportTask.cpp" line="400"/>
        <source>MSA Collapsible Model is NULL</source>
        <translation>MSA Collapsible Model is NULL</translation>
    </message>
    <message>
        <location filename="../src/ov_msa/Export/MSAImageExportTask.cpp" line="349"/>
        <source>Warning: selected region is too big to be exported. You can try to zoom out the alignment or select another region.</source>
        <translation>Warning: selected region is too big to be exported. You can try to zoom out the alignment or select another region.</translation>
    </message>
    <message>
        <location filename="../src/ov_msa/Export/MSAImageExportTask.cpp" line="352"/>
        <source>Warning: selected region is too big to be exported. You can try to select another region.</source>
        <translation>Warning: selected region is too big to be exported. You can try to select another region.</translation>
    </message>
</context>
<context>
    <name>U2::MSAImageExportTask</name>
    <message>
        <location filename="../src/ov_msa/Export/MSAImageExportTask.cpp" line="43"/>
        <source>MSA Editor UI is NULL</source>
        <translation>MSA Editor UI is NULL</translation>
    </message>
    <message>
        <location filename="../src/ov_msa/Export/MSAImageExportTask.cpp" line="49"/>
        <source>MSA Editor is NULL</source>
        <translation>MSA Editor is NULL</translation>
    </message>
    <message>
        <location filename="../src/ov_msa/Export/MSAImageExportTask.cpp" line="56"/>
        <location filename="../src/ov_msa/Export/MSAImageExportTask.cpp" line="73"/>
        <source>MSA Consensus area is NULL</source>
        <translation>MSA Consensus area is NULL</translation>
    </message>
</context>
<context>
    <name>U2::MSAImageExportToBitmapTask</name>
    <message>
        <location filename="../src/ov_msa/Export/MSAImageExportTask.cpp" line="108"/>
        <source>Nothing to export</source>
        <translation>Nothing to export</translation>
    </message>
    <message>
        <location filename="../src/ov_msa/Export/MSAImageExportTask.cpp" line="147"/>
        <location filename="../src/ov_msa/Export/MSAImageExportTask.cpp" line="155"/>
        <source>Alignment is too big. </source>
        <translation>Alignment is too big. </translation>
    </message>
    <message>
        <location filename="../src/ov_msa/Export/MSAImageExportTask.cpp" line="157"/>
        <source>Cannot save the file. </source>
        <translation>Cannot save the file. </translation>
    </message>
</context>
<context>
    <name>U2::MSAImageExportToSvgTask</name>
    <message>
        <location filename="../src/ov_msa/Export/MSAImageExportTask.cpp" line="204"/>
        <source>Nothing to export</source>
        <translation>Nothing to export</translation>
    </message>
    <message>
        <location filename="../src/ov_msa/Export/MSAImageExportTask.cpp" line="229"/>
        <source>The image size is too big.</source>
        <translation>The image size is too big.</translation>
    </message>
    <message>
        <location filename="../src/ov_msa/Export/MSAImageExportTask.cpp" line="233"/>
        <source>SVG %1</source>
        <translation>SVG %1</translation>
    </message>
    <message>
        <location filename="../src/ov_msa/Export/MSAImageExportTask.cpp" line="234"/>
        <source>SVG image of multiple alignment created by Unipro UGENE</source>
        <translation>SVG image of multiple alignment created by Unipro UGENE</translation>
    </message>
</context>
<context>
    <name>U2::MaAmbiguousCharactersController</name>
    <message>
        <location filename="../src/ov_msa/helpers/MaAmbiguousCharactersController.cpp" line="53"/>
        <source>Jump to next ambiguous character</source>
        <translation>Jump to next ambiguous character</translation>
    </message>
    <message>
        <location filename="../src/ov_msa/helpers/MaAmbiguousCharactersController.cpp" line="59"/>
        <source>Jump to previous ambiguous character</source>
        <translation>Jump to previous ambiguous character</translation>
    </message>
    <message>
        <location filename="../src/ov_msa/helpers/MaAmbiguousCharactersController.cpp" line="100"/>
        <source>There are no ambiguous characters in the alignment.</source>
        <translation>There are no ambiguous characters in the alignment.</translation>
    </message>
</context>
<context>
    <name>U2::MaClustalOverviewCalculationTask</name>
    <message>
        <location filename="../src/ov_msa/Overview/MaGraphCalculationTask.cpp" line="169"/>
        <source>MSAConsensusAlgorithmRegistry is NULL!</source>
        <translation>MSAConsensusAlgorithmRegistry is NULL!</translation>
    </message>
    <message>
        <location filename="../src/ov_msa/Overview/MaGraphCalculationTask.cpp" line="172"/>
        <source>Clustal algorithm factory is NULL</source>
        <translation>Clustal algorithm factory is NULL</translation>
    </message>
    <message>
        <location filename="../src/ov_msa/Overview/MaGraphCalculationTask.cpp" line="174"/>
        <source>MSA is NULL</source>
        <translation>MSA is NULL</translation>
    </message>
</context>
<context>
    <name>U2::MaConsensusMismatchController</name>
    <message>
        <location filename="../src/ov_msa/MaConsensusMismatchController.cpp" line="53"/>
        <source>Jump to next variation</source>
        <translation>Jump to next variation</translation>
    </message>
    <message>
        <location filename="../src/ov_msa/MaConsensusMismatchController.cpp" line="59"/>
        <source>Jump to previous variation</source>
        <translation>Jump to previous variation</translation>
    </message>
    <message>
        <location filename="../src/ov_msa/MaConsensusMismatchController.cpp" line="144"/>
        <source>There are no variations in the consensus sequence.</source>
        <translation>There are no variations in the consensus sequence.</translation>
    </message>
</context>
<context>
    <name>U2::MaConsensusOverviewCalculationTask</name>
    <message>
        <location filename="../src/ov_msa/Overview/MaGraphCalculationTask.cpp" line="133"/>
        <source>MSAConsensusAlgorithmRegistry is NULL!</source>
        <translation>MSAConsensusAlgorithmRegistry is NULL!</translation>
    </message>
    <message>
        <location filename="../src/ov_msa/Overview/MaGraphCalculationTask.cpp" line="136"/>
        <source>Strict consensus algorithm factory is NULL</source>
        <translation>Strict consensus algorithm factory is NULL</translation>
    </message>
    <message>
        <location filename="../src/ov_msa/Overview/MaGraphCalculationTask.cpp" line="138"/>
        <source>MSA is NULL</source>
        <translation>MSA is NULL</translation>
    </message>
</context>
<context>
    <name>U2::MaEditor</name>
    <message>
        <location filename="../src/ov_msa/MaEditor.cpp" line="80"/>
        <source>Save alignment</source>
        <translation>Save alignment</translation>
    </message>
    <message>
        <location filename="../src/ov_msa/MaEditor.cpp" line="84"/>
        <source>Save alignment as</source>
        <translation>Save alignment as</translation>
    </message>
    <message>
        <location filename="../src/ov_msa/MaEditor.cpp" line="88"/>
        <source>Zoom In</source>
        <translation>Zoom In</translation>
    </message>
    <message>
        <location filename="../src/ov_msa/MaEditor.cpp" line="92"/>
        <source>Zoom Out</source>
        <translation>Zoom Out</translation>
    </message>
    <message>
        <location filename="../src/ov_msa/MaEditor.cpp" line="96"/>
        <source>Zoom To Selection</source>
        <translation>Zoom To Selection</translation>
    </message>
    <message>
        <location filename="../src/ov_msa/MaEditor.cpp" line="100"/>
        <source>Reset Zoom</source>
        <translation>Reset Zoom</translation>
    </message>
    <message>
        <location filename="../src/ov_msa/MaEditor.cpp" line="104"/>
        <source>Change Font</source>
        <translation>Change Font</translation>
    </message>
    <message>
        <location filename="../src/ov_msa/MaEditor.cpp" line="108"/>
        <source>Export highlighted</source>
        <translation>Export highlighted</translation>
    </message>
    <message>
        <location filename="../src/ov_msa/MaEditor.cpp" line="311"/>
        <source>Save Alignment</source>
        <translation>Save Alignment</translation>
    </message>
    <message>
        <location filename="../src/ov_msa/MaEditor.cpp" line="319"/>
        <source>Characters Font</source>
        <translation>Characters Font</translation>
    </message>
    <message>
        <source>Select font for alignment</source>
        <translation type="vanished">Select font for alignment</translation>
    </message>
    <message>
        <location filename="../src/ov_msa/MaEditor.cpp" line="347"/>
        <source>Export as image</source>
        <translation>Export as image</translation>
    </message>
    <message>
        <location filename="../src/ov_msa/MaEditor.cpp" line="352"/>
        <source>Overview</source>
        <translation>Overview</translation>
    </message>
    <message>
        <location filename="../src/ov_msa/MaEditor.cpp" line="387"/>
        <source>Copy/Paste</source>
        <translation>Copy/Paste</translation>
    </message>
    <message>
        <location filename="../src/ov_msa/MaEditor.cpp" line="392"/>
        <source>Edit</source>
        <translation>Edit</translation>
    </message>
    <message>
        <location filename="../src/ov_msa/MaEditor.cpp" line="397"/>
        <source>Export</source>
        <translation>Export</translation>
    </message>
    <message>
        <location filename="../src/ov_msa/MaEditor.cpp" line="409"/>
        <source>View</source>
        <translation>View</translation>
    </message>
    <message>
        <location filename="../src/ov_msa/MaEditor.cpp" line="417"/>
        <source>Add</source>
        <translation>Add</translation>
    </message>
    <message>
        <location filename="../src/ov_msa/MaEditor.cpp" line="422"/>
        <source>Align</source>
        <translation>Align</translation>
    </message>
</context>
<context>
    <name>U2::MaEditorConsensusArea</name>
    <message>
        <location filename="../src/ov_msa/view_rendering/MaEditorConsensusArea.cpp" line="82"/>
        <source>Copy consensus</source>
        <translation>Copy consensus</translation>
    </message>
    <message>
        <location filename="../src/ov_msa/view_rendering/MaEditorConsensusArea.cpp" line="86"/>
        <source>Copy consensus with gaps</source>
        <translation>Copy consensus with gaps</translation>
    </message>
    <message>
        <location filename="../src/ov_msa/view_rendering/MaEditorConsensusArea.cpp" line="90"/>
        <source>Consensus mode...</source>
        <translation>Consensus mode...</translation>
    </message>
</context>
<context>
    <name>U2::MaEditorFactory</name>
    <message>
        <location filename="../src/ov_msa/MaEditorFactory.cpp" line="46"/>
        <source>Alignment Editor</source>
        <translation>Alignment Editor</translation>
    </message>
    <message>
        <location filename="../src/ov_msa/MaEditorFactory.cpp" line="106"/>
        <source>Open multiple views</source>
        <translation>Open multiple views</translation>
    </message>
</context>
<context>
    <name>U2::MaEditorNameList</name>
    <message>
        <location filename="../src/ov_msa/MaEditorNameList.cpp" line="71"/>
        <source>Edit sequence name</source>
        <translation>Edit sequence name</translation>
    </message>
    <message>
        <location filename="../src/ov_msa/MaEditorNameList.cpp" line="78"/>
        <source>Copy current sequence</source>
        <translation>Copy current sequence</translation>
    </message>
    <message>
        <location filename="../src/ov_msa/MaEditorNameList.cpp" line="82"/>
        <source>Remove sequence(s)</source>
        <translation>Remove sequence(s)</translation>
    </message>
    <message>
        <location filename="../src/ov_msa/MaEditorNameList.cpp" line="132"/>
        <location filename="../src/ov_msa/MaEditorNameList.cpp" line="577"/>
        <source>MSA Editor UI is NULL</source>
        <translation>MSA Editor UI is NULL</translation>
    </message>
    <message>
        <location filename="../src/ov_msa/MaEditorNameList.cpp" line="134"/>
        <location filename="../src/ov_msa/MaEditorNameList.cpp" line="579"/>
        <source>MSA Editor sequence area is NULL</source>
        <translation>MSA Editor sequence area is NULL</translation>
    </message>
    <message>
        <location filename="../src/ov_msa/MaEditorNameList.cpp" line="150"/>
        <source>MSA Object is NULL</source>
        <translation>MSA Object is NULL</translation>
    </message>
    <message>
        <location filename="../src/ov_msa/MaEditorNameList.cpp" line="156"/>
        <source>Invalid sequence index</source>
        <translation>Invalid sequence index</translation>
    </message>
    <message>
        <location filename="../src/ov_msa/MaEditorNameList.cpp" line="844"/>
        <source>Rename Read</source>
        <translation>Rename Read</translation>
    </message>
    <message>
        <location filename="../src/ov_msa/MaEditorNameList.cpp" line="844"/>
        <source>Rename Sequence</source>
        <translation type="unfinished"></translation>
    </message>
    <message>
        <location filename="../src/ov_msa/MaEditorNameList.cpp" line="845"/>
        <source>New name:</source>
        <translation type="unfinished"></translation>
    </message>
    <message>
        <source>Rename</source>
        <translation type="vanished">Rename</translation>
    </message>
    <message>
        <source>New sequence name:</source>
        <translation type="vanished">New sequence name:</translation>
    </message>
</context>
<context>
    <name>U2::MaEditorSequenceArea</name>
    <message>
        <location filename="../src/ov_msa/view_rendering/MaEditorSequenceArea.cpp" line="101"/>
        <source>Replace selected character</source>
        <translation>Replace selected character</translation>
    </message>
    <message>
        <location filename="../src/ov_msa/view_rendering/MaEditorSequenceArea.cpp" line="108"/>
        <source>Fill selection with gaps</source>
        <translation>Fill selection with gaps</translation>
    </message>
    <message>
        <source>Last visible base is less than startPos</source>
        <translation type="vanished">Last visible base is less than startPos</translation>
    </message>
    <message>
        <source>Last visible base is out of range</source>
        <translation type="vanished">Last visible base is out of range</translation>
    </message>
    <message>
        <source>Position is out of range: %1</source>
        <translation type="vanished">Position is out of range: %1</translation>
    </message>
    <message>
        <source>Last visible sequence is less than startSeq</source>
        <translation type="vanished">Last visible sequence is less than startSeq</translation>
    </message>
    <message>
        <source>Last visible sequence is out of range</source>
        <translation type="vanished">Last visible sequence is out of range</translation>
    </message>
    <message>
        <location filename="../src/ov_msa/view_rendering/MaEditorSequenceArea.cpp" line="168"/>
        <source>Invalid collapsible item model!</source>
        <translation>Invalid collapsible item model!</translation>
    </message>
    <message>
        <source>Sequence is out of range: %1</source>
        <translation type="vanished">Sequence is out of range: %1</translation>
    </message>
    <message>
        <location filename="../src/ov_msa/view_rendering/MaEditorSequenceArea.cpp" line="625"/>
        <source>Alignment object is not available</source>
        <translation>Alignment object is not available</translation>
    </message>
    <message>
        <location filename="../src/ov_msa/view_rendering/MaEditorSequenceArea.cpp" line="948"/>
        <source>No reference sequence selected</source>
        <translation>No reference sequence selected</translation>
    </message>
    <message>
        <location filename="../src/ov_msa/view_rendering/MaEditorSequenceArea.cpp" line="949"/>
        <source>Reference sequence for current highlighting scheme is not selected. Use context menu or Highlighting tab on Options panel to select it</source>
        <translation>Reference sequence for current highlighting scheme is not selected. Use context menu or Highlighting tab on Options panel to select it</translation>
    </message>
    <message>
        <location filename="../src/ov_msa/view_rendering/MaEditorSequenceArea.cpp" line="965"/>
<<<<<<< HEAD
        <location filename="../src/ov_msa/view_rendering/MaEditorSequenceArea.cpp" line="1624"/>
        <location filename="../src/ov_msa/view_rendering/MaEditorSequenceArea.cpp" line="1705"/>
=======
        <location filename="../src/ov_msa/view_rendering/MaEditorSequenceArea.cpp" line="1626"/>
        <location filename="../src/ov_msa/view_rendering/MaEditorSequenceArea.cpp" line="1707"/>
>>>>>>> dbf09929
        <source>Unknown alphabet</source>
        <translation>Unknown alphabet</translation>
    </message>
    <message>
        <location filename="../src/ov_msa/view_rendering/MaEditorSequenceArea.cpp" line="1010"/>
        <source>Cursor position is out of range</source>
        <translation>Cursor position is out of range</translation>
    </message>
    <message>
<<<<<<< HEAD
        <location filename="../src/ov_msa/view_rendering/MaEditorSequenceArea.cpp" line="1435"/>
=======
        <location filename="../src/ov_msa/view_rendering/MaEditorSequenceArea.cpp" line="1437"/>
>>>>>>> dbf09929
        <source>Top left corner of the selection has incorrect coords</source>
        <translation>Top left corner of the selection has incorrect coords</translation>
    </message>
    <message>
<<<<<<< HEAD
        <location filename="../src/ov_msa/view_rendering/MaEditorSequenceArea.cpp" line="1437"/>
=======
        <location filename="../src/ov_msa/view_rendering/MaEditorSequenceArea.cpp" line="1439"/>
>>>>>>> dbf09929
        <source>Bottom right corner of the selection has incorrect coords</source>
        <translation>Bottom right corner of the selection has incorrect coords</translation>
    </message>
    <message>
<<<<<<< HEAD
        <location filename="../src/ov_msa/view_rendering/MaEditorSequenceArea.cpp" line="1800"/>
=======
        <location filename="../src/ov_msa/view_rendering/MaEditorSequenceArea.cpp" line="1802"/>
>>>>>>> dbf09929
        <source>It is not possible to insert the character into the alignment. Please use a character from set A-Z (upper-case or lower-case) or the gap character (&apos;Space&apos;, &apos;-&apos; or &apos;%1&apos;).</source>
        <translation>It is not possible to insert the character into the alignment. Please use a character from set A-Z (upper-case or lower-case) or the gap character (&apos;Space&apos;, &apos;-&apos; or &apos;%1&apos;).</translation>
    </message>
    <message>
        <source>Negative startPos with non-empty alignment</source>
        <translation type="vanished">Negative startPos with non-empty alignment</translation>
    </message>
    <message>
        <source>startPos is too big</source>
        <translation type="vanished">startPos is too big</translation>
    </message>
    <message>
        <source>Negative startSeq with non-empty alignment</source>
        <translation type="vanished">Negative startSeq with non-empty alignment</translation>
    </message>
    <message>
        <source>startSeq is too big</source>
        <translation type="vanished">startSeq is too big</translation>
    </message>
    <message>
        <location filename="../src/ov_msa/view_rendering/MaEditorSequenceArea.cpp" line="96"/>
        <source>Use dots</source>
        <translation>Use dots</translation>
    </message>
    <message>
        <source>Horizontal scrollbar appears unexpectedly: numVisibleBases is too small</source>
        <translation type="vanished">Horizontal scrollbar appears unexpectedly: numVisibleBases is too small</translation>
    </message>
    <message>
        <source>Vertical scrollbar appears unexpectedly: numVisibleSequences is too small</source>
        <translation type="vanished">Vertical scrollbar appears unexpectedly: numVisibleSequences is too small</translation>
    </message>
    <message>
        <source>It is not possible to insert the character into the alignment.Please use a character from set A-Z (upper-case or lower-case) or the gap character (&apos;Space&apos;, &apos;-&apos; or &apos;%1&apos;).</source>
        <translation type="vanished">It is not possible to insert the character into the alignment.Please use a character from set A-Z (upper-case or lower-case) or the gap character (&apos;Space&apos;, &apos;-&apos; or &apos;%1&apos;).</translation>
    </message>
</context>
<context>
    <name>U2::MaEditorStatusBar</name>
    <message>
        <location filename="../src/ov_msa/MaEditorStatusBar.cpp" line="81"/>
        <source>Sel %1</source>
        <translation>Sel %1</translation>
    </message>
    <message>
        <location filename="../src/ov_msa/MaEditorStatusBar.cpp" line="82"/>
        <source>Ln %1 / %2</source>
        <translation>Ln %1 / %2</translation>
    </message>
    <message>
        <location filename="../src/ov_msa/MaEditorStatusBar.cpp" line="82"/>
        <source>Line %1 of %2</source>
        <translation>Line %1 of %2</translation>
    </message>
    <message>
        <location filename="../src/ov_msa/MaEditorStatusBar.cpp" line="83"/>
        <source>Col %1 / %2</source>
        <translation>Col %1 / %2</translation>
    </message>
    <message>
        <location filename="../src/ov_msa/MaEditorStatusBar.cpp" line="83"/>
        <source>Column %1 of %2</source>
        <translation>Column %1 of %2</translation>
    </message>
    <message>
        <location filename="../src/ov_msa/MaEditorStatusBar.cpp" line="84"/>
        <source>Pos %1 / %2</source>
        <translation>Pos %1 / %2</translation>
    </message>
    <message>
        <location filename="../src/ov_msa/MaEditorStatusBar.cpp" line="84"/>
        <source>Position %1 of %2</source>
        <translation>Position %1 of %2</translation>
    </message>
    <message>
        <location filename="../src/ov_msa/MaEditorStatusBar.cpp" line="85"/>
        <source>Selection width and height are %1</source>
        <translation>Selection width and height are %1</translation>
    </message>
    <message>
        <location filename="../src/ov_msa/MaEditorStatusBar.cpp" line="134"/>
        <source>Alignment object is locked</source>
        <translation>Alignment object is locked</translation>
    </message>
    <message>
        <location filename="../src/ov_msa/MaEditorStatusBar.cpp" line="134"/>
        <source>Alignment object is not locked</source>
        <translation>Alignment object is not locked</translation>
    </message>
</context>
<context>
    <name>U2::MaEditorWgt</name>
    <message>
        <source>Consensus</source>
        <translation type="vanished">Consensus</translation>
    </message>
    <message>
        <location filename="../src/ov_msa/view_rendering/MaEditorWgt.cpp" line="191"/>
        <source>Consensus:</source>
        <translation>Consensus:</translation>
    </message>
    <message>
        <location filename="../src/ov_msa/view_rendering/MaEditorWgt.cpp" line="248"/>
        <source>Remove selection</source>
        <translation>Remove selection</translation>
    </message>
    <message>
        <location filename="../src/ov_msa/view_rendering/MaEditorWgt.cpp" line="253"/>
        <source>Copy selection</source>
        <translation>Copy selection</translation>
    </message>
    <message>
        <location filename="../src/ov_msa/view_rendering/MaEditorWgt.cpp" line="262"/>
        <source>Copy formatted</source>
        <translation>Copy formatted</translation>
    </message>
    <message>
        <location filename="../src/ov_msa/view_rendering/MaEditorWgt.cpp" line="271"/>
        <source>Paste</source>
        <translation>Paste</translation>
    </message>
    <message>
        <location filename="../src/ov_msa/view_rendering/MaEditorWgt.cpp" line="282"/>
        <source>Undo</source>
        <translation type="unfinished"></translation>
    </message>
    <message>
        <location filename="../src/ov_msa/view_rendering/MaEditorWgt.cpp" line="286"/>
        <source>Redo</source>
        <translation type="unfinished"></translation>
    </message>
</context>
<context>
    <name>U2::MaExportConsensusWidget</name>
    <message>
        <location filename="../src/ov_msa/ExportConsensus/MaExportConsensusWidget.cpp" line="91"/>
        <source>A problem occurred during export consensus. The multiple alignment is no more available.</source>
        <translation>A problem occurred during export consensus. The multiple alignment is no more available.</translation>
    </message>
    <message>
        <location filename="../src/ov_msa/ExportConsensus/MaExportConsensusWidget.cpp" line="138"/>
        <source>Save file</source>
        <translation>Save file</translation>
    </message>
</context>
<context>
    <name>U2::MaGraphCalculationTask</name>
    <message>
        <location filename="../src/ov_msa/Overview/MaGraphCalculationTask.cpp" line="41"/>
        <source>Render overview</source>
        <translation>Render overview</translation>
    </message>
    <message>
        <location filename="../src/ov_msa/Overview/MaGraphCalculationTask.cpp" line="49"/>
        <source>MSA is NULL</source>
        <translation>MSA is NULL</translation>
    </message>
    <message>
        <location filename="../src/ov_msa/Overview/MaGraphCalculationTask.cpp" line="70"/>
        <source>Overview width is zero</source>
        <translation>Overview width is zero</translation>
    </message>
</context>
<context>
    <name>U2::MaGraphOverview</name>
    <message>
        <location filename="../src/ov_msa/Overview/MaGraphOverview.cpp" line="100"/>
        <source>Multiple sequence alignment is too big. Overview is unavailable.</source>
        <translation>Multiple sequence alignment is too big. Overview is unavailable.</translation>
    </message>
    <message>
        <location filename="../src/ov_msa/Overview/MaGraphOverview.cpp" line="105"/>
        <source>Waiting...</source>
        <translation>Waiting...</translation>
    </message>
    <message>
        <location filename="../src/ov_msa/Overview/MaGraphOverview.cpp" line="111"/>
        <source>Overview is rendering...</source>
        <translation>Overview is rendering...</translation>
    </message>
</context>
<context>
    <name>U2::MaHighlightingOverviewCalculationTask</name>
    <message>
        <location filename="../src/ov_msa/Overview/MaGraphCalculationTask.cpp" line="201"/>
        <source>MSA highlighting scheme registry is NULL</source>
        <translation>MSA highlighting scheme registry is NULL</translation>
    </message>
    <message>
        <location filename="../src/ov_msa/Overview/MaGraphCalculationTask.cpp" line="203"/>
        <source>MSA highlighting scheme factory with &apos;%1&apos; id is NULL</source>
        <translation>MSA highlighting scheme factory with &apos;%1&apos; id is NULL</translation>
    </message>
    <message>
        <location filename="../src/ov_msa/Overview/MaGraphCalculationTask.cpp" line="220"/>
        <source>Color scheme is NULL</source>
        <translation>Color scheme is NULL</translation>
    </message>
    <message>
        <location filename="../src/ov_msa/Overview/MaGraphCalculationTask.cpp" line="221"/>
        <source>Highlighting scheme is NULL</source>
        <translation>Highlighting scheme is NULL</translation>
    </message>
    <message>
        <location filename="../src/ov_msa/Overview/MaGraphCalculationTask.cpp" line="222"/>
        <source>Highlighting scheme factory is NULL</source>
        <translation>Highlighting scheme factory is NULL</translation>
    </message>
</context>
<context>
    <name>U2::MaOverviewContextMenu</name>
    <message>
        <location filename="../src/ov_msa/Overview/MaOverviewContextMenu.cpp" line="45"/>
        <source>Overview is NULL</source>
        <translation>Overview is NULL</translation>
    </message>
    <message>
        <location filename="../src/ov_msa/Overview/MaOverviewContextMenu.cpp" line="46"/>
        <source>Graph overview is NULL</source>
        <translation>Graph overview is NULL</translation>
    </message>
    <message>
        <location filename="../src/ov_msa/Overview/MaOverviewContextMenu.cpp" line="56"/>
        <source>Set color...</source>
        <translation>Set color...</translation>
    </message>
    <message>
        <location filename="../src/ov_msa/Overview/MaOverviewContextMenu.cpp" line="140"/>
        <source>Show simple overview</source>
        <translation>Show simple overview</translation>
    </message>
    <message>
        <location filename="../src/ov_msa/Overview/MaOverviewContextMenu.cpp" line="147"/>
        <source>Export as image</source>
        <translation>Export as image</translation>
    </message>
    <message>
        <location filename="../src/ov_msa/Overview/MaOverviewContextMenu.cpp" line="153"/>
        <source>Display settings...</source>
        <translation>Display settings...</translation>
    </message>
    <message>
        <location filename="../src/ov_msa/Overview/MaOverviewContextMenu.cpp" line="160"/>
        <source>Calculation method...</source>
        <translation>Calculation method...</translation>
    </message>
    <message>
        <location filename="../src/ov_msa/Overview/MaOverviewContextMenu.cpp" line="163"/>
        <source>Strict</source>
        <translation>Strict</translation>
    </message>
    <message>
        <location filename="../src/ov_msa/Overview/MaOverviewContextMenu.cpp" line="164"/>
        <source>Gaps</source>
        <translation>Gaps</translation>
    </message>
    <message>
        <location filename="../src/ov_msa/Overview/MaOverviewContextMenu.cpp" line="165"/>
        <source>Clustal</source>
        <translation>Clustal</translation>
    </message>
    <message>
        <location filename="../src/ov_msa/Overview/MaOverviewContextMenu.cpp" line="166"/>
        <source>Highlighting</source>
        <translation>Highlighting</translation>
    </message>
    <message>
        <location filename="../src/ov_msa/Overview/MaOverviewContextMenu.cpp" line="194"/>
        <source>Graph type</source>
        <translation>Graph type</translation>
    </message>
    <message>
        <location filename="../src/ov_msa/Overview/MaOverviewContextMenu.cpp" line="198"/>
        <source>Histogram</source>
        <translation>Histogram</translation>
    </message>
    <message>
        <location filename="../src/ov_msa/Overview/MaOverviewContextMenu.cpp" line="199"/>
        <source>Line graph</source>
        <translation>Line graph</translation>
    </message>
    <message>
        <location filename="../src/ov_msa/Overview/MaOverviewContextMenu.cpp" line="200"/>
        <source>Area graph</source>
        <translation>Area graph</translation>
    </message>
    <message>
        <location filename="../src/ov_msa/Overview/MaOverviewContextMenu.cpp" line="221"/>
        <source>Orientation</source>
        <translation>Orientation</translation>
    </message>
    <message>
        <location filename="../src/ov_msa/Overview/MaOverviewContextMenu.cpp" line="225"/>
        <source>Top to bottom</source>
        <translation>Top to bottom</translation>
    </message>
    <message>
        <location filename="../src/ov_msa/Overview/MaOverviewContextMenu.cpp" line="226"/>
        <source>Bottom to top</source>
        <translation>Bottom to top</translation>
    </message>
</context>
<context>
    <name>U2::MaOverviewImageExportController</name>
    <message>
        <location filename="../src/ov_msa/Overview/MaOverviewImageExportTask.cpp" line="78"/>
        <source>Alignment overview</source>
        <translation>Alignment overview</translation>
    </message>
</context>
<context>
    <name>U2::MaOverviewImageExportToBitmapTask</name>
    <message>
        <location filename="../src/ov_msa/Overview/MaOverviewImageExportTask.cpp" line="44"/>
        <source>Overview is NULL</source>
        <translation>Overview is NULL</translation>
    </message>
    <message>
        <location filename="../src/ov_msa/Overview/MaOverviewImageExportTask.cpp" line="45"/>
        <source>Graph overview is NULL</source>
        <translation>Graph overview is NULL</translation>
    </message>
    <message>
        <location filename="../src/ov_msa/Overview/MaOverviewImageExportTask.cpp" line="47"/>
        <source>Nothing to export. </source>
        <translation>Nothing to export. </translation>
    </message>
    <message>
        <location filename="../src/ov_msa/Overview/MaOverviewImageExportTask.cpp" line="67"/>
        <source>FAIL</source>
        <translation>FAIL</translation>
    </message>
</context>
<context>
    <name>U2::MaSangerOverview</name>
    <message>
        <source>Incorrect multiple alignment object!</source>
        <translation type="vanished">Incorrect multiple alignment object!</translation>
    </message>
    <message>
        <location filename="../src/ov_msa/Overview/MaSangerOverview.cpp" line="259"/>
        <source>Incorrect multiple chromatogram alignment object</source>
        <translation>Incorrect multiple chromatogram alignment object</translation>
    </message>
</context>
<context>
    <name>U2::MaSimpleOverview</name>
    <message>
        <location filename="../src/ov_msa/Overview/MaSimpleOverview.cpp" line="99"/>
        <source>Multiple sequence alignment is too big for current window size.
Simple overview is unavailable.</source>
        <translation>Multiple sequence alignment is too big for current window size.
Simple overview is unavailable.</translation>
    </message>
    <message>
        <location filename="../src/ov_msa/Overview/MaSimpleOverview.cpp" line="148"/>
        <source>Incorrect multiple alignment object!</source>
        <translation>Incorrect multiple alignment object!</translation>
    </message>
</context>
<context>
    <name>U2::McaEditor</name>
    <message>
        <source>Show/hide chromatogram(s)</source>
        <translation type="vanished">Show/hide chromatogram(s)</translation>
    </message>
    <message>
        <location filename="../src/ov_msa/McaEditor.cpp" line="200"/>
        <source>Zoom in</source>
        <translation>Zoom in</translation>
    </message>
    <message>
        <location filename="../src/ov_msa/McaEditor.cpp" line="205"/>
        <source>Zoom out</source>
        <translation>Zoom out</translation>
    </message>
    <message>
        <location filename="../src/ov_msa/McaEditor.cpp" line="210"/>
        <source>Reset zoom</source>
        <translation>Reset zoom</translation>
    </message>
    <message>
        <location filename="../src/ov_msa/McaEditor.cpp" line="215"/>
        <source>Show chromatograms</source>
        <translation>Show chromatograms</translation>
    </message>
    <message>
        <location filename="../src/ov_msa/McaEditor.cpp" line="222"/>
        <source>Open &quot;General&quot; tab on the options panel</source>
        <translation>Open &quot;General&quot; tab on the options panel</translation>
    </message>
    <message>
        <location filename="../src/ov_msa/McaEditor.cpp" line="226"/>
        <source>Open &quot;Consensus&quot; tab on the options panel</source>
        <translation>Open &quot;Consensus&quot; tab on the options panel</translation>
    </message>
    <message>
        <location filename="../src/ov_msa/McaEditor.cpp" line="230"/>
        <source>Show overview</source>
        <translation>Show overview</translation>
    </message>
    <message>
        <location filename="../src/ov_msa/McaEditor.cpp" line="236"/>
        <source>Change characters font...</source>
        <translation>Change characters font...</translation>
    </message>
    <message>
        <location filename="../src/ov_msa/McaEditor.cpp" line="255"/>
        <source>Alignment</source>
        <translation>Alignment</translation>
    </message>
    <message>
        <location filename="../src/ov_msa/McaEditor.cpp" line="262"/>
        <source>Appearance</source>
        <translation>Appearance</translation>
    </message>
    <message>
        <location filename="../src/ov_msa/McaEditor.cpp" line="283"/>
        <source>Navigation</source>
        <translation>Navigation</translation>
    </message>
    <message>
        <location filename="../src/ov_msa/McaEditor.cpp" line="294"/>
        <source>Edit</source>
        <translation>Edit</translation>
    </message>
</context>
<context>
    <name>U2::McaEditorNameList</name>
    <message>
        <location filename="../src/ov_msa/McaEditorNameList.cpp" line="48"/>
        <source>Rename read</source>
        <translation>Rename read</translation>
    </message>
    <message>
        <location filename="../src/ov_msa/McaEditorNameList.cpp" line="51"/>
        <source>Remove read</source>
        <translation>Remove read</translation>
    </message>
</context>
<context>
    <name>U2::McaEditorSequenceArea</name>
    <message>
        <location filename="../src/ov_msa/McaEditorSequenceArea.cpp" line="57"/>
        <source>Show quality bars</source>
        <translation>Show quality bars</translation>
    </message>
    <message>
        <location filename="../src/ov_msa/McaEditorSequenceArea.cpp" line="65"/>
        <source>Show all</source>
        <translation>Show all</translation>
    </message>
    <message>
        <location filename="../src/ov_msa/McaEditorSequenceArea.cpp" line="69"/>
        <source>Show/hide trace</source>
        <translation>Show/hide trace</translation>
    </message>
    <message>
        <location filename="../src/ov_msa/McaEditorSequenceArea.cpp" line="78"/>
        <source>Insert character/gap</source>
        <translation>Insert character/gap</translation>
    </message>
    <message>
        <location filename="../src/ov_msa/McaEditorSequenceArea.cpp" line="83"/>
        <source>Replace character/gap</source>
        <translation>Replace character/gap</translation>
    </message>
    <message>
        <location filename="../src/ov_msa/McaEditorSequenceArea.cpp" line="85"/>
        <source>Remove gap at the left</source>
        <translation>Remove gap at the left</translation>
    </message>
    <message>
        <location filename="../src/ov_msa/McaEditorSequenceArea.cpp" line="90"/>
        <source>Remove all columns of gaps</source>
        <translation>Remove all columns of gaps</translation>
    </message>
    <message>
        <location filename="../src/ov_msa/McaEditorSequenceArea.cpp" line="96"/>
        <source>Trim left end</source>
        <translation>Trim left end</translation>
    </message>
    <message>
        <location filename="../src/ov_msa/McaEditorSequenceArea.cpp" line="102"/>
        <source>Trim right end</source>
        <translation>Trim right end</translation>
    </message>
    <message>
        <location filename="../src/ov_msa/McaEditorSequenceArea.cpp" line="108"/>
        <source>Insert gap</source>
        <translation>Insert gap</translation>
    </message>
    <message>
        <location filename="../src/ov_msa/McaEditorSequenceArea.cpp" line="459"/>
        <source>It is not possible to insert the character into the alignment. Please use a character from DNA extended alphabet (upper-case or lower-case) or the gap character (&apos;Space&apos;, &apos;-&apos; or &apos;%1&apos;).</source>
        <translation>It is not possible to insert the character into the alignment. Please use a character from DNA extended alphabet (upper-case or lower-case) or the gap character (&apos;Space&apos;, &apos;-&apos; or &apos;%1&apos;).</translation>
    </message>
    <message>
        <source>Add insertion</source>
        <translation type="vanished">Add insertion</translation>
    </message>
</context>
<context>
    <name>U2::McaEditorStatusBar</name>
    <message>
        <location filename="../src/ov_msa/McaEditorStatusBar.cpp" line="50"/>
        <source>RefPos %1 / %2</source>
        <translation>RefPos %1 / %2</translation>
    </message>
    <message>
        <location filename="../src/ov_msa/McaEditorStatusBar.cpp" line="51"/>
        <source>Reference position %1 of %2</source>
        <translation>Reference position %1 of %2</translation>
    </message>
    <message>
        <location filename="../src/ov_msa/McaEditorStatusBar.cpp" line="52"/>
        <source>ReadPos %1 / %2</source>
        <translation>ReadPos %1 / %2</translation>
    </message>
    <message>
        <location filename="../src/ov_msa/McaEditorStatusBar.cpp" line="53"/>
        <source>Read position %1 of %2</source>
        <translation>Read position %1 of %2</translation>
    </message>
</context>
<context>
    <name>U2::McaEditorWgt</name>
    <message>
        <location filename="../src/ov_msa/McaEditorWgt.cpp" line="71"/>
        <source>Reference %1:</source>
        <translation>Reference %1:</translation>
    </message>
    <message>
        <location filename="../src/ov_msa/McaEditorWgt.cpp" line="150"/>
        <source>Clear selection</source>
        <translation>Clear selection</translation>
    </message>
    <message>
        <location filename="../src/ov_msa/McaEditorWgt.cpp" line="155"/>
        <source>Remove character/gap</source>
        <translation>Remove character/gap</translation>
    </message>
</context>
<context>
    <name>U2::McaExportConsensusTabFactory</name>
    <message>
        <location filename="../src/ov_msa/ExportConsensus/MaExportConsensusTabFactory.cpp" line="86"/>
        <source>Consensus mode</source>
        <translation>Consensus mode</translation>
    </message>
    <message>
        <location filename="../src/ov_msa/ExportConsensus/MaExportConsensusTabFactory.cpp" line="91"/>
        <source>Export consensus</source>
        <translation>Export consensus</translation>
    </message>
</context>
<context>
    <name>U2::McaGeneralTab</name>
    <message>
        <location filename="../src/ov_msa/General/McaGeneralTab.cpp" line="33"/>
        <source>Alignment info</source>
        <translation>Alignment info</translation>
    </message>
    <message>
        <source>Consensus mode</source>
        <translation type="vanished">Consensus mode</translation>
    </message>
</context>
<context>
    <name>U2::MinMaxSelectorWidget</name>
    <message>
        <location filename="../src/ov_sequence/WindowStepSelectorWidget.cpp" line="93"/>
        <source>Cutoff for minimum and maximum values</source>
        <translation>Cutoff for minimum and maximum values</translation>
    </message>
    <message>
        <location filename="../src/ov_sequence/WindowStepSelectorWidget.cpp" line="117"/>
        <source>Minimum</source>
        <translation>Minimum</translation>
    </message>
    <message>
        <location filename="../src/ov_sequence/WindowStepSelectorWidget.cpp" line="118"/>
        <source>Maximum</source>
        <translation>Maximum</translation>
    </message>
    <message>
        <location filename="../src/ov_sequence/WindowStepSelectorWidget.cpp" line="164"/>
        <source>Invalid cutoff range</source>
        <translation>Invalid cutoff range</translation>
    </message>
    <message>
        <source>Invalid cutoff values</source>
        <translation type="vanished">Invalid cutoff values</translation>
    </message>
</context>
<context>
    <name>U2::MsaEditorSimilarityColumn</name>
    <message>
        <location filename="../src/ov_msa/MsaEditorSimilarityColumn.cpp" line="63"/>
        <location filename="../src/ov_msa/MsaEditorSimilarityColumn.cpp" line="69"/>
        <location filename="../src/ov_msa/MsaEditorSimilarityColumn.cpp" line="77"/>
        <source>-</source>
        <translation>-</translation>
    </message>
    <message>
        <location filename="../src/ov_msa/MsaEditorSimilarityColumn.cpp" line="122"/>
        <source>score</source>
        <translation>score</translation>
    </message>
</context>
<context>
    <name>U2::MsaEditorStatusBar</name>
    <message>
        <location filename="../src/ov_msa/MsaEditorStatusBar.cpp" line="44"/>
        <source>Find backward &lt;b&gt;(SHIFT + Enter)&lt;/b&gt;</source>
        <translation>Find backward &lt;b&gt;(SHIFT + Enter)&lt;/b&gt;</translation>
    </message>
    <message>
        <location filename="../src/ov_msa/MsaEditorStatusBar.cpp" line="49"/>
        <source>Find forward &lt;b&gt;(Enter)&lt;/b&gt;</source>
        <translation>Find forward &lt;b&gt;(Enter)&lt;/b&gt;</translation>
    </message>
    <message>
        <location filename="../src/ov_msa/MsaEditorStatusBar.cpp" line="57"/>
        <source>Find:</source>
        <translation>Find:</translation>
    </message>
    <message>
        <location filename="../src/ov_msa/MsaEditorStatusBar.cpp" line="67"/>
        <source>Find in alignment</source>
        <translation>Find in alignment</translation>
    </message>
</context>
<context>
    <name>U2::MsaEditorTreeTab</name>
    <message>
        <location filename="../src/ov_msa/PhyTrees/MsaEditorTreeTabArea.cpp" line="43"/>
        <source>Add existing tree</source>
        <translation>Add existing tree</translation>
    </message>
    <message>
        <location filename="../src/ov_msa/PhyTrees/MsaEditorTreeTabArea.cpp" line="54"/>
        <source>Close other tabs</source>
        <translation>Close other tabs</translation>
    </message>
    <message>
        <location filename="../src/ov_msa/PhyTrees/MsaEditorTreeTabArea.cpp" line="58"/>
        <source>Close all tabs</source>
        <translation>Close all tabs</translation>
    </message>
    <message>
        <location filename="../src/ov_msa/PhyTrees/MsaEditorTreeTabArea.cpp" line="62"/>
        <source>Close tab</source>
        <translation>Close tab</translation>
    </message>
</context>
<context>
    <name>U2::MsaEditorWgt</name>
    <message>
        <location filename="../src/ov_msa/MsaEditorWgt.cpp" line="74"/>
        <source>Tree view</source>
        <translation>Tree view</translation>
    </message>
</context>
<context>
    <name>U2::MsaSchemesMenuBuilder</name>
    <message>
        <location filename="../src/ov_msa/Highlighting/MsaSchemesMenuBuilder.cpp" line="59"/>
        <location filename="../src/ov_msa/Highlighting/MsaSchemesMenuBuilder.cpp" line="90"/>
        <source>All alphabets</source>
        <translation>All alphabets</translation>
    </message>
    <message>
        <location filename="../src/ov_msa/Highlighting/MsaSchemesMenuBuilder.cpp" line="60"/>
        <location filename="../src/ov_msa/Highlighting/MsaSchemesMenuBuilder.cpp" line="91"/>
        <source>Amino acid alphabet</source>
        <translation>Amino acid alphabet</translation>
    </message>
    <message>
        <location filename="../src/ov_msa/Highlighting/MsaSchemesMenuBuilder.cpp" line="61"/>
        <location filename="../src/ov_msa/Highlighting/MsaSchemesMenuBuilder.cpp" line="92"/>
        <source>Nucleotide alphabet</source>
        <translation>Nucleotide alphabet</translation>
    </message>
</context>
<context>
    <name>U2::MsaUndoRedoFramework</name>
    <message>
        <location filename="../src/UndoRedoFramework.cpp" line="45"/>
        <source>Undo</source>
        <translation type="unfinished"></translation>
    </message>
    <message>
        <location filename="../src/UndoRedoFramework.cpp" line="51"/>
        <source>Redo</source>
        <translation type="unfinished"></translation>
    </message>
</context>
<context>
    <name>U2::ObjectViewTask</name>
    <message>
        <location filename="../src/ov_sequence/AnnotatedDNAViewTasks.cpp" line="269"/>
        <source>No sequence info found!</source>
        <translation>No sequence info found!</translation>
    </message>
</context>
<context>
    <name>U2::OpenAnnotatedDNAViewTask</name>
    <message>
        <location filename="../src/ov_sequence/AnnotatedDNAViewTasks.cpp" line="147"/>
        <source>Sequences</source>
        <translation>Sequences</translation>
    </message>
    <message>
        <location filename="../src/ov_sequence/AnnotatedDNAViewTasks.cpp" line="208"/>
        <source>Error reading sequence object from dbi! URL: &apos;%1&apos;&apos;, name: &apos;%2&apos;, error: %3</source>
        <translation>Error reading sequence object from dbi! URL: &apos;%1&apos;&apos;, name: &apos;%2&apos;, error: %3</translation>
    </message>
    <message>
        <location filename="../src/ov_sequence/AnnotatedDNAViewTasks.cpp" line="212"/>
        <source>Maximum number of objects per view reached: %1</source>
        <translation>Maximum number of objects per view reached: %1</translation>
    </message>
    <message>
        <location filename="../src/ov_sequence/AnnotatedDNAViewTasks.cpp" line="216"/>
        <source>Sequence object not available! URL %1, name %2</source>
        <translation>Sequence object not available! URL %1, name %2</translation>
    </message>
    <message>
        <location filename="../src/ov_sequence/AnnotatedDNAViewTasks.cpp" line="221"/>
        <source>No sequence objects found</source>
        <translation>No sequence objects found</translation>
    </message>
</context>
<context>
    <name>U2::OpenAssemblyBrowserTask</name>
    <message>
        <location filename="../src/ov_assembly/AssemblyBrowserTasks.cpp" line="87"/>
        <source>Assembly object not found</source>
        <translation>Assembly object not found</translation>
    </message>
</context>
<context>
    <name>U2::OpenMaEditorTask</name>
    <message>
        <location filename="../src/ov_msa/MaEditorTasks.cpp" line="99"/>
        <source>Documet removed from project</source>
        <translation>Documet removed from project</translation>
    </message>
    <message>
        <location filename="../src/ov_msa/MaEditorTasks.cpp" line="112"/>
        <source>Multiple alignment object not found</source>
        <translation>Multiple alignment object not found</translation>
    </message>
    <message>
        <location filename="../src/ov_msa/MaEditorTasks.cpp" line="117"/>
        <source>Opening MSA editor for object: %1</source>
        <translation>Opening MSA editor for object: %1</translation>
    </message>
</context>
<context>
    <name>U2::OpenSavedAnnotatedDNAViewTask</name>
    <message>
        <location filename="../src/ov_sequence/AnnotatedDNAViewTasks.cpp" line="317"/>
        <source>DNA sequence object not found: %1</source>
        <translation>DNA sequence object not found: %1</translation>
    </message>
</context>
<context>
    <name>U2::OpenSavedAssemblyBrowserTask</name>
    <message>
        <location filename="../src/ov_assembly/AssemblyBrowserTasks.cpp" line="170"/>
        <source>Assembly object not found: %1</source>
        <translation>Assembly object not found: %1</translation>
    </message>
</context>
<context>
    <name>U2::OpenSavedMSAEditorTask</name>
    <message>
        <source>Alignment object not found: %1</source>
        <translation type="vanished">Alignment object not found: %1</translation>
    </message>
</context>
<context>
    <name>U2::OpenSavedMaEditorTask</name>
    <message>
        <location filename="../src/ov_msa/MaEditorTasks.cpp" line="226"/>
        <source>Alignment object not found: %1</source>
        <translation>Alignment object not found: %1</translation>
    </message>
</context>
<context>
    <name>U2::OpenSavedTextObjectViewTask</name>
    <message>
        <location filename="../src/ov_text/SimpleTextObjectViewTasks.cpp" line="82"/>
        <source>Text object &apos;%1&apos; is not found</source>
        <translation></translation>
    </message>
</context>
<context>
    <name>U2::OpenSavedTreeViewerTask</name>
    <message>
        <location filename="../src/ov_phyltree/TreeViewerTasks.cpp" line="159"/>
        <source>Phylogeny tree object not found: %1</source>
        <translation>Phylogeny tree object not found: %1</translation>
    </message>
</context>
<context>
    <name>U2::OpenSimpleTextObjectViewTask</name>
    <message>
        <location filename="../src/ov_text/SimpleTextObjectViewTasks.cpp" line="42"/>
        <location filename="../src/ov_text/SimpleTextObjectViewTasks.cpp" line="101"/>
        <source>Invalid object detected!</source>
        <translation>Invalid object detected!</translation>
    </message>
    <message>
        <location filename="../src/ov_text/SimpleTextObjectViewTasks.cpp" line="44"/>
        <source>Invalid object type detected!</source>
        <translation>Invalid object type detected!</translation>
    </message>
    <message>
        <location filename="../src/ov_text/SimpleTextObjectViewTasks.cpp" line="47"/>
        <source>Invalid document detected!</source>
        <translation>Invalid document detected!</translation>
    </message>
    <message>
        <location filename="../src/ov_text/SimpleTextObjectViewTasks.cpp" line="98"/>
        <source>Document is not loaded!</source>
        <translation>Document is not loaded!</translation>
    </message>
</context>
<context>
    <name>U2::OpenTreeViewerTask</name>
    <message>
        <location filename="../src/ov_phyltree/TreeViewerTasks.cpp" line="97"/>
        <source>Opening tree viewer for object %1</source>
        <translation>Opening tree viewer for object %1</translation>
    </message>
    <message>
        <location filename="../src/ov_phyltree/TreeViewerTasks.cpp" line="92"/>
        <source>Phylogenetic tree object not found</source>
        <translation>Phylogenetic tree object not found</translation>
    </message>
</context>
<context>
    <name>U2::Overview</name>
    <message>
        <location filename="../src/ov_sequence/Overview.cpp" line="59"/>
        <source>Toggle annotation density graph</source>
        <translation>Toggle annotation density graph</translation>
    </message>
    <message>
        <location filename="../src/ov_sequence/Overview.cpp" line="354"/>
        <source>Position </source>
        <translation>Position </translation>
    </message>
    <message>
        <location filename="../src/ov_sequence/Overview.cpp" line="364"/>
        <source>Annotation density </source>
        <translation>Annotation density </translation>
    </message>
</context>
<context>
    <name>U2::OverviewRenderArea</name>
    <message>
        <location filename="../src/ov_sequence/Overview.cpp" line="478"/>
        <source>Overview is NULL</source>
        <translation>Overview is NULL</translation>
    </message>
    <message>
        <location filename="../src/ov_sequence/Overview.cpp" line="480"/>
        <source>ADVSingleSequenceWidget is NULL</source>
        <translation>ADVSingleSequenceWidget is NULL</translation>
    </message>
</context>
<context>
    <name>U2::PairAlign</name>
    <message>
        <location filename="../src/ov_msa/PairAlign/PairAlign.cpp" line="111"/>
        <source>Sequences</source>
        <translation>Sequences</translation>
    </message>
    <message>
        <location filename="../src/ov_msa/PairAlign/PairAlign.cpp" line="112"/>
        <source>Algorithm settings</source>
        <translation>Algorithm settings</translation>
    </message>
    <message>
        <location filename="../src/ov_msa/PairAlign/PairAlign.cpp" line="113"/>
        <source>Output settings</source>
        <translation>Output settings</translation>
    </message>
    <message>
        <location filename="../src/ov_msa/PairAlign/PairAlign.cpp" line="169"/>
        <source>Please select 2 different sequences to align</source>
        <translation>Please select 2 different sequences to align</translation>
    </message>
    <message>
        <location filename="../src/ov_msa/PairAlign/PairAlign.cpp" line="173"/>
        <source>Pairwise alignment is not available for alignments with &quot;%1&quot; alphabet.</source>
        <translation>Pairwise alignment is not available for alignments with &quot;%1&quot; alphabet.</translation>
    </message>
    <message>
        <location filename="../src/ov_msa/PairAlign/PairAlign.cpp" line="177"/>
        <source>Unexpected error</source>
        <translation>Unexpected error</translation>
    </message>
    <message>
        <location filename="../src/ov_msa/PairAlign/PairAlign.cpp" line="240"/>
        <source>Either addFirstButton and addSecondButton are pressed. Sequence selection mode works incorrect.</source>
        <translation>Either addFirstButton and addSecondButton are pressed. Sequence selection mode works incorrect.</translation>
    </message>
    <message>
        <location filename="../src/ov_msa/PairAlign/PairAlign.cpp" line="285"/>
        <source>Not defined</source>
        <translation>Not defined</translation>
    </message>
    <message>
        <location filename="../src/ov_msa/PairAlign/PairAlign.cpp" line="189"/>
        <source>Save file</source>
        <translation>Save file</translation>
    </message>
    <message>
        <location filename="../src/ov_msa/PairAlign/PairAlign.cpp" line="390"/>
        <source>Error</source>
        <translation>Error</translation>
    </message>
    <message>
        <location filename="../src/ov_msa/PairAlign/PairAlign.cpp" line="390"/>
        <source>Please, change the output file.</source>
        <translation>Please, change the output file.</translation>
    </message>
</context>
<context>
    <name>U2::PanView</name>
    <message>
        <location filename="../src/ov_sequence/PanView.cpp" line="160"/>
        <source>Zoom In</source>
        <translation>Zoom In</translation>
    </message>
    <message>
        <location filename="../src/ov_sequence/PanView.cpp" line="164"/>
        <source>Zoom Out</source>
        <translation>Zoom Out</translation>
    </message>
    <message>
        <location filename="../src/ov_sequence/PanView.cpp" line="168"/>
        <source>Zoom to Selection</source>
        <translation>Zoom to Selection</translation>
    </message>
    <message>
        <location filename="../src/ov_sequence/PanView.cpp" line="172"/>
        <source>Zoom to Whole Sequence</source>
        <translation>Zoom to Whole Sequence</translation>
    </message>
    <message>
        <location filename="../src/ov_sequence/PanView.cpp" line="176"/>
        <source>Show Main Ruler</source>
        <translation>Show Main Ruler</translation>
    </message>
    <message>
        <location filename="../src/ov_sequence/PanView.cpp" line="182"/>
        <source>Show Custom Rulers</source>
        <translation>Show Custom Rulers</translation>
    </message>
    <message>
        <location filename="../src/ov_sequence/PanView.cpp" line="484"/>
        <source>range change request: [%1, %2]</source>
        <translation>range change request: [%1, %2]</translation>
    </message>
    <message>
        <location filename="../src/ov_sequence/view_rendering/PanViewRenderer.cpp" line="421"/>
        <source>empty</source>
        <translation>empty</translation>
    </message>
</context>
<context>
    <name>U2::PanViewRenderer</name>
    <message>
        <location filename="../src/ov_sequence/view_rendering/PanViewRenderer.cpp" line="264"/>
        <source>[%1 %2]</source>
        <translation>[%1 %2]</translation>
    </message>
</context>
<context>
    <name>U2::PrepareMsaClipboardDataTask</name>
    <message>
        <location filename="../src/ov_msa/Clipboard/SubalignmentToClipboardTask.cpp" line="58"/>
        <source>Copy formatted alignment to the clipboard</source>
        <translation>Copy formatted alignment to the clipboard</translation>
    </message>
</context>
<context>
    <name>U2::RefSeqCommonWidget</name>
    <message>
        <location filename="../src/ov_msa/Common/RefSeqCommonWidget.cpp" line="45"/>
        <source>Reference sequence</source>
        <translation>Reference sequence</translation>
    </message>
</context>
<context>
    <name>U2::Registry</name>
    <message>
        <location filename="../src/ov_msa/Highlighting/MsaSchemeComboBoxController.h" line="121"/>
        <source>All alphabets</source>
        <translation>All alphabets</translation>
    </message>
    <message>
        <location filename="../src/ov_msa/Highlighting/MsaSchemeComboBoxController.h" line="122"/>
        <source>Amino acid alphabet</source>
        <translation>Amino acid alphabet</translation>
    </message>
    <message>
        <location filename="../src/ov_msa/Highlighting/MsaSchemeComboBoxController.h" line="123"/>
        <source>Nucleotide alphabet</source>
        <translation>Nucleotide alphabet</translation>
    </message>
</context>
<context>
    <name>U2::SaveGraphCutoffsDialogController</name>
    <message>
        <location filename="../src/ov_sequence/SaveGraphCutoffsDialogController.cpp" line="52"/>
        <source>Save</source>
        <translation>Save</translation>
    </message>
    <message>
        <location filename="../src/ov_sequence/SaveGraphCutoffsDialogController.cpp" line="53"/>
        <source>Cancel</source>
        <translation>Cancel</translation>
    </message>
    <message>
        <location filename="../src/ov_sequence/SaveGraphCutoffsDialogController.cpp" line="108"/>
        <location filename="../src/ov_sequence/SaveGraphCutoffsDialogController.cpp" line="165"/>
        <source>Error!</source>
        <translation>Error!</translation>
    </message>
</context>
<context>
    <name>U2::SaveSelectedSequenceFromMSADialog</name>
    <message>
        <source>Export Selected Sequence from Alignment</source>
        <translation type="vanished">Export Selected Sequence from Alignment</translation>
    </message>
    <message>
        <source>Export to file</source>
        <translation type="vanished">Export to file</translation>
<<<<<<< HEAD
    </message>
    <message>
        <location filename="../src/ov_msa/SaveSelectedSequenceFromMSADialog.ui" line="14"/>
        <source>Export Selected Sequence(s)</source>
        <translation type="unfinished"></translation>
    </message>
    <message>
=======
    </message>
    <message>
        <location filename="../src/ov_msa/SaveSelectedSequenceFromMSADialog.ui" line="14"/>
        <source>Export Selected Sequence(s)</source>
        <translation type="unfinished"></translation>
    </message>
    <message>
>>>>>>> dbf09929
        <location filename="../src/ov_msa/SaveSelectedSequenceFromMSADialog.ui" line="25"/>
        <source>Export to folder</source>
        <translation type="unfinished"></translation>
    </message>
    <message>
        <location filename="../src/ov_msa/SaveSelectedSequenceFromMSADialog.ui" line="37"/>
        <source>...</source>
        <translation>...</translation>
    </message>
    <message>
        <location filename="../src/ov_msa/SaveSelectedSequenceFromMSADialog.ui" line="46"/>
        <source>File name</source>
        <translation type="unfinished">File name</translation>
    </message>
    <message>
        <location filename="../src/ov_msa/SaveSelectedSequenceFromMSADialog.ui" line="59"/>
        <source>File format</source>
        <translation type="unfinished">File format</translation>
    </message>
    <message>
        <location filename="../src/ov_msa/SaveSelectedSequenceFromMSADialog.ui" line="71"/>
        <source>Keep gaps</source>
        <translation type="unfinished">Keep gaps</translation>
    </message>
    <message>
        <location filename="../src/ov_msa/SaveSelectedSequenceFromMSADialog.ui" line="81"/>
        <source>Add to project</source>
        <translation type="unfinished">Add to project</translation>
    </message>
    <message>
        <source>File format to use</source>
        <translation type="vanished">File format to use</translation>
    </message>
    <message>
        <source>Add document to the project</source>
        <translation type="vanished">Add document to the project</translation>
    </message>
    <message>
        <source>Gap characters (&apos;-&apos;)</source>
        <translation type="vanished">Gap characters (&apos;-&apos;)</translation>
    </message>
    <message>
        <source>Keep</source>
        <translation type="vanished">Keep</translation>
    </message>
    <message>
        <source>Trim</source>
        <translation type="vanished">Trim</translation>
    </message>
</context>
<context>
    <name>U2::SaveSelectedSequenceFromMSADialogController</name>
    <message>
        <location filename="../src/ov_msa/SaveSelectedSequenceFromMSADialogController.cpp" line="59"/>
        <source>Export</source>
        <translation>Export</translation>
    </message>
    <message>
        <location filename="../src/ov_msa/SaveSelectedSequenceFromMSADialogController.cpp" line="60"/>
        <source>Cancel</source>
        <translation>Cancel</translation>
    </message>
    <message>
        <location filename="../src/ov_msa/SaveSelectedSequenceFromMSADialogController.cpp" line="62"/>
        <source>Sequence name</source>
        <translation type="unfinished">Sequence name</translation>
    </message>
    <message>
        <location filename="../src/ov_msa/SaveSelectedSequenceFromMSADialogController.cpp" line="63"/>
        <source>Custom</source>
        <translation type="unfinished"></translation>
    </message>
    <message>
        <location filename="../src/ov_msa/SaveSelectedSequenceFromMSADialogController.cpp" line="90"/>
        <source>File &quot;%1&quot; is already exists, choose custom filename or select another directory for save!</source>
        <translation type="unfinished"></translation>
    </message>
    <message>
        <location filename="../src/ov_msa/SaveSelectedSequenceFromMSADialogController.cpp" line="99"/>
        <source>File &quot;%1&quot; is already exists, choose another filename or select another directory for save!</source>
        <translation type="unfinished"></translation>
    </message>
    <message>
        <source>File name is empty!</source>
        <translation type="vanished">File name is empty!</translation>
    </message>
</context>
<context>
    <name>U2::SearchQualifierDialog</name>
    <message>
        <location filename="../src/ov_sequence/SearchQualifierDialog.cpp" line="48"/>
        <source>Select all</source>
        <translation>Select all</translation>
    </message>
    <message>
        <location filename="../src/ov_sequence/SearchQualifierDialog.cpp" line="49"/>
        <source>Next</source>
        <translation>Next</translation>
    </message>
    <message>
        <location filename="../src/ov_sequence/SearchQualifierDialog.cpp" line="50"/>
        <source>Close</source>
        <translation>Close</translation>
    </message>
    <message>
        <location filename="../src/ov_sequence/SearchQualifierDialog.cpp" line="129"/>
        <location filename="../src/ov_sequence/SearchQualifierDialog.cpp" line="138"/>
        <source>Search Complete</source>
        <translation>Search Complete</translation>
    </message>
    <message>
        <location filename="../src/ov_sequence/SearchQualifierDialog.cpp" line="130"/>
        <source>The end of the annotation tree has been reached. Would you like to start the search from the beginning?</source>
        <translation>The end of the annotation tree has been reached. Would you like to start the search from the beginning?</translation>
    </message>
    <message>
        <location filename="../src/ov_sequence/SearchQualifierDialog.cpp" line="139"/>
        <source>No results found</source>
        <translation>No results found</translation>
    </message>
    <message>
        <location filename="../src/ov_sequence/SearchQualifierDialog.cpp" line="156"/>
        <location filename="../src/ov_sequence/SearchQualifierDialog.cpp" line="160"/>
        <source>Error!</source>
        <translation>Error!</translation>
    </message>
    <message>
        <location filename="../src/ov_sequence/SearchQualifierDialog.cpp" line="156"/>
        <source>Illegal qualifier name</source>
        <translation>Illegal qualifier name</translation>
    </message>
    <message>
        <location filename="../src/ov_sequence/SearchQualifierDialog.cpp" line="160"/>
        <source>Illegal qualifier value</source>
        <translation>Illegal qualifier value</translation>
    </message>
</context>
<context>
    <name>U2::SecStructDialog</name>
    <message>
        <location filename="../src/util_sec_struct_predict/SecStructDialog.cpp" line="66"/>
        <source>Predict</source>
        <translation>Predict</translation>
    </message>
    <message>
        <location filename="../src/util_sec_struct_predict/SecStructDialog.cpp" line="67"/>
        <source>Cancel</source>
        <translation>Cancel</translation>
    </message>
    <message>
        <location filename="../src/util_sec_struct_predict/SecStructDialog.cpp" line="68"/>
        <source>Save</source>
        <translation>Save</translation>
    </message>
    <message>
        <location filename="../src/util_sec_struct_predict/SecStructDialog.cpp" line="87"/>
        <source>Region</source>
        <translation>Region</translation>
    </message>
    <message>
        <location filename="../src/util_sec_struct_predict/SecStructDialog.cpp" line="88"/>
        <source>Structure Type</source>
        <translation>Structure Type</translation>
    </message>
</context>
<context>
    <name>U2::SecStructPredictViewAction</name>
    <message>
        <location filename="../src/util_sec_struct_predict/SecStructPredictUtils.cpp" line="45"/>
        <source>Predict secondary structure...</source>
        <translation>Predict secondary structure...</translation>
    </message>
    <message>
        <location filename="../src/util_sec_struct_predict/SecStructPredictUtils.cpp" line="67"/>
        <source>Secondary Structure Prediction</source>
        <translation>Secondary Structure Prediction</translation>
    </message>
    <message>
        <location filename="../src/util_sec_struct_predict/SecStructPredictUtils.cpp" line="68"/>
        <source>No algorithms for secondary structure prediction are available.
Please, load the corresponding plugins.</source>
        <translation>No algorithms for secondary structure prediction are available.
Please, load the corresponding plugins.</translation>
    </message>
</context>
<context>
    <name>U2::SelectSubalignmentDialog</name>
    <message>
        <location filename="../src/ov_msa/MSASelectSubalignmentDialog.cpp" line="123"/>
        <source>Select</source>
        <translation>Select</translation>
    </message>
    <message>
        <location filename="../src/ov_msa/MSASelectSubalignmentDialog.cpp" line="130"/>
        <source>MSA Object is NULL</source>
        <translation>MSA Object is NULL</translation>
    </message>
    <message>
        <location filename="../src/ov_msa/MSASelectSubalignmentDialog.cpp" line="74"/>
        <source>Start position must be less than end position!</source>
        <translation>Start position must be less than end position!</translation>
    </message>
    <message>
        <location filename="../src/ov_msa/MSASelectSubalignmentDialog.cpp" line="79"/>
        <source>Entered region not contained in current sequence</source>
        <translation>Entered region not contained in current sequence</translation>
    </message>
    <message>
        <location filename="../src/ov_msa/MSASelectSubalignmentDialog.cpp" line="91"/>
        <source>No sequences selected</source>
        <translation>No sequences selected</translation>
    </message>
    <message>
        <location filename="../src/ov_msa/MSASelectSubalignmentDialog.cpp" line="119"/>
        <source>Ma Editor is NULL</source>
        <translation>Ma Editor is NULL</translation>
    </message>
</context>
<context>
    <name>U2::SeqStatisticsWidget</name>
    <message>
        <location filename="../src/ov_msa/SeqStatistics/SeqStatisticsWidget.cpp" line="63"/>
        <source>Distances column</source>
        <translation>Distances column</translation>
    </message>
    <message>
        <location filename="../src/ov_msa/SeqStatistics/SeqStatisticsWidget.cpp" line="98"/>
        <source>Hint: select a reference above</source>
        <translation>Hint: select a reference above</translation>
    </message>
    <message>
        <location filename="../src/ov_msa/SeqStatistics/SeqStatisticsWidget.cpp" line="104"/>
        <source>Press button to update</source>
        <translation>Press button to update</translation>
    </message>
</context>
<context>
    <name>U2::SequenceAreaRenderer</name>
    <message>
        <location filename="../src/ov_msa/view_rendering/SequenceAreaRenderer.cpp" line="55"/>
        <source>Alignment object is NULL</source>
        <translation>Alignment object is NULL</translation>
    </message>
</context>
<context>
    <name>U2::SequenceExportSettingsWidget</name>
    <message>
        <location filename="../src/ov_sequence/image_export/SequenceExportSettingsWidget.cpp" line="39"/>
        <source>Cannot cast CustomExportSettings to SequenceExportSettings</source>
        <translation>Cannot cast CustomExportSettings to SequenceExportSettings</translation>
    </message>
    <message>
        <location filename="../src/ov_sequence/image_export/SequenceExportSettingsWidget.cpp" line="40"/>
        <source>Sequence Object is NULL</source>
        <translation>Sequence Object is NULL</translation>
    </message>
</context>
<context>
    <name>U2::SequenceInfo</name>
    <message>
        <location filename="../src/ov_sequence/sequence_info/SequenceInfo.cpp" line="94"/>
        <source>Common Statistics</source>
        <translation>Common Statistics</translation>
    </message>
    <message>
        <location filename="../src/ov_sequence/sequence_info/SequenceInfo.cpp" line="102"/>
        <source>Characters Occurrence</source>
        <translation>Characters Occurrence</translation>
    </message>
    <message>
        <location filename="../src/ov_sequence/sequence_info/SequenceInfo.cpp" line="110"/>
        <source>Dinucleotides</source>
        <translation>Dinucleotides</translation>
    </message>
    <message>
        <location filename="../src/ov_sequence/sequence_info/SequenceInfo.cpp" line="162"/>
        <source>Sequence context is NULL</source>
        <translation>Sequence context is NULL</translation>
    </message>
    <message>
        <location filename="../src/ov_sequence/sequence_info/SequenceInfo.cpp" line="163"/>
        <source>Sequence alphbet is NULL</source>
        <translation>Sequence alphbet is NULL</translation>
    </message>
    <message>
        <location filename="../src/ov_sequence/sequence_info/SequenceInfo.cpp" line="485"/>
        <source>%1</source>
        <translation>%1</translation>
    </message>
</context>
<context>
    <name>U2::SequenceObjectContext</name>
    <message>
        <location filename="../src/ov_sequence/SequenceObjectContext.cpp" line="79"/>
        <source>Frame +%1</source>
        <translation type="unfinished"></translation>
    </message>
    <message>
        <location filename="../src/ov_sequence/SequenceObjectContext.cpp" line="81"/>
        <source>Frame -%1</source>
        <translation type="unfinished"></translation>
    </message>
    <message>
        <location filename="../src/ov_sequence/SequenceObjectContext.cpp" line="245"/>
        <source>Incorrect signal sender!</source>
        <translation>Incorrect signal sender!</translation>
    </message>
    <message>
        <location filename="../src/ov_sequence/SequenceObjectContext.cpp" line="254"/>
        <source>Select genetic code</source>
        <translation>Select genetic code</translation>
    </message>
    <message>
        <location filename="../src/ov_sequence/SequenceObjectContext.cpp" line="266"/>
        <source>Show/hide amino acid translations</source>
        <translation>Show/hide amino acid translations</translation>
    </message>
    <message>
        <source>Show direct only</source>
        <translation type="vanished">Show direct only</translation>
    </message>
    <message>
        <source>Show complementary only</source>
        <translation type="vanished">Show complementary only</translation>
    </message>
    <message>
        <source>Show all</source>
        <translation type="vanished">Show all</translation>
    </message>
</context>
<context>
    <name>U2::SimpleTextObjectViewFactory</name>
    <message>
        <location filename="../src/ov_text/SimpleTextObjectView.cpp" line="48"/>
        <source>Text editor</source>
        <translation>Text editor</translation>
    </message>
    <message>
        <location filename="../src/ov_text/SimpleTextObjectView.cpp" line="74"/>
        <source>Open multiple views task</source>
        <translation>Open multiple views task</translation>
    </message>
</context>
<context>
    <name>U2::SingleSequenceImageExportController</name>
    <message>
        <location filename="../src/ov_sequence/image_export/SingleSequenceImageExportController.cpp" line="43"/>
        <source>Sequence Widget is NULL</source>
        <translation>Sequence Widget is NULL</translation>
    </message>
    <message>
        <location filename="../src/ov_sequence/image_export/SingleSequenceImageExportController.cpp" line="44"/>
        <source>Sequence</source>
        <translation>Sequence</translation>
    </message>
    <message>
        <location filename="../src/ov_sequence/image_export/SingleSequenceImageExportController.cpp" line="47"/>
        <location filename="../src/ov_sequence/image_export/SingleSequenceImageExportController.cpp" line="58"/>
        <source>Sequence Object is NULL</source>
        <translation>Sequence Object is NULL</translation>
    </message>
    <message>
        <location filename="../src/ov_sequence/image_export/SingleSequenceImageExportController.cpp" line="94"/>
        <source>Warning: selected region is too big to be exported.</source>
        <translation>Warning: selected region is too big to be exported.</translation>
    </message>
    <message>
        <location filename="../src/ov_sequence/image_export/SingleSequenceImageExportController.cpp" line="101"/>
        <source>Warning: selected region is too small. Try to Zoom In.</source>
        <translation>Warning: selected region is too small. Try to Zoom In.</translation>
    </message>
    <message>
        <location filename="../src/ov_sequence/image_export/SingleSequenceImageExportController.cpp" line="109"/>
        <source>Warning: there are too many objects to be exported.</source>
        <translation>Warning: there are too many objects to be exported.</translation>
    </message>
</context>
<context>
    <name>U2::SmithWatermanDialog</name>
    <message>
        <location filename="../src/util_smith_waterman/SmithWatermanDialog.cpp" line="77"/>
        <source>Remote run</source>
        <translation>Remote run</translation>
    </message>
    <message>
        <location filename="../src/util_smith_waterman/SmithWatermanDialog.cpp" line="78"/>
        <source>Search</source>
        <translation>Search</translation>
    </message>
    <message>
        <location filename="../src/util_smith_waterman/SmithWatermanDialog.cpp" line="79"/>
        <source>Cancel</source>
        <translation>Cancel</translation>
    </message>
    <message>
        <location filename="../src/util_smith_waterman/SmithWatermanDialog.cpp" line="93"/>
        <location filename="../src/util_smith_waterman/SmithWatermanDialog.cpp" line="94"/>
        <source>No substitution matrices found.</source>
        <translation>No substitution matrices found.</translation>
    </message>
    <message>
        <location filename="../src/util_smith_waterman/SmithWatermanDialog.cpp" line="101"/>
        <source>No filter registry found.</source>
        <translation>No filter registry found.</translation>
    </message>
    <message>
        <location filename="../src/util_smith_waterman/SmithWatermanDialog.cpp" line="108"/>
        <source>No result names tag registry found.</source>
        <translation>No result names tag registry found.</translation>
    </message>
    <message>
        <location filename="../src/util_smith_waterman/SmithWatermanDialog.cpp" line="115"/>
        <source>No algorithm registry found.</source>
        <translation>No algorithm registry found.</translation>
    </message>
    <message>
        <location filename="../src/util_smith_waterman/SmithWatermanDialog.cpp" line="285"/>
        <source>Enter pattern here</source>
        <translation>Enter pattern here</translation>
    </message>
    <message>
        <location filename="../src/util_smith_waterman/SmithWatermanDialog.cpp" line="287"/>
        <source>Pattern length: %1</source>
        <translation>Pattern length: %1</translation>
    </message>
    <message>
        <location filename="../src/util_smith_waterman/SmithWatermanDialog.cpp" line="326"/>
        <source>Add qualifier with corresponding pattern subsequences to result annotations</source>
        <translation>Add qualifier with corresponding pattern subsequences to result annotations</translation>
    </message>
    <message>
        <location filename="../src/util_smith_waterman/SmithWatermanDialog.cpp" line="421"/>
        <source>Choose folder</source>
        <translation>Choose folder</translation>
    </message>
    <message>
        <location filename="../src/util_smith_waterman/SmithWatermanDialog.cpp" line="433"/>
        <source>Matrix not found.</source>
        <translation>Matrix not found.</translation>
    </message>
    <message>
        <location filename="../src/util_smith_waterman/SmithWatermanDialog.cpp" line="484"/>
        <source>Cannot create an annotation object. Please check settings.</source>
        <translation>Cannot create an annotation object. Please check settings.</translation>
    </message>
    <message>
        <location filename="../src/util_smith_waterman/SmithWatermanDialog.cpp" line="511"/>
        <source>SmithWatermanTask</source>
        <translation>SmithWatermanTask</translation>
    </message>
    <message>
        <location filename="../src/util_smith_waterman/SmithWatermanDialog.cpp" line="554"/>
        <source>Names of result alignment files or names of result subsequences cannot be empty.</source>
        <translation>Names of result alignment files or names of result subsequences cannot be empty.</translation>
    </message>
    <message>
        <location filename="../src/util_smith_waterman/SmithWatermanDialog.cpp" line="572"/>
        <source>Complement translation is not found.</source>
        <translation>Complement translation is not found.</translation>
    </message>
    <message>
        <location filename="../src/util_smith_waterman/SmithWatermanDialog.cpp" line="584"/>
        <source>Algorithm is not found.</source>
        <translation>Algorithm is not found.</translation>
    </message>
    <message>
        <location filename="../src/util_smith_waterman/SmithWatermanDialog.cpp" line="597"/>
        <source>Matrix %1 is not found.</source>
        <translation>Matrix %1 is not found.</translation>
    </message>
    <message>
        <location filename="../src/util_smith_waterman/SmithWatermanDialog.cpp" line="630"/>
        <source>Filter is not found.</source>
        <translation>Filter is not found.</translation>
    </message>
    <message>
        <location filename="../src/util_smith_waterman/SmithWatermanDialog.cpp" line="647"/>
        <source>Internal error</source>
        <translation>Internal error</translation>
    </message>
    <message>
        <location filename="../src/util_smith_waterman/SmithWatermanDialog.cpp" line="655"/>
        <source>Pattern is empty</source>
        <translation>Pattern is empty</translation>
    </message>
    <message>
        <location filename="../src/util_smith_waterman/SmithWatermanDialog.cpp" line="667"/>
        <source>Pattern contains unknown symbol</source>
        <translation>Pattern contains unknown symbol</translation>
    </message>
</context>
<context>
    <name>U2::SubalignmentToClipboardTask</name>
    <message>
        <location filename="../src/ov_msa/Clipboard/SubalignmentToClipboardTask.cpp" line="239"/>
        <source>Copy formatted alignment to the clipboard</source>
        <translation>Copy formatted alignment to the clipboard</translation>
    </message>
</context>
<context>
    <name>U2::SubstMatrixDialog</name>
    <message>
        <location filename="../src/util_smith_waterman/SubstMatrixDialog.cpp" line="39"/>
        <source>Close</source>
        <translation>Close</translation>
    </message>
    <message>
        <location filename="../src/util_smith_waterman/SubstMatrixDialog.cpp" line="41"/>
        <source>Scoring Matrix: %1</source>
        <translation>Scoring Matrix: %1</translation>
    </message>
    <message>
        <location filename="../src/util_smith_waterman/SubstMatrixDialog.cpp" line="45"/>
        <source>min score:</source>
        <translation>min score:</translation>
    </message>
    <message>
        <location filename="../src/util_smith_waterman/SubstMatrixDialog.cpp" line="46"/>
        <source>max score:</source>
        <translation>max score:</translation>
    </message>
</context>
<context>
    <name>U2::TextSettingsDialog</name>
    <message>
        <location filename="../src/phyltree/TextSettingsDialog.cpp" line="37"/>
        <source>OK</source>
        <translation>OK</translation>
    </message>
    <message>
        <location filename="../src/phyltree/TextSettingsDialog.cpp" line="38"/>
        <source>Cancel</source>
        <translation>Cancel</translation>
    </message>
</context>
<context>
    <name>U2::TreeOptionsWidget</name>
    <message>
        <location filename="../src/ov_msa/TreeOptions/TreeOptionsWidget.cpp" line="116"/>
        <source>General</source>
        <translation>General</translation>
    </message>
    <message>
        <location filename="../src/ov_msa/TreeOptions/TreeOptionsWidget.cpp" line="118"/>
        <source>Labels</source>
        <translation>Labels</translation>
    </message>
    <message>
        <location filename="../src/ov_msa/TreeOptions/TreeOptionsWidget.cpp" line="120"/>
        <source>Scale Bar</source>
        <translation>Scale Bar</translation>
    </message>
    <message>
        <location filename="../src/ov_msa/TreeOptions/TreeOptionsWidget.cpp" line="122"/>
        <source>Branches</source>
        <translation>Branches</translation>
    </message>
    <message>
        <location filename="../src/ov_msa/TreeOptions/TreeOptionsWidget.cpp" line="136"/>
        <location filename="../src/ov_msa/TreeOptions/TreeOptionsWidget.cpp" line="314"/>
        <source>Hide font settings</source>
        <translation>Hide font settings</translation>
    </message>
    <message>
        <location filename="../src/ov_msa/TreeOptions/TreeOptionsWidget.cpp" line="136"/>
        <location filename="../src/ov_msa/TreeOptions/TreeOptionsWidget.cpp" line="314"/>
        <source>Show font settings</source>
        <translation>Show font settings</translation>
    </message>
    <message>
        <location filename="../src/ov_msa/TreeOptions/TreeOptionsWidget.cpp" line="138"/>
        <location filename="../src/ov_msa/TreeOptions/TreeOptionsWidget.cpp" line="321"/>
        <source>Hide pen settings</source>
        <translation>Hide pen settings</translation>
    </message>
    <message>
        <location filename="../src/ov_msa/TreeOptions/TreeOptionsWidget.cpp" line="138"/>
        <location filename="../src/ov_msa/TreeOptions/TreeOptionsWidget.cpp" line="321"/>
        <source>Show pen settings</source>
        <translation>Show pen settings</translation>
    </message>
    <message>
        <location filename="../src/ov_msa/TreeOptions/TreeOptionsWidget.cpp" line="250"/>
        <source>Rectangular</source>
        <translation>Rectangular</translation>
    </message>
    <message>
        <location filename="../src/ov_msa/TreeOptions/TreeOptionsWidget.cpp" line="250"/>
        <source>Circular</source>
        <translation>Circular</translation>
    </message>
    <message>
        <location filename="../src/ov_msa/TreeOptions/TreeOptionsWidget.cpp" line="250"/>
        <source>Unrooted</source>
        <translation>Unrooted</translation>
    </message>
</context>
<context>
    <name>U2::TreeSettingsDialog</name>
    <message>
        <location filename="../src/phyltree/TreeSettingsDialog.cpp" line="35"/>
        <source>OK</source>
        <translation>OK</translation>
    </message>
    <message>
        <location filename="../src/phyltree/TreeSettingsDialog.cpp" line="36"/>
        <source>Cancel</source>
        <translation>Cancel</translation>
    </message>
    <message>
        <location filename="../src/phyltree/TreeSettingsDialog.cpp" line="93"/>
        <source>Default</source>
        <translation>Default</translation>
    </message>
    <message>
        <location filename="../src/phyltree/TreeSettingsDialog.cpp" line="96"/>
        <source>Phylogram</source>
        <translation>Phylogram</translation>
    </message>
    <message>
        <location filename="../src/phyltree/TreeSettingsDialog.cpp" line="99"/>
        <source>Cladogram</source>
        <translation>Cladogram</translation>
    </message>
</context>
<context>
    <name>U2::TreeViewer</name>
    <message>
        <location filename="../src/ov_phyltree/TreeViewer.cpp" line="159"/>
        <source>Tree Settings...</source>
        <translation>Tree Settings...</translation>
    </message>
    <message>
        <location filename="../src/ov_phyltree/TreeViewer.cpp" line="164"/>
        <source>Rectangular</source>
        <translation>Rectangular</translation>
    </message>
    <message>
        <location filename="../src/ov_phyltree/TreeViewer.cpp" line="169"/>
        <source>Circular</source>
        <translation>Circular</translation>
    </message>
    <message>
        <location filename="../src/ov_phyltree/TreeViewer.cpp" line="173"/>
        <source>Unrooted</source>
        <translation>Unrooted</translation>
    </message>
    <message>
        <location filename="../src/ov_phyltree/TreeViewer.cpp" line="178"/>
        <source>Branch Settings...</source>
        <translation>Branch Settings...</translation>
    </message>
    <message>
        <location filename="../src/ov_phyltree/TreeViewer.cpp" line="180"/>
        <source>Collapse</source>
        <translation>Collapse</translation>
    </message>
    <message>
        <location filename="../src/ov_phyltree/TreeViewer.cpp" line="182"/>
        <source>Reroot tree</source>
        <translation>Reroot tree</translation>
    </message>
    <message>
        <location filename="../src/ov_phyltree/TreeViewer.cpp" line="184"/>
        <source>Swap Siblings</source>
        <translation>Swap Siblings</translation>
    </message>
    <message>
        <location filename="../src/ov_phyltree/TreeViewer.cpp" line="188"/>
        <source>Show Names</source>
        <translation>Show Names</translation>
    </message>
    <message>
        <location filename="../src/ov_phyltree/TreeViewer.cpp" line="193"/>
        <source>Show Node Labels</source>
        <translation>Show Node Labels</translation>
    </message>
    <message>
        <location filename="../src/ov_phyltree/TreeViewer.cpp" line="198"/>
        <source>Show Distances</source>
        <translation>Show Distances</translation>
    </message>
    <message>
        <location filename="../src/ov_phyltree/TreeViewer.cpp" line="204"/>
        <source>Formatting...</source>
        <translation>Formatting...</translation>
    </message>
    <message>
        <location filename="../src/ov_phyltree/TreeViewer.cpp" line="208"/>
        <source>Align Labels</source>
        <translation>Align Labels</translation>
    </message>
    <message>
        <location filename="../src/ov_phyltree/TreeViewer.cpp" line="213"/>
        <source>Zoom In</source>
        <translation>Zoom In</translation>
    </message>
    <message>
        <location filename="../src/ov_phyltree/TreeViewer.cpp" line="214"/>
        <source>Zoom Out</source>
        <translation>Zoom Out</translation>
    </message>
    <message>
        <location filename="../src/ov_phyltree/TreeViewer.cpp" line="215"/>
        <source>Reset Zooming</source>
        <translation>Reset Zooming</translation>
    </message>
    <message>
        <location filename="../src/ov_phyltree/TreeViewer.cpp" line="218"/>
        <source>Print Tree...</source>
        <translation>Print Tree...</translation>
    </message>
    <message>
        <location filename="../src/ov_phyltree/TreeViewer.cpp" line="221"/>
        <source>Screen Capture...</source>
        <translation>Screen Capture...</translation>
    </message>
    <message>
        <location filename="../src/ov_phyltree/TreeViewer.cpp" line="223"/>
        <source>Whole Tree as SVG...</source>
        <translation>Whole Tree as SVG...</translation>
    </message>
    <message>
        <location filename="../src/ov_phyltree/TreeViewer.cpp" line="251"/>
        <location filename="../src/ov_phyltree/TreeViewer.cpp" line="314"/>
        <source>Layout</source>
        <translation>Layout</translation>
    </message>
    <message>
        <location filename="../src/ov_phyltree/TreeViewer.cpp" line="270"/>
        <location filename="../src/ov_phyltree/TreeViewer.cpp" line="328"/>
        <source>Show Labels</source>
        <translation>Show Labels</translation>
    </message>
    <message>
        <location filename="../src/ov_phyltree/TreeViewer.cpp" line="291"/>
        <location filename="../src/ov_phyltree/TreeViewer.cpp" line="347"/>
        <source>Export Tree Image</source>
        <translation>Export Tree Image</translation>
    </message>
</context>
<context>
    <name>U2::TreeViewerFactory</name>
    <message>
        <location filename="../src/ov_phyltree/TreeViewerFactory.cpp" line="43"/>
        <source>Phylogenetic tree viewer</source>
        <translation>Phylogenetic tree viewer</translation>
    </message>
    <message>
        <location filename="../src/ov_phyltree/TreeViewerFactory.cpp" line="100"/>
        <source>Open multiple views</source>
        <translation>Open multiple views</translation>
    </message>
</context>
<context>
    <name>U2::TreeViewerUI</name>
    <message>
        <location filename="../src/ov_phyltree/TreeViewer.cpp" line="473"/>
        <source>Export Tree Image</source>
        <translation>Export Tree Image</translation>
    </message>
</context>
<context>
    <name>U2::WindowStepSelectorDialog</name>
    <message>
        <location filename="../src/ov_sequence/WindowStepSelectorWidget.cpp" line="179"/>
        <source>Cancel</source>
        <translation>Cancel</translation>
    </message>
    <message>
        <location filename="../src/ov_sequence/WindowStepSelectorWidget.cpp" line="180"/>
        <source>OK</source>
        <translation>OK</translation>
    </message>
    <message>
        <location filename="../src/ov_sequence/WindowStepSelectorWidget.cpp" line="189"/>
        <source>Graph Settings</source>
        <translation>Graph Settings</translation>
    </message>
    <message>
        <location filename="../src/ov_sequence/WindowStepSelectorWidget.cpp" line="214"/>
        <source>Error!</source>
        <translation>Error!</translation>
    </message>
</context>
<context>
    <name>U2::WindowStepSelectorWidget</name>
    <message>
        <location filename="../src/ov_sequence/WindowStepSelectorWidget.cpp" line="53"/>
        <source>Window</source>
        <translation>Window</translation>
    </message>
    <message>
        <location filename="../src/ov_sequence/WindowStepSelectorWidget.cpp" line="54"/>
        <source>Steps per window</source>
        <translation>Steps per window</translation>
    </message>
    <message>
        <location filename="../src/ov_sequence/WindowStepSelectorWidget.cpp" line="73"/>
        <source>Illegal step value</source>
        <translation>Illegal step value</translation>
    </message>
    <message>
        <location filename="../src/ov_sequence/WindowStepSelectorWidget.cpp" line="78"/>
        <source>Invalid step value</source>
        <translation>Invalid step value</translation>
    </message>
</context>
<context>
    <name>U2::ZoomableAssemblyOverview</name>
    <message>
        <location filename="../src/ov_assembly/ZoomableAssemblyOverview.cpp" line="67"/>
        <source>Zoom in</source>
        <translation>Zoom in</translation>
    </message>
    <message>
        <location filename="../src/ov_assembly/ZoomableAssemblyOverview.cpp" line="68"/>
        <source>Zoom out</source>
        <translation>Zoom out</translation>
    </message>
    <message>
        <location filename="../src/ov_assembly/ZoomableAssemblyOverview.cpp" line="69"/>
        <source>Zoom in 100x</source>
        <translation>Zoom in 100x</translation>
    </message>
    <message>
        <location filename="../src/ov_assembly/ZoomableAssemblyOverview.cpp" line="70"/>
        <source>Restore global overview</source>
        <translation>Restore global overview</translation>
    </message>
    <message>
        <location filename="../src/ov_assembly/ZoomableAssemblyOverview.cpp" line="71"/>
        <source>Export coverage...</source>
        <translation>Export coverage...</translation>
    </message>
    <message>
        <location filename="../src/ov_assembly/ZoomableAssemblyOverview.cpp" line="121"/>
        <source>Background is rendering...</source>
        <translation>Background is rendering...</translation>
    </message>
    <message>
        <location filename="../src/ov_assembly/ZoomableAssemblyOverview.cpp" line="300"/>
        <location filename="../src/ov_assembly/ZoomableAssemblyOverview.cpp" line="322"/>
        <source>%1 to %2 (%3 bp)</source>
        <translation>%1 to %2 (%3 bp)</translation>
    </message>
</context>
<context>
    <name>annotHighlightSettings</name>
    <message>
        <location filename="../src/ov_sequence/annot_highlight/AnnotHighlightSettings.ui" line="14"/>
        <source>Form</source>
        <translation>Form</translation>
    </message>
    <message>
        <location filename="../src/ov_sequence/annot_highlight/AnnotHighlightSettings.ui" line="71"/>
        <source>Show on translation</source>
        <translation>Show on translation</translation>
    </message>
    <message>
        <location filename="../src/ov_sequence/annot_highlight/AnnotHighlightSettings.ui" line="47"/>
        <source>Show annotations</source>
        <translation>Show annotations</translation>
    </message>
    <message>
        <location filename="../src/ov_sequence/annot_highlight/AnnotHighlightSettings.ui" line="95"/>
        <source>Show value of qualifier:</source>
        <translation>Show value of qualifier:</translation>
    </message>
</context>
</TS><|MERGE_RESOLUTION|>--- conflicted
+++ resolved
@@ -4001,7 +4001,6 @@
     <message>
         <location filename="../src/ov_sequence/DetView.cpp" line="87"/>
         <source>Set up frames manually</source>
-<<<<<<< HEAD
         <translation type="unfinished"></translation>
     </message>
     <message>
@@ -4010,16 +4009,6 @@
         <translation type="unfinished"></translation>
     </message>
     <message>
-=======
-        <translation type="unfinished"></translation>
-    </message>
-    <message>
-        <location filename="../src/ov_sequence/DetView.cpp" line="92"/>
-        <source>Show all frames</source>
-        <translation type="unfinished"></translation>
-    </message>
-    <message>
->>>>>>> dbf09929
         <location filename="../src/ov_sequence/DetView.cpp" line="97"/>
         <source>Wrap sequence</source>
         <translation>Wrap sequence</translation>
@@ -4028,29 +4017,17 @@
 <context>
     <name>U2::DetViewSequenceEditor</name>
     <message>
-<<<<<<< HEAD
-        <location filename="../src/ov_sequence/DetViewSequenceEditor.cpp" line="55"/>
-=======
         <location filename="../src/ov_sequence/DetViewSequenceEditor.cpp" line="57"/>
->>>>>>> dbf09929
         <source>Edit sequence</source>
         <translation type="unfinished"></translation>
     </message>
     <message>
-<<<<<<< HEAD
-        <location filename="../src/ov_sequence/DetViewSequenceEditor.cpp" line="271"/>
-=======
         <location filename="../src/ov_sequence/DetViewSequenceEditor.cpp" line="283"/>
->>>>>>> dbf09929
         <source>Delete the sequence</source>
         <translation type="unfinished"></translation>
     </message>
     <message>
-<<<<<<< HEAD
-        <location filename="../src/ov_sequence/DetViewSequenceEditor.cpp" line="273"/>
-=======
         <location filename="../src/ov_sequence/DetViewSequenceEditor.cpp" line="285"/>
->>>>>>> dbf09929
         <source>Would you like to completely remove the sequence?</source>
         <translation type="unfinished"></translation>
     </message>
@@ -5047,7 +5024,7 @@
     </message>
     <message>
         <location filename="../src/util_dna_assembly/GenomeAssemblyDialog.cpp" line="267"/>
-        <source>Unable to create output folder for result assembly.
+        <source>Unable to create output folder for result assembly.
 Directory Path: %1</source>
         <translation type="unfinished"></translation>
     </message>
@@ -6085,13 +6062,8 @@
     </message>
     <message>
         <location filename="../src/ov_msa/view_rendering/MaEditorSequenceArea.cpp" line="965"/>
-<<<<<<< HEAD
-        <location filename="../src/ov_msa/view_rendering/MaEditorSequenceArea.cpp" line="1624"/>
-        <location filename="../src/ov_msa/view_rendering/MaEditorSequenceArea.cpp" line="1705"/>
-=======
         <location filename="../src/ov_msa/view_rendering/MaEditorSequenceArea.cpp" line="1626"/>
         <location filename="../src/ov_msa/view_rendering/MaEditorSequenceArea.cpp" line="1707"/>
->>>>>>> dbf09929
         <source>Unknown alphabet</source>
         <translation>Unknown alphabet</translation>
     </message>
@@ -6101,29 +6073,17 @@
         <translation>Cursor position is out of range</translation>
     </message>
     <message>
-<<<<<<< HEAD
-        <location filename="../src/ov_msa/view_rendering/MaEditorSequenceArea.cpp" line="1435"/>
-=======
         <location filename="../src/ov_msa/view_rendering/MaEditorSequenceArea.cpp" line="1437"/>
->>>>>>> dbf09929
         <source>Top left corner of the selection has incorrect coords</source>
         <translation>Top left corner of the selection has incorrect coords</translation>
     </message>
     <message>
-<<<<<<< HEAD
-        <location filename="../src/ov_msa/view_rendering/MaEditorSequenceArea.cpp" line="1437"/>
-=======
         <location filename="../src/ov_msa/view_rendering/MaEditorSequenceArea.cpp" line="1439"/>
->>>>>>> dbf09929
         <source>Bottom right corner of the selection has incorrect coords</source>
         <translation>Bottom right corner of the selection has incorrect coords</translation>
     </message>
     <message>
-<<<<<<< HEAD
-        <location filename="../src/ov_msa/view_rendering/MaEditorSequenceArea.cpp" line="1800"/>
-=======
         <location filename="../src/ov_msa/view_rendering/MaEditorSequenceArea.cpp" line="1802"/>
->>>>>>> dbf09929
         <source>It is not possible to insert the character into the alignment. Please use a character from set A-Z (upper-case or lower-case) or the gap character (&apos;Space&apos;, &apos;-&apos; or &apos;%1&apos;).</source>
         <translation>It is not possible to insert the character into the alignment. Please use a character from set A-Z (upper-case or lower-case) or the gap character (&apos;Space&apos;, &apos;-&apos; or &apos;%1&apos;).</translation>
     </message>
@@ -7170,7 +7130,6 @@
     <message>
         <source>Export to file</source>
         <translation type="vanished">Export to file</translation>
-<<<<<<< HEAD
     </message>
     <message>
         <location filename="../src/ov_msa/SaveSelectedSequenceFromMSADialog.ui" line="14"/>
@@ -7178,15 +7137,6 @@
         <translation type="unfinished"></translation>
     </message>
     <message>
-=======
-    </message>
-    <message>
-        <location filename="../src/ov_msa/SaveSelectedSequenceFromMSADialog.ui" line="14"/>
-        <source>Export Selected Sequence(s)</source>
-        <translation type="unfinished"></translation>
-    </message>
-    <message>
->>>>>>> dbf09929
         <location filename="../src/ov_msa/SaveSelectedSequenceFromMSADialog.ui" line="25"/>
         <source>Export to folder</source>
         <translation type="unfinished"></translation>
