# include (U2View.pri)

UGENE_RELATIVE_DESTDIR = ''
MODULE_ID=U2View
include( ../../ugene_lib_common.pri )

<<<<<<< HEAD
QT += xml svg webkit
greaterThan(QT_MAJOR_VERSION, 4): QT -= webkit
greaterThan(QT_MAJOR_VERSION, 4): QT += widgets webkitwidgets printsupport

minQtVersion(5, 4, 0){
    QT -= webkit webkitwidgets
    QT += webengine webenginewidgets
}

=======
QT += xml svg widgets webkitwidgets printsupport
>>>>>>> b3ee000b
DEFINES+= QT_FATAL_ASSERT BUILDING_U2VIEW_DLL
LIBS += -L../../_release -lU2Core -lU2Algorithm -lU2Formats -lU2Lang -lU2Gui

unix: QMAKE_CXXFLAGS += -Wno-char-subscripts

!debug_and_release|build_pass {

    CONFIG(debug, debug|release) {
        DESTDIR=../../_debug
        LIBS -= -L../../_release -lU2Core -lU2Algorithm -lU2Formats -lU2Lang -lU2Gui
        LIBS += -L../../_debug -lU2Cored -lU2Algorithmd -lU2Formatsd -lU2Langd -lU2Guid
    }

    CONFIG(release, debug|release) {
        DESTDIR=../../_release
    }
}

unix {
    target.path = $$UGENE_INSTALL_DIR/$$UGENE_RELATIVE_DESTDIR
    INSTALLS += target
}
<|MERGE_RESOLUTION|>--- conflicted
+++ resolved
@@ -4,19 +4,13 @@
 MODULE_ID=U2View
 include( ../../ugene_lib_common.pri )
 
-<<<<<<< HEAD
-QT += xml svg webkit
-greaterThan(QT_MAJOR_VERSION, 4): QT -= webkit
-greaterThan(QT_MAJOR_VERSION, 4): QT += widgets webkitwidgets printsupport
+QT += xml svg widgets webkitwidgets printsupport
 
 minQtVersion(5, 4, 0){
-    QT -= webkit webkitwidgets
+    QT -= webkitwidgets
     QT += webengine webenginewidgets
 }
 
-=======
-QT += xml svg widgets webkitwidgets printsupport
->>>>>>> b3ee000b
 DEFINES+= QT_FATAL_ASSERT BUILDING_U2VIEW_DLL
 LIBS += -L../../_release -lU2Core -lU2Algorithm -lU2Formats -lU2Lang -lU2Gui
 
