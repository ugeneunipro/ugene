/**
 * UGENE - Integrated Bioinformatics Tools.
 * Copyright (C) 2008-2021 UniPro <ugene@unipro.ru>
 * http://ugene.net
 *
 * This program is free software; you can redistribute it and/or
 * modify it under the terms of the GNU General Public License
 * as published by the Free Software Foundation; either version 2
 * of the License, or (at your option) any later version.
 *
 * This program is distributed in the hope that it will be useful,
 * but WITHOUT ANY WARRANTY; without even the implied warranty of
 * MERCHANTABILITY or FITNESS FOR A PARTICULAR PURPOSE. See the
 * GNU General Public License for more details.
 *
 * You should have received a copy of the GNU General Public License
 * along with this program; if not, write to the Free Software
 * Foundation, Inc., 51 Franklin Street, Fifth Floor, Boston,
 * MA 02110-1301, USA.
 */

#include "CreatePhyTreeDialogController.h"

#include <QMessageBox>

#include <U2Algorithm/PhyTreeGeneratorRegistry.h>
#include <U2Algorithm/SubstMatrixRegistry.h>

#include <U2Core/AppContext.h>
#include <U2Core/AppResources.h>
#include <U2Core/AppSettings.h>
#include <U2Core/BaseDocumentFormats.h>
#include <U2Core/DocumentUtils.h>
#include <U2Core/FileAndDirectoryUtils.h>
#include <U2Core/GUrlUtils.h>
#include <U2Core/IOAdapter.h>
#include <U2Core/MultipleSequenceAlignmentObject.h>
#include <U2Core/PluginModel.h>
#include <U2Core/QObjectScopedPointer.h>
#include <U2Core/Settings.h>
#include <U2Core/TmpDirChecker.h>
#include <U2Core/U2OpStatusUtils.h>
#include <U2Core/U2SafePoints.h>

#include <U2Gui/HelpButton.h>
#include <U2Gui/SaveDocumentController.h>

#include <U2View/LicenseDialog.h>

#include "CreatePhyTreeWidget.h"
#include "ui_CreatePhyTreeDialog.h"

namespace U2 {

CreatePhyTreeDialogController::CreatePhyTreeDialogController(QWidget *parent, const MultipleSequenceAlignmentObject *msaObject, CreatePhyTreeSettings &settings)
    : QDialog(parent),
      msa(msaObject->getMsaCopy()),
      settings(settings),
      settingsWidget(nullptr),
      ui(new Ui_CreatePhyTree),
      saveController(nullptr) {
    ui->setupUi(this);

    QMap<QString, QString> helpPagesMap;
    helpPagesMap.insert("PHYLIP Neighbor Joining", "54362686");
    helpPagesMap.insert("MrBayes", "54362689");
    helpPagesMap.insert("PhyML Maximum Likelihood", "54362683");
    new ComboboxDependentHelpButton(this, ui->buttonBox, ui->algorithmBox, helpPagesMap);

    ui->buttonBox->button(QDialogButtonBox::Ok)->setText(tr("Build"));
    ui->buttonBox->button(QDialogButtonBox::Cancel)->setText(tr("Cancel"));

    PhyTreeGeneratorRegistry *registry = AppContext::getPhyTreeGeneratorRegistry();
    ui->algorithmBox->addItems(registry->getNameList());

    initSaveController(msaObject);

    connect(ui->algorithmBox, SIGNAL(currentIndexChanged(int)), SLOT(sl_comboIndexChanged(int)));
    connect(ui->storeSettings, SIGNAL(clicked()), SLOT(sl_onStoreSettings()));
    connect(ui->restoreSettings, SIGNAL(clicked()), SLOT(sl_onRestoreDefault()));

    const QString defaultAlgorithm = "PHYLIP Neighbor Joining";
    int defaultIndex = ui->algorithmBox->findText(defaultAlgorithm);
    if (defaultIndex == -1) {
        defaultIndex = 0;
    }
    ui->algorithmBox->setCurrentIndex(defaultIndex);
    sl_comboIndexChanged(defaultIndex);
}

void CreatePhyTreeDialogController::accept() {
    settings.algorithm = ui->algorithmBox->currentText();

    CHECK(checkFileName(), );
    SAFE_POINT(settingsWidget != nullptr, "Settings widget is NULL", );
    settingsWidget->fillSettings(settings);
    CHECK(checkSettings(), );
    CHECK(checkMemory(), );

    QDialog::accept();
}

void CreatePhyTreeDialogController::sl_comboIndexChanged(int) {
    delete settingsWidget;
    settingsWidget = nullptr;
    PhyTreeGeneratorRegistry *registry = AppContext::getPhyTreeGeneratorRegistry();
    PhyTreeGenerator *generator = registry->getGenerator(ui->algorithmBox->currentText());
    SAFE_POINT(generator != nullptr, "PhyTree Generator is NULL", );
    settingsWidget = generator->createPhyTreeSettingsWidget(msa, this);
    SAFE_POINT(settingsWidget != nullptr, "Settings widget is NULL", );
    ui->settingsContainerLayout->addWidget(settingsWidget);
}

CreatePhyTreeDialogController::~CreatePhyTreeDialogController() {
    delete ui;
}

void CreatePhyTreeDialogController::sl_onStoreSettings() {
    settingsWidget->storeSettings();
}
void CreatePhyTreeDialogController::sl_onRestoreDefault() {
    settingsWidget->restoreDefault();
}

bool CreatePhyTreeDialogController::checkFileName() {
    const QString fileName = saveController->getSaveFileName();
    if (fileName.isEmpty()) {
        QMessageBox::warning(this, tr("Warning"), tr("Please, input the file name."));
        ui->fileNameEdit->setFocus();
        return false;
    }
    settings.fileUrl = fileName;

    U2OpStatus2Log os;
    GUrlUtils::validateLocalFileUrl(GUrl(fileName), os);
    if (os.hasError()) {
        QMessageBox::warning(this, tr("Error"), tr("Please, change the output file.") + "\n" + os.getError());
        ui->fileNameEdit->setFocus(Qt::MouseFocusReason);
        return false;
    }

    return true;
}

bool CreatePhyTreeDialogController::checkSettings() {
    QString msg;
    if (!settingsWidget->checkSettings(msg, settings)) {
        if (!msg.isEmpty()) {
            QMessageBox::warning(this, tr("Warning"), msg);
        }
        return false;
    }
    return true;
}

bool CreatePhyTreeDialogController::checkMemory() {
    SAFE_POINT(settingsWidget != nullptr, "Settings widget is NULL", false);

    QString msg;
    const bool memCheckOk = settingsWidget->checkMemoryEstimation(msg, msa, settings);

    if (!memCheckOk) {
        QObjectScopedPointer<QMessageBox> mb = new QMessageBox(QMessageBox::Warning, tr("Warning"), msg, QMessageBox::Ok | QMessageBox::Cancel, this);
        mb->exec();
        CHECK(!mb.isNull(), false);

        return (mb->result() == QMessageBox::Ok);
    }

    return true;
}

void CreatePhyTreeDialogController::initSaveController(const MultipleSequenceAlignmentObject *msaObject) {
    SaveDocumentControllerConfig config;
<<<<<<< HEAD
    QString urlStr;
    if (FileAndDirectoryUtils::isDirectoryWritable(QFileInfo(mobj->getDocument()->getURLString()).dir().path())) {
        urlStr = mobj->getDocument()->getURLString();
    } else {
        urlStr = GUrlUtils::getDefaultDataPath() + "/" + mobj->getGObjectName();
    }
    config.defaultFileName = GUrlUtils::getNewLocalUrlByExtention(urlStr, mobj->getGObjectName(), ".nwk", "");
=======
    config.defaultFileName = GUrlUtils::getNewLocalUrlByExtention(msaObject->getDocument()->getURLString(), msaObject->getGObjectName(), ".nwk", "");
>>>>>>> 6a081b24
    config.defaultFormatId = BaseDocumentFormats::NEWICK;
    config.fileDialogButton = ui->browseButton;
    config.fileNameEdit = ui->fileNameEdit;
    config.parentWidget = this;
    config.saveTitle = tr("Choose file name");

    const QList<DocumentFormatId> formats = QList<DocumentFormatId>() << BaseDocumentFormats::NEWICK;

    saveController = new SaveDocumentController(config, formats, this);
}

}    // namespace U2
<|MERGE_RESOLUTION|>--- conflicted
+++ resolved
@@ -172,7 +172,6 @@
 
 void CreatePhyTreeDialogController::initSaveController(const MultipleSequenceAlignmentObject *msaObject) {
     SaveDocumentControllerConfig config;
-<<<<<<< HEAD
     QString urlStr;
     if (FileAndDirectoryUtils::isDirectoryWritable(QFileInfo(mobj->getDocument()->getURLString()).dir().path())) {
         urlStr = mobj->getDocument()->getURLString();
@@ -180,9 +179,6 @@
         urlStr = GUrlUtils::getDefaultDataPath() + "/" + mobj->getGObjectName();
     }
     config.defaultFileName = GUrlUtils::getNewLocalUrlByExtention(urlStr, mobj->getGObjectName(), ".nwk", "");
-=======
-    config.defaultFileName = GUrlUtils::getNewLocalUrlByExtention(msaObject->getDocument()->getURLString(), msaObject->getGObjectName(), ".nwk", "");
->>>>>>> 6a081b24
     config.defaultFormatId = BaseDocumentFormats::NEWICK;
     config.fileDialogButton = ui->browseButton;
     config.fileNameEdit = ui->fileNameEdit;
