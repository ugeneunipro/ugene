/**
 * UGENE - Integrated Bioinformatics Tools.
 * Copyright (C) 2008-2016 UniPro <ugene@unipro.ru>
 * http://ugene.net
 *
 * This program is free software; you can redistribute it and/or
 * modify it under the terms of the GNU General Public License
 * as published by the Free Software Foundation; either version 2
 * of the License, or (at your option) any later version.
 *
 * This program is distributed in the hope that it will be useful,
 * but WITHOUT ANY WARRANTY; without even the implied warranty of
 * MERCHANTABILITY or FITNESS FOR A PARTICULAR PURPOSE. See the
 * GNU General Public License for more details.
 *
 * You should have received a copy of the GNU General Public License
 * along with this program; if not, write to the Free Software
 * Foundation, Inc., 51 Franklin Street, Fifth Floor, Boston,
 * MA 02110-1301, USA.
 */

#include "TreeSettingsDialog.h"
#include <U2Core/global.h>
#include <U2Core/U2SafePoints.h>
#include <U2Gui/HelpButton.h>
#include <QPushButton>


namespace U2 {

TreeSettingsDialog::TreeSettingsDialog(QWidget *parent, const OptionsMap &settings, bool isRectLayout)
: BaseSettingsDialog(parent) {
    setupUi(this);
<<<<<<< HEAD
    new HelpButton(this, buttonBox, "18220494");
=======
    new HelpButton(this, buttonBox, "18223134");
>>>>>>> 66d110e3
    buttonBox->button(QDialogButtonBox::Ok)->setText(tr("OK"));
    buttonBox->button(QDialogButtonBox::Cancel)->setText(tr("Cancel"));

    heightSlider->setValue(settings[HEIGHT_COEF].toUInt());
    widthlSlider->setValue(settings[WIDTH_COEF].toUInt());

    heightSlider->setEnabled(isRectLayout);

    scaleSpinBox->setValue(settings[SCALEBAR_RANGE].toDouble());

    treeViewCombo->addItem(treeDefaultText());
    treeViewCombo->addItem(treePhylogramText());
    treeViewCombo->addItem(treeCladogramText());

    switch(settings[BRANCHES_TRANSFORMATION_TYPE].toUInt()) {
    case DEFAULT:
        treeViewCombo->setCurrentIndex(treeViewCombo->findText(treeDefaultText()));
        break;
    case PHYLOGRAM:
        treeViewCombo->setCurrentIndex(treeViewCombo->findText(treePhylogramText()));
        break;
    case CLADOGRAM:
        treeViewCombo->setCurrentIndex(treeViewCombo->findText(treeCladogramText()));
        break;
    default:
        assert(false && "Unexpected tree type value.");
        break;
    }

    connect(treeViewCombo, SIGNAL(currentIndexChanged(int)), SLOT(sl_treeTypeChanged(int)));
}

void TreeSettingsDialog::sl_treeTypeChanged(int value) {
    scaleLabel->setEnabled(value == PHYLOGRAM);
    scaleSpinBox->setEnabled(value == PHYLOGRAM);
}

void TreeSettingsDialog::accept() {
    changedSettings[HEIGHT_COEF] = heightSlider->value();
    changedSettings[WIDTH_COEF] = widthlSlider->value();

    if (treeViewCombo->currentText() == treeDefaultText()) {
        changedSettings[BRANCHES_TRANSFORMATION_TYPE] = DEFAULT;
    } else if (treeViewCombo->currentText() == treePhylogramText()) {
        changedSettings[BRANCHES_TRANSFORMATION_TYPE] = PHYLOGRAM;
    } else if (treeViewCombo->currentText() == treeCladogramText()) {
        changedSettings[BRANCHES_TRANSFORMATION_TYPE] = CLADOGRAM;
    } else {
        FAIL("Unexpected tree type value",);
    }
    if(scaleSpinBox->isEnabled()) {
        changedSettings[SCALEBAR_RANGE] = scaleSpinBox->value();
    }

    QDialog::accept();
}

QString TreeSettingsDialog::treeDefaultText() {
    return tr("Default");
}
QString TreeSettingsDialog::treePhylogramText() {
    return tr("Phylogram");
}
QString TreeSettingsDialog::treeCladogramText() {
    return tr("Cladogram");
}

} //namespace<|MERGE_RESOLUTION|>--- conflicted
+++ resolved
@@ -31,11 +31,7 @@
 TreeSettingsDialog::TreeSettingsDialog(QWidget *parent, const OptionsMap &settings, bool isRectLayout)
 : BaseSettingsDialog(parent) {
     setupUi(this);
-<<<<<<< HEAD
-    new HelpButton(this, buttonBox, "18220494");
-=======
     new HelpButton(this, buttonBox, "18223134");
->>>>>>> 66d110e3
     buttonBox->button(QDialogButtonBox::Ok)->setText(tr("OK"));
     buttonBox->button(QDialogButtonBox::Cancel)->setText(tr("Cancel"));
 
