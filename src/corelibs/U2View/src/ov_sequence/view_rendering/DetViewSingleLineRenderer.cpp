/**
 * UGENE - Integrated Bioinformatics Tools.
 * Copyright (C) 2008-2017 UniPro <ugene@unipro.ru>
 * http://ugene.net
 *
 * This program is free software; you can redistribute it and/or
 * modify it under the terms of the GNU General Public License
 * as published by the Free Software Foundation; either version 2
 * of the License, or (at your option) any later version.
 *
 * This program is distributed in the hope that it will be useful,
 * but WITHOUT ANY WARRANTY; without even the implied warranty of
 * MERCHANTABILITY or FITNESS FOR A PARTICULAR PURPOSE. See the
 * GNU General Public License for more details.
 *
 * You should have received a copy of the GNU General Public License
 * along with this program; if not, write to the Free Software
 * Foundation, Inc., 51 Franklin Street, Fifth Floor, Boston,
 * MA 02110-1301, USA.
 */

#include "DetViewSingleLineRenderer.h"

#include <U2Core/AnnotationSettings.h>
#include <U2Core/AppContext.h>
#include <U2Core/DNASequenceSelection.h>
#include <U2Core/DNASequenceUtils.h>
#include <U2Core/DNATranslationImpl.h>
#include <U2Core/TextUtils.h>
#include <U2Core/U1AnnotationUtils.h>
#include <U2Core/U2OpStatusUtils.h>
#include <U2Core/U2SafePoints.h>

#include <U2Gui/GraphUtils.h>

#include <U2View/ADVSequenceObjectContext.h>
#include <U2View/DetView.h>

#include "ov_sequence/DetViewSequenceEditor.h"


namespace U2 {

/************************************************************************/
/* DetViewSingleLineRenderer */
/************************************************************************/
DetViewSingleLineRenderer::TranslationMetrics::TranslationMetrics() {
    minUsedPos = -1;
    maxUsedPos = -1;
}

DetViewSingleLineRenderer::TranslationMetrics::TranslationMetrics(DetView* detView,
                                       const U2Region& visibleRange,
                                       const QFont& commonSequenceFont) {
    visibleRows = detView->getSequenceContext()->getTranslationRowsVisibleStatus();

    minUsedPos = qMax(visibleRange.startPos - 1, qint64(0));
    maxUsedPos = qMin(visibleRange.endPos() + 1, detView->getSequenceLength());

    seqBlockRegion = U2Region(minUsedPos, maxUsedPos - minUsedPos);

    startC = QColor(0,0x99,0);
    stopC = QColor(0x99,0,0);

    fontB = commonSequenceFont;
    fontB.setBold(true);
    fontI = commonSequenceFont;
    fontI.setItalic(true);

    sequenceFontSmall = commonSequenceFont;
    sequenceFontSmall.setPointSize(commonSequenceFont.pointSize()-1);
    fontBS = sequenceFontSmall;
    fontBS.setBold(true);
    fontIS = sequenceFontSmall;
    fontIS.setItalic(true);
}

DetViewSingleLineRenderer::DetViewSingleLineRenderer(DetView *detView, SequenceObjectContext *ctx)
    : DetViewRenderer(detView, ctx) {

}

qint64 DetViewSingleLineRenderer::coordToPos(const QPoint &p, const QSize &/*canvasSize*/, const U2Region &visibleRange) const {
    return qMin(visibleRange.startPos + p.x() / commonMetrics.charWidth, visibleRange.endPos());
}

U2Region DetViewSingleLineRenderer::getAnnotationYRange(Annotation *a, int region, const AnnotationSettings* as, const QSize& /*canvasSize*/, const U2Region& /*visibleRange*/) const {
    const SharedAnnotationData &aData = a->getData();
    const U2Strand strand = aData->getStrand();
    const bool complement = strand.isCompementary() && detView->hasComplementaryStrand();
    const TriState aminoState = as->amino ? TriState_Yes : TriState_No;

    const bool transl = detView->hasTranslations() && (aminoState == TriState_Yes);
    const int frame = U1AnnotationUtils::getRegionFrame(detView->getSequenceLength(), strand, aData->isOrder(), region, aData->getRegions());

    int line = -1;
    if (complement) {
        if (transl) {
            line = getVisibleComplTransLine(frame);
            line = (-1 == line) ? complementLine : line;
        } else {
            line = complementLine;
        }
    } else {
        if (transl) {
            line = getVisibleDirectTransLine(frame);
            line = (-1 == line) ? directLine : line;
        } else {
            line = directLine;
        }
    }
    SAFE_POINT(-1 != line, "Unable to calculate annotation vertical position!", U2Region());
    int y = getLineY(line);

    return U2Region(y, commonMetrics.lineHeight);
}

U2Region DetViewSingleLineRenderer::getMirroredYRange(const U2Strand &mirroredStrand) const {
    int line = mirroredStrand.isDirect() ? directLine : complementLine;
    line = (line == -1) ? directLine : line;
    int y = getLineY(line);
    return U2Region(y, commonMetrics.lineHeight);
}

qint64 DetViewSingleLineRenderer::getMinimumHeight() const {
    // 5: indent??
    return 5;
}

qint64 DetViewSingleLineRenderer::getOneLineHeight() const {
    return numLines * commonMetrics.lineHeight + 5;
}

qint64 DetViewSingleLineRenderer::getLinesCount(const QSize& /*canvasSize*/) const {
    return 1;
}

qint64 DetViewSingleLineRenderer::getContentIndentY(const QSize& canvasSize, const U2Region& /*visibleRange*/) const {
    qint64 contentIndentY = (canvasSize.height() - getOneLineHeight()) / 2;
    contentIndentY = qMax((qint64)0, contentIndentY);
    contentIndentY -= detView->getVerticalScrollBarPosition() * commonMetrics.lineHeight;
    return contentIndentY;
}

int DetViewSingleLineRenderer::getRowsInLineCount() const {
    return numLines;
}

QSize DetViewSingleLineRenderer::getBaseCanvasSize(const U2Region &visibleRange) const {
    return QSize(visibleRange.length * commonMetrics.charWidth, getMinimumHeight());
}

bool DetViewSingleLineRenderer::isOnTranslationsLine(const QPoint &p, const QSize& /*canvasSize*/, const U2Region& /*visibleRange*/) const {
    int y = p.y();
    if (firstDirectTransLine != -1) {
        U2Region dtr(getLineY(firstDirectTransLine), 3 * commonMetrics.lineHeight);
        if (dtr.contains(y)) {
            return true;
        }
    }
    if (firstComplTransLine != -1) {
        U2Region ctr(getLineY(firstComplTransLine), 3 * commonMetrics.lineHeight);
        if (ctr.contains(y)) {
            return true;
        }
    }
    return false;
}

bool DetViewSingleLineRenderer::isOnAnnotationLine(const QPoint &p, Annotation *a, int region, const AnnotationSettings *as, const QSize &canvasSize, const U2Region& visibleRange) const {
    U2Region r = getAnnotationYRange(a, region, as, canvasSize, visibleRange);
    r.startPos += getContentIndentY(canvasSize, visibleRange);
    return r.contains(p.y());
}

void DetViewSingleLineRenderer::drawAll(QPainter &p, const QSize &canvasSize, const U2Region &visibleRange) {
    p.fillRect(QRect(QPoint(0, 0), canvasSize), Qt::white);
    p.setPen(Qt::black);

    qint64 hCenter = getContentIndentY(canvasSize, visibleRange);
    p.translate(0, hCenter);

    updateLines();

    AnnotationDisplaySettings displaySettins;
    displaySettins.displayAnnotationArrows = false;
    displaySettins.displayAnnotationNames = false;
    drawAnnotations(p, canvasSize, visibleRange, displaySettins);
    drawDirect(p, visibleRange);
    drawComplement(p, visibleRange);
    drawTranslations(p, visibleRange);
    drawRuler(p, canvasSize, visibleRange);

    p.translate(0, - hCenter);
}

void DetViewSingleLineRenderer::drawSelection(QPainter &p, const QSize &canvasSize, const U2Region &visibleRange) {
    p.setPen(Qt::black);

    qint64 hCenter = getContentIndentY(canvasSize, visibleRange);
    p.translate(0, hCenter);

    updateLines();

    AnnotationDisplaySettings displaySettins;
    displaySettins.displayAnnotationArrows = false;
    displaySettins.displayAnnotationNames = false;
    drawAnnotationSelection(p, canvasSize, visibleRange, displaySettins);

    bool hasAnnotationesSelectedInVisibleRange = detView->isAnnotationSelectionInVisibleRange();
    if (hasAnnotationesSelectedInVisibleRange) {
        drawDirect(p, visibleRange);
        drawComplement(p, visibleRange);
        drawTranslations(p, visibleRange);
    }

    drawSequenceSelection(p, canvasSize, visibleRange);

    p.translate(0, -hCenter);
}

void DetViewSingleLineRenderer::drawCursor(QPainter &p, const QSize &canvasSize, const U2Region& visibleRange) {
    CHECK(detView->isEditMode(), );
    DetViewSequenceEditor* editor = detView->getEditor();
    CHECK(editor != NULL, );
    int pos = editor->getCursorPosition();
    CHECK(visibleRange.contains(pos) || pos == visibleRange.endPos(), );

    qint64 hCenter = getContentIndentY(canvasSize, visibleRange);
    p.translate(0, hCenter);

    int ymargin = commonMetrics.yCharOffset / 2;
    int y = getLineY(directLine) - 2 * ymargin;
    int height = commonMetrics.lineHeight + 4 * ymargin;
    int x = posToXCoord(pos, canvasSize, visibleRange);

    QPen pen(editor->getCursorColor());
    pen.setStyle(Qt::SolidLine);
    pen.setWidth(2);
    p.setPen(pen);
    p.drawLine(x, y, x, y + height);
    p.drawLine(x - ymargin, y, x + ymargin, y);
    p.drawLine(x - ymargin, y + height, x + ymargin, y + height);

    p.translate(0, - hCenter);
}

void DetViewSingleLineRenderer::update() {
    updateLines();
}

void DetViewSingleLineRenderer::drawDirect(QPainter &p, const U2Region &visibleRange) {
    p.setFont(commonMetrics.sequenceFont);
    p.setPen(Qt::black);

    U2OpStatusImpl os;
    QByteArray sequence = ctx->getSequenceData(visibleRange, os);
    SAFE_POINT_OP(os, );
    const char* seq = sequence.constData();

    // draw base line;
    int y = getTextY(directLine);
    for(int i = 0; i < visibleRange.length; i++) {
        char nucl = seq[i];
        p.drawText(i * commonMetrics.charWidth + commonMetrics.xCharOffset, y, QString(nucl));
    }
}

void DetViewSingleLineRenderer::drawComplement(QPainter &p, const U2Region &visibleRange) {
    p.setFont(commonMetrics.sequenceFont);
    p.setPen(Qt::black);

    if (complementLine > 0) {
        U2OpStatusImpl os;
        QByteArray visibleSequence = ctx->getSequenceData(visibleRange, os);
        SAFE_POINT_OP(os, );
        const char* seq = visibleSequence.constData();

        DNATranslation* complTrans = ctx->getComplementTT();
        CHECK(complTrans != NULL, );
        QByteArray map = complTrans->getOne2OneMapper();
        int y = getTextY(complementLine);
        for(int i = 0; i < visibleRange.length; i++) {
            char nucl = seq[i];
            char complNucl = map.at(nucl);
            p.drawText(i * commonMetrics.charWidth + commonMetrics.xCharOffset, y, QString(complNucl));
        }
    }
}

static QByteArray translate(DNATranslation* t, const char* seq, qint64 seqLen) {
    QByteArray res(seqLen / 3, 0);
    t->translate(seq, seqLen, res.data(), seqLen / 3);
    return res;
}

static QByteArray translateSelection(const QVector<U2Region>& regions, DNATranslation* t, const char* seq, qint64 seqLen, qint64 offset, const U2Strand direction) {
    QByteArray resultTranslation;

    foreach(U2Region reg, regions) {
        reg = U2Region(direction == U2Strand::Direct ? offset : 0, seqLen).intersect(reg);
        const qint64 endPos = reg.endPos();
        const qint64 endOfVisibleArea = offset + seqLen;

        if (reg.length < 3 || (direction == U2Strand::Direct && (reg.startPos > endOfVisibleArea || endPos < offset)) || (direction == U2Strand::Complementary && (reg.startPos > seqLen))) {
            continue;
        }

        int mod = reg.length % 3;
        qint64 length = 0;
        switch (mod) {
        case 0:
            if (reg.startPos % 3 == 2 && offset == 0) {
                length = endPos - offset - 2;
            } else {
                length = endPos + 1;
                if (direction == U2Strand::Direct) {
                    length -= offset;
                }
            }
            break;
        case 1:
            if (reg.startPos % 3 == 2 && offset == 0) {
                length = endPos - offset - 3;
            } else {
                length = endPos;
                if (direction == U2Strand::Direct) {
                    length -= offset;
                }
            }
            break;
        case 2 :
            if (reg.startPos % 3 == 2 && offset == 0) {
                length = endPos - offset - 4;
            } else {
                length = endPos - 1;
                if (direction == U2Strand::Direct) {
                    length -= offset;
                }
            }
            break;
        }

        QByteArray currentTranslation = translate(t, seq, length);

        int translationSize = currentTranslation.size();

        int selTranslationSize = 0;
        switch (mod) {
        case 0:
            selTranslationSize = (reg.length + 1) / 3;
            break;
        case 1:
            selTranslationSize = reg.length / 3;
            break;
        case 2:
            selTranslationSize = (reg.length - 1) / 3;
            break;
        }

        const int indent = translationSize - selTranslationSize - resultTranslation.size();
        QByteArray gaps = QByteArray(indent, ' ');
        currentTranslation = currentTranslation.right(selTranslationSize);
        if (!currentTranslation.isEmpty()) {
            resultTranslation += gaps;
            resultTranslation += currentTranslation;
        }
    }
    return resultTranslation;
}

static QByteArray translateComplSelection(const QVector<U2Region>& regions, DNATranslation* t, const char* seq, const qint64 seqLen, const U2Region& visibleRange) {
    QVector<U2Region> revesedRegions;
    foreach(const U2Region& reg, regions) {
        const qint64 endPos = reg.endPos();
        const qint64 startPos = (visibleRange.startPos + seqLen) - endPos;
        const U2Region newReg(startPos, reg.length);
        revesedRegions << newReg;
    }
    U2Region::reverse(revesedRegions);

    QByteArray amino = translateSelection(revesedRegions, t, seq, seqLen, visibleRange.startPos, U2Strand::Complementary);

    return amino;
}

static int correctLine(QVector<bool> visibleRows, int line) {
    int retLine = line;
    SAFE_POINT(visibleRows.size() == 6, "Count of translation rows is not equel to 6", -1);
    for(int i = 0; i < line; i++){
        if (!visibleRows[i + 3]){
            retLine--;
        }
    }
    return retLine;
}

void DetViewSingleLineRenderer::drawTranslations(QPainter &p, const U2Region &visibleRange) {
    CHECK((!(firstDirectTransLine < 0 && firstComplTransLine < 0)), );
    p.setFont(commonMetrics.sequenceFont);
    // update translations metrics
    trMetrics = TranslationMetrics(detView, visibleRange, commonMetrics.sequenceFont);

    U2OpStatusImpl os;
    QByteArray seqBlockData = ctx->getSequenceData(trMetrics.seqBlockRegion, os);
    SAFE_POINT_OP(os, );
    const char* seqBlock = seqBlockData.constData();

    QList<SharedAnnotationData> annotationsInRange;
    foreach (Annotation *a, detView->findAnnotationsInRange(visibleRange)) {
        annotationsInRange << a->getData();
    }

    drawDirectTranslations(p, visibleRange, seqBlock, annotationsInRange);

    if (detView->hasComplementaryStrand()) {//reverse translations
        drawComplementTranslations(p, visibleRange, seqBlock, annotationsInRange);
    }

    p.setPen(Qt::black);
    p.setFont(commonMetrics.sequenceFont);
}

void DetViewSingleLineRenderer::drawDirectTranslations(QPainter& p,
                                                      const U2Region &visibleRange,
                                                      const char* seqBlock,
                                                      const QList<SharedAnnotationData>& annotationsInRange) {
    bool isTranslateAnnotationOrSelection = (ctx->getTranslationState() == SequenceObjectContext::TS_AnnotationsOrSelection);
    QVector<U2Region> regions;
    QList<QVector<U2Region> > sortedRegions = QList<QVector<U2Region> >() << QVector<U2Region>() << QVector<U2Region>() << QVector<U2Region>();
    if (isTranslateAnnotationOrSelection) {
        regions = ctx->getSequenceSelection()->getSelectedRegions();
        QList<int> mods;
        for (int i = 0; i < 3; i++) {
            trMetrics.visibleRows[i] = false;
        }
        foreach(const U2Region& reg, regions) {
            const int mod = reg.startPos % 3;
            trMetrics.visibleRows[mod] = true;

            const int intersectedLength = visibleRange.intersect(reg).length;

            if (intersectedLength > (reg.length % 3) + 1) {
                sortedRegions[mod] << reg;
                if (!mods.contains(mod)) {
                    mods << mod;
                }
            }
        }
    }

    for (int i = 0; i < 3; i++) {
        int indent = (visibleRange.startPos + i) % 3;
        qint64 seqStartPos = visibleRange.startPos + indent - 3;
        if (seqStartPos < trMetrics.minUsedPos) {
            seqStartPos += 3;
        }
        int line = seqStartPos % 3; // 0,1,2
        if (trMetrics.visibleRows[line] == true) {
            DNATranslation* translation = detView->getAminoTT();
            CHECK(translation != NULL, );

            const char* seq  = seqBlock + (seqStartPos - trMetrics.minUsedPos);
            qint64 length = trMetrics.maxUsedPos - seqStartPos;

            QByteArray amino;
            if (isTranslateAnnotationOrSelection) {
                qSort(sortedRegions[line].begin(), sortedRegions[line].end());
                amino = translateSelection(sortedRegions[line], translation, seq, length, visibleRange.startPos, U2Strand::Direct);
            } else {
                amino = translate(translation, seq, length);
            }

            if (amino.isEmpty()) {
                continue;
            }

            int yOffset = 0;
            for (int k = 0; k < line; k++) {
                yOffset += (trMetrics.visibleRows[k] == true ? 0 : 1);
            }
            int y = getTextY(firstDirectTransLine + line - yOffset);
            int dx = seqStartPos - visibleRange.startPos; // -1, 0, 1, 2 (if startPos == 0)
            for (int j = 0, n = amino.length(); j < n ; j++, seq += 3) {
                char amin = amino[j];
                int xpos = 3 * j + 1 + dx;
                SAFE_POINT(xpos >= 0 && xpos < visibleRange.length, "X-Position is out of visible range", );
                int x =  xpos * commonMetrics.charWidth + commonMetrics.xCharOffset;

                QColor charColor;
                bool inAnnotation = deriveTranslationCharColor(seq - seqBlock  + trMetrics.seqBlockRegion.startPos,
                                                               U2Strand::Direct,
                                                               annotationsInRange,
                                                               charColor);

                setFontAndPenForTranslation(seq, charColor, inAnnotation, p);
                p.drawText(x, y, QString(amin));
            }
        }
    }
}

void DetViewSingleLineRenderer::drawComplementTranslations(QPainter& p,
                                                           const U2Region &visibleRange,
                                                           const char* seqBlock,
                                                           const QList<SharedAnnotationData>& annotationsInRange) {
    bool isTranslateAnnotationOrSelection = (ctx->getTranslationState() == SequenceObjectContext::TS_AnnotationsOrSelection);
    QVector<U2Region> regions;
    QList<QVector<U2Region> > sortedRegions = QList<QVector<U2Region> >() << QVector<U2Region>() << QVector<U2Region>() << QVector<U2Region>();
    if (isTranslateAnnotationOrSelection) {
        regions = ctx->getSequenceSelection()->getSelectedRegions();
        QList<int> mods;
        for (int i = 3; i < 6; i++) {
            trMetrics.visibleRows[i] = false;
        }
        foreach(const U2Region& reg, regions) {
            const qint64 startReversePos = ctx->getSequenceLength() - reg.endPos();
            int mod = startReversePos % 3;
            trMetrics.visibleRows[3 + mod] = true;

            const int intersectedLength = visibleRange.intersect(reg).length;
            if (intersectedLength > reg.length % 3 + 1) {
                sortedRegions[mod] << reg;
                if (!mods.contains(mod)) {
                    mods << mod;
                }
            }
        }
    }

    DNATranslation* complTable = ctx->getComplementTT();
    SAFE_POINT(complTable != NULL, "Complement translation table is NULL", );
    QByteArray revComplDna(trMetrics.seqBlockRegion.length, 0);
    complTable->translate(seqBlock, trMetrics.seqBlockRegion.length, revComplDna.data(), trMetrics.seqBlockRegion.length);
    TextUtils::reverse(revComplDna.data(), revComplDna.size());
    int complLine = 0;
    for (int i = 0; i < 3; i++) {
        int indent = (detView->getSequenceLength() - visibleRange.endPos() + i) % 3;
        qint64 revComplStartPos = visibleRange.endPos() - indent + 3; // start of the reverse complement sequence in direct coords
        if (revComplStartPos > trMetrics.maxUsedPos) {
            revComplStartPos -= 3;
        }
        qint64 revComplDnaOffset = trMetrics.maxUsedPos - revComplStartPos;
        SAFE_POINT(revComplDnaOffset >= 0, "Complement translations offset is negative", );
        complLine = (detView->getSequenceLength() - revComplStartPos) % 3;

        if (trMetrics.visibleRows[complLine + 3] == true) {
            DNATranslation* translation = detView->getAminoTT();
            CHECK(translation != NULL, );

            const char* revComplData = revComplDna.constData();
            const char* seq = revComplData + revComplDnaOffset;
            qint64 seqLen = revComplStartPos - trMetrics.minUsedPos;

            QByteArray amino;
            if (isTranslateAnnotationOrSelection) {
                qSort(sortedRegions[complLine].begin(), sortedRegions[complLine].end());
                amino = translateComplSelection(sortedRegions[complLine], translation, seq, seqLen, visibleRange);
            } else {
                amino = translate(translation, seq, seqLen);
            }

            if (amino.isEmpty()) {
                continue;
            }

            complLine = correctLine(trMetrics.visibleRows, complLine);

            int y = getTextY(firstComplTransLine + complLine);
            int dx = visibleRange.endPos() - revComplStartPos;
            for(int j = 0, n = amino.length(); j < n ; j++, seq += 3) {
                char amin = amino[j];
                int xpos = visibleRange.length - (3 * j + 2 + dx);
                SAFE_POINT(xpos >= 0 && xpos < visibleRange.length, "Position is out of visible range", );
                int x =  xpos * commonMetrics.charWidth + commonMetrics.xCharOffset;

                QColor charColor;
                bool inAnnotation = deriveTranslationCharColor(trMetrics.maxUsedPos - (seq - revComplDna.constData()),
                    U2Strand::Complementary, annotationsInRange, charColor);

                setFontAndPenForTranslation(seq, charColor, inAnnotation, p);

                p.drawText(x, y, QString(amin));
            }
        }
    }

}

void DetViewSingleLineRenderer::drawRuler(QPainter &p, const QSize &canvasSize, const U2Region &visibleRange) {
    int y = getLineY(rulerLine) + 2;
    int firstCharStart = posToXCoord(visibleRange.startPos, canvasSize, visibleRange);
    int lastCharStart = posToXCoord(visibleRange.endPos() - 1, canvasSize, visibleRange);
    int firstCharCenter = firstCharStart + commonMetrics.charWidth / 2;
    int firstLastLen = lastCharStart - firstCharStart;
    GraphUtils::RulerConfig c;
    GraphUtils::drawRuler(p, QPoint(firstCharCenter, y), firstLastLen, visibleRange.startPos + 1, visibleRange.endPos(), commonMetrics.rulerFont, c);
}

void DetViewSingleLineRenderer::drawSequenceSelection(QPainter &p, const QSize &canvasSize, const U2Region& visibleRange) {
    DNASequenceSelection* sel = ctx->getSequenceSelection();
    CHECK(!sel->isEmpty(), );

    QPen pen1(Qt::black, 1, Qt::DashLine);
    p.setPen(pen1);

    const QVector<U2Region>& selectedRegions = sel->getSelectedRegions();
    foreach(const U2Region& reg, selectedRegions) {
        U2Region r = reg.intersect(visibleRange);
        highlight(p, r, directLine, canvasSize, visibleRange);
        if (detView->hasComplementaryStrand()) {
            highlight(p, r, complementLine, canvasSize, visibleRange);
        }
        if (detView->hasTranslations()) {
            int translLine = posToDirectTransLine(reg.startPos);
            if (translLine >= 0 && r.length >= 3) {
                int translLen = reg.endPos() > r.endPos() ? r.length : r.length / 3 * 3;
<<<<<<< HEAD
                if (ctx->getTranslationState() == SequenceObjectContext::TS_AnnotationsOrSelection) {
                    int offset = 3;
                    for (int i = 0; i < 3; i++) {
                        offset -= trMetrics.visibleRows[i] ? 1 : 0;
                    }
                    translLine += offset;
                }
=======
>>>>>>> dbf09929
                highlight(p, U2Region(r.startPos, translLen), translLine, canvasSize, visibleRange);
            }
            if (detView->hasComplementaryStrand()) {
                int complTransLine = posToComplTransLine(reg.endPos());
                if (complTransLine >= 0 && r.length >= 3) {
                    const qint64 translLen = reg.startPos < r.startPos ? r.length : r.length / 3 * 3;
                    highlight(p, U2Region(r.endPos() - translLen, translLen), complTransLine, canvasSize, visibleRange);
                }
            }
        }
    }
}

int DetViewSingleLineRenderer::getLineY(int line) const {
    return 2 + line * commonMetrics.lineHeight;
}

int DetViewSingleLineRenderer::getTextY(int line) const {
    return getLineY(line) + commonMetrics.lineHeight - commonMetrics.yCharOffset;
}

int DetViewSingleLineRenderer::getVisibleDirectTransLine(int absoluteFrameNumber) const {
    int lineNumber = firstDirectTransLine + absoluteFrameNumber;

    const QVector<bool> rowsVisibility = ctx->getTranslationRowsVisibleStatus();
    const int halfRowsCount = rowsVisibility.size() / 2;
    SAFE_POINT(absoluteFrameNumber < halfRowsCount, "Unexpected translation line number", -1);
    if (!rowsVisibility[absoluteFrameNumber]) {
        return -1;
    } else {
        for (int i = 0; i < absoluteFrameNumber; ++i) {
            if (!rowsVisibility[i]) {
                --lineNumber;
            }
        }
        return lineNumber;
    }
}

int DetViewSingleLineRenderer::getVisibleComplTransLine(int absoluteFrameNumber) const {
    int lineNumber = firstComplTransLine + absoluteFrameNumber;

    const QVector<bool> rowsVisibility = ctx->getTranslationRowsVisibleStatus();
    const int halfRowsCount = rowsVisibility.size() / 2;
    SAFE_POINT(absoluteFrameNumber < halfRowsCount, "Unexpected translation line number", -1);
    if (!rowsVisibility[halfRowsCount + absoluteFrameNumber]) {
        return -1;
    } else {
        for (int i = halfRowsCount; i < halfRowsCount + absoluteFrameNumber; ++i) {
            if (!rowsVisibility[i]) {
                --lineNumber;
            }
        }
        return lineNumber;
    }
}

void DetViewSingleLineRenderer::updateLines() {
    numLines = -1;
    rulerLine = -1;
    directLine = -1;
    complementLine = -1;
    firstDirectTransLine = -1;
    firstComplTransLine = -1;

    if (!detView->hasComplementaryStrand() && !detView->hasTranslations()) {
        directLine = 0;
        rulerLine = 1;
        numLines = 2;
    } else if (detView->hasComplementaryStrand() && detView->hasTranslations()) {
        //change
        firstDirectTransLine = 0;
        directLine = 3;
        rulerLine = 4;
        complementLine = 5;
        firstComplTransLine = 6;
        numLines = 9;

<<<<<<< HEAD
        if (ctx->getTranslationState() != SequenceObjectContext::TS_AnnotationsOrSelection) {
            QVector<bool> v = ctx->getTranslationRowsVisibleStatus();
            for (int i = 0; i < 6; i++) {
                if (!v[i]) {
                    if (i < 3) {
                        directLine--;
                        rulerLine--;
                        complementLine--;
                        firstComplTransLine--;
                    }
                    numLines--;
=======
        QVector<bool> v = ctx->getTranslationRowsVisibleStatus();
        for (int i = 0; i < 6; i++) {
            if (!v[i]) {
                if (i < 3) {
                    directLine--;
                    rulerLine--;
                    complementLine--;
                    firstComplTransLine--;
>>>>>>> dbf09929
                }
                numLines--;
            }
        }

        if (ctx->getTranslationState() == SequenceObjectContext::TranslateAnnotationsOrSelection && numLines == 3) {
            directLine = 1;
            rulerLine = 2;
            complementLine = 3;
            firstComplTransLine = 4;
            numLines = 5;
        }
    } else if (detView->hasComplementaryStrand()) {
        directLine = 0;
        rulerLine = 1;
        complementLine = 2;
        numLines = 3;
    } else {
        firstDirectTransLine = 0;
        directLine = 3;
        rulerLine = 4;
        numLines = 5;

<<<<<<< HEAD
        if (ctx->getTranslationState() != SequenceObjectContext::TS_AnnotationsOrSelection) {
            QVector<bool> v = ctx->getTranslationRowsVisibleStatus();
            for (int i = 0; i < 3; i++) {
                if (!v[i]) {
                    directLine--;
                    rulerLine--;
                    numLines--;
                }
=======
        QVector<bool> v = ctx->getTranslationRowsVisibleStatus();
        for (int i = 0; i < 3; i++) {
            if (!v[i]) {
                directLine--;
                rulerLine--;
                numLines--;
>>>>>>> dbf09929
            }
        }

        if (ctx->getTranslationState() == SequenceObjectContext::TranslateAnnotationsOrSelection && numLines == 3) {
            directLine = 1;
            rulerLine = 2;
            numLines = 3;
        }
    }
    SAFE_POINT(numLines > 0, "Nothing to render. Lines count is less then 1", );
}

bool DetViewSingleLineRenderer::deriveTranslationCharColor(qint64 pos,
                                                          const U2Strand &strand,
                                                          const QList<SharedAnnotationData> &annotationsInRange,
                                                          QColor &result)
{
    // logic:
    // no annotations found -> grey
    // found annotation that is on translation -> black
    // 1 annotation found on nucleic -> darker(annotation color)
    // 2+ annotations found on nucleic -> black

    int nAnnotations = 0;
    const U2Region tripletRange = strand.isCompementary() ? U2Region(pos - 2, 2) : U2Region(pos, 2);
    AnnotationSettings* as = NULL;
    AnnotationSettingsRegistry* registry = AppContext::getAnnotationsSettingsRegistry();
    const int sequenceLen = detView->getSequenceLength();
    foreach (const SharedAnnotationData& aData, annotationsInRange) {
        if (aData->getStrand() != strand) {
            continue;
        }
        bool annotationOk = false;
        AnnotationSettings* tas = NULL;
        const bool order = aData->isOrder();
        const QVector<U2Region>& location = aData->getRegions();
        for (int i = 0, n = location.size(); i < n; i++) {
            const U2Region& r = location.at(i);
            if (!r.contains(tripletRange)) {
                continue;
            }
            const int regionFrame = U1AnnotationUtils::getRegionFrame(sequenceLen, strand, order, i, location);
            const int posFrame = strand.isCompementary() ? (sequenceLen - pos) % 3 : pos % 3;
            if (regionFrame ==  posFrame) {
                tas = registry->getAnnotationSettings(aData);
                if (tas->visible) {
                    annotationOk = true;
                    break;
                }
            }
        }
        if (annotationOk) {
            nAnnotations++;
            as = tas;
            if (nAnnotations > 1) {
                break;
            }
        }
    }
    if (0 == nAnnotations) {
        result = Qt::gray;
        return false;
    }

    if (nAnnotations > 1) {
        result = Qt::black;
        return true;
    }

    const TriState aminoState = as->amino ? TriState_Yes : TriState_No;
    const bool aminoOverlap = (aminoState == TriState_Yes); // annotation is drawn on amino strand -> use black color for letters
    result = aminoOverlap ? Qt::black : as->color.darker(300);

    return true;
}

void DetViewSingleLineRenderer::setFontAndPenForTranslation(const char *seq, const QColor& charColor,
                                                           bool inAnnotation, QPainter &p) {
    DNATranslation3to1Impl* aminoTable = (DNATranslation3to1Impl*)ctx->getAminoTT();
    SAFE_POINT(aminoTable != NULL, "Amino translation table is NULL", );
    if (aminoTable->isStartCodon(seq)) {
        p.setPen(inAnnotation ? charColor : trMetrics.startC);
        p.setFont(inAnnotation ? trMetrics.fontB : trMetrics.fontBS);
    } else if (aminoTable->isCodon(DNATranslationRole_Start_Alternative, seq)) {
        p.setPen(inAnnotation ? charColor : trMetrics.startC);
        p.setFont(inAnnotation ? trMetrics.fontI : trMetrics.fontIS);
    } else if (aminoTable->isStopCodon(seq)) {
        p.setPen(inAnnotation ? charColor : trMetrics.stopC);
        p.setFont(inAnnotation ? trMetrics.fontB : trMetrics.fontBS);
    } else {
        p.setPen(charColor);
        p.setFont(inAnnotation ? commonMetrics.sequenceFont : trMetrics.sequenceFontSmall);
    }
}

void DetViewSingleLineRenderer::highlight(QPainter &p, const U2Region &regionToHighlight, int line, const QSize& canvasSize, const U2Region& visibleRange) {
    SAFE_POINT(line >= 0, "Unexpected sequence view line number", );

    int x = posToXCoord(regionToHighlight.startPos, canvasSize, visibleRange);
    int width = posToXCoord(regionToHighlight.endPos(), canvasSize, visibleRange) - x;

    int ymargin = commonMetrics.yCharOffset / 2;
    int y = getLineY(line) + ymargin;
    int height = commonMetrics.lineHeight - 2 * ymargin;
    p.drawRect(x, y, width, height);
}

int DetViewSingleLineRenderer::posToDirectTransLine(int p) const {
    SAFE_POINT(firstDirectTransLine >= 0, "Invalid direct translation line number", -1);
    const int absoluteLineNumber = p % 3;
    return getVisibleDirectTransLine(absoluteLineNumber);
}

int DetViewSingleLineRenderer::posToComplTransLine(int p) const {
    SAFE_POINT(firstComplTransLine >= 0, "Invalid complementary translation line number", -1);
    const int absoluteLineNumber = (detView->getSequenceLength() - p) % 3;
    return getVisibleComplTransLine(absoluteLineNumber);
}

} // namespace<|MERGE_RESOLUTION|>--- conflicted
+++ resolved
@@ -615,16 +615,6 @@
             int translLine = posToDirectTransLine(reg.startPos);
             if (translLine >= 0 && r.length >= 3) {
                 int translLen = reg.endPos() > r.endPos() ? r.length : r.length / 3 * 3;
-<<<<<<< HEAD
-                if (ctx->getTranslationState() == SequenceObjectContext::TS_AnnotationsOrSelection) {
-                    int offset = 3;
-                    for (int i = 0; i < 3; i++) {
-                        offset -= trMetrics.visibleRows[i] ? 1 : 0;
-                    }
-                    translLine += offset;
-                }
-=======
->>>>>>> dbf09929
                 highlight(p, U2Region(r.startPos, translLen), translLine, canvasSize, visibleRange);
             }
             if (detView->hasComplementaryStrand()) {
@@ -703,19 +693,6 @@
         firstComplTransLine = 6;
         numLines = 9;
 
-<<<<<<< HEAD
-        if (ctx->getTranslationState() != SequenceObjectContext::TS_AnnotationsOrSelection) {
-            QVector<bool> v = ctx->getTranslationRowsVisibleStatus();
-            for (int i = 0; i < 6; i++) {
-                if (!v[i]) {
-                    if (i < 3) {
-                        directLine--;
-                        rulerLine--;
-                        complementLine--;
-                        firstComplTransLine--;
-                    }
-                    numLines--;
-=======
         QVector<bool> v = ctx->getTranslationRowsVisibleStatus();
         for (int i = 0; i < 6; i++) {
             if (!v[i]) {
@@ -724,13 +701,12 @@
                     rulerLine--;
                     complementLine--;
                     firstComplTransLine--;
->>>>>>> dbf09929
                 }
                 numLines--;
             }
         }
 
-        if (ctx->getTranslationState() == SequenceObjectContext::TranslateAnnotationsOrSelection && numLines == 3) {
+        if (ctx->getTranslationState() == SequenceObjectContext::TS_AnnotationsOrSelection && numLines == 3) {
             directLine = 1;
             rulerLine = 2;
             complementLine = 3;
@@ -748,27 +724,16 @@
         rulerLine = 4;
         numLines = 5;
 
-<<<<<<< HEAD
-        if (ctx->getTranslationState() != SequenceObjectContext::TS_AnnotationsOrSelection) {
-            QVector<bool> v = ctx->getTranslationRowsVisibleStatus();
-            for (int i = 0; i < 3; i++) {
-                if (!v[i]) {
-                    directLine--;
-                    rulerLine--;
-                    numLines--;
-                }
-=======
         QVector<bool> v = ctx->getTranslationRowsVisibleStatus();
         for (int i = 0; i < 3; i++) {
             if (!v[i]) {
                 directLine--;
                 rulerLine--;
                 numLines--;
->>>>>>> dbf09929
-            }
-        }
-
-        if (ctx->getTranslationState() == SequenceObjectContext::TranslateAnnotationsOrSelection && numLines == 3) {
+            }
+        }
+
+        if (ctx->getTranslationState() == SequenceObjectContext::TS_AnnotationsOrSelection && numLines == 3) {
             directLine = 1;
             rulerLine = 2;
             numLines = 3;
