/**
 * UGENE - Integrated Bioinformatics Tools.
 * Copyright (C) 2008-2020 UniPro <ugene@unipro.ru>
 * http://ugene.net
 *
 * This program is free software; you can redistribute it and/or
 * modify it under the terms of the GNU General Public License
 * as published by the Free Software Foundation; either version 2
 * of the License, or (at your option) any later version.
 *
 * This program is distributed in the hope that it will be useful,
 * but WITHOUT ANY WARRANTY; without even the implied warranty of
 * MERCHANTABILITY or FITNESS FOR A PARTICULAR PURPOSE. See the
 * GNU General Public License for more details.
 *
 * You should have received a copy of the GNU General Public License
 * along with this program; if not, write to the Free Software
 * Foundation, Inc., 51 Franklin Street, Fifth Floor, Boston,
 * MA 02110-1301, USA.
 */

#include <QApplication>
#include <QMenu>
#include <QPainterPath>
#include <QToolTip>

#include <U2Core/AnnotationData.h>
#include <U2Core/AnnotationModification.h>
#include <U2Core/AnnotationSettings.h>
#include <U2Core/AnnotationTableObject.h>
#include <U2Core/AppContext.h>
#include <U2Core/DNASequenceObject.h>
#include <U2Core/DNASequenceSelection.h>
#include <U2Core/GenbankFeatures.h>
#include <U2Core/Timer.h>
#include <U2Core/U1AnnotationUtils.h>
#include <U2Core/U2SafePoints.h>

#include <U2Formats/GenbankLocationParser.h>

#include <U2Gui/GUIUtils.h>

#include "ADVSequenceObjectContext.h"
#include "GSequenceLineViewAnnotated.h"


namespace U2 {

GSequenceLineViewAnnotated::GSequenceLineViewAnnotated(QWidget* p, SequenceObjectContext* ctx)
    : GSequenceLineView(p, ctx)
{
    const QSet<AnnotationTableObject*> aObjs = ctx->getAnnotationObjects(true);
    foreach (const AnnotationTableObject *ao, aObjs) {
        connectAnnotationObject(ao);
    }
    connect(ctx->getAnnotationsSelection(),
        SIGNAL(si_selectionChanged(AnnotationSelection*, const QList<Annotation *> &, const QList<Annotation *> &)),
        SLOT(sl_onAnnotationSelectionChanged(AnnotationSelection *, const QList<Annotation *> &, const QList<Annotation *> &)));

    connect(ctx, SIGNAL(si_annotationObjectAdded(AnnotationTableObject *)), SLOT(sl_onAnnotationObjectAdded(AnnotationTableObject *)));
    connect(ctx, SIGNAL(si_annotationObjectRemoved(AnnotationTableObject *)), SLOT(sl_onAnnotationObjectRemoved(AnnotationTableObject *)));
    connect(ctx, SIGNAL(si_annotationActivated(Annotation*, int)), SLOT(sl_onAnnotationActivated(Annotation*, int)));

    connect(AppContext::getAnnotationsSettingsRegistry(), SIGNAL(si_annotationSettingsChanged(const QStringList &)),
        SLOT(sl_onAnnotationSettingsChanged(const QStringList &)));

}

void GSequenceLineViewAnnotated::connectAnnotationObject(const AnnotationTableObject *ao) {
    connect(ao, SIGNAL(si_onAnnotationsAdded(const QList<Annotation *> &)), SLOT(sl_onAnnotationsAdded(const QList<Annotation *> &)));
    connect(ao, SIGNAL(si_onAnnotationsRemoved(const QList<Annotation *> &)), SLOT(sl_onAnnotationsRemoved(const QList<Annotation *> &)));
    connect(ao, SIGNAL(si_onAnnotationsInGroupRemoved(const QList<Annotation *> &, AnnotationGroup *)),
            SLOT(sl_onAnnotationsInGroupRemoved(const QList<Annotation *> &, AnnotationGroup *)));
    connect(ao, SIGNAL(si_onAnnotationsModified(const QList<AnnotationModification> &)),
            SLOT(sl_onAnnotationsModified(const QList<AnnotationModification> &)));
}

void GSequenceLineViewAnnotated::sl_onAnnotationSettingsChanged(const QStringList &) {
    addUpdateFlags(GSLV_UF_AnnotationsChanged);
    update();
}

void GSequenceLineViewAnnotated::sl_onAnnotationObjectAdded(AnnotationTableObject *o) {
    connectAnnotationObject(o);
    sl_onAnnotationsAdded(o->getAnnotations());
}

void GSequenceLineViewAnnotated::sl_onAnnotationObjectRemoved(AnnotationTableObject *o) {
    o->disconnect(this);
    sl_onAnnotationsRemoved(o->getAnnotations());
}

void GSequenceLineViewAnnotated::sl_onAnnotationsAdded(const QList<Annotation *> &l) {
    GTIMER(c2,t2,"GSequenceLineViewAnnotated::sl_onAnnotationsAdded");
    registerAnnotations(l);
    addUpdateFlags(GSLV_UF_AnnotationsChanged);
    update();
}

void GSequenceLineViewAnnotated::sl_onAnnotationsRemoved(const QList<Annotation *> &l) {
    unregisterAnnotations(l);
    addUpdateFlags(GSLV_UF_AnnotationsChanged);
    update();
}

void GSequenceLineViewAnnotated::sl_onAnnotationsInGroupRemoved(const QList<Annotation *> &l, AnnotationGroup *) {
    ClearAnnotationsTask *task = new ClearAnnotationsTask(l, this);
    AppContext::getTaskScheduler()->registerTopLevelTask(task);
}

ClearAnnotationsTask::ClearAnnotationsTask(const QList<Annotation *> &list, GSequenceLineViewAnnotated *view)
    : Task("Clear annotations", TaskFlag_None), l(list), view(view)
{

}

void ClearAnnotationsTask::run() {
    view->unregisterAnnotations(l);
}

Task::ReportResult ClearAnnotationsTask::report() {
    view->addUpdateFlags(GSLV_UF_AnnotationsChanged);
    view->update();
    return ReportResult_Finished;
}

void GSequenceLineViewAnnotated::sl_onAnnotationActivated(U2::Annotation *annotation, int regionIndex) {
    const QSet<AnnotationTableObject *> aos = ctx->getAnnotationObjects(true);
    if (aos.contains(annotation->getGObject())) {
        ensureVisible(annotation, regionIndex);
    }
}

void GSequenceLineViewAnnotated::sl_onAnnotationSelectionChanged(AnnotationSelection *as, const QList<Annotation *> &_added, const QList<Annotation *> &_removed) {
    const QSet<AnnotationTableObject *> aos = ctx->getAnnotationObjects(true);

    bool changed = false;
    const QList<Annotation *> added = ctx->selectRelatedAnnotations(_added);
    const QList<Annotation *> removed = ctx->selectRelatedAnnotations(_removed);

    if (!changed) {
        foreach (Annotation *a, added) {
            if (aos.contains(a->getGObject()) && isAnnotationVisible(a)) {
                changed = true;
                break;
            }
        }
        if (!changed) {
            foreach (Annotation *a, removed) {
                if (aos.contains(a->getGObject()) && isAnnotationVisible(a)) {
                    changed = true;
                    break;
                }
            }
        }
    }

    if (changed) {
        addUpdateFlags(GSLV_UF_SelectionChanged);
        update();
    }
}

bool GSequenceLineViewAnnotated::isAnnotationVisible(const Annotation *a) const  {
    foreach (const U2Region &r, a->getRegions()) {
        if (visibleRange.intersects(r)) {
            return true;
        }
    }
    return false;
}

QList<Annotation*> GSequenceLineViewAnnotated::findAnnotationsByCoord(const QPoint &coord) const {
    QList<Annotation*> res;
    GSequenceLineViewAnnotatedRenderArea *ra = static_cast<GSequenceLineViewAnnotatedRenderArea *>(renderArea);
    CHECK(ra->rect().contains(coord), res);
    AnnotationSettingsRegistry *asr = AppContext::getAnnotationsSettingsRegistry();
    const qint64 pos = ra->coordToPos(coord);
    qint64 dPos = 0;
    if (visibleRange.length > renderArea->width()) {
        float scale = renderArea->getCurrentScale();
        dPos = static_cast<qint64>((1 / scale));
        SAFE_POINT(dPos < seqLen, "Invalid render region end position!", res);
    }
    U2Region reg(pos - dPos, 1 + 2 * dPos);
    const QSet<AnnotationTableObject *> aObjs = ctx->getAnnotationObjects(true);
    foreach (AnnotationTableObject *ao, aObjs) {
        foreach(Annotation *a, ao->getAnnotationsByRegion(reg)) {
            const SharedAnnotationData &aData = a->getData();
            const QVector<U2Region> location = aData->getRegions();
            for (int i = 0, n = location.size(); i < n; i++) {
                const U2Region &l = location[i];
                if (l.intersects(reg) || l.endPos() == reg.startPos) {
                    bool ok = true;
                    if (l.endPos() == pos || pos == l.startPos) { //now check pixel precise coords for boundaries
                        int x1 = ra->posToCoord(l.startPos, true);
                        int x2 = ra->posToCoord(l.endPos(), true);
                        ok = coord.x() <= x2 && coord.x() >= x1;
                    }
                    if (ok) {
                        AnnotationSettings *as = asr->getAnnotationSettings(aData);
                        if (as->visible) {
                            if (ra->isPosOnAnnotationYRange(coord, a, i, as)) {
                                res.append(a); // select whole annotation (all regions)
                                break;
                            }
                        }
                    }
                }
            }
        }
    }
    return res;
}

void GSequenceLineViewAnnotated::mousePressEvent(QMouseEvent *me) {
    setFocus();
    const QPoint renderAreaPoint = toRenderAreaPoint(me->pos());
    const QPoint p = toRenderAreaPoint(me->pos());
    const Qt::KeyboardModifiers km = QApplication::keyboardModifiers();
    const bool singleBaseSelectionMode = km.testFlag(Qt::AltModifier);
    bool annotationEvent = false; // true if mouse pressed in some annotation area
    if (renderArea->rect().contains(p) && me->button() == Qt::LeftButton && !singleBaseSelectionMode) {
        const Qt::KeyboardModifiers km = me->modifiers();
        const bool controlOrShiftPressed = km.testFlag(Qt::ControlModifier) || km.testFlag(Qt::ShiftModifier);
        QList<Annotation*> annotations = findAnnotationsByCoord(p);
        annotationEvent = !annotations.isEmpty();
        if ((!controlOrShiftPressed || !annotationEvent) && cursor().shape() == Qt::ArrowCursor) {
            clearAllSelections();
        }
        if (annotationEvent && cursor().shape() == Qt::ArrowCursor) {
            Annotation *annotation = annotations.first();
            if (annotations.size() > 1) {
                AnnotationSettingsRegistry *asr = AppContext::getAnnotationsSettingsRegistry();
                QMenu popup;
                foreach (const Annotation* as, annotations) {
                    const SharedAnnotationData &aData = as->getData();
                    const U2Region r = as->getRegions().first();
                    const QString text = aData->name + QString(" [%1, %2]").arg(r.startPos + 1).arg(r.endPos());
                    AnnotationSettings *asettings = asr->getAnnotationSettings(aData);
                    const QIcon icon = GUIUtils::createSquareIcon(asettings->color, 10);
                    popup.addAction(icon, text);
                }
                QAction *a = popup.exec(QCursor::pos());
                if (NULL == a) {
                    annotation = NULL;
                } else {
                    int idx = popup.actions().indexOf(a);
                    annotation = annotations[idx];
                }
            }
<<<<<<< HEAD
            if (NULL != asd) {
                proceedAnnotationSelection(asd);
=======
            if (NULL != annotation) {
                QVector<U2Region> annotationRegions = annotation->getRegions();
                bool processAllRegions = U1AnnotationUtils::isAnnotationContainsJunctionPoint(annotation, seqLen);
                if (processAllRegions) {
                    ctx->emitAnnotationActivated(annotation, -1);
                } else {
                    int mousePressPos = renderArea->coordToPos(renderAreaPoint);
                    for (int i = 0; i < annotationRegions.size(); i++) {
                        const U2Region &region = annotationRegions[i];
                        if (region.contains(mousePressPos)) {
                            ctx->emitAnnotationActivated(annotation, i);
                        }
                    }
                }
>>>>>>> abc78941
            }
        }
    }
    // a hint to parent class: if mouse action leads to annotation selection -> skip selection handling for mouse press
    ignoreMouseSelectionEvents = annotationEvent;
    GSequenceLineView::mousePressEvent(me);
    ignoreMouseSelectionEvents = false;
}

void GSequenceLineViewAnnotated::mouseDoubleClickEvent(QMouseEvent* me) {
    const QPoint renderAreaPoint = toRenderAreaPoint(me->pos());
    lastPressPos = renderArea->coordToPos(renderAreaPoint);
    QList<Annotation*> selection = findAnnotationsByCoord(renderAreaPoint);
    if (selection.isEmpty()) {
        GSequenceLineView::mouseDoubleClickEvent(me);
        return;
    }
    Annotation *annotation = selection.first();
    // Using any of modifiers (compatibility with older UGENE behavior).
    bool expandSelection = me->modifiers() == Qt::ControlModifier || me->modifiers() == Qt::ShiftModifier;
    if (!expandSelection) {
        ctx->emitClearSelectedAnnotationRegions();
    }
    const QVector<U2Region> annotationRegions = annotation->getRegions();
    foreach(const U2Region & region, annotationRegions) {
        CHECK_CONTINUE(region.contains(lastPressPos));

        ctx->emitAnnotationDoubleClicked(annotation, annotationRegions.indexOf(region));
        break;
    }
}

//! VIEW_RENDERER_REFACTORING: used only in CV, doubled in SequenceViewAnnotetedRenderer.
//! Apply renederer logic to CV and remove this method.
QString GSequenceLineViewAnnotated::prepareAnnotationText(const SharedAnnotationData &a, const AnnotationSettings *as) {
    if (!as->showNameQuals || as->nameQuals.isEmpty()) {
        return a->name;
    }
    QVector<U2Qualifier> qs;
    foreach (const QString &qn, as->nameQuals) {
        qs.clear();
        a->findQualifiers(qn, qs);
        if (!qs.isEmpty()) {
            QString res = qs[0].value;
            return res;
        }
    }
    return a->name;
}

QList<Annotation *> GSequenceLineViewAnnotated::findAnnotationsInRange(const U2Region &range) const {
    QList<Annotation *> result;
    const QSet<AnnotationTableObject *> aObjs = ctx->getAnnotationObjects(true);
    foreach (AnnotationTableObject *ao, aObjs) {
        result << ao->getAnnotationsByRegion(range);
    }
    return result;
}

//////////////////////////////////////////////////////////////////////////
/// Renderer

GSequenceLineViewAnnotatedRenderArea::GSequenceLineViewAnnotatedRenderArea(GSequenceLineViewAnnotated* d)
    : GSequenceLineViewRenderArea(d)
{
    afNormal = new QFont("Courier", 10);
    afSmall = new QFont("Arial", 8);

    afmNormal = new QFontMetrics(*afNormal, this);
    afmSmall = new QFontMetrics(*afSmall, this);

    afNormalCharWidth  = afmNormal->width('w');
    afSmallCharWidth   = afmSmall->width('w');

    QLinearGradient gradient(0, 0, 0, 1); //vertical
    gradient.setCoordinateMode(QGradient::ObjectBoundingMode);
    gradient.setColorAt(0.00, QColor(255, 255, 255, 120));
    gradient.setColorAt(0.50, QColor( 0,   0,   0,   0));
    gradient.setColorAt(0.70, QColor( 0,   0,   0,   0));
    gradient.setColorAt(1.00, QColor( 0,   0,   0,  70));
    gradientMaskBrush = QBrush(gradient);
}

GSequenceLineViewAnnotatedRenderArea::~GSequenceLineViewAnnotatedRenderArea() {
    delete afmNormal;
    delete afNormal;
    delete afmSmall;
    delete afSmall;
}

bool GSequenceLineViewAnnotatedRenderArea::isPosOnAnnotationYRange(const QPoint &p, Annotation *a, int region, const AnnotationSettings *as) const {
    return getAnnotationYRange(a, region, as).contains(p.y());
}

GSequenceLineViewAnnotated * GSequenceLineViewAnnotatedRenderArea::getGSequenceLineViewAnnotated() const {
    return static_cast<GSequenceLineViewAnnotated *>(view);
}

void GSequenceLineViewAnnotated::registerAnnotations(const QList<Annotation *> &) {

}
void GSequenceLineViewAnnotated::unregisterAnnotations(const QList<Annotation *> &) {

}

void GSequenceLineViewAnnotated::ensureVisible(Annotation *a, int locationIdx) {
    QVector<U2Region> location = a->getRegions();
    SAFE_POINT(locationIdx < location.size(), "Invalid annotation location on the widget!",);
    if (-1 == locationIdx) {
        foreach ( const U2Region &r, location) {
            if (visibleRange.intersects(r)) {
                return;
            }
        }
    }
    const U2Region &region = location[qMax(0, locationIdx)];
    if (!visibleRange.intersects(region)) {
        const qint64 pos = a->getStrand().isCompementary() ? region.endPos() : region.startPos;
        setCenterPos(qBound(qint64(0), pos, seqLen - 1));
    }
}

void GSequenceLineViewAnnotated::clearAllSelections() const {
    ctx->clearAllSelections();
}

void GSequenceLineViewAnnotated::proceedAnnotationSelection(AnnotationSelectionData* asd) const {
    ctx->emitAnnotationSelection(asd);
}

bool GSequenceLineViewAnnotated::event(QEvent *e) {
    if (e->type() == QEvent::ToolTip) {
        QHelpEvent* he = static_cast<QHelpEvent*>(e);
        QString tip = createToolTip(he);
        if (!tip.isEmpty()) {
            QToolTip::showText(he->globalPos(), tip);
        }
        return true;
    }
    return GSequenceLineView::event(e);
}

QString GSequenceLineViewAnnotated::createToolTip(QHelpEvent *e) {
    const int ROWS_LIMIT = 25;
    QList<Annotation*> la = findAnnotationsByCoord(e->pos());
    QList<SharedAnnotationData> annotationList;
    if (la.isEmpty()) {
        return QString();
    } else {
        // fetch annotation data before further processing in order to improve performance
        foreach (const Annotation* annotation, la) {
            annotationList << annotation->getData();
        }
    }
    QString tip = "<table>";
    int rows = 0;
    if (annotationList.size() > 1) {
        foreach (const SharedAnnotationData &ad, annotationList) {
            rows += ad->qualifiers.size() + 1;
        }
    }

    const bool skipDetails = (rows > ROWS_LIMIT);
    rows = 0;
    foreach (const SharedAnnotationData &ad, annotationList) {
        if (++rows > ROWS_LIMIT) {
            break;
        }
        AnnotationSettingsRegistry *registry = AppContext::getAnnotationsSettingsRegistry();
        const QColor acl = registry->getAnnotationSettings(ad->name)->color;
        tip += "<tr><td bgcolor=" + acl.name() + " bordercolor=black width=15></td><td><big>" + ad->name + "</big></td></tr>";

        if (skipDetails) {
            tip += "<tr><td/><td>...</td>";
            rows++;
        } else {
            tip += "<tr><td></td><td><b>Location</b> = " + U1AnnotationUtils::buildLocationString(ad) + "</td></tr>";
            tip += "<tr><td/><td>";
            tip += Annotation::getQualifiersTip(ad, ROWS_LIMIT - rows, getSequenceObject(), ctx->getComplementTT(), ctx->getAminoTT());
            tip += "</td></tr>";
            rows += ad->qualifiers.size();
        }
    }
    tip += "</table>";
    if (rows > ROWS_LIMIT) {
        tip += "<hr> <div align=center>" + tr("etc ...") + "</div>";
    }
    return tip;
}

void GSequenceLineViewAnnotated::sl_onAnnotationsModified(const QList<AnnotationModification> &annotationModifications) {
    foreach (const AnnotationModification &annotationModification, annotationModifications) {
        if (annotationModification.type == AnnotationModification_LocationChanged ||
            annotationModification.type == AnnotationModification_NameChanged ||
            annotationModification.type == AnnotationModification_TypeChanged) {
            addUpdateFlags(GSLV_UF_AnnotationsChanged);
            update();
            break;
        }
    }
}

bool GSequenceLineViewAnnotated::isAnnotationSelectionInVisibleRange() const {
    const QSet<AnnotationTableObject*> aos = ctx->getAnnotationObjects(true);
    AnnotationSelection* as = ctx->getAnnotationsSelection();
    foreach(const Annotation* annotation, as->getAnnotations()) {
        if (!aos.contains(annotation->getGObject())) {
            continue;
        }
        if (isAnnotationVisible(annotation)) {
            return true;
        }
    }
    return false;
}

} // namespace<|MERGE_RESOLUTION|>--- conflicted
+++ resolved
@@ -249,10 +249,6 @@
                     annotation = annotations[idx];
                 }
             }
-<<<<<<< HEAD
-            if (NULL != asd) {
-                proceedAnnotationSelection(asd);
-=======
             if (NULL != annotation) {
                 QVector<U2Region> annotationRegions = annotation->getRegions();
                 bool processAllRegions = U1AnnotationUtils::isAnnotationContainsJunctionPoint(annotation, seqLen);
@@ -267,7 +263,6 @@
                         }
                     }
                 }
->>>>>>> abc78941
             }
         }
     }
@@ -367,10 +362,10 @@
 }
 
 void GSequenceLineViewAnnotated::registerAnnotations(const QList<Annotation *> &) {
-
+    //impossible to make it pure virtual
 }
 void GSequenceLineViewAnnotated::unregisterAnnotations(const QList<Annotation *> &) {
-
+    //impossible to make it pure virtual
 }
 
 void GSequenceLineViewAnnotated::ensureVisible(Annotation *a, int locationIdx) {
@@ -392,10 +387,6 @@
 
 void GSequenceLineViewAnnotated::clearAllSelections() const {
     ctx->clearAllSelections();
-}
-
-void GSequenceLineViewAnnotated::proceedAnnotationSelection(AnnotationSelectionData* asd) const {
-    ctx->emitAnnotationSelection(asd);
 }
 
 bool GSequenceLineViewAnnotated::event(QEvent *e) {
