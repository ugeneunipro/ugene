/**
 * UGENE - Integrated Bioinformatics Tools.
 * Copyright (C) 2008-2020 UniPro <ugene@unipro.ru>
 * http://ugene.net
 *
 * This program is free software; you can redistribute it and/or
 * modify it under the terms of the GNU General Public License
 * as published by the Free Software Foundation; either version 2
 * of the License, or (at your option) any later version.
 *
 * This program is distributed in the hope that it will be useful,
 * but WITHOUT ANY WARRANTY; without even the implied warranty of
 * MERCHANTABILITY or FITNESS FOR A PARTICULAR PURPOSE. See the
 * GNU General Public License for more details.
 *
 * You should have received a copy of the GNU General Public License
 * along with this program; if not, write to the Free Software
 * Foundation, Inc., 51 Franklin Street, Fifth Floor, Boston,
 * MA 02110-1301, USA.
 */

#ifndef _U2_GSEQUENCE_LINE_VIEW_ANNOTATED_H_
#define _U2_GSEQUENCE_LINE_VIEW_ANNOTATED_H_

#include <U2Core/Annotation.h>
#include <U2Core/AnnotationGroup.h>
#include <U2Core/AnnotationSelection.h>
#include <U2Core/Task.h>

#include "GSequenceLineView.h"

namespace U2 {

class AnnotationTableObject;
class AnnotationSettings;
class AnnotationModification;
class ClearAnnotationsTask;

class U2VIEW_EXPORT GSequenceLineViewAnnotated : public GSequenceLineView {
    Q_OBJECT
public:

    GSequenceLineViewAnnotated(QWidget *p, SequenceObjectContext *ctx);

    bool isAnnotationVisible(const Annotation *a) const;

    virtual QList<Annotation *> findAnnotationsByCoord(const QPoint &coord) const;

    static QString prepareAnnotationText(const SharedAnnotationData &a, const AnnotationSettings *as);

    QList<Annotation *> findAnnotationsInRange(const U2Region &range) const;

    bool isAnnotationSelectionInVisibleRange() const;


protected:
    void mousePressEvent(QMouseEvent *e);

    void mouseDoubleClickEvent(QMouseEvent *me);

<<<<<<< HEAD
    virtual void                            registerAnnotations(const QList<Annotation *> &l);
    virtual void                            unregisterAnnotations(const QList<Annotation *> &l);
    virtual void                            ensureVisible(Annotation *a, int locationIdx);
    virtual void                            clearAllSelections() const;
    virtual void                            proceedAnnotationSelection(AnnotationSelectionData* asd) const;
=======
    virtual bool event(QEvent *e);

    virtual QString createToolTip(QHelpEvent *e);

    virtual void registerAnnotations(const QList<Annotation *> &l);

    virtual void unregisterAnnotations(const QList<Annotation *> &l);

    virtual void ensureVisible(Annotation *a, int locationIdx);
>>>>>>> abc78941

protected slots:

    virtual void sl_onAnnotationSettingsChanged(const QStringList &changedSettings);

    void sl_onAnnotationObjectAdded(AnnotationTableObject *);

    void sl_onAnnotationObjectRemoved(AnnotationTableObject *);

    void sl_onAnnotationsInGroupRemoved(const QList<Annotation *> &, AnnotationGroup *);

    void sl_onAnnotationsAdded(const QList<Annotation *> &);

    void sl_onAnnotationsRemoved(const QList<Annotation *> &);

    virtual void sl_onAnnotationsModified(const QList<AnnotationModification> &annotationModifications);

    /* Updates view so annotation becomes visible. */
    virtual void sl_onAnnotationActivated(Annotation *annotation, int regionIndex);

    virtual void sl_onAnnotationSelectionChanged(AnnotationSelection *, const QList<Annotation *> &added,
                                                 const QList<Annotation *> &removed);

private:
    void connectAnnotationObject(const AnnotationTableObject *ao);

protected:
    friend class ClearAnnotationsTask;
};

class U2VIEW_EXPORT GSequenceLineViewAnnotatedRenderArea : public GSequenceLineViewRenderArea {
public:
    GSequenceLineViewAnnotatedRenderArea(GSequenceLineViewAnnotated *d);
    ~GSequenceLineViewAnnotatedRenderArea();

    //! VIEW_RENDERER_REFACTORING: only the second method should be available, because it is more common
    virtual U2Region                getAnnotationYRange(Annotation *a, int region, const AnnotationSettings *as) const = 0;
    virtual bool                    isPosOnAnnotationYRange(const QPoint& p, Annotation *a, int region, const AnnotationSettings* as) const;

    GSequenceLineViewAnnotated *    getGSequenceLineViewAnnotated() const;

protected:
    virtual void drawAll(QPaintDevice* pd) = 0;

    //! VIEW_RENDERER_REFACTORING: should be removed, currenlty is used in CircularView
    enum DrawAnnotationPass {
        DrawAnnotationPass_DrawFill,
        DrawAnnotationPass_DrawBorder
    };

    //! VIEW_RENDERER_REFACTORING: this parameters are also doubled in SequenceViewAnnotaterRenderer
    //af* == annotation font
    QFont *afNormal;
    QFont *afSmall;

    QFontMetrics *afmNormal;
    QFontMetrics *afmSmall;

    int afNormalCharWidth;
    int afSmallCharWidth;

    QBrush gradientMaskBrush;
};

class ClearAnnotationsTask : public Task {
public:
                                    ClearAnnotationsTask(const QList<Annotation *> &    list,
                                                          GSequenceLineViewAnnotated *  view);

    void                            run();
    Task::ReportResult              report();

private:
    QList<Annotation *>             l;
    GSequenceLineViewAnnotated *    view;
};

} // namespace U2

#endif<|MERGE_RESOLUTION|>--- conflicted
+++ resolved
@@ -57,24 +57,12 @@
     void mousePressEvent(QMouseEvent *e);
 
     void mouseDoubleClickEvent(QMouseEvent *me);
-
-<<<<<<< HEAD
-    virtual void                            registerAnnotations(const QList<Annotation *> &l);
-    virtual void                            unregisterAnnotations(const QList<Annotation *> &l);
-    virtual void                            ensureVisible(Annotation *a, int locationIdx);
-    virtual void                            clearAllSelections() const;
-    virtual void                            proceedAnnotationSelection(AnnotationSelectionData* asd) const;
-=======
+    virtual void clearAllSelections() const;
     virtual bool event(QEvent *e);
-
     virtual QString createToolTip(QHelpEvent *e);
-
     virtual void registerAnnotations(const QList<Annotation *> &l);
-
     virtual void unregisterAnnotations(const QList<Annotation *> &l);
-
     virtual void ensureVisible(Annotation *a, int locationIdx);
->>>>>>> abc78941
 
 protected slots:
 
