/**
 * UGENE - Integrated Bioinformatics Tools.
 * Copyright (C) 2008-2017 UniPro <ugene@unipro.ru>
 * http://ugene.net
 *
 * This program is free software; you can redistribute it and/or
 * modify it under the terms of the GNU General Public License
 * as published by the Free Software Foundation; either version 2
 * of the License, or (at your option) any later version.
 *
 * This program is distributed in the hope that it will be useful,
 * but WITHOUT ANY WARRANTY; without even the implied warranty of
 * MERCHANTABILITY or FITNESS FOR A PARTICULAR PURPOSE. See the
 * GNU General Public License for more details.
 *
 * You should have received a copy of the GNU General Public License
 * along with this program; if not, write to the Free Software
 * Foundation, Inc., 51 Franklin Street, Fifth Floor, Boston,
 * MA 02110-1301, USA.
 */

#ifndef _U2_DET_VIEW_H_
#define _U2_DET_VIEW_H_

#include <QAction>
#include <QFont>

#include <U2Core/U2Location.h>

#include "GSequenceLineViewAnnotated.h"
#include <U2View/SequenceObjectContext.h>


class QActionGroup;

namespace U2 {

class Annotation;
class DNATranslation;
class DetViewRenderArea;
class DetViewRenderer;
class DetViewSequenceEditor;

class U2VIEW_EXPORT DetView : public GSequenceLineViewAnnotated {
    Q_OBJECT
    friend class DetViewSequenceEditor;
public:
    DetView(QWidget* p, SequenceObjectContext* ctx);
    ~DetView();
    DetViewSequenceEditor* getEditor() { return editor; }

    DetViewRenderArea* getDetViewRenderArea() const;

    bool hasTranslations() const;
    bool hasComplementaryStrand() const;
    bool isWrapMode() const;
    bool isEditMode() const;

    virtual void setStartPos(qint64 pos);
    virtual void setCenterPos(qint64 pos);

    DNATranslation* getComplementTT() const;
    DNATranslation* getAminoTT() const;
    int getSymbolsPerLine() const;

    void setShowComplement(bool t);
    void setShowTranslation(bool t);

    void setDisabledDetViewActions(bool t);

    int getVerticalScrollBarPosition();
    int getShift() const;
    void setSelectedTranslations();

    void ensurePositionVisible(int pos);

protected slots:
    virtual void sl_sequenceChanged();
    void sl_onDNASelectionChanged(LRegionsSelection* thiz, const QVector<U2Region>& added, const QVector<U2Region>& removed);
    void sl_onAminoTTChanged();
    void sl_translationRowsChanged();
    void sl_showComplementToggle(bool v);
    void sl_showTranslationToggle(bool v);
    void sl_wrapSequenceToggle(bool v);
    void sl_verticalSrcollBarMoved(int position);
    void sl_doNotTranslate();
    void sl_translateAnnotationsOrSelection();
    void sl_setUpFramesManually();
    void sl_showAllFrames();

protected:
    virtual void pack();

    void showEvent(QShowEvent * e);
    void hideEvent(QHideEvent * e);

    void mouseMoveEvent(QMouseEvent* me);
    void mouseReleaseEvent(QMouseEvent* me);
    void wheelEvent(QWheelEvent* we);
    void resizeEvent(QResizeEvent *e);
    void keyPressEvent(QKeyEvent *e);

    void updateVisibleRange();
    void updateActions();
    void updateSize();
    void updateVerticalScrollBar();
    void updateVerticalScrollBarPosition();

    QAction*        showComplementAction;
    QAction*        showTranslationAction;
    QAction*        wrapSequenceAction;
<<<<<<< HEAD
    QAction*        doNotTranslateAction;
    QAction*        translateAnnotationsOrSelectionAction;
    QAction*        setUpFramesManuallyAction;
    QAction*        showAllFramesAction;
    QAction*        editAction;
=======
>>>>>>> f98013db

    DetViewSequenceEditor* editor;

    GScrollBar*     verticalScrollBar;

    int numShiftsInOneLine;
    int currentShiftsCounter;

private:
    void setupTranslationsMenu();
    void setupGeneticCodeMenu();
    QPoint getRenderAreaPointAfterAutoScroll(const QPoint& pos);
    void moveBorder(const QPoint& p);
    void setBorderCursor(const QPoint& p);

    void uncheckAllTranslations();
    void updateTranslationsState(const U2Region& visibleRange);
    void updateTranslationsState(const U2Region& visibleRange, const U2Strand::Direction direction);
    void updateSelectedTranslations(const SequenceObjectContext::TranslationState state);
};

class DetViewRenderArea : public GSequenceLineViewAnnotatedRenderArea {
public:
    DetViewRenderArea(DetView* d);
    ~DetViewRenderArea();

    DetViewRenderer* getRenderer() { return renderer; }

    virtual U2Region getAnnotationYRange(Annotation *a, int region, const AnnotationSettings *as) const;
    virtual double getCurrentScale() const;

    void setWrapSequence(bool v);

    qint64 coordToPos(const QPoint& p) const;

    DetView* getDetView() const;

    /**
    *Quantity of symbols in one line
    */
    int getSymbolsPerLine() const;
    /**
    *Quantity of visible lines in the view
    */
    int getLinesCount() const;
    /**
    *Quantity of symbols in all lines (in case multi-line view)
    */
    int getVisibleSymbolsCount() const;
    int getDirectLine() const;

    /**
    *Quantity of shifts in one line
    */
    int getShiftsCount() const;
    /**
    *Quantity of pixels in one shift
    */
    int getShiftHeight() const;

    void updateSize();

    bool isOnTranslationsLine(const QPoint& p) const;
    bool isPosOnAnnotationYRange(const QPoint &p, Annotation *a, int region, const AnnotationSettings *as) const;

protected:
    virtual void drawAll(QPaintDevice* pd);

private:
    DetViewRenderer* renderer;
};

} // namespace U2

#endif<|MERGE_RESOLUTION|>--- conflicted
+++ resolved
@@ -109,14 +109,10 @@
     QAction*        showComplementAction;
     QAction*        showTranslationAction;
     QAction*        wrapSequenceAction;
-<<<<<<< HEAD
     QAction*        doNotTranslateAction;
     QAction*        translateAnnotationsOrSelectionAction;
     QAction*        setUpFramesManuallyAction;
     QAction*        showAllFramesAction;
-    QAction*        editAction;
-=======
->>>>>>> f98013db
 
     DetViewSequenceEditor* editor;
 
