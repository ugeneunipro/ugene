--- conflicted
+++ resolved
@@ -91,7 +91,6 @@
         CHECK(ui != nullptr, );
         ui->switchTreeLayout(ui->getTreeLayoutType());
     });
-    connect(AppContext::getMainWindow(), &MainWindow::si_colorThemeSwitched, this, &TreeViewer::sl_colorThemeSwitched);
 }
 
 QVariantMap TreeViewer::saveState() {
@@ -120,12 +119,8 @@
 
 void TreeViewer::createActions() {
     // Tree Settings
-<<<<<<< HEAD
-    treeSettingsAction = new QAction(GUIUtils::getIconResource("core", "phylip.png"), tr("Tree Settings..."), ui);
-=======
     treeSettingsAction = new QAction(tr("Tree Settings..."), ui);
     GUIUtils::setThemedIcon(treeSettingsAction, ":core/images/phylip.png");
->>>>>>> b1d2ac07
 
     // Layout
     layoutActionGroup = new QActionGroup(ui);
@@ -144,19 +139,13 @@
     unrootedLayoutAction->setObjectName("Unrooted");
 
     // Branch Settings
-    collapseAction = new QAction(GUIUtils::getIconResource("core", "collapse_tree.png"), tr("Collapse"), ui);
+    collapseAction = new QAction(QIcon(":/core/images/collapse_tree.png"), tr("Collapse"), ui);
     collapseAction->setObjectName("Collapse");
-<<<<<<< HEAD
-    rerootAction = new QAction(GUIUtils::getIconResource("core", "reroot.png"), tr("Reroot tree"), ui);
-    rerootAction->setObjectName("Reroot tree");
-    swapAction = new QAction(GUIUtils::getIconResource("core", "swap.png"), tr("Swap Siblings"), ui);
-=======
     rerootAction = new QAction(tr("Reroot tree"), ui);
     GUIUtils::setThemedIcon(rerootAction, ":/core/images/reroot.png");
     rerootAction->setObjectName("Reroot tree");
     swapAction = new QAction(tr("Swap Siblings"), ui);
     GUIUtils::setThemedIcon(swapAction, ":core/images/swap.png");
->>>>>>> b1d2ac07
     swapAction->setObjectName("Swap Siblings");
 
     // Show Labels
@@ -175,13 +164,6 @@
     distanceLabelsAction->setObjectName("Show Distances");
 
     // Formatting
-<<<<<<< HEAD
-    textSettingsAction = new QAction(GUIUtils::getIconResource("core", "font.png"), tr("Formatting..."), ui);
-
-    // Align Labels
-    // Note: the icon is truncated to 15 px height to look properly in the main menu when it is checked
-    alignTreeLabelsAction = new QAction(GUIUtils::getIconResource("core", "align_tree_labels.png"), tr("Align Labels"), ui);
-=======
     textSettingsAction = new QAction(tr("Formatting..."), ui);
     GUIUtils::setThemedIcon(textSettingsAction, ":core/images/font.png");
 
@@ -189,23 +171,10 @@
     // Note: the icon is truncated to 15 px height to look properly in the main menu when it is checked
     alignTreeLabelsAction = new QAction(tr("Align Labels"), ui);
     GUIUtils::setThemedIcon(alignTreeLabelsAction, ":core/images/align_tree_labels.png");
->>>>>>> b1d2ac07
     alignTreeLabelsAction->setCheckable(true);
     alignTreeLabelsAction->setObjectName("Align Labels");
 
     // Zooming
-<<<<<<< HEAD
-    zoomInAction = new QAction(GUIUtils::getIconResource("core", "zoom_in_tree.png"), tr("Zoom In"), ui);
-    zoomInAction->setObjectName("zoomInTreeViewerAction");
-
-    zoomOutAction = new QAction(GUIUtils::getIconResource("core", "zoom_out_tree.png"), tr("Zoom Out"), ui);
-    zoomOutAction->setObjectName("zoomOutTreeViewerAction");
-
-    zoom100Action = new QAction(GUIUtils::getIconResource("core", "sync_scales.png"), tr("Reset Zoom"), ui);
-    zoom100Action->setObjectName("zoom100Action");
-
-    zoomFitAction = new QAction(GUIUtils::getIconResource("core", "zoom_fit.png"), tr("Fit Zoom to Window"), ui);
-=======
     zoomInAction = new QAction(tr("Zoom In"), ui);
     GUIUtils::setThemedIcon(zoomInAction, ":core/images/zoom_in_tree.png");
     zoomInAction->setObjectName("zoomInTreeViewerAction");
@@ -219,17 +188,12 @@
 
     zoomFitAction = new QAction(tr("Fit Zoom to Window"), ui);
     GUIUtils::setThemedIcon(zoomFitAction, ":core/images/zoom_fit.png");
->>>>>>> b1d2ac07
     zoomFitAction->setObjectName("zoomFitAction");
     zoomFitAction->setCheckable(true);
 
     // Print Tree
-<<<<<<< HEAD
-    printAction = new QAction(GUIUtils::getIconResource("core", "printer.png"), tr("Print Tree..."), ui);
-=======
     printAction = new QAction(tr("Print Tree..."), ui);
     GUIUtils::setThemedIcon(printAction, ":/core/images/printer.png");
->>>>>>> b1d2ac07
 
     copyWholeTreeImageToClipboardAction = new QAction(tr("Copy to clipboard"));
     copyWholeTreeImageToClipboardAction->setObjectName("copyWholeTreeImageToClipboardAction");
@@ -259,32 +223,24 @@
 
 void TreeViewer::buildStaticToolbar(QToolBar* tb) {
     // Layout
-    layoutButton = new QToolButton(tb);
+    auto layoutButton = new QToolButton(tb);
     auto layoutMenu = new QMenu(tr("Layout"), ui);
     setupLayoutSettingsMenu(layoutMenu);
     layoutButton->setDefaultAction(layoutMenu->menuAction());
     layoutButton->setPopupMode(QToolButton::InstantPopup);
-<<<<<<< HEAD
-    layoutButton->setIcon(GUIUtils::getIconResource("core", "tree_layout.png"));
-=======
     GUIUtils::setThemedIcon(layoutButton, ":core/images/tree_layout.png");
->>>>>>> b1d2ac07
     layoutButton->setObjectName("Layout");
     tb->addWidget(layoutButton);
 
     // Labels and Text Settings
     tb->addSeparator();
-    showLabelsButton = new QToolButton();
+    auto showLabelsButton = new QToolButton();
     auto showLabelsMenu = new QMenu(tr("Show Labels"), ui);
     showLabelsButton->setObjectName("Show Labels");
     setupShowLabelsMenu(showLabelsMenu);
     showLabelsButton->setDefaultAction(showLabelsMenu->menuAction());
     showLabelsButton->setPopupMode(QToolButton::InstantPopup);
-<<<<<<< HEAD
-    showLabelsButton->setIcon(GUIUtils::getIconResource("core", "text_ab.png"));
-=======
     GUIUtils::setThemedIcon(showLabelsButton, ":/core/images/text_ab.png");
->>>>>>> b1d2ac07
     tb->addWidget(showLabelsButton);
 
     tb->addAction(textSettingsAction);
@@ -299,11 +255,7 @@
     exportTreeImageButtonMenu->menuAction()->setObjectName("treeImageActionsButtonMenuAction");
     treeImageActionsButton->setDefaultAction(exportTreeImageButtonMenu->menuAction());
     treeImageActionsButton->setPopupMode(QToolButton::InstantPopup);
-<<<<<<< HEAD
-    treeImageActionsButton->setIcon(GUIUtils::getIconResource("core", "cam2.png"));
-=======
     GUIUtils::setThemedIcon(treeImageActionsButton, ":/core/images/cam2.png");
->>>>>>> b1d2ac07
 
     tb->addWidget(treeImageActionsButton);
     tb->addAction(printAction);
@@ -337,9 +289,9 @@
     m->addAction(treeSettingsAction);
 
     // Layout
-    layoutMenu = new QMenu(tr("Layout"), ui);
+    auto layoutMenu = new QMenu(tr("Layout"), ui);
     setupLayoutSettingsMenu(layoutMenu);
-    layoutMenu->setIcon(GUIUtils::getIconResource("core", "tree_layout.png"));
+    GUIUtils::setThemedIcon(treeImageActionsButton, ":/core/images/tree_layout.png");
     m->addMenu(layoutMenu);
 
     // Branch Settings
@@ -353,7 +305,7 @@
     labelsMenu = new QMenu(tr("Show Labels"), ui);
     labelsMenu->menuAction()->setObjectName("show_labels_action");
     setupShowLabelsMenu(labelsMenu);
-    labelsMenu->setIcon(GUIUtils::getIconResource("core", "text_ab.png"));
+    GUIUtils::setThemedIcon(labelsMenu, ":/core/images/text_ab.png");
     m->addMenu(labelsMenu);
 
     m->addAction(textSettingsAction);
@@ -372,7 +324,7 @@
 
     treeImageActionsSubmenu = new QMenu(tr("Tree image"), ui);
     treeImageActionsSubmenu->menuAction()->setObjectName("treeImageActionsSubmenu");
-    treeImageActionsSubmenu->setIcon(GUIUtils::getIconResource("core", "cam2.png"));
+    GUIUtils::setThemedIcon(treeImageActionsSubmenu, ":/core/images/cam2.png");
     setupExportTreeImageMenu(treeImageActionsSubmenu);
     m->addMenu(treeImageActionsSubmenu);
 
@@ -395,29 +347,6 @@
 void TreeViewer::onObjectRenamed(GObject*, const QString&) {
     // update title
     OpenTreeViewerTask::updateTitle(this);
-}
-
-void TreeViewer::sl_colorThemeSwitched() {
-    layoutButton->setIcon(GUIUtils::getIconResource("core", "tree_layout.png"));
-    showLabelsButton->setIcon(GUIUtils::getIconResource("core", "text_ab.png"));
-    treeImageActionsButton->setIcon(GUIUtils::getIconResource("core", "cam2.png"));
-    textSettingsAction->setIcon(GUIUtils::getIconResource("core", "font.png"));
-    if (ui->isSelectedCollapsed()) {
-        collapseAction->setIcon(GUIUtils::getIconResource("core", "expand_tree.png"));
-    } else {
-        collapseAction->setIcon(GUIUtils::getIconResource("core", "collapse_tree.png"));
-    }
-    alignTreeLabelsAction->setIcon(GUIUtils::getIconResource("core", "align_tree_labels.png"));
-    treeSettingsAction->setIcon(GUIUtils::getIconResource("core", "phylip.png"));
-    rerootAction->setIcon(GUIUtils::getIconResource("core", "reroot.png"));
-    swapAction->setIcon(GUIUtils::getIconResource("core", "swap.png"));
-    zoomInAction->setIcon(GUIUtils::getIconResource("core", "zoom_in_tree.png"));
-    zoomOutAction->setIcon(GUIUtils::getIconResource("core", "zoom_out_tree.png"));
-    zoom100Action->setIcon(GUIUtils::getIconResource("core", "sync_scales.png"));
-    zoomFitAction->setIcon(GUIUtils::getIconResource("core", "zoom_fit.png"));
-    printAction->setIcon(GUIUtils::getIconResource("core", "printer.png"));
-
-    ui->updateTextOptionOnSelectedItems();
 }
 
 ////////////////////////////
@@ -530,12 +459,7 @@
 TreeViewerUI::TreeViewerUI(TreeViewer* _treeViewer, QWidget* parent)
     : QGraphicsView(parent), phyObject(_treeViewer->getPhyObject()),
       treeViewer(_treeViewer) {
-<<<<<<< HEAD
-    auto windowIcon = GUIUtils::getIconResource(GObjectTypes::getTypeInfo(GObjectTypes::PHYLOGENETIC_TREE).iconParameters);
-=======
-    auto windowIcon = GUIUtils::getThemedIcon(GObjectTypes::getTypeInfo(GObjectTypes::PHYLOGENETIC_TREE).iconPath);
->>>>>>> b1d2ac07
-    setWindowIcon(windowIcon);
+    GUIUtils::setThemedWindowIcon(this, GObjectTypes::getTypeInfo(GObjectTypes::PHYLOGENETIC_TREE).iconPath);
     setHorizontalScrollBarPolicy(Qt::ScrollBarAlwaysOn);
     setVerticalScrollBarPolicy(Qt::ScrollBarAlwaysOn);
     setFrameShape(QFrame::NoFrame);
@@ -590,7 +514,7 @@
     treeImageActionsMenu->addSeparator();
     treeImageActionsMenu->addAction(treeViewer->saveVisibleViewToFileAction);
     treeImageActionsMenu->addAction(treeViewer->saveWholeTreeToSvgAction);
-    treeImageActionsMenu->setIcon(GUIUtils::getIconResource("core", "cam2.png"));
+    GUIUtils::setThemedIcon(treeImageActionsMenu, ":/core/images/cam2.png");
     buttonPopup->addMenu(treeImageActionsMenu);
 
     updateActions();
@@ -1605,17 +1529,10 @@
 
     if (isSelectedCollapsed()) {
         treeViewer->collapseAction->setText(QObject::tr("Expand"));
-<<<<<<< HEAD
-        treeViewer->collapseAction->setIcon(GUIUtils::getIconResource("core", "expand_tree.png"));
-    } else {
-        treeViewer->collapseAction->setText(QObject::tr("Collapse"));
-        treeViewer->collapseAction->setIcon(GUIUtils::getIconResource("core", "collapse_tree.png"));
-=======
         GUIUtils::setThemedIcon(treeViewer->collapseAction, ":/core/images/expand_tree.png");
     } else {
         treeViewer->collapseAction->setText(QObject::tr("Collapse"));
         GUIUtils::setThemedIcon(treeViewer->collapseAction, ":/core/images/collapse_tree.png");
->>>>>>> b1d2ac07
     }
 
     QList<QGraphicsItem*> updatingItems = scene()->selectedItems();
