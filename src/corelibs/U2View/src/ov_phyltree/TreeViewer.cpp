--- conflicted
+++ resolved
@@ -802,12 +802,7 @@
 
     int i = 0;
     foreach (QGraphicsItem* graphItem, items()) {
-<<<<<<< HEAD
-        auto* branchItem = dynamic_cast<GraphicsBranchItem*>(graphItem);
-        if (branchItem != nullptr) {
-=======
         if (auto branchItem = dynamic_cast<GraphicsBranchItem*>(graphItem)) {
->>>>>>> 9a5bdfe4
             OptionsMap branchSettings = branchItem->getSettings();
             m[branchColor] = qvariant_cast<QColor>(branchSettings[BRANCH_COLOR]);
             m[branchThickness + i] = branchSettings[BRANCH_THICKNESS].toInt();
@@ -1036,12 +1031,8 @@
 }
 
 void TreeViewerUI::sl_rerootTriggered() {
-<<<<<<< HEAD
-    foreach (QGraphicsItem* graphItem, items()) {
-=======
     QList<QGraphicsItem*> childItems = items();
     for (QGraphicsItem* graphItem : qAsConst(childItems)) {
->>>>>>> 9a5bdfe4
         auto buttonItem = dynamic_cast<GraphicsButtonItem*>(graphItem);
         if (buttonItem != nullptr && buttonItem->isPathToRootSelected()) {
             buttonItem->rerootTree(phyObject);
@@ -1052,11 +1043,7 @@
 
 void TreeViewerUI::collapseSelected() {
     QList<QGraphicsItem*> childItems = items();
-<<<<<<< HEAD
-    foreach (QGraphicsItem* graphItem, childItems) {
-=======
     for (QGraphicsItem* graphItem : qAsConst(childItems)) {
->>>>>>> 9a5bdfe4
         auto buttonItem = dynamic_cast<GraphicsButtonItem*>(graphItem);
         if (buttonItem != nullptr && buttonItem->isPathToRootSelected()) {
             buttonItem->toggleCollapsedState();
@@ -1327,14 +1314,8 @@
             }
         }
         foreach (QGraphicsItem* item, node->childItems()) {
-<<<<<<< HEAD
-            auto pBranchItem = dynamic_cast<GraphicsBranchItem*>(item);
-            if (pBranchItem != nullptr) {
-                stack.push(pBranchItem);
-=======
             if (auto branchItem = dynamic_cast<GraphicsBranchItem*>(item)) {
                 stack.push(branchItem);
->>>>>>> 9a5bdfe4
             }
         }
     }
@@ -1357,12 +1338,7 @@
 void TreeViewerUI::changeNodeValuesDisplay() {
     const QList<QGraphicsItem*> itemList = scene()->items();
     for (QGraphicsItem* curItem : qAsConst(itemList)) {
-<<<<<<< HEAD
-        auto buttonItem = dynamic_cast<GraphicsButtonItem*>(curItem);
-        if (buttonItem != nullptr) {
-=======
         if (auto buttonItem = dynamic_cast<GraphicsButtonItem*>(curItem)) {
->>>>>>> 9a5bdfe4
             buttonItem->updateSettings(getSettings());
         }
     }
@@ -1401,13 +1377,8 @@
             while (!stack.empty()) {
                 GraphicsBranchItem* item = stack.pop();
                 if (item->getNameTextItem() == nullptr) {
-<<<<<<< HEAD
                     foreach (QGraphicsItem* childItem, item->childItems()) {
                         if (auto gbi = dynamic_cast<GraphicsBranchItem*>(childItem)) {
-=======
-                    foreach (QGraphicsItem* citem, item->childItems()) {
-                        if (auto gbi = dynamic_cast<GraphicsBranchItem*>(citem)) {
->>>>>>> 9a5bdfe4
                             stack.push(gbi);
                         }
                     }
@@ -1589,16 +1560,9 @@
         GraphicsBranchItem* item = stack.pop();
         QGraphicsSimpleTextItem* nameText = item->getNameTextItem();
         if (nameText == nullptr) {
-<<<<<<< HEAD
             foreach (QGraphicsItem* childItem, item->childItems()) {
                 if (auto branchItem = dynamic_cast<GraphicsBranchItem*>(childItem)) {
                     stack.push(branchItem);
-=======
-            foreach (QGraphicsItem* citem, item->childItems()) {
-                auto gbi = dynamic_cast<GraphicsBranchItem*>(citem);
-                if (gbi != nullptr) {
-                    stack.push(gbi);
->>>>>>> 9a5bdfe4
                 }
             }
         } else {
