/**
 * UGENE - Integrated Bioinformatics Tools.
 * Copyright (C) 2008-2022 UniPro <ugene@unipro.ru>
 * http://ugene.net
 *
 * This program is free software; you can redistribute it and/or
 * modify it under the terms of the GNU General Public License
 * as published by the Free Software Foundation; either version 2
 * of the License, or (at your option) any later version.
 *
 * This program is distributed in the hope that it will be useful,
 * but WITHOUT ANY WARRANTY; without even the implied warranty of
 * MERCHANTABILITY or FITNESS FOR A PARTICULAR PURPOSE. See the
 * GNU General Public License for more details.
 *
 * You should have received a copy of the GNU General Public License
 * along with this program; if not, write to the Free Software
 * Foundation, Inc., 51 Franklin Street, Fifth Floor, Boston,
 * MA 02110-1301, USA.
 */

#ifndef _U2_GRAPHICS_BRANCH_ITEM_H_
#define _U2_GRAPHICS_BRANCH_ITEM_H_

#include <QAbstractGraphicsShapeItem>

#include <U2Core/global.h>

#include "TreeSettings.h"

namespace U2 {

class GraphicsButtonItem;
class GraphicsRectangularBranchItem;

class U2VIEW_EXPORT GraphicsBranchItem : public QObject, public QAbstractGraphicsShapeItem {
    Q_OBJECT
public:
    /** Side of the branch in the binary tree relative to the root node: left of right. */
    enum Side {
        Left,
        Right
    };
    GraphicsBranchItem(bool withButton, const Side& side, double nodeValue = -1.0);

    GraphicsButtonItem* getButtonItem() const;

    GraphicsBranchItem* getChildBranch(const Side& side) const;

    double getNodeLabelValue() const;

    QGraphicsSimpleTextItem* getDistanceTextItem() const;

    QString getDistanceText() const;

    QGraphicsSimpleTextItem* getNameTextItem() const;

    double getWidth() const;

    double getDist() const;

    void setDistanceText(const QString& text);

    void setWidthW(double w);

    void setWidth(double newWidth);

    void setDist(double d);

    virtual void toggleCollapsedState();

<<<<<<< HEAD
    void setSelectedRecurs(bool sel, bool selectChildren);

=======
>>>>>>> 9a5bdfe4
    void setSelected(bool isSelected);

    bool isCollapsed() const;

    void updateSettings(const OptionsMap& settings);

    void updateChildSettings(const OptionsMap& settings);

    /** Update current property with given one */
    void updateTextProperty(TreeViewOption property, const QVariant& propertyVal);

    const OptionsMap& getSettings() const;

    void initDistanceText(const QString& text = "");

    QRectF visibleChildrenBoundingRect(const QTransform& viewTransform) const;

    /** Spacing between branch line and branch label. */
    static constexpr int TEXT_SPACING = 8;

    /** Width of the selected branch line. */
    static constexpr int SELECTED_PEN_WIDTH = 1;

    /** Maximum distance (count) from this branch to the end (leaf) of the tree. */
    int maxStepsToLeaf = 0;

    /** Delta between parent's branch 'maxStepsToLeaf' and this branch 'maxStepsToLeaf'. */
    int maxStepsToLeafParentDelta = 1;

    /** Corresponding rectangular branch item for the branch. Set only for circular & unrooted branch items. */
    GraphicsRectangularBranchItem* correspondingRectangularBranchItem = nullptr;

    /** Returns top level (root) branch item in the tree. */
    GraphicsBranchItem* getRoot();

    /**Returns true if the branch is a root branch of the tree. */
    bool isRoot() const;

    /** Emits si_branchCollapsed signal for the given branch. Can only be called on the root branch. */
    void emitBranchCollapsed(GraphicsBranchItem* branch);

signals:
    void si_branchCollapsed(GraphicsBranchItem* branch);

protected:
    explicit GraphicsBranchItem(const QString& name);

    GraphicsBranchItem(double distance, bool withButton, double nodeValue = -1.0);

    void paint(QPainter* painter, const QStyleOptionGraphicsItem* option, QWidget* widget = nullptr) override;

    virtual void setLabelPositions();

    void initText(double d);

    QGraphicsSimpleTextItem* distanceText = nullptr;
    QGraphicsSimpleTextItem* nameText = nullptr;
    GraphicsButtonItem* buttonItem = nullptr;

    /**
     * Leaf branches have additional UI element to show selected state.
     * TODO: this must be a fixed size (non-scaling) component same as node or branch text.
     */
    QGraphicsEllipseItem* leafBranchSelectionMarker = nullptr;

    double width = 0;
    /** Distance of the branch (a value from the Newick file or PhyBranch::distance). */
    double distance = 0;
    bool collapsed = false;
    OptionsMap settings;
    Side side = Side::Left;
};

}  // namespace U2

#endif<|MERGE_RESOLUTION|>--- conflicted
+++ resolved
@@ -69,11 +69,6 @@
 
     virtual void toggleCollapsedState();
 
-<<<<<<< HEAD
-    void setSelectedRecurs(bool sel, bool selectChildren);
-
-=======
->>>>>>> 9a5bdfe4
     void setSelected(bool isSelected);
 
     bool isCollapsed() const;
