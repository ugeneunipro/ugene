--- conflicted
+++ resolved
@@ -308,12 +308,8 @@
     Q_UNUSED(userModStep);
     SAFE_POINT_OP(os, );
 
-<<<<<<< HEAD
-        maObj->enlargeLength(os, maObj->getLength() + 1);
-        maObj->insertCharacter(selection.y(), selection.x(), newCharacter);
-=======
+    maObj->enlargeLength(os, maObj->getLength() + 1);
     maObj->insertCharacter(selection.y(), selection.x(), newCharacter);
->>>>>>> fcf8acc3
 
     // insert char into the reference
     U2SequenceObject* ref = getEditor()->getMaObject()->getReferenceObj();
