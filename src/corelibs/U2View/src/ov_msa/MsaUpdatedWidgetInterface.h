--- conflicted
+++ resolved
@@ -1,4 +1,3 @@
-<<<<<<< HEAD
 /**
  * UGENE - Integrated Bioinformatics Tools.
  * Copyright (C) 2008-2016 UniPro <ugene@unipro.ru>
@@ -58,66 +57,4 @@
 } //namespace
 
 
-#endif
-=======
-/**
- * UGENE - Integrated Bioinformatics Tools.
- * Copyright (C) 2008-2016 UniPro <ugene@unipro.ru>
- * http://ugene.net
- *
- * This program is free software; you can redistribute it and/or
- * modify it under the terms of the GNU General Public License
- * as published by the Free Software Foundation; either version 2
- * of the License, or (at your option) any later version.
- *
- * This program is distributed in the hope that it will be useful,
- * but WITHOUT ANY WARRANTY; without even the implied warranty of
- * MERCHANTABILITY or FITNESS FOR A PARTICULAR PURPOSE. See the
- * GNU General Public License for more details.
- *
- * You should have received a copy of the GNU General Public License
- * along with this program; if not, write to the Free Software
- * Foundation, Inc., 51 Franklin Street, Fifth Floor, Boston,
- * MA 02110-1301, USA.
- */
-
-#ifndef _U2_MSA_UPDATED_WIDGET_INTERFACE_H_
-#define _U2_MSA_UPDATED_WIDGET_INTERFACE_H_
-
-#include <qglobal.h>
-#include <U2Core/MAlignmentObject.h>
-#include "MSAEditor.h"
-
-namespace U2 {
-
-class UpdatedWidgetSettings {
-public:
-    UpdatedWidgetSettings()
-        : ma(NULL), ui(NULL), autoUpdate(true) {}
-    const MAlignmentObject* ma;
-    MSAEditorUI*            ui;
-    bool                    autoUpdate;
-};
-
-enum DataState {
-    DataIsOutdated,
-    DataIsValid,
-    DataIsBeingUpdated
-};
-
-class UpdatedWidgetInterface{
-public:
-    virtual ~UpdatedWidgetInterface() {}
-    virtual void onAlignmentChanged(const MAlignment& maBefore, const MAlignmentModInfo& modInfo) = 0;
-    virtual void setSettings(const UpdatedWidgetSettings* settings) = 0;
-    virtual QWidget* getWidget() = 0;
-    virtual const UpdatedWidgetSettings& getSettings() const = 0;
-    virtual void updateWidget() = 0;
-    virtual QString getHeaderText() const = 0;
-};
-
-} //namespace
-
-
-#endif
->>>>>>> f4378a76
+#endif