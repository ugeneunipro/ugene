--- conflicted
+++ resolved
@@ -73,8 +73,8 @@
 
     connect(editor, SIGNAL(si_buildPopupMenu(GObjectView* , QMenu*)), SLOT(sl_buildContextMenu(GObjectView*, QMenu*)));
     if (editor->getMSAObject()) {
-        connect(editor->getMSAObject(), SIGNAL(si_alignmentChanged(const MultipleSequenceAlignment&, const MaModificationInfo&)),
-            SLOT(sl_alignmentChanged(const MultipleSequenceAlignment&, const MaModificationInfo&)));
+        connect(editor->getMSAObject(), SIGNAL(si_alignmentChanged(const MultipleAlignment&, const MaModificationInfo&)),
+            SLOT(sl_alignmentChanged(const MultipleAlignment&, const MaModificationInfo&)));
         connect(editor->getMSAObject(), SIGNAL(si_lockedStateChanged()), SLOT(sl_lockedStateChanged()));
     }
 
@@ -166,11 +166,7 @@
     int maxNameWidth = 0;
 
     MultipleSequenceAlignmentObject* maObj = editor->getMSAObject();
-<<<<<<< HEAD
-    foreach (const MultipleSequenceAlignmentRow& row, maObj->getMsa()->getRows()) {
-=======
     foreach (const MultipleSequenceAlignmentRow& row, maObj->getMsa()->getMsaRows()) {
->>>>>>> e065ddf4
         maxNameWidth = qMax(fm.width(row->getName()), maxNameWidth);
     }
     // adjustment for branch primitive in collapsing mode
@@ -244,7 +240,7 @@
     }
 }
 
-void MSAEditorNameList::sl_alignmentChanged(const MultipleSequenceAlignment&, const MaModificationInfo& mi) {
+void MSAEditorNameList::sl_alignmentChanged(const MultipleAlignment&, const MaModificationInfo& mi) {
     if (mi.rowListChanged) {
         completeRedraw = true;
         updateActions();
