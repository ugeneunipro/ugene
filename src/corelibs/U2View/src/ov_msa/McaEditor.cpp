--- conflicted
+++ resolved
@@ -31,17 +31,6 @@
 
 #include "MaEditorFactory.h"
 #include "McaEditor.h"
-<<<<<<< HEAD
-#include "McaEditorConsensusArea.h"
-#include "McaEditorNameList.h"
-#include "McaEditorOverviewArea.h"
-#include "McaEditorReferenceArea.h"
-#include "McaEditorSequenceArea.h"
-#include "McaEditorStatusBar.h"
-#include "McaReferenceCharController.h"
-#include "helpers/McaRowHeightController.h"
-=======
->>>>>>> 9ba0e106
 #include "ov_sequence/SequenceObjectContext.h"
 #include "view_rendering/SequenceWithChromatogramAreaRenderer.h"
 
@@ -180,77 +169,4 @@
     return ui;
 }
 
-<<<<<<< HEAD
-McaEditorWgt::McaEditorWgt(McaEditor *editor)
-    : MaEditorWgt(editor)
-{
-    rowHeightController = new McaRowHeightController(this);
-    refCharController = new McaReferenceCharController(this, editor);
-
-    initActions();
-    initWidgets();
-
-    refArea = new McaEditorReferenceArea(this, getEditor()->getReferenceContext());
-    connect(refArea, SIGNAL(si_selectionChanged()), statusBar, SLOT(sl_update()));
-    seqAreaHeaderLayout->insertWidget(0, refArea);
-
-    MaEditorConsensusAreaSettings consSettings;
-    consSettings.visibleElements = MSAEditorConsElement_CONSENSUS_TEXT | MSAEditorConsElement_RULER;
-    consSettings.highlightMismatches = true;
-    consArea->setDrawSettings(consSettings);
-
-    MSAConsensusAlgorithmFactory* algoFactory = AppContext::getMSAConsensusAlgorithmRegistry()->getAlgorithmFactory(BuiltInConsensusAlgorithms::LEVITSKY_ALGO);
-    consArea->setConsensusAlgorithm(algoFactory);
-
-    QString name = getEditor()->getReferenceContext()->getSequenceObject()->getSequenceName();
-    QWidget *refName = createHeaderLabelWidget(name, Qt::AlignCenter, refArea);
-
-    nameAreaLayout->insertWidget(0, refName);
-
-    QVector<U2Region> itemRegions;
-    for (int i = 0; i < editor->getNumSequences(); i++) {
-        itemRegions << U2Region(i, 1);
-    }
-
-    collapseModel->setTrivialGroupsPolicy(MSACollapsibleItemModel::Allow);
-    collapseModel->reset(itemRegions);
-    collapseModel->collapseAll(false);
-    collapsibleMode = true;
-
-    McaEditorConsensusArea* mcaConsArea = qobject_cast<McaEditorConsensusArea*>(consArea);
-    SAFE_POINT(mcaConsArea != NULL, "Failed to cast consensus area to MCA consensus area", );
-    connect(mcaConsArea->getMismatchController(), SIGNAL(si_selectMismatch(int)), refArea, SLOT(sl_selectMismatch(int)));
-}
-
-McaEditorSequenceArea* McaEditorWgt::getSequenceArea() const {
-    return qobject_cast<McaEditorSequenceArea*>(seqArea);
-}
-
-McaReferenceCharController* McaEditorWgt::getRefCharController() const {
-    return refCharController;
-}
-
-void McaEditorWgt::initSeqArea(GScrollBar* shBar, GScrollBar* cvBar) {
-    seqArea = new McaEditorSequenceArea(this, shBar, cvBar);
-}
-
-void McaEditorWgt::initOverviewArea() {
-    overviewArea = new McaEditorOverviewArea(this);
-}
-
-void McaEditorWgt::initNameList(QScrollBar* nhBar) {
-    nameList = new McaEditorNameList(this, nhBar);
-}
-
-void McaEditorWgt::initConsensusArea() {
-    consArea = new McaEditorConsensusArea(this);
-}
-
-void McaEditorWgt::initStatusBar() {
-    statusBar = new McaEditorStatusBar(editor->getMaObject(), seqArea, refCharController);
-}
-
-} // namespace
-=======
-}   // namespace U2
->>>>>>> 9ba0e106
+}   // namespace U2