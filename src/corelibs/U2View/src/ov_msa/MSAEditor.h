--- conflicted
+++ resolved
@@ -226,29 +226,6 @@
     void initNameList(QScrollBar *nhBar);
 
 private:
-<<<<<<< HEAD
-=======
-    MSAEditor*                         editor;
-    MSAEditorNameList*                 nameList;
-    MSAEditorSequenceArea*             seqArea;
-    MSAEditorConsensusArea*            consArea;
-    MSAEditorOverviewArea*             overviewArea;
-    MSAEditorOffsetsViewController*    offsetsView;
-    MSAEditorStatusWidget*             statusWidget;
-    QWidget*                           seqAreaContainer;
-    QWidget*                           nameAreaContainer;
-
-    QList<QWidget*>                 nameAreaWidgets;
-    QList<QWidget*>                 lw1Widgets;
-    QList<QWidget*>                 seqAreaWidgets;
-    QList<QWidget*>                 lw2Widgets;
-    QList<QWidget*>                 treeAreaWidgets;
-    MsaUndoRedoFramework*           undoFWK;
-
-    MSACollapsibleItemModel*        collapseModel;
-    bool                            collapsibleMode;
-
->>>>>>> f4378a76
     MsaEditorSimilarityColumn*         dataList;
     MSAEditorMultiTreeViewer*          multiTreeViewer;
     MsaEditorAlignmentDependentWidget* similarityStatistics;
