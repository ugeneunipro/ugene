/**
 * UGENE - Integrated Bioinformatics Tools.
 * Copyright (C) 2008-2017 UniPro <ugene@unipro.ru>
 * http://ugene.net
 *
 * This program is free software; you can redistribute it and/or
 * modify it under the terms of the GNU General Public License
 * as published by the Free Software Foundation; either version 2
 * of the License, or (at your option) any later version.
 *
 * This program is distributed in the hope that it will be useful,
 * but WITHOUT ANY WARRANTY; without even the implied warranty of
 * MERCHANTABILITY or FITNESS FOR A PARTICULAR PURPOSE. See the
 * GNU General Public License for more details.
 *
 * You should have received a copy of the GNU General Public License
 * along with this program; if not, write to the Free Software
 * Foundation, Inc., 51 Franklin Street, Fifth Floor, Boston,
 * MA 02110-1301, USA.
 */

#include <QApplication>
#include <QClipboard>
#include <QDialog>
#include <QMessageBox>
#include <QMouseEvent>
#include <QPainter>
#include <QTextStream>
#include <QWidgetAction>

#include <U2Algorithm/CreateSubalignmentTask.h>
#include <U2Algorithm/MsaColorScheme.h>
#include <U2Algorithm/MsaHighlightingScheme.h>

#include <U2Core/AddSequencesToAlignmentTask.h>
#include <U2Core/AppContext.h>
#include <U2Core/ClipboardController.h>
#include <U2Core/DNAAlphabet.h>
#include <U2Core/DNASequenceObject.h>
#include <U2Core/DNATranslation.h>
#include <U2Core/DocumentModel.h>
#include <U2Core/GUrlUtils.h>
#include <U2Core/IOAdapter.h>
#include <U2Core/IOAdapterUtils.h>
#include <U2Core/L10n.h>
#include <U2Core/MultipleSequenceAlignment.h>
#include <U2Core/MultipleSequenceAlignmentObject.h>
#include <U2Core/MSAUtils.h>
#include <U2Core/MsaDbiUtils.h>
#include <U2Core/ProjectModel.h>
#include <U2Core/QObjectScopedPointer.h>
#include <U2Core/SaveDocumentTask.h>
#include <U2Core/Settings.h>
#include <U2Core/Settings.h>
#include <U2Core/Task.h>
#include <U2Core/TaskSignalMapper.h>
#include <U2Core/TaskWatchdog.h>
#include <U2Core/U2AlphabetUtils.h>
#include <U2Core/U2ObjectDbi.h>
#include <U2Core/U2OpStatusUtils.h>
#include <U2Core/U2SafePoints.h>
#include <U2Core/U2SequenceUtils.h>

#include <U2Formats/DocumentFormatUtils.h>

#include <U2Gui/AppSettingsGUI.h>
#include <U2Gui/DialogUtils.h>
#include <U2Gui/GUIUtils.h>
#include <U2Gui/LastUsedDirHelper.h>
#include <U2Gui/MainWindow.h>
#include <U2Gui/Notification.h>
#include <U2Gui/OPWidgetFactory.h>
#include <U2Gui/OptionsPanel.h>
#include <U2Gui/PositionSelector.h>
#include <U2Gui/ProjectTreeController.h>
#include <U2Gui/ProjectTreeItemSelectorDialog.h>

<<<<<<< HEAD
#include "MSAEditor.h"
#include "MSAEditorNameList.h"
#include "MSAEditorSequenceArea.h"
#include "AlignSequencesToAlignment/AlignSequencesToAlignmentTask.h"
#include "Clipboard/SubalignmentToClipboardTask.h"
#include "ColorSchemaSettingsController.h"
#include "CreateSubalignmentDialogController.h"
#include "Highlighting/MSAHighlightingTabFactory.h"
#include "Highlighting/MsaSchemesMenuBuilder.h"
=======
#include "ColorSchemaSettingsController.h"
#include "CreateSubalignmentDialogController.h"
#include "MaEditorNameList.h"
#include "MSAEditor.h"
#include "MSAEditorSequenceArea.h"
#include "Highlighting/MsaSchemesMenuBuilder.h"

#include "AlignSequencesToAlignment/AlignSequencesToAlignmentTask.h"
#include "Clipboard/SubalignmentToClipboardTask.h"
#include "helpers/ScrollController.h"
#include "Highlighting/MSAHighlightingTabFactory.h"
#include "view_rendering/SequenceAreaRenderer.h"
>>>>>>> b3ee000b

namespace U2 {

MSAEditorSequenceArea::MSAEditorSequenceArea(MaEditorWgt* _ui, GScrollBar* hb, GScrollBar* vb)
    : MaEditorSequenceArea(_ui, hb, vb)
{
    setObjectName("msa_editor_sequence_area");
    setFocusPolicy(Qt::WheelFocus);

    initRenderer();

    connect(editor, SIGNAL(si_buildPopupMenu(GObjectView *, QMenu *)), SLOT(sl_buildContextMenu(GObjectView *, QMenu *)));
    connect(editor, SIGNAL(si_buildStaticMenu(GObjectView *, QMenu *)), SLOT(sl_buildStaticMenu(GObjectView *, QMenu *)));
    connect(editor, SIGNAL(si_buildStaticToolbar(GObjectView *, QToolBar *)), SLOT(sl_buildStaticToolbar(GObjectView *, QToolBar *)));

    selectionColor = Qt::black;
    editingEnabled = true;

    connect(ui->getCopySelectionAction(), SIGNAL(triggered()), SLOT(sl_copyCurrentSelection()));
    addAction(ui->getCopySelectionAction());

    connect(ui->getCopyFormattedSelectionAction(), SIGNAL(triggered()), SLOT(sl_copyFormattedSelection()));
    addAction(ui->getCopyFormattedSelectionAction());

    connect(ui->getPasteAction(), SIGNAL(triggered()), SLOT(sl_paste()));
    addAction(ui->getPasteAction());

    delColAction = new QAction(QIcon(":core/images/msaed_remove_columns_with_gaps.png"), tr("Remove columns of gaps..."), this);
    delColAction->setObjectName("remove_columns_of_gaps");
    delColAction->setShortcut(QKeySequence(Qt::SHIFT| Qt::Key_Delete));
    delColAction->setShortcutContext(Qt::WidgetShortcut);
    addAction(delColAction);
    connect(delColAction, SIGNAL(triggered()), SLOT(sl_delCol()));

    createSubaligniment = new QAction(tr("Save subalignment..."), this);
    createSubaligniment->setObjectName("Save subalignment");
    connect(createSubaligniment, SIGNAL(triggered()), SLOT(sl_createSubaligniment()));

    saveSequence = new QAction(tr("Save sequence..."), this);
    saveSequence->setObjectName("Save sequence");
    connect(saveSequence, SIGNAL(triggered()), SLOT(sl_saveSequence()));

    gotoAction = new QAction(QIcon(":core/images/goto.png"), tr("Go to position..."), this);
    gotoAction->setObjectName("action_go_to_position");
    gotoAction->setShortcut(QKeySequence(Qt::CTRL | Qt::Key_G));
    gotoAction->setShortcutContext(Qt::WindowShortcut);
    gotoAction->setToolTip(QString("%1 (%2)").arg(gotoAction->text()).arg(gotoAction->shortcut().toString()));
    connect(gotoAction, SIGNAL(triggered()), SLOT(sl_goto()));

    removeAllGapsAction = new QAction(QIcon(":core/images/msaed_remove_all_gaps.png"), tr("Remove all gaps"), this);
    removeAllGapsAction->setObjectName("Remove all gaps");
    connect(removeAllGapsAction, SIGNAL(triggered()), SLOT(sl_removeAllGaps()));

    addSeqFromFileAction = new QAction(tr("Sequence from file..."), this);
    addSeqFromFileAction->setObjectName("Sequence from file");
    connect(addSeqFromFileAction, SIGNAL(triggered()), SLOT(sl_addSeqFromFile()));

    addSeqFromProjectAction = new QAction(tr("Sequence from current project..."), this);
    addSeqFromProjectAction->setObjectName("Sequence from current project");
    connect(addSeqFromProjectAction, SIGNAL(triggered()), SLOT(sl_addSeqFromProject()));

    sortByNameAction = new QAction(tr("Sort sequences by name"), this);
    sortByNameAction->setObjectName("action_sort_by_name");
    connect(sortByNameAction, SIGNAL(triggered()), SLOT(sl_sortByName()));

    collapseModeSwitchAction = new QAction(QIcon(":core/images/collapse.png"), tr("Switch on/off collapsing"), this);
    collapseModeSwitchAction->setObjectName("Enable collapsing");
    collapseModeSwitchAction->setCheckable(true);
    connect(collapseModeSwitchAction, SIGNAL(toggled(bool)), SLOT(sl_setCollapsingMode(bool)));

    collapseModeUpdateAction = new QAction(QIcon(":core/images/collapse_update.png"), tr("Update collapsed groups"), this);
    collapseModeUpdateAction->setObjectName("Update collapsed groups");
    collapseModeUpdateAction->setEnabled(false);
    connect(collapseModeUpdateAction, SIGNAL(triggered()), SLOT(sl_updateCollapsingMode()));

    reverseComplementAction = new QAction(tr("Replace selected rows with reverse-complement"), this);
    reverseComplementAction->setObjectName("replace_selected_rows_with_reverse-complement");
    connect(reverseComplementAction, SIGNAL(triggered()), SLOT(sl_reverseComplementCurrentSelection()));

    reverseAction = new QAction(tr("Replace selected rows with reverse"), this);
    reverseAction->setObjectName("replace_selected_rows_with_reverse");
    connect(reverseAction, SIGNAL(triggered()), SLOT(sl_reverseCurrentSelection()));

    complementAction = new QAction(tr("Replace selected rows with complement"), this);
    complementAction->setObjectName("replace_selected_rows_with_complement");
    connect(complementAction, SIGNAL(triggered()), SLOT(sl_complementCurrentSelection()));

<<<<<<< HEAD
    useDotsAction = new QAction(QString(tr("Use dots")), this);
    useDotsAction->setCheckable(true);
    useDotsAction->setChecked(false);
    connect(useDotsAction, SIGNAL(triggered()), SLOT(sl_useDots()));

    connect(editor->getMSAObject(), SIGNAL(si_alignmentChanged(const MAlignment&, const MAlignmentModInfo&)),
        SLOT(sl_alignmentChanged(const MAlignment&, const MAlignmentModInfo&)));
    connect(editor->getMSAObject(), SIGNAL(si_lockedStateChanged()), SLOT(sl_lockedStateChanged()));
    connect(editor->getMSAObject(), SIGNAL(si_rowsRemoved(const QList<qint64> &)), SLOT(sl_updateCollapsingMode()));
=======
    connect(editor->getMaObject(), SIGNAL(si_alignmentChanged(const MultipleAlignment&, const MaModificationInfo&)),
        SLOT(sl_alignmentChanged(const MultipleAlignment&, const MaModificationInfo&)));
    connect(editor->getMaObject(), SIGNAL(si_lockedStateChanged()), SLOT(sl_lockedStateChanged()));
    connect(editor->getMaObject(), SIGNAL(si_rowsRemoved(const QList<qint64> &)), SLOT(sl_updateCollapsingMode()));
>>>>>>> b3ee000b

    connect(this,   SIGNAL(si_startMaChanging()),
            ui,     SIGNAL(si_startMaChanging()));
    connect(this,   SIGNAL(si_stopMaChanging(bool)),
            ui,     SIGNAL(si_stopMaChanging(bool)));

    connect(ui->getCollapseModel(), SIGNAL(si_toggled()), SLOT(sl_modelChanged()));
    connect(editor, SIGNAL(si_fontChanged(QFont)), SLOT(sl_fontChanged(QFont)));
    connect(editor, SIGNAL(si_referenceSeqChanged(qint64)), SLOT(sl_completeUpdate()));

    connect(ui->getUndoAction(), SIGNAL(triggered()), SLOT(sl_resetCollapsibleModel()));
    connect(ui->getRedoAction(), SIGNAL(triggered()), SLOT(sl_resetCollapsibleModel()));

    connect(editor->getMaObject(), SIGNAL(si_alphabetChanged(const MaModificationInfo &, const DNAAlphabet*)),
        SLOT(sl_alphabetChanged(const MaModificationInfo &, const DNAAlphabet*)));

    updateColorAndHighlightSchemes();
<<<<<<< HEAD
    updateActions();
}

MSAEditorSequenceArea::~MSAEditorSequenceArea() {
    exitFromEditCharacterMode();
    delete cachedView;
    deleteOldCustomSchemes();
    delete highlightingScheme;
}

void MSAEditorSequenceArea::updateColorAndHighlightSchemes() {
    Settings* s = AppContext::getSettings();
    if (!s || !editor){
        return;
    }
    MAlignmentObject* maObj = editor->getMSAObject();
    if (!maObj){
        return;
    }

    const DNAAlphabet* al = maObj->getAlphabet();
    if (!al){
        return;
    }

    MsaColorSchemeRegistry* csr = AppContext::getMsaColorSchemeRegistry();
    MsaHighlightingSchemeRegistry* hsr = AppContext::getMsaHighlightingSchemeRegistry();

    QString csid;
    QString hsid;
    getColorAndHighlightingIds(csid, hsid);
    MsaColorSchemeFactory* csf = csr->getSchemeFactoryById(csid);
    MsaHighlightingSchemeFactory* hsf = hsr->getSchemeFactoryById(hsid);
    initColorSchemes(csf);
    initHighlightSchemes(hsf);
}

void MSAEditorSequenceArea::initHighlightSchemes(MsaHighlightingSchemeFactory* hsf) {
    qDeleteAll(highlightingSchemeMenuActions);
    highlightingSchemeMenuActions.clear();
    SAFE_POINT(hsf != NULL, "Highlight scheme factory is NULL", );

    QVariantMap settings = highlightingScheme != NULL
            ? highlightingScheme->getSettings()
            : QVariantMap();
    delete highlightingScheme;

    highlightingScheme = hsf->create(this, editor->getMSAObject());
    highlightingScheme->applySettings(settings);

    MsaSchemesMenuBuilder::createAndFillHighlightingMenuActions(highlightingSchemeMenuActions, editor->getMSAObject()->getAlphabet()->getType(), this);
    QList<QAction *> tmpActions = QList<QAction *>() << highlightingSchemeMenuActions;
    foreach(QAction *action, tmpActions) {
        action->setChecked(action->data() == hsf->getId());
    }
}

void MSAEditorSequenceArea::initColorSchemes(MsaColorSchemeFactory *defaultColorSchemeFactory) {
    MsaColorSchemeRegistry *msaColorSchemeRegistry = AppContext::getMsaColorSchemeRegistry();
    connect(msaColorSchemeRegistry, SIGNAL(si_customSettingsChanged()), SLOT(sl_registerCustomColorSchemes()));

    registerCommonColorSchemes();
    sl_registerCustomColorSchemes();

    applyColorScheme(defaultColorSchemeFactory->getId());
}

void MSAEditorSequenceArea::registerCommonColorSchemes() {
    qDeleteAll(colorSchemeMenuActions);
    colorSchemeMenuActions.clear();

    MsaSchemesMenuBuilder::createAndFillColorSchemeMenuActions(colorSchemeMenuActions, MsaSchemesMenuBuilder::Common, editor->getMSAObject()->getAlphabet()->getType(), this);
}

void MSAEditorSequenceArea::getColorAndHighlightingIds(QString &csid, QString &hsid) {
    DNAAlphabetType atype = editor->getMSAObject()->getAlphabet()->getType();
    Settings* s = AppContext::getSettings();
    switch (atype) {
    case DNAAlphabet_RAW:
        csid = s->getValue(SETTINGS_ROOT + SETTINGS_COLOR_RAW, MsaColorScheme::EMPTY).toString();
        hsid = s->getValue(SETTINGS_ROOT + SETTINGS_HIGHLIGHT_RAW, MsaHighlightingScheme::EMPTY).toString();
        break;
    case DNAAlphabet_NUCL:
        csid = s->getValue(SETTINGS_ROOT + SETTINGS_COLOR_NUCL, MsaColorScheme::UGENE_NUCL).toString();
        hsid = s->getValue(SETTINGS_ROOT + SETTINGS_HIGHLIGHT_NUCL, MsaHighlightingScheme::EMPTY).toString();
        break;
    case DNAAlphabet_AMINO:
        csid = s->getValue(SETTINGS_ROOT + SETTINGS_COLOR_AMINO, MsaColorScheme::UGENE_AMINO).toString();
        hsid = s->getValue(SETTINGS_ROOT + SETTINGS_HIGHLIGHT_AMINO, MsaHighlightingScheme::EMPTY).toString();
        break;
    default:
        csid = "";
        hsid = "";
        break;
    }

    MsaColorSchemeRegistry* csr = AppContext::getMsaColorSchemeRegistry();
    MsaHighlightingSchemeRegistry* hsr = AppContext::getMsaHighlightingSchemeRegistry();

    MsaColorSchemeFactory* csf = csr->getSchemeFactoryById(csid);
    if (csf == NULL) {
        csid = getDefaultColorSchemeFactory()->getId();
    }
    MsaHighlightingSchemeFactory* hsf = hsr->getSchemeFactoryById(hsid);
    if (hsf == NULL) {
        hsid = getDefaultHighlightingSchemeFactory()->getId();
    }


    if (colorScheme != NULL && colorScheme->getFactory()->isAlphabetTypeSupported(atype)) {
        csid = colorScheme->getFactory()->getId();
    }
    if (highlightingScheme != NULL && highlightingScheme->getFactory()->isAlphabetTypeSupported(atype)) {
        hsid = highlightingScheme->getFactory()->getId();
    }
}

void MSAEditorSequenceArea::applyColorScheme(const QString &id) {
    CHECK(NULL != editor->getMSAObject(), );

    MsaColorSchemeFactory *factory = AppContext::getMsaColorSchemeRegistry()->getSchemeFactoryById(id);
    delete colorScheme;
    colorScheme = factory->create(this, editor->getMSAObject());

    connect(factory, SIGNAL(si_factoryChanged()), SLOT(sl_colorSchemeFactoryUpdated()), Qt::UniqueConnection);
    connect(factory, SIGNAL(destroyed(QObject *)), SLOT(sl_setDefaultColorScheme()), Qt::UniqueConnection);

    QList<QAction *> tmpActions = QList<QAction *>() << colorSchemeMenuActions << customColorSchemeMenuActions;
    foreach (QAction *action, tmpActions) {
        action->setChecked(action->data() == id);
    }

    switch (editor->getMSAObject()->getAlphabet()->getType()) {
    case DNAAlphabet_RAW:
        AppContext::getSettings()->setValue(SETTINGS_ROOT + SETTINGS_COLOR_RAW, id);
        break;
    case DNAAlphabet_NUCL:
        AppContext::getSettings()->setValue(SETTINGS_ROOT + SETTINGS_COLOR_NUCL, id);
        break;
    case DNAAlphabet_AMINO:
        AppContext::getSettings()->setValue(SETTINGS_ROOT + SETTINGS_COLOR_AMINO, id);
        break;
    default:
        FAIL(tr("Unknown alphabet"), );
        break;
    }

    completeRedraw = true;
    update();
    emit si_highlightingChanged();
}

MsaColorSchemeFactory * MSAEditorSequenceArea::getDefaultColorSchemeFactory() {
    MsaColorSchemeRegistry *msaColorSchemeRegistry = AppContext::getMsaColorSchemeRegistry();

    switch (editor->getMSAObject()->getAlphabet()->getType()) {
    case DNAAlphabet_RAW:
        return msaColorSchemeRegistry->getSchemeFactoryById(MsaColorScheme::EMPTY);
    case DNAAlphabet_NUCL:
        return msaColorSchemeRegistry->getSchemeFactoryById(MsaColorScheme::UGENE_NUCL);
    case DNAAlphabet_AMINO:
        return msaColorSchemeRegistry->getSchemeFactoryById(MsaColorScheme::UGENE_AMINO);
    default:
        FAIL(tr("Unknown alphabet"), NULL);
    }
    return NULL;
=======
    sl_updateActions();
}

MSAEditor *MSAEditorSequenceArea::getEditor() const {
    return qobject_cast<MSAEditor*>(editor);
>>>>>>> b3ee000b
}

MsaHighlightingSchemeFactory *MSAEditorSequenceArea::getDefaultHighlightingSchemeFactory() const {
    return AppContext::getMsaHighlightingSchemeRegistry()->getEmptySchemeFactory();
}

QStringList MSAEditorSequenceArea::getAvailableHighlightingSchemes() const{
    QStringList allSchemas;
    foreach(QAction *a, highlightingSchemeMenuActions){
        allSchemas.append(a->text());
    }
    return allSchemas;
}

<<<<<<< HEAD
QString MSAEditorSequenceArea::getCopyFormatedAlgorithmId() const{
    return AppContext::getSettings()->getValue(SETTINGS_ROOT + SETTINGS_COPY_FORMATTED, BaseDocumentFormats::CLUSTAL_ALN).toString();
}

void MSAEditorSequenceArea::setCopyFormatedAlgorithmId(const QString& algoId){
    AppContext::getSettings()->setValue(SETTINGS_ROOT + SETTINGS_COPY_FORMATTED, algoId);
}

MSAEditor *MSAEditorSequenceArea::getEditor() const {
    return editor;
}

=======
>>>>>>> b3ee000b
bool MSAEditorSequenceArea::hasAminoAlphabet() {
    MultipleAlignmentObject* maObj = editor->getMaObject();
    SAFE_POINT(NULL != maObj, tr("MultipleAlignmentObject is null in MSAEditorSequenceArea::hasAminoAlphabet()"), false);
    const DNAAlphabet* alphabet = maObj->getAlphabet();
    SAFE_POINT(NULL != maObj, tr("DNAAlphabet is null in MSAEditorSequenceArea::hasAminoAlphabet()"), false);
    return DNAAlphabet_AMINO == alphabet->getType();
}

<<<<<<< HEAD
bool MSAEditorSequenceArea::drawContent(QPainter &p) {
    qint64 seqNum = editor->getNumSequences();
    if (ui->isCollapsibleMode()) {
        seqNum = ui->getCollapseModel()->rowToMap(seqNum);
    }
    return drawContent(p, QRect(0, 0, editor->getAlignmentLen(), seqNum));
}

bool MSAEditorSequenceArea::drawContent(QPixmap &pixmap) {
    CHECK(editor->getColumnWidth() * editor->getAlignmentLen() < 32768 &&
           editor->getRowHeight() * editor->getNumSequences() < 32768, false);

    qint64 seqNum = editor->getNumSequences();
    if (ui->isCollapsibleMode()) {
        seqNum = ui->getCollapseModel()->rowToMap(seqNum);
    }
    pixmap = QPixmap(editor->getColumnWidth() * editor->getAlignmentLen(),
                      editor->getRowHeight() * seqNum);
    QPainter p(&pixmap);
    return drawContent(p, QRect(0, 0, editor->getAlignmentLen(), seqNum));
}

bool MSAEditorSequenceArea::drawContent(QPixmap &pixmap,
                                          const U2Region &region,
                                          const QList<qint64> &seqIdx) {
    CHECK(!region.isEmpty(), false);
    CHECK(!seqIdx.isEmpty(), false);

    CHECK(editor->getColumnWidth() * region.length < 32768 &&
           editor->getRowHeight() * seqIdx.size() < 32768, false);
    pixmap = QPixmap(editor->getColumnWidth() * region.length,
                     editor->getRowHeight() * seqIdx.size());
    QPainter p(&pixmap);
    return drawContent(p, region, seqIdx);
}

void MSAEditorSequenceArea::deleteOldCustomSchemes() {
    qDeleteAll(customColorSchemeMenuActions);
    customColorSchemeMenuActions.clear();
}

void MSAEditorSequenceArea::sl_changeColorSchemeOutside(const QString &id) {
    QAction* a = GUIUtils::findActionByData(QList<QAction*>() << colorSchemeMenuActions << customColorSchemeMenuActions << highlightingSchemeMenuActions, id);
    if (a != NULL) {
        a->trigger();
    }
}

void MSAEditorSequenceArea::sl_doUseDots(){
    useDotsAction->trigger();
}

void MSAEditorSequenceArea::sl_useDots(){
    completeRedraw = true;
    update();
    emit si_highlightingChanged();
}

void MSAEditorSequenceArea::sl_changeCopyFormat(const QString& alg){
    setCopyFormatedAlgorithmId(alg);
}

void MSAEditorSequenceArea::sl_changeColorScheme() {
    QAction *action = qobject_cast<QAction *>(sender());
    if (NULL == action) {
        action = GUIUtils::getCheckedAction(customColorSchemeMenuActions);
    }
    CHECK(NULL != action, );

    applyColorScheme(action->data().toString());
}

void MSAEditorSequenceArea::sl_changeHighlightScheme(){
    QAction* a = qobject_cast<QAction*>(sender());
    if (NULL == a) {
        a = GUIUtils::getCheckedAction(customColorSchemeMenuActions);
    }
    CHECK(NULL != a, );

    editor->saveHighlightingSettings(highlightingScheme->getFactory()->getId(), highlightingScheme->getSettings());

    QString id = a->data().toString();
    MsaHighlightingSchemeFactory* factory = AppContext::getMsaHighlightingSchemeRegistry()->getSchemeFactoryById(id);
    SAFE_POINT(NULL != factory, L10N::nullPointerError("highlighting scheme"), );
    if (editor->getMSAObject() == NULL) {
        return;
    }

    delete highlightingScheme;
    highlightingScheme = factory->create(this, editor->getMSAObject());
    highlightingScheme->applySettings(editor->getHighlightingSettings(id));

    U2OpStatusImpl os;
    const int refSeq = editor->getMSAObject()->getMAlignment().getRowIndexByRowId(editor->getReferenceRowId(), os);

    MSAHighlightingFactory msaHighlightingFactory;
    QString msaHighlightingId = msaHighlightingFactory.getOPGroupParameters().getGroupId();

    CHECK(ui->getEditor(), );
    CHECK(ui->getEditor()->getOptionsPanel(), );

    if(!factory->isRefFree() && refSeq == -1 && ui->getEditor()->getOptionsPanel()->getActiveGroupId() != msaHighlightingId) {
        QMessageBox::warning(ui, tr("No reference sequence selected"),
            tr("Reference sequence for current highlighting scheme is not selected. Use context menu or Highlighting tab on Options panel to select it"));
    }

    foreach(QAction* action, highlightingSchemeMenuActions) {
        action->setChecked(action == a);
    }
    if (factory->isAlphabetTypeSupported(DNAAlphabet_RAW)) {
        AppContext::getSettings()->setValue(SETTINGS_ROOT + SETTINGS_HIGHLIGHT_RAW, id);
    }
    if (factory->isAlphabetTypeSupported(DNAAlphabet_NUCL)) {
        AppContext::getSettings()->setValue(SETTINGS_ROOT + SETTINGS_HIGHLIGHT_NUCL, id);
    }
    if (factory->isAlphabetTypeSupported(DNAAlphabet_AMINO)) {
        AppContext::getSettings()->setValue(SETTINGS_ROOT + SETTINGS_HIGHLIGHT_AMINO, id);
    }
    if (factory->isAlphabetTypeSupported(DNAAlphabet_UNDEFINED)) {
        FAIL(tr("Unknown alphabet"), );
    }

    completeRedraw = true;
    update();
    emit si_highlightingChanged();
}

void MSAEditorSequenceArea::exitFromEditCharacterMode() {
    if (msaMode == EditCharacterMode) {
        editModeAnimationTimer.stop();
        highlightSelection = false;
        selectionColor = Qt::black;
        msaMode = ViewMode;
        update();
    }
}

void MSAEditorSequenceArea::updateActions() {
    MAlignmentObject* maObj = editor->getMSAObject();
    assert(maObj != NULL);
    bool readOnly = maObj->isStateLocked();

    createSubaligniment->setEnabled(!isAlignmentEmpty());
    saveSequence->setEnabled(!isAlignmentEmpty());
    addSeqFromProjectAction->setEnabled(!readOnly);
    addSeqFromFileAction->setEnabled(!readOnly);
    sortByNameAction->setEnabled(!readOnly && !isAlignmentEmpty());
    collapseModeSwitchAction->setEnabled(!readOnly && !isAlignmentEmpty());

//Update actions of "Edit" group
    bool canEditAlignment = !readOnly && !isAlignmentEmpty();
    bool canEditSelectedArea = canEditAlignment && !selection.isNull();
    ui->delSelectionAction->setEnabled(canEditSelectedArea);

    insSymAction->setEnabled(canEditSelectedArea);
    bool oneCharacterIsSelected = selection.width() == 1 && selection.height() == 1;
    replaceCharacterAction->setEnabled(canEditSelectedArea && oneCharacterIsSelected);
    delColAction->setEnabled(canEditAlignment);
    reverseComplementAction->setEnabled(canEditSelectedArea && maObj->getAlphabet()->isNucleic());
    reverseAction->setEnabled(canEditSelectedArea);
    complementAction->setEnabled(canEditSelectedArea && maObj->getAlphabet()->isNucleic());
    removeAllGapsAction->setEnabled(canEditAlignment);

    assert(checkState());
}

void MSAEditorSequenceArea::paintEvent(QPaintEvent *e) {
    drawAll();
    QWidget::paintEvent(e);
}

void MSAEditorSequenceArea::drawAll() {
    QSize s = size() * devicePixelRatio();
    if (cachedView->size() != s) {
        delete cachedView;
        cachedView = new QPixmap(s);
        cachedView->setDevicePixelRatio(devicePixelRatio());
        completeRedraw = true;
    }
    if (completeRedraw) {
        QPainter pCached(cachedView);
        drawVisibleContent(pCached);
        completeRedraw = false;
    }
    QPainter p(this);
    p.drawPixmap(0, 0, *cachedView);
    drawSelection(p);
    drawFocus(p);
}

void MSAEditorSequenceArea::drawVisibleContent(QPainter& p) {
    drawContent(p, QRect(startPos, getFirstVisibleSequence(), getNumVisibleBases(false), getNumVisibleSequences(true)));
}

bool MSAEditorSequenceArea::drawContent(QPainter &p, const QRect &area) {
    QVector<U2Region> range;
    if (ui->isCollapsibleMode()) {
        ui->getCollapseModel()->getVisibleRows(area.y(), area.bottom(), range);
    } else {
        range.append(U2Region(area.y(), area.height()));
    }

    QList <qint64> seqIdx;
    foreach(U2Region region, range) {
        for (qint64 i = region.startPos; i < region.endPos(); i++) {
            seqIdx.append(i);
        }
    }
    p.fillRect(cachedView->rect(), Qt::white);
    bool ok = drawContent(p, U2Region(area.x(), area.width()), seqIdx);
    emit si_visibleRangeChanged();

    return ok;
}

bool MSAEditorSequenceArea::drawContent(QPainter &p, const U2Region &region, const QList<qint64> &seqIdx) {
    CHECK(!region.isEmpty(), false);
    CHECK(!seqIdx.isEmpty(), false);

    p.fillRect(QRect(0, 0, editor->getColumnWidth() * region.length,
                      editor->getRowHeight() * seqIdx.size()),
               Qt::white);
    p.setPen(Qt::black);
    p.setFont(editor->getFont());

    MAlignmentObject* maObj = editor->getMSAObject();
    SAFE_POINT(maObj != NULL, tr("Alignment object is NULL"), false);
    const MAlignment &msa = maObj->getMAlignment();

    U2OpStatusImpl os;
    const int refSeq = msa.getRowIndexByRowId(editor->getReferenceRowId(), os);
    QString refSeqName = editor->getReferenceRowName();
    const MAlignmentRow *r = NULL;
    if (MAlignmentRow::invalidRowId() != refSeq) {
        r = &(msa.getRow(refSeq));
    }

    //Use dots to draw regions, which are similar to reference sequence
    highlightingScheme->setUseDots(useDotsAction->isChecked());
    //Highlighting scheme's settings
    QString schemeName = highlightingScheme->metaObject()->className();
    bool isGapsScheme = schemeName == "U2::MSAHighlightingSchemeGaps";

    U2Region baseYRange = U2Region(0, editor->getRowHeight());
    int columnWidth = editor->getColumnWidth();

    bool isResizeMode = editor->getResizeMode() == MSAEditor::ResizeMode_FontAndContent;
    for (qint64 iSeq = 0; iSeq < seqIdx.size(); iSeq++) {
        qint64 seq = seqIdx[iSeq];
        qint64 regionEnd = region.endPos() - (int)(region.endPos() == editor->getAlignmentLen());
        for (int pos = region.startPos; pos <= regionEnd; pos++) {
            U2Region baseXRange = U2Region(columnWidth * (pos - region.startPos), columnWidth);
            QRect cr(baseXRange.startPos, baseYRange.startPos, baseXRange.length + 1, baseYRange.length);
            char c = msa.charAt(seq, pos);

            bool highlight = false;
            QColor color = colorScheme->getColor(seq, pos, c);
            if (isGapsScheme || highlightingScheme->getFactory()->isRefFree()) { //schemes which applied without reference
                const char refChar = '\n';
                highlightingScheme->process(refChar, c, color, highlight, pos, seq);
            } else if (seq == refSeq || refSeqName.isEmpty()) {
                highlight = true;
            } else {
                const char refChar = r->charAt(pos);
                highlightingScheme->process(refChar, c, color, highlight, pos, seq);
            }

            if (color.isValid() && highlight) {
                p.fillRect(cr, color);
            }
            if (isResizeMode) {
                p.drawText(cr, Qt::AlignCenter, QString(c));
            }
        }
        baseYRange.startPos += editor->getRowHeight();
    }

    return true;
}

void MSAEditorSequenceArea::drawSelection(QPainter &p) {
    int x = selection.x();
    int y = selection.y();

    U2Region xRange = getBaseXRange(x, true);
    U2Region yRange = getSequenceYRange(y, true);

    QPen pen(highlightSelection || hasFocus()? selectionColor : Qt::gray);
    if (msaMode != EditCharacterMode) {
        pen.setStyle(Qt::DashLine);
    }
    pen.setWidth(highlightSelection ? 2 : 1);
    p.setPen(pen);
    if(yRange.startPos > 0) {
        p.drawRect(xRange.startPos, yRange.startPos, xRange.length*selection.width(), yRange.length*selection.height());
    }
    else {
        qint64 regionHeight = yRange.length*selection.height() + yRange.startPos + 1;
        if(regionHeight <= 0) {
            return;
        }
        p.drawRect(xRange.startPos, -1, xRange.length*selection.width(), regionHeight);
    }
}

void MSAEditorSequenceArea::drawFocus(QPainter& p) {
    if (hasFocus()) {
        p.setPen(QPen(Qt::black, 1, Qt::DotLine));
        p.drawRect(0, 0, width()-1, height()-1);
    }
}

bool MSAEditorSequenceArea::isPosInRange(int p) const {
    return p >= 0 && p < editor->getAlignmentLen();
}

bool MSAEditorSequenceArea::isSeqInRange(int s) const {
    return s >= 0 && s < getNumDisplayedSequences();
}

bool MSAEditorSequenceArea::isInRange(const QPoint& p) const {
    return isPosInRange(p.x()) && isSeqInRange(p.y());
}

bool MSAEditorSequenceArea::isVisible(const QPoint& p, bool countClipped) const {
    return isPosVisible(p.x(), countClipped) && isSeqVisible(p.y(), countClipped);
}

bool MSAEditorSequenceArea::isPosVisible(int pos, bool countClipped) const {
    if (pos != 0 && (pos < getFirstVisibleBase() || pos > getLastVisibleBase(countClipped))) {
        return false;
    }
    return true;
}

bool MSAEditorSequenceArea::isSeqVisible(int seq, bool countClipped) const {
    if (seq < getFirstVisibleSequence() || seq > getLastVisibleSequence(countClipped)) {
        return false;
    }
    return true;
}

void MSAEditorSequenceArea::setFirstVisibleBase(int pos) {
    if (pos == startPos) {
        return;
    }

    if (!isAlignmentEmpty()) {
        SAFE_POINT(isPosInRange(pos), tr("Position is out of range: %1").arg(QString::number(pos)), );

        QPoint prev(startPos, startSeq);

        int aliLen = editor->getAlignmentLen();
        int effectiveFirst = qMin(aliLen - countWidthForBases(false), pos);
        startPos = qMax(0, effectiveFirst);

        QPoint p(startPos, startSeq);
        emit si_startChanged(p, prev);
    } else {
        startPos = -1;
    }

    updateHScrollBar();

    completeRedraw = true;
    update();
}

void MSAEditorSequenceArea::setFirstVisibleSequence(int seq) {
    if (seq == startSeq) {
        return;
    }

    if (!isAlignmentEmpty()) {
        SAFE_POINT(isSeqInRange(seq), tr("Sequence is out of range: %1").arg(QString::number(seq)), );

        QPoint prev(startPos, startSeq);

        int nSeq = getNumDisplayedSequences();
        int effectiveFirst = qMin(nSeq - countHeightForSequences(false), seq);
        startSeq = qMax(0, effectiveFirst);

        QPoint p(startPos, startSeq);
        emit si_startChanged(p, prev);
    }

    updateVScrollBar();

    completeRedraw = true;
=======
void MSAEditorSequenceArea::focusInEvent(QFocusEvent* fe) {
    QWidget::focusInEvent(fe);
>>>>>>> b3ee000b
    update();
}

void MSAEditorSequenceArea::focusOutEvent(QFocusEvent* fe) {
    QWidget::focusOutEvent(fe);
    exitFromEditCharacterMode();
    update();
}

void MSAEditorSequenceArea::moveCursor(int dx, int dy) {
    const QPoint newCursorPos = cursorPos + QPoint(dx, dy);
    CHECK(isInRange(newCursorPos), );

    // Move only one cell selection?
    // TODO: consider selection movement
    const int selectionSize = selection.width() * selection.height();
    CHECK(selectionSize == 1, );

    ui->getScrollController()->scrollToPoint(newCursorPos, size());
    setCursorPos(newCursorPos);

    // SANGER_TODO: why is it under comment
    //setSelection(MSAEditorSelection(p, 1,1));
}

void MSAEditorSequenceArea::updateCollapsedGroups(const MaModificationInfo& modInfo) {
    U2OpStatus2Log os;
    if(modInfo.rowContentChanged) {
        QList<qint64> updatedRows;
        bool isModelChanged = false;
        QMap<qint64, QList<U2MsaGap> > curGapModel = getEditor()->getMaObject()->getMapGapModel();
        QList<U2Region> updatedRegions;
        foreach (qint64 modifiedSeqId, modInfo.modifiedRowIds) {
            int modifiedRowPos = editor->getMaObject()->getRowPosById(modifiedSeqId);
            const MultipleSequenceAlignmentRow &modifiedRowRef = editor->getMaObject()->getRow(modifiedRowPos);
            modifiedRowPos = ui->getCollapseModel()->rowToMap(modifiedRowPos);
            const U2Region rowsCollapsibleGroup = ui->getCollapseModel()->mapSelectionRegionToRows(U2Region(modifiedRowPos, 1));
            if (updatedRegions.contains(rowsCollapsibleGroup)) {
                continue;
            }
            for(int i = rowsCollapsibleGroup.startPos; i < rowsCollapsibleGroup.endPos(); i++) {
                qint64 identicalRowId = editor->getMaObject()->getRow(i)->getRowId();
                if(!updatedRows.contains(identicalRowId) && !modInfo.modifiedRowIds.contains(identicalRowId)) {
                    isModelChanged = isModelChanged || modifiedRowRef->getGapModel() != curGapModel[identicalRowId];
                    curGapModel[identicalRowId] = modifiedRowRef->getGapModel();
                    updatedRows.append(identicalRowId);
                }
            }
            updatedRegions.append(rowsCollapsibleGroup);
        }
        if(isModelChanged) {
            getEditor()->getMaObject()->updateGapModel(os, curGapModel);
            return;
        }
    }
}

void MSAEditorSequenceArea::sl_buildStaticToolbar(GObjectView* v, QToolBar* t) {
    t->addAction(ui->getUndoAction());
    t->addAction(ui->getRedoAction());
    t->addAction(gotoAction);
    t->addAction(removeAllGapsAction);
    t->addSeparator();

    t->addAction(collapseModeSwitchAction);
    t->addAction(collapseModeUpdateAction);
    t->addSeparator();
}

void MSAEditorSequenceArea::sl_buildStaticMenu(GObjectView*, QMenu* m) {
    buildMenu(m);
}

void MSAEditorSequenceArea::sl_buildContextMenu(GObjectView*, QMenu* m) {
    buildMenu(m);

    QMenu* editMenu = GUIUtils::findSubMenu(m, MSAE_MENU_EDIT);
    SAFE_POINT(editMenu != NULL, "editMenu", );

    QList<QAction*> actions;
    actions << fillWithGapsinsSymAction << replaceCharacterAction << reverseComplementAction
            << reverseAction << complementAction << delColAction << removeAllGapsAction;

    QMenu* copyMenu = GUIUtils::findSubMenu(m, MSAE_MENU_COPY);
    SAFE_POINT(copyMenu != NULL, "copyMenu", );
    editMenu->insertAction(editMenu->actions().first(), ui->getDelSelectionAction());
    if (rect().contains(mapFromGlobal(QCursor::pos()))) {
        editMenu->addActions(actions);
        copyMenu->addAction(ui->getCopySelectionAction());
        copyMenu->addAction(ui->getCopyFormattedSelectionAction());
    }

    m->setObjectName("msa sequence area context menu");
}

void MSAEditorSequenceArea::sl_showCustomSettings(){
    AppContext::getAppSettingsGUI()->showSettingsDialog(ColorSchemaSettingsPageId);
}

void MSAEditorSequenceArea::initRenderer() {
    renderer = new SequenceAreaRenderer(ui, this);
}

void MSAEditorSequenceArea::buildMenu(QMenu* m) {
    QAction* copyMenuAction = GUIUtils::findAction(m->actions(), MSAE_MENU_LOAD);
    m->insertAction(copyMenuAction, gotoAction);

    QMenu* loadSeqMenu = GUIUtils::findSubMenu(m, MSAE_MENU_LOAD);
    SAFE_POINT(loadSeqMenu != NULL, "loadSeqMenu", );
    loadSeqMenu->addAction(addSeqFromProjectAction);
    loadSeqMenu->addAction(addSeqFromFileAction);

    QMenu* editMenu = GUIUtils::findSubMenu(m, MSAE_MENU_EDIT);
    SAFE_POINT(editMenu != NULL, "editMenu", );
    QList<QAction*> actions;

    MsaEditorWgt* msaWgt = getEditor()->getUI();
    QAction* editSequenceNameAction = msaWgt->getEditorNameList()->getEditSequenceNameAction();
    if (getSelection().height() != 1) {
        editSequenceNameAction->setDisabled(true);
    }
    actions << editSequenceNameAction << fillWithGapsinsSymAction << replaceCharacterAction << reverseComplementAction << reverseAction << complementAction << delColAction << removeAllGapsAction;
    editMenu->insertActions(editMenu->isEmpty() ? NULL : editMenu->actions().first(), actions);
    editMenu->insertAction(editMenu->actions().first(), ui->getDelSelectionAction());

    QMenu * exportMenu = GUIUtils::findSubMenu(m, MSAE_MENU_EXPORT);
    SAFE_POINT(exportMenu != NULL, "exportMenu", );
    exportMenu->addAction(createSubaligniment);
    exportMenu->addAction(saveSequence);

    QMenu* copyMenu = GUIUtils::findSubMenu(m, MSAE_MENU_COPY);
    SAFE_POINT(copyMenu != NULL, "copyMenu", );
    ui->getCopySelectionAction()->setDisabled(selection.isNull());
    emit si_copyFormattedChanging(!selection.isNull());
    copyMenu->addAction(ui->getCopySelectionAction());
    ui->getCopyFormattedSelectionAction()->setDisabled(selection.isNull());
    copyMenu->addAction(ui->getCopyFormattedSelectionAction());
    copyMenu->addAction(ui->getPasteAction());

    QMenu* viewMenu = GUIUtils::findSubMenu(m, MSAE_MENU_VIEW);
    SAFE_POINT(viewMenu != NULL, "viewMenu", );
    viewMenu->addAction(sortByNameAction);

    QMenu* colorsSchemeMenu = new QMenu(tr("Colors"), NULL);
    colorsSchemeMenu->menuAction()->setObjectName("Colors");
    colorsSchemeMenu->setIcon(QIcon(":core/images/color_wheel.png"));
    foreach(QAction* a, colorSchemeMenuActions) {
        MsaSchemesMenuBuilder::addActionOrTextSeparatorToMenu(a, colorsSchemeMenu);
    }
    colorsSchemeMenu->addSeparator();

    QMenu* customColorSchemaMenu = new QMenu(tr("Custom schemes"), colorsSchemeMenu);
    customColorSchemaMenu->menuAction()->setObjectName("Custom schemes");

    foreach(QAction* a, customColorSchemeMenuActions) {
        MsaSchemesMenuBuilder::addActionOrTextSeparatorToMenu(a, customColorSchemaMenu);
    }

    if (!customColorSchemeMenuActions.isEmpty()){
        customColorSchemaMenu->addSeparator();
    }

    lookMSASchemesSettingsAction = new QAction(tr("Create new color scheme"), this);
    lookMSASchemesSettingsAction->setObjectName("Create new color scheme");
    connect(lookMSASchemesSettingsAction, SIGNAL(triggered()), SLOT(sl_showCustomSettings()));
    customColorSchemaMenu->addAction(lookMSASchemesSettingsAction);

    colorsSchemeMenu->addMenu(customColorSchemaMenu);
    m->insertMenu(GUIUtils::findAction(m->actions(), MSAE_MENU_EDIT), colorsSchemeMenu);

    QMenu* highlightSchemeMenu = new QMenu(tr("Highlighting"), NULL);

    highlightSchemeMenu->menuAction()->setObjectName("Highlighting");

    foreach(QAction* a, highlightingSchemeMenuActions) {
        MsaSchemesMenuBuilder::addActionOrTextSeparatorToMenu(a, highlightSchemeMenu);
    }
    highlightSchemeMenu->addSeparator();
    highlightSchemeMenu->addAction(useDotsAction);
    m->insertMenu(GUIUtils::findAction(m->actions(), MSAE_MENU_EDIT), highlightSchemeMenu);
}

void MSAEditorSequenceArea::sl_fontChanged(QFont font) {
    Q_UNUSED(font);
    completeRedraw = true;
    repaint();
}

void MSAEditorSequenceArea::sl_alphabetChanged(const MaModificationInfo &mi, const DNAAlphabet *prevAlphabet) {
    updateColorAndHighlightSchemes();

    QString message;
    if (mi.alphabetChanged || mi.type != MaModificationType_Undo) {
        message = tr("The alignment has been modified, so that its alphabet has been switched from \"%1\" to \"%2\". Use \"Undo\", if you'd like to restore the original alignment.")
            .arg(prevAlphabet->getName()).arg(editor->getMaObject()->getAlphabet()->getName());
    }

    if (message.isEmpty()) {
        return;
    }
    const NotificationStack *notificationStack = AppContext::getMainWindow()->getNotificationStack();
    CHECK(notificationStack != NULL, );
    notificationStack->addNotification(message, Info_Not);
}

void MSAEditorSequenceArea::sl_updateActions() {
    MultipleAlignmentObject* maObj = editor->getMaObject();
    assert(maObj != NULL);
    bool readOnly = maObj->isStateLocked();

    createSubaligniment->setEnabled(!isAlignmentEmpty());
    saveSequence->setEnabled(!isAlignmentEmpty());
    addSeqFromProjectAction->setEnabled(!readOnly);
    addSeqFromFileAction->setEnabled(!readOnly);
    sortByNameAction->setEnabled(!readOnly && !isAlignmentEmpty());
    collapseModeSwitchAction->setEnabled(!readOnly && !isAlignmentEmpty());

//Update actions of "Edit" group
    bool canEditAlignment = !readOnly && !isAlignmentEmpty();
    bool canEditSelectedArea = canEditAlignment && !selection.isNull();
    const bool isEditing = (maMode != ViewMode);
    ui->getDelSelectionAction()->setEnabled(canEditSelectedArea);

    fillWithGapsinsSymAction->setEnabled(canEditSelectedArea && !isEditing);
    bool oneCharacterIsSelected = selection.width() == 1 && selection.height() == 1;
    replaceCharacterAction->setEnabled(canEditSelectedArea && oneCharacterIsSelected);
    delColAction->setEnabled(canEditAlignment);
    reverseComplementAction->setEnabled(canEditSelectedArea && maObj->getAlphabet()->isNucleic());
    reverseAction->setEnabled(canEditSelectedArea);
    complementAction->setEnabled(canEditSelectedArea && maObj->getAlphabet()->isNucleic());
    removeAllGapsAction->setEnabled(canEditAlignment);
}

void MSAEditorSequenceArea::sl_delCol() {
    QObjectScopedPointer<DeleteGapsDialog> dlg = new DeleteGapsDialog(this, editor->getMaObject()->getNumRows());
    dlg->exec();
    CHECK(!dlg.isNull(), );

    if (dlg->result() == QDialog::Accepted) {
        MSACollapsibleItemModel *collapsibleModel = ui->getCollapseModel();
        SAFE_POINT(NULL != collapsibleModel, tr("NULL collapsible model!"), );
        collapsibleModel->reset();

        DeleteMode deleteMode = dlg->getDeleteMode();
        int value = dlg->getValue();

        // if this method was invoked during a region shifting
        // then shifting should be canceled
        cancelShiftTracking();

<<<<<<< HEAD
        MAlignmentObject* msaObj = editor->getMSAObject();
=======
        MultipleSequenceAlignmentObject* msaObj = getEditor()->getMaObject();
>>>>>>> b3ee000b
        int gapCount = 0;
        switch(deleteMode) {
        case DeleteByAbsoluteVal:
            gapCount = value;
            break;
        case DeleteByRelativeVal: {
            int absoluteValue = qRound((msaObj->getNumRows() * value) / 100.0);
            if (absoluteValue < 1) {
                absoluteValue = 1;
            }
            gapCount = absoluteValue;
            break;
        }
        case DeleteAll:
            gapCount = msaObj->getNumRows();
            break;
        default:
            FAIL("Unknown delete mode", );
        }

        U2OpStatus2Log os;
        U2UseCommonUserModStep userModStep(msaObj->getEntityRef(), os);
        Q_UNUSED(userModStep);
        SAFE_POINT_OP(os, );
<<<<<<< HEAD
        msaObj->deleteColumnWithGaps(os, gapCount);
    }
}

void MSAEditorSequenceArea::sl_fillCurrentSelectionWithGaps() {
    if(!isAlignmentLocked()) {
        emit si_startMsaChanging();
        insertGapsBeforeSelection();
        emit si_stopMsaChanging(true);
=======
        msaObj->deleteColumnsWithGaps(os, gapCount);
>>>>>>> b3ee000b
    }
}

void MSAEditorSequenceArea::sl_goto() {
    QObjectScopedPointer<QDialog> dlg = new QDialog(this);
    dlg->setModal(true);
    dlg->setWindowTitle(tr("Go To"));
    int aliLen = editor->getAlignmentLen();
    PositionSelector *ps = new PositionSelector(dlg.data(), 1, aliLen, true);
    connect(ps, SIGNAL(si_positionChanged(int)), SLOT(sl_onPosChangeRequest(int)));
    dlg->exec();
}

void MSAEditorSequenceArea::sl_onPosChangeRequest(int position) {
    ui->getScrollController()->centerBase(position, width());
    setSelection(MaEditorSelection(position-1, selection.y(), 1, 1));
}

void MSAEditorSequenceArea::sl_lockedStateChanged() {
    sl_updateActions();
}

void MSAEditorSequenceArea::sl_removeAllGaps() {
    MultipleSequenceAlignmentObject* msa = getEditor()->getMaObject();
    SAFE_POINT(NULL != msa, tr("NULL msa object!"), );
    assert(!msa->isStateLocked());

    MSACollapsibleItemModel *collapsibleModel = ui->getCollapseModel();
    SAFE_POINT(NULL != collapsibleModel, tr("NULL collapsible model!"), );
    collapsibleModel->reset();

    // if this method was invoked during a region shifting
    // then shifting should be canceled
    cancelShiftTracking();

    U2OpStatus2Log os;
    U2UseCommonUserModStep userModStep(msa->getEntityRef(), os);
    Q_UNUSED(userModStep);
    SAFE_POINT_OP(os, );

    QMap<qint64, QList<U2MsaGap> > noGapModel;
    foreach (qint64 rowId, msa->getMultipleAlignment()->getRowsIds()) {
        noGapModel[rowId] = QList<U2MsaGap>();
    }

    msa->updateGapModel(os, noGapModel);

    MsaDbiUtils::trim(msa->getEntityRef(), os);
    msa->updateCachedMultipleAlignment();

    SAFE_POINT_OP(os, );

    ui->getScrollController()->setFirstVisibleBase(0);
    ui->getScrollController()->setFirstVisibleRowByNumber(0);
    SAFE_POINT_OP(os, );
}

void MSAEditorSequenceArea::sl_createSubaligniment(){
    CHECK(getEditor() != NULL, );
    QObjectScopedPointer<CreateSubalignmentDialogController> dialog = new CreateSubalignmentDialogController(getEditor()->getMaObject(), selection.getRect(), this);
    dialog->exec();
    CHECK(!dialog.isNull(), );

    if (dialog->result() == QDialog::Accepted){
        U2Region window = dialog->getRegion();
        bool addToProject = dialog->getAddToProjFlag();
        QString path = dialog->getSavePath();
        QStringList seqNames = dialog->getSelectedSeqNames();
        Task* csTask = new CreateSubalignmentAndOpenViewTask(getEditor()->getMaObject(),
            CreateSubalignmentSettings(window, seqNames, path, true, addToProject, dialog->getFormatId()));
        AppContext::getTaskScheduler()->registerTopLevelTask(csTask);
    }
}

void MSAEditorSequenceArea::sl_saveSequence(){
    CHECK(getEditor() != NULL, );
    int seqIndex = selection.y();

    if(selection.height() > 1){
        QMessageBox::critical(NULL, tr("Warning!"), tr("You must select only one sequence for export."));
        return;
    }

<<<<<<< HEAD
    QString seqName = editor->getMSAObject()->getMAlignment().getRow(seqIndex).getName();
    QObjectScopedPointer<SaveSelectedSequenceFromMSADialogController> d = new SaveSelectedSequenceFromMSADialogController(editor->getMSAObject()->getDocument()->getURL().dirPath(),
        GUrlUtils::fixFileName(seqName), (QWidget*)AppContext::getMainWindow()->getQMainWindow());

=======
    QString seqName = editor->getMaObject()->getMultipleAlignment()->getRow(seqIndex)->getName();
    QObjectScopedPointer<SaveSelectedSequenceFromMSADialogController> d = new SaveSelectedSequenceFromMSADialogController(editor->getMaObject()->getDocument()->getURL().dirPath(),
        GUrlUtils::fixFileName(seqName), (QWidget*)AppContext::getMainWindow()->getQMainWindow());
>>>>>>> b3ee000b
    const int rc = d->exec();
    CHECK(!d.isNull(), );

    if (rc == QDialog::Rejected) {
        return;
    }
    //TODO: OPTIMIZATION code below can be wrapped to task
    DNASequence seq;
    foreach(const DNASequence &s,  MSAUtils::ma2seq(getEditor()->getMaObject()->getMsa(), d->trimGapsFlag)){
        if (s.getName() == seqName){
            seq = s;
            break;
        }
    }

    U2OpStatus2Log  os;
    QString fullPath = GUrlUtils::prepareFileLocation(d->url, os);
    CHECK_OP(os, );
    GUrl url(fullPath);

    IOAdapterFactory* iof = AppContext::getIOAdapterRegistry()->getIOAdapterFactoryById(IOAdapterUtils::url2io(d->url));
    DocumentFormat *df = AppContext::getDocumentFormatRegistry()->getFormatById(d->format);
    Document *doc;
    QList<GObject*> objs;
    doc = df->createNewLoadedDocument(iof, fullPath, os);
    CHECK_OP_EXT(os, delete doc, );
    U2SequenceObject* seqObj = DocumentFormatUtils::addSequenceObjectDeprecated(doc->getDbiRef(), U2ObjectDbi::ROOT_FOLDER, seq.getName(), objs, seq, os);
    CHECK_OP_EXT(os, delete doc, );
    doc->addObject(seqObj);
    SaveDocumentTask *t = new SaveDocumentTask(doc, doc->getIOAdapterFactory(), doc->getURL());

    if (d->addToProjectFlag){
        Project *p = AppContext::getProject();
        Document *loadedDoc=p->findDocumentByURL(url);
        if (loadedDoc) {
            coreLog.details("The document already in the project");
            QMessageBox::warning(ui, tr("warning"), tr("The document already in the project"));
            return;
        }
        p->addDocument(doc);

        // Open view for created document
        DocumentSelection ds;
        ds.setSelection(QList<Document*>() <<doc);
        MultiGSelection ms;
        ms.addSelection(&ds);
        foreach (GObjectViewFactory *f, AppContext::getObjectViewFactoryRegistry()->getAllFactories()) {
            if (f->canCreateView(ms)) {
                Task *tt = f->createViewTask(ms);
                AppContext::getTaskScheduler()->registerTopLevelTask(tt);
                break;
            }
        }
    }else{
        t->addFlag(SaveDoc_DestroyAfter);
    }
    AppContext::getTaskScheduler()->registerTopLevelTask(t);
}

<<<<<<< HEAD
void MSAEditorSequenceArea::sl_registerCustomColorSchemes() {
    deleteOldCustomSchemes();

    MsaSchemesMenuBuilder::createAndFillColorSchemeMenuActions(customColorSchemeMenuActions,
                                                               MsaSchemesMenuBuilder::Custom, editor->getMSAObject()->getAlphabet()->getType(),
                                                               this);
}

void MSAEditorSequenceArea::sl_colorSchemeFactoryUpdated() {
    applyColorScheme(colorScheme->getFactory()->getId());
}

void MSAEditorSequenceArea::sl_setDefaultColorScheme() {
    MsaColorSchemeFactory *defaultFactory = getDefaultColorSchemeFactory();
    SAFE_POINT(NULL != defaultFactory, L10N::nullPointerError("default color scheme factory"), );
    applyColorScheme(defaultFactory->getId());
}

void MSAEditorSequenceArea::cancelSelection()
{
    MSAEditorSelection emptySelection;
    setSelection(emptySelection);
}

void MSAEditorSequenceArea::updateHBarPosition(int base, bool repeatAction) {
    if (isAlignmentEmpty()) {
        shBar->setupRepeatAction(QAbstractSlider::SliderNoAction);
        return;
    }

    if (base <= getFirstVisibleBase()) {
        ( repeatAction ? shBar->setupRepeatAction(QAbstractSlider::SliderSingleStepSub, 50, 10)
                       : shBar->triggerAction(QAbstractSlider::SliderSingleStepSub) );
    } else  if (base >= getLastVisibleBase(true)) {
        ( repeatAction ? shBar->setupRepeatAction(QAbstractSlider::SliderSingleStepAdd, 50, 10)
                       : shBar->triggerAction(QAbstractSlider::SliderSingleStepAdd) );

    } else {
        shBar->setupRepeatAction(QAbstractSlider::SliderNoAction);
    }
}

void MSAEditorSequenceArea::updateVBarPosition(int seq, bool repeatAction) {
    if (isAlignmentEmpty()) {
        svBar->setupRepeatAction(QAbstractSlider::SliderNoAction);
        return;
    }

    if (seq <= getFirstVisibleSequence()) {
        ( repeatAction ? svBar->setupRepeatAction(QAbstractSlider::SliderSingleStepSub, 50, 10)
                       : svBar->triggerAction(QAbstractSlider::SliderSingleStepSub) );
    } else if (seq >= getLastVisibleSequence(true)) {
        ( repeatAction ? svBar->setupRepeatAction(QAbstractSlider::SliderSingleStepAdd, 50, 10)
                       : svBar->triggerAction(QAbstractSlider::SliderSingleStepAdd) );
    } else {
        svBar->setupRepeatAction(QAbstractSlider::SliderNoAction);
    }
}

void MSAEditorSequenceArea::sl_replaceSelectedCharacter() {
    msaMode = EditCharacterMode;
    editModeAnimationTimer.start(500);
    highlightCurrentSelection();
}

void MSAEditorSequenceArea::sl_delCurrentSelection()
{
    emit si_startMsaChanging();
    deleteCurrentSelection();
    emit si_stopMsaChanging(true);
}

U2Region MSAEditorSequenceArea::getSelectedRows() const {
    return ui->getCollapseModel()->mapSelectionRegionToRows(U2Region(selection.y(), selection.height()));
}
=======
void MSAEditorSequenceArea::sl_modelChanged() {
    MSACollapsibleItemModel *collapsibleModel = ui->getCollapseModel();
    SAFE_POINT(NULL != collapsibleModel, "NULL collapsible model", );
>>>>>>> b3ee000b

    if (collapsibleModel->isEmpty()) {
        collapseModeSwitchAction->setChecked(false);
        collapseModeUpdateAction->setEnabled(false);
    }

    MaEditorSequenceArea::sl_modelChanged();
}

void MSAEditorSequenceArea::sl_copyCurrentSelection()
{
    CHECK(getEditor() != NULL, );
    // TODO: probably better solution would be to export selection???

    assert(isInRange(selection.topLeft()));
    assert(isInRange(QPoint(selection.x() + selection.width() - 1, selection.y() + selection.height() - 1)));

    MultipleSequenceAlignmentObject* maObj = getEditor()->getMaObject();
    if (selection.isNull()) {
        return;
    }

    MSACollapsibleItemModel* m = ui->getCollapseModel();
    U2Region sel(m->mapToRow(selection.y()), m->mapToRow(selection.y() + selection.height()) - m->mapToRow(selection.y()));

    QString selText;
    U2OpStatus2Log os;
    for (int i = sel.startPos; i < sel.endPos(); ++i) {
        if (ui->getCollapseModel()->rowToMap(i, true) < 0) {
            continue;
        }
        int len = selection.width();
        QByteArray seqPart = maObj->getMsaRow(i)->mid(selection.x(), len, os)->toByteArray(os, len);
        selText.append(seqPart);
        if (i + 1 != sel.endPos()) { // do not add line break into the last line
            selText.append("\n");
        }
    }
    QApplication::clipboard()->setText(selText);
}

void MSAEditorSequenceArea::sl_copyFormattedSelection(){
    const DocumentFormatId& formatId = getCopyFormatedAlgorithmId();
    Task* clipboardTask = new SubalignmentToClipboardTask(getEditor(), selection.getRect(), formatId);
    AppContext::getTaskScheduler()->registerTopLevelTask(clipboardTask);
}

void MSAEditorSequenceArea::sl_paste(){
    MultipleAlignmentObject* msaObject = editor->getMaObject();
    if (msaObject->isStateLocked()) {
        return;
    }
    PasteFactory* pasteFactory = AppContext::getPasteFactory();
    SAFE_POINT(pasteFactory != NULL, "PasteFactory is null", );

    bool focus = ui->isAncestorOf(QApplication::focusWidget());
    PasteTask* task = pasteFactory->pasteTask(!focus);
    if (focus) {
        connect(new TaskSignalMapper(task), SIGNAL(si_taskFinished(Task *)), SLOT(sl_pasteFinished(Task*)));
    }
    AppContext::getTaskScheduler()->registerTopLevelTask(task);
}

void MSAEditorSequenceArea::sl_pasteFinished(Task* _pasteTask){
    CHECK(getEditor() != NULL, );
    MultipleSequenceAlignmentObject* msaObject = getEditor()->getMaObject();
    if (msaObject->isStateLocked()) {
        return;
    }

    PasteTask* pasteTask = qobject_cast<PasteTask*>(_pasteTask);
    if(NULL == pasteTask || pasteTask->isCanceled()) {
        return;
    }
    const QList<Document*>& docs = pasteTask->getDocuments();

    AddSequencesFromDocumentsToAlignmentTask *task = new AddSequencesFromDocumentsToAlignmentTask(msaObject, docs);
    AppContext::getTaskScheduler()->registerTopLevelTask(task);
}

void MSAEditorSequenceArea::sl_addSeqFromFile()
{
    CHECK(getEditor() != NULL, );
    MultipleSequenceAlignmentObject* msaObject = getEditor()->getMaObject();
    if (msaObject->isStateLocked()) {
        return;
    }

    QString filter = DialogUtils::prepareDocumentsFileFilterByObjType(GObjectTypes::SEQUENCE, true);

    LastUsedDirHelper lod;
    QStringList urls;
#ifdef Q_OS_MAC
    if (qgetenv(ENV_GUI_TEST).toInt() == 1 && qgetenv(ENV_USE_NATIVE_DIALOGS).toInt() == 0) {
        urls = U2FileDialog::getOpenFileNames(this, tr("Open file with sequences"), lod.dir, filter, 0, QFileDialog::DontUseNativeDialog);
    } else
#endif
    urls = U2FileDialog::getOpenFileNames(this, tr("Open file with sequences"), lod.dir, filter);

    if (!urls.isEmpty()) {
        lod.url = urls.first();
        sl_cancelSelection();
        AddSequencesFromFilesToAlignmentTask *task = new AddSequencesFromFilesToAlignmentTask(msaObject, urls);
        TaskWatchdog::trackResourceExistence(msaObject, task, tr("A problem occurred during adding sequences. The multiple alignment is no more available."));
        AppContext::getTaskScheduler()->registerTopLevelTask(task);
    }

}

void MSAEditorSequenceArea::sl_addSeqFromProject()
{
    CHECK(getEditor() != NULL, );
    MultipleSequenceAlignmentObject* msaObject = getEditor()->getMaObject();
    if (msaObject->isStateLocked()) {
        return;
    }

    ProjectTreeControllerModeSettings settings;
    settings.objectTypesToShow.insert(GObjectTypes::SEQUENCE);

    QList<GObject*> objects = ProjectTreeItemSelectorDialog::selectObjects(settings,this);
    QList<DNASequence> objectsToAdd;
    U2OpStatus2Log os;
    foreach(GObject* obj, objects) {
        U2SequenceObject *seqObj = qobject_cast<U2SequenceObject*>(obj);
        if (seqObj) {
            objectsToAdd.append(seqObj->getWholeSequence(os));
            SAFE_POINT_OP(os, );
        }
    }
    if (objectsToAdd.size() > 0) {
        AddSequenceObjectsToAlignmentTask *addSeqObjTask = new AddSequenceObjectsToAlignmentTask(getEditor()->getMaObject(), objectsToAdd);
        AppContext::getTaskScheduler()->registerTopLevelTask(addSeqObjTask);
        sl_cancelSelection();
    }
}

void MSAEditorSequenceArea::sl_sortByName() {
    CHECK(getEditor() != NULL, );
    MultipleSequenceAlignmentObject* msaObject = getEditor()->getMaObject();
    if (msaObject->isStateLocked()) {
        return;
    }
    MultipleSequenceAlignment msa = msaObject->getMultipleAlignmentCopy();
    msa->sortRowsByName();
    QStringList rowNames = msa->getRowNames();
    if (rowNames != msaObject->getMultipleAlignment()->getRowNames()) {
        U2OpStatusImpl os;
        msaObject->updateRowsOrder(os, msa->getRowsIds());
        SAFE_POINT_OP(os, );
    }
    if (ui->isCollapsibleMode()) {
        sl_updateCollapsingMode();
    }
}

void MSAEditorSequenceArea::sl_setCollapsingMode(bool enabled) {
    CHECK(getEditor() != NULL, );
    GCOUNTER(cvar, tvar, "Switch collapsing mode");

    MultipleSequenceAlignmentObject* msaObject = getEditor()->getMaObject();
    if (msaObject == NULL || msaObject->isStateLocked()) {
        if (collapseModeSwitchAction->isChecked()) {
            collapseModeSwitchAction->setChecked(false);
            collapseModeUpdateAction->setEnabled(false);
        }
        return;
    }

    ui->setCollapsibleMode(enabled);
    collapseModeUpdateAction->setEnabled(enabled);
    if (enabled) {
        sl_updateCollapsingMode();
    } else {
        MSACollapsibleItemModel *collapsibleModel = ui->getCollapseModel();
        SAFE_POINT(NULL != collapsibleModel, tr("NULL collapsible model!"), );
        collapsibleModel->reset();
    }

    updateSelection();
    ui->getScrollController()->updateVerticalScrollBar();
}

void MSAEditorSequenceArea::sl_updateCollapsingMode() {
    CHECK(getEditor() != NULL, );
    GCOUNTER(cvar, tvar, "Update collapsing mode");

    CHECK(ui->isCollapsibleMode(), );
    MultipleSequenceAlignmentObject *msaObject = getEditor()->getMaObject();
    SAFE_POINT(NULL != msaObject, tr("NULL Msa Object!"), );

    MSACollapsibleItemModel *collapsibleModel = ui->getCollapseModel();

    Document *doc = msaObject->getDocument();
    SAFE_POINT(NULL != doc, tr("NULL document!"), );

    MultipleSequenceAlignment msa = msaObject->getMultipleAlignmentCopy();
    QVector<U2Region> unitedRows;
    bool sorted = msa->sortRowsBySimilarity(unitedRows);
    collapsibleModel->reset(unitedRows);

    U2OpStatusImpl os;
    if (sorted) {
        msaObject->updateRowsOrder(os, msa->getRowsIds());
        SAFE_POINT_OP(os, );
    }

    MaModificationInfo mi;
    mi.alignmentLengthChanged = false;
    msaObject->updateCachedMultipleAlignment(mi);
}

void MSAEditorSequenceArea::reverseComplementModification(ModificationType& type) {
    CHECK(getEditor() != NULL, );
    if (type == ModificationType::NoType)
        return;
    MultipleSequenceAlignmentObject* maObj = getEditor()->getMaObject();
    if (maObj == NULL || maObj->isStateLocked()) {
        return;
    }
    if (!maObj->getAlphabet()->isNucleic()) {
        return;
    }
    if (selection.height() == 0) {
        return;
    }
    assert(isInRange(selection.topLeft()));
    assert(isInRange(QPoint(selection.x() + selection.width() - 1, selection.y() + selection.height() - 1)));
    if (!selection.isNull()) {
        // if this method was invoked during a region shifting
        // then shifting should be canceled
        cancelShiftTracking();

        const MultipleSequenceAlignment ma = maObj->getMultipleAlignment();
        DNATranslation* trans = AppContext::getDNATranslationRegistry()->lookupComplementTranslation(ma->getAlphabet());
        if (trans == NULL || !trans->isOne2One()) {
            return;
        }

        U2OpStatus2Log os;
        U2UseCommonUserModStep userModStep(maObj->getEntityRef(), os);
        Q_UNUSED(userModStep);
        SAFE_POINT_OP(os, );

        const U2Region& sel = getSelectedRows();

        QList<qint64> modifiedRowIds;
        modifiedRowIds.reserve(sel.length);
        for (int i = sel.startPos; i < sel.endPos(); i++) {
            const MultipleSequenceAlignmentRow currentRow = ma->getMsaRow(i);
            QByteArray currentRowContent = currentRow->toByteArray(os, ma->getLength());
            switch (type.getType())
            {
            case ModificationType::Reverse:
                TextUtils::reverse(currentRowContent.data(), currentRowContent.length());
                break;
            case ModificationType::Complement:
                trans->translate(currentRowContent.data(), currentRowContent.length());
                break;
            case ModificationType::ReverseComplement:
                TextUtils::reverse(currentRowContent.data(), currentRowContent.length());
                trans->translate(currentRowContent.data(), currentRowContent.length());
                break;
            }
            QString name = currentRow->getName();
            ModificationType oldType(ModificationType::NoType);
            if (name.endsWith("|revcompl")) {
                name.resize(name.length() - QString("|revcompl").length());
                oldType = ModificationType::ReverseComplement;
            } else if (name.endsWith("|compl")) {
                name.resize(name.length() - QString("|compl").length());
                oldType = ModificationType::Complement;
            } else if (name.endsWith("|rev")) {
                name.resize(name.length() - QString("|rev").length());
                oldType = ModificationType::Reverse;
            }
            ModificationType newType = type + oldType;
            switch (newType.getType())
            {
            case ModificationType::NoType:
                break;
            case ModificationType::Reverse:
                name.append("|rev");
                break;
            case ModificationType::Complement:
                name.append("|compl");
                break;
            case ModificationType::ReverseComplement:
                name.append("|revcompl");
                break;
            }

            // Split the sequence into gaps and chars
            QByteArray seqBytes;
            QList<U2MsaGap> gapModel;
            MaDbiUtils::splitBytesToCharsAndGaps(currentRowContent, seqBytes, gapModel);

            maObj->updateRow(os, i, name, seqBytes, gapModel);
            modifiedRowIds << currentRow->getRowId();
        }

        MaModificationInfo modInfo;
        modInfo.modifiedRowIds = modifiedRowIds;
        modInfo.alignmentLengthChanged = false;
        maObj->updateCachedMultipleAlignment(modInfo);
    }
}

void MSAEditorSequenceArea::sl_reverseComplementCurrentSelection() {
    ModificationType type(ModificationType::ReverseComplement);
    reverseComplementModification(type);
}

void MSAEditorSequenceArea::sl_reverseCurrentSelection() {
    ModificationType type(ModificationType::Reverse);
    reverseComplementModification(type);
}

void MSAEditorSequenceArea::sl_complementCurrentSelection() {
    ModificationType type(ModificationType::Complement);
    reverseComplementModification(type);
}

void MSAEditorSequenceArea::sl_resetCollapsibleModel() {
    editor->resetCollapsibleModel();
}

void MSAEditorSequenceArea::sl_setCollapsingRegions(const QList<QStringList>& collapsedGroups) {
    CHECK(getEditor() != NULL, );
    MSACollapsibleItemModel* m = ui->getCollapseModel();
    SAFE_POINT(NULL != m, tr("Incorrect pointer to MSACollapsibleItemModel"),);
    m->reset();

    MultipleSequenceAlignmentObject* msaObject = getEditor()->getMaObject();
    QStringList rowNames = msaObject->getMultipleAlignment()->getRowNames();
    QVector<U2Region> collapsedRegions;

    //Calculate regions of the groups
    foreach(const QStringList& seqsGroup, collapsedGroups) {
        int regionStart = rowNames.size(), regionEnd = 0;
        foreach(const QString& seqName, seqsGroup) {
            int seqPos = rowNames.indexOf(seqName);
            regionStart = qMin(seqPos, regionStart);
            regionEnd = qMax(seqPos, regionEnd);
        }
        if(regionStart > 0 && regionEnd <= rowNames.size() && regionEnd > regionStart) {
            collapsedRegions.append(U2Region(regionStart, regionEnd - regionStart + 1));
        }
    }
    //Function 'reset' in 'MSACollapsibleItemModel' work only with sorted regions
    qSort(collapsedRegions);

    if (msaObject == NULL || msaObject->isStateLocked()) {
        if (collapseModeSwitchAction->isChecked()) {
            collapseModeSwitchAction->setChecked(false);
        }
        return;
    }

    ui->setCollapsibleMode(true);

    m->reset(collapsedRegions);

    MaModificationInfo mi;
    msaObject->updateCachedMultipleAlignment(mi);

    ui->getScrollController()->updateVerticalScrollBar();
}

ExportHighligtningTask::ExportHighligtningTask(ExportHighligtingDialogController *dialog, MaEditorSequenceArea *msaese_)
    : Task(tr("Export highlighting"), TaskFlags_FOSCOE | TaskFlag_ReportingIsSupported | TaskFlag_ReportingIsEnabled)
{
    msaese = msaese_;
    startPos = dialog->startPos;
    endPos = dialog->endPos;
    startingIndex = dialog->startingIndex;
    keepGaps = dialog->keepGaps;
    dots = dialog->dots;
    transpose = dialog->transpose;
    url = dialog->url;
}

void ExportHighligtningTask::run(){
    QString exportedData = msaese->exportHighlighting(startPos, endPos, startingIndex, keepGaps, dots, transpose);

    QFile resultFile(url.getURLString());
    CHECK_EXT(resultFile.open(QFile::WriteOnly | QFile::Truncate), url.getURLString(),);
    QTextStream contentWriter(&resultFile);
    contentWriter << exportedData;
}

Task::ReportResult ExportHighligtningTask::report() {
    return ReportResult_Finished;
}

QString ExportHighligtningTask::generateReport() const {
    QString res;
    if(!isCanceled() && !hasError()){
        res += "<b>" + tr("Export highligtning finished successfully") + "</b><br><b>" + tr("Result file:") + "</b> " + url.getURLString();
    }
    return res;
}

}//namespace<|MERGE_RESOLUTION|>--- conflicted
+++ resolved
@@ -75,17 +75,6 @@
 #include <U2Gui/ProjectTreeController.h>
 #include <U2Gui/ProjectTreeItemSelectorDialog.h>
 
-<<<<<<< HEAD
-#include "MSAEditor.h"
-#include "MSAEditorNameList.h"
-#include "MSAEditorSequenceArea.h"
-#include "AlignSequencesToAlignment/AlignSequencesToAlignmentTask.h"
-#include "Clipboard/SubalignmentToClipboardTask.h"
-#include "ColorSchemaSettingsController.h"
-#include "CreateSubalignmentDialogController.h"
-#include "Highlighting/MSAHighlightingTabFactory.h"
-#include "Highlighting/MsaSchemesMenuBuilder.h"
-=======
 #include "ColorSchemaSettingsController.h"
 #include "CreateSubalignmentDialogController.h"
 #include "MaEditorNameList.h"
@@ -98,7 +87,6 @@
 #include "helpers/ScrollController.h"
 #include "Highlighting/MSAHighlightingTabFactory.h"
 #include "view_rendering/SequenceAreaRenderer.h"
->>>>>>> b3ee000b
 
 namespace U2 {
 
@@ -186,22 +174,10 @@
     complementAction->setObjectName("replace_selected_rows_with_complement");
     connect(complementAction, SIGNAL(triggered()), SLOT(sl_complementCurrentSelection()));
 
-<<<<<<< HEAD
-    useDotsAction = new QAction(QString(tr("Use dots")), this);
-    useDotsAction->setCheckable(true);
-    useDotsAction->setChecked(false);
-    connect(useDotsAction, SIGNAL(triggered()), SLOT(sl_useDots()));
-
-    connect(editor->getMSAObject(), SIGNAL(si_alignmentChanged(const MAlignment&, const MAlignmentModInfo&)),
-        SLOT(sl_alignmentChanged(const MAlignment&, const MAlignmentModInfo&)));
-    connect(editor->getMSAObject(), SIGNAL(si_lockedStateChanged()), SLOT(sl_lockedStateChanged()));
-    connect(editor->getMSAObject(), SIGNAL(si_rowsRemoved(const QList<qint64> &)), SLOT(sl_updateCollapsingMode()));
-=======
     connect(editor->getMaObject(), SIGNAL(si_alignmentChanged(const MultipleAlignment&, const MaModificationInfo&)),
         SLOT(sl_alignmentChanged(const MultipleAlignment&, const MaModificationInfo&)));
     connect(editor->getMaObject(), SIGNAL(si_lockedStateChanged()), SLOT(sl_lockedStateChanged()));
     connect(editor->getMaObject(), SIGNAL(si_rowsRemoved(const QList<qint64> &)), SLOT(sl_updateCollapsingMode()));
->>>>>>> b3ee000b
 
     connect(this,   SIGNAL(si_startMaChanging()),
             ui,     SIGNAL(si_startMaChanging()));
@@ -219,184 +195,11 @@
         SLOT(sl_alphabetChanged(const MaModificationInfo &, const DNAAlphabet*)));
 
     updateColorAndHighlightSchemes();
-<<<<<<< HEAD
-    updateActions();
-}
-
-MSAEditorSequenceArea::~MSAEditorSequenceArea() {
-    exitFromEditCharacterMode();
-    delete cachedView;
-    deleteOldCustomSchemes();
-    delete highlightingScheme;
-}
-
-void MSAEditorSequenceArea::updateColorAndHighlightSchemes() {
-    Settings* s = AppContext::getSettings();
-    if (!s || !editor){
-        return;
-    }
-    MAlignmentObject* maObj = editor->getMSAObject();
-    if (!maObj){
-        return;
-    }
-
-    const DNAAlphabet* al = maObj->getAlphabet();
-    if (!al){
-        return;
-    }
-
-    MsaColorSchemeRegistry* csr = AppContext::getMsaColorSchemeRegistry();
-    MsaHighlightingSchemeRegistry* hsr = AppContext::getMsaHighlightingSchemeRegistry();
-
-    QString csid;
-    QString hsid;
-    getColorAndHighlightingIds(csid, hsid);
-    MsaColorSchemeFactory* csf = csr->getSchemeFactoryById(csid);
-    MsaHighlightingSchemeFactory* hsf = hsr->getSchemeFactoryById(hsid);
-    initColorSchemes(csf);
-    initHighlightSchemes(hsf);
-}
-
-void MSAEditorSequenceArea::initHighlightSchemes(MsaHighlightingSchemeFactory* hsf) {
-    qDeleteAll(highlightingSchemeMenuActions);
-    highlightingSchemeMenuActions.clear();
-    SAFE_POINT(hsf != NULL, "Highlight scheme factory is NULL", );
-
-    QVariantMap settings = highlightingScheme != NULL
-            ? highlightingScheme->getSettings()
-            : QVariantMap();
-    delete highlightingScheme;
-
-    highlightingScheme = hsf->create(this, editor->getMSAObject());
-    highlightingScheme->applySettings(settings);
-
-    MsaSchemesMenuBuilder::createAndFillHighlightingMenuActions(highlightingSchemeMenuActions, editor->getMSAObject()->getAlphabet()->getType(), this);
-    QList<QAction *> tmpActions = QList<QAction *>() << highlightingSchemeMenuActions;
-    foreach(QAction *action, tmpActions) {
-        action->setChecked(action->data() == hsf->getId());
-    }
-}
-
-void MSAEditorSequenceArea::initColorSchemes(MsaColorSchemeFactory *defaultColorSchemeFactory) {
-    MsaColorSchemeRegistry *msaColorSchemeRegistry = AppContext::getMsaColorSchemeRegistry();
-    connect(msaColorSchemeRegistry, SIGNAL(si_customSettingsChanged()), SLOT(sl_registerCustomColorSchemes()));
-
-    registerCommonColorSchemes();
-    sl_registerCustomColorSchemes();
-
-    applyColorScheme(defaultColorSchemeFactory->getId());
-}
-
-void MSAEditorSequenceArea::registerCommonColorSchemes() {
-    qDeleteAll(colorSchemeMenuActions);
-    colorSchemeMenuActions.clear();
-
-    MsaSchemesMenuBuilder::createAndFillColorSchemeMenuActions(colorSchemeMenuActions, MsaSchemesMenuBuilder::Common, editor->getMSAObject()->getAlphabet()->getType(), this);
-}
-
-void MSAEditorSequenceArea::getColorAndHighlightingIds(QString &csid, QString &hsid) {
-    DNAAlphabetType atype = editor->getMSAObject()->getAlphabet()->getType();
-    Settings* s = AppContext::getSettings();
-    switch (atype) {
-    case DNAAlphabet_RAW:
-        csid = s->getValue(SETTINGS_ROOT + SETTINGS_COLOR_RAW, MsaColorScheme::EMPTY).toString();
-        hsid = s->getValue(SETTINGS_ROOT + SETTINGS_HIGHLIGHT_RAW, MsaHighlightingScheme::EMPTY).toString();
-        break;
-    case DNAAlphabet_NUCL:
-        csid = s->getValue(SETTINGS_ROOT + SETTINGS_COLOR_NUCL, MsaColorScheme::UGENE_NUCL).toString();
-        hsid = s->getValue(SETTINGS_ROOT + SETTINGS_HIGHLIGHT_NUCL, MsaHighlightingScheme::EMPTY).toString();
-        break;
-    case DNAAlphabet_AMINO:
-        csid = s->getValue(SETTINGS_ROOT + SETTINGS_COLOR_AMINO, MsaColorScheme::UGENE_AMINO).toString();
-        hsid = s->getValue(SETTINGS_ROOT + SETTINGS_HIGHLIGHT_AMINO, MsaHighlightingScheme::EMPTY).toString();
-        break;
-    default:
-        csid = "";
-        hsid = "";
-        break;
-    }
-
-    MsaColorSchemeRegistry* csr = AppContext::getMsaColorSchemeRegistry();
-    MsaHighlightingSchemeRegistry* hsr = AppContext::getMsaHighlightingSchemeRegistry();
-
-    MsaColorSchemeFactory* csf = csr->getSchemeFactoryById(csid);
-    if (csf == NULL) {
-        csid = getDefaultColorSchemeFactory()->getId();
-    }
-    MsaHighlightingSchemeFactory* hsf = hsr->getSchemeFactoryById(hsid);
-    if (hsf == NULL) {
-        hsid = getDefaultHighlightingSchemeFactory()->getId();
-    }
-
-
-    if (colorScheme != NULL && colorScheme->getFactory()->isAlphabetTypeSupported(atype)) {
-        csid = colorScheme->getFactory()->getId();
-    }
-    if (highlightingScheme != NULL && highlightingScheme->getFactory()->isAlphabetTypeSupported(atype)) {
-        hsid = highlightingScheme->getFactory()->getId();
-    }
-}
-
-void MSAEditorSequenceArea::applyColorScheme(const QString &id) {
-    CHECK(NULL != editor->getMSAObject(), );
-
-    MsaColorSchemeFactory *factory = AppContext::getMsaColorSchemeRegistry()->getSchemeFactoryById(id);
-    delete colorScheme;
-    colorScheme = factory->create(this, editor->getMSAObject());
-
-    connect(factory, SIGNAL(si_factoryChanged()), SLOT(sl_colorSchemeFactoryUpdated()), Qt::UniqueConnection);
-    connect(factory, SIGNAL(destroyed(QObject *)), SLOT(sl_setDefaultColorScheme()), Qt::UniqueConnection);
-
-    QList<QAction *> tmpActions = QList<QAction *>() << colorSchemeMenuActions << customColorSchemeMenuActions;
-    foreach (QAction *action, tmpActions) {
-        action->setChecked(action->data() == id);
-    }
-
-    switch (editor->getMSAObject()->getAlphabet()->getType()) {
-    case DNAAlphabet_RAW:
-        AppContext::getSettings()->setValue(SETTINGS_ROOT + SETTINGS_COLOR_RAW, id);
-        break;
-    case DNAAlphabet_NUCL:
-        AppContext::getSettings()->setValue(SETTINGS_ROOT + SETTINGS_COLOR_NUCL, id);
-        break;
-    case DNAAlphabet_AMINO:
-        AppContext::getSettings()->setValue(SETTINGS_ROOT + SETTINGS_COLOR_AMINO, id);
-        break;
-    default:
-        FAIL(tr("Unknown alphabet"), );
-        break;
-    }
-
-    completeRedraw = true;
-    update();
-    emit si_highlightingChanged();
-}
-
-MsaColorSchemeFactory * MSAEditorSequenceArea::getDefaultColorSchemeFactory() {
-    MsaColorSchemeRegistry *msaColorSchemeRegistry = AppContext::getMsaColorSchemeRegistry();
-
-    switch (editor->getMSAObject()->getAlphabet()->getType()) {
-    case DNAAlphabet_RAW:
-        return msaColorSchemeRegistry->getSchemeFactoryById(MsaColorScheme::EMPTY);
-    case DNAAlphabet_NUCL:
-        return msaColorSchemeRegistry->getSchemeFactoryById(MsaColorScheme::UGENE_NUCL);
-    case DNAAlphabet_AMINO:
-        return msaColorSchemeRegistry->getSchemeFactoryById(MsaColorScheme::UGENE_AMINO);
-    default:
-        FAIL(tr("Unknown alphabet"), NULL);
-    }
-    return NULL;
-=======
     sl_updateActions();
 }
 
 MSAEditor *MSAEditorSequenceArea::getEditor() const {
     return qobject_cast<MSAEditor*>(editor);
->>>>>>> b3ee000b
-}
-
-MsaHighlightingSchemeFactory *MSAEditorSequenceArea::getDefaultHighlightingSchemeFactory() const {
-    return AppContext::getMsaHighlightingSchemeRegistry()->getEmptySchemeFactory();
 }
 
 QStringList MSAEditorSequenceArea::getAvailableHighlightingSchemes() const{
@@ -407,21 +210,6 @@
     return allSchemas;
 }
 
-<<<<<<< HEAD
-QString MSAEditorSequenceArea::getCopyFormatedAlgorithmId() const{
-    return AppContext::getSettings()->getValue(SETTINGS_ROOT + SETTINGS_COPY_FORMATTED, BaseDocumentFormats::CLUSTAL_ALN).toString();
-}
-
-void MSAEditorSequenceArea::setCopyFormatedAlgorithmId(const QString& algoId){
-    AppContext::getSettings()->setValue(SETTINGS_ROOT + SETTINGS_COPY_FORMATTED, algoId);
-}
-
-MSAEditor *MSAEditorSequenceArea::getEditor() const {
-    return editor;
-}
-
-=======
->>>>>>> b3ee000b
 bool MSAEditorSequenceArea::hasAminoAlphabet() {
     MultipleAlignmentObject* maObj = editor->getMaObject();
     SAFE_POINT(NULL != maObj, tr("MultipleAlignmentObject is null in MSAEditorSequenceArea::hasAminoAlphabet()"), false);
@@ -430,400 +218,8 @@
     return DNAAlphabet_AMINO == alphabet->getType();
 }
 
-<<<<<<< HEAD
-bool MSAEditorSequenceArea::drawContent(QPainter &p) {
-    qint64 seqNum = editor->getNumSequences();
-    if (ui->isCollapsibleMode()) {
-        seqNum = ui->getCollapseModel()->rowToMap(seqNum);
-    }
-    return drawContent(p, QRect(0, 0, editor->getAlignmentLen(), seqNum));
-}
-
-bool MSAEditorSequenceArea::drawContent(QPixmap &pixmap) {
-    CHECK(editor->getColumnWidth() * editor->getAlignmentLen() < 32768 &&
-           editor->getRowHeight() * editor->getNumSequences() < 32768, false);
-
-    qint64 seqNum = editor->getNumSequences();
-    if (ui->isCollapsibleMode()) {
-        seqNum = ui->getCollapseModel()->rowToMap(seqNum);
-    }
-    pixmap = QPixmap(editor->getColumnWidth() * editor->getAlignmentLen(),
-                      editor->getRowHeight() * seqNum);
-    QPainter p(&pixmap);
-    return drawContent(p, QRect(0, 0, editor->getAlignmentLen(), seqNum));
-}
-
-bool MSAEditorSequenceArea::drawContent(QPixmap &pixmap,
-                                          const U2Region &region,
-                                          const QList<qint64> &seqIdx) {
-    CHECK(!region.isEmpty(), false);
-    CHECK(!seqIdx.isEmpty(), false);
-
-    CHECK(editor->getColumnWidth() * region.length < 32768 &&
-           editor->getRowHeight() * seqIdx.size() < 32768, false);
-    pixmap = QPixmap(editor->getColumnWidth() * region.length,
-                     editor->getRowHeight() * seqIdx.size());
-    QPainter p(&pixmap);
-    return drawContent(p, region, seqIdx);
-}
-
-void MSAEditorSequenceArea::deleteOldCustomSchemes() {
-    qDeleteAll(customColorSchemeMenuActions);
-    customColorSchemeMenuActions.clear();
-}
-
-void MSAEditorSequenceArea::sl_changeColorSchemeOutside(const QString &id) {
-    QAction* a = GUIUtils::findActionByData(QList<QAction*>() << colorSchemeMenuActions << customColorSchemeMenuActions << highlightingSchemeMenuActions, id);
-    if (a != NULL) {
-        a->trigger();
-    }
-}
-
-void MSAEditorSequenceArea::sl_doUseDots(){
-    useDotsAction->trigger();
-}
-
-void MSAEditorSequenceArea::sl_useDots(){
-    completeRedraw = true;
-    update();
-    emit si_highlightingChanged();
-}
-
-void MSAEditorSequenceArea::sl_changeCopyFormat(const QString& alg){
-    setCopyFormatedAlgorithmId(alg);
-}
-
-void MSAEditorSequenceArea::sl_changeColorScheme() {
-    QAction *action = qobject_cast<QAction *>(sender());
-    if (NULL == action) {
-        action = GUIUtils::getCheckedAction(customColorSchemeMenuActions);
-    }
-    CHECK(NULL != action, );
-
-    applyColorScheme(action->data().toString());
-}
-
-void MSAEditorSequenceArea::sl_changeHighlightScheme(){
-    QAction* a = qobject_cast<QAction*>(sender());
-    if (NULL == a) {
-        a = GUIUtils::getCheckedAction(customColorSchemeMenuActions);
-    }
-    CHECK(NULL != a, );
-
-    editor->saveHighlightingSettings(highlightingScheme->getFactory()->getId(), highlightingScheme->getSettings());
-
-    QString id = a->data().toString();
-    MsaHighlightingSchemeFactory* factory = AppContext::getMsaHighlightingSchemeRegistry()->getSchemeFactoryById(id);
-    SAFE_POINT(NULL != factory, L10N::nullPointerError("highlighting scheme"), );
-    if (editor->getMSAObject() == NULL) {
-        return;
-    }
-
-    delete highlightingScheme;
-    highlightingScheme = factory->create(this, editor->getMSAObject());
-    highlightingScheme->applySettings(editor->getHighlightingSettings(id));
-
-    U2OpStatusImpl os;
-    const int refSeq = editor->getMSAObject()->getMAlignment().getRowIndexByRowId(editor->getReferenceRowId(), os);
-
-    MSAHighlightingFactory msaHighlightingFactory;
-    QString msaHighlightingId = msaHighlightingFactory.getOPGroupParameters().getGroupId();
-
-    CHECK(ui->getEditor(), );
-    CHECK(ui->getEditor()->getOptionsPanel(), );
-
-    if(!factory->isRefFree() && refSeq == -1 && ui->getEditor()->getOptionsPanel()->getActiveGroupId() != msaHighlightingId) {
-        QMessageBox::warning(ui, tr("No reference sequence selected"),
-            tr("Reference sequence for current highlighting scheme is not selected. Use context menu or Highlighting tab on Options panel to select it"));
-    }
-
-    foreach(QAction* action, highlightingSchemeMenuActions) {
-        action->setChecked(action == a);
-    }
-    if (factory->isAlphabetTypeSupported(DNAAlphabet_RAW)) {
-        AppContext::getSettings()->setValue(SETTINGS_ROOT + SETTINGS_HIGHLIGHT_RAW, id);
-    }
-    if (factory->isAlphabetTypeSupported(DNAAlphabet_NUCL)) {
-        AppContext::getSettings()->setValue(SETTINGS_ROOT + SETTINGS_HIGHLIGHT_NUCL, id);
-    }
-    if (factory->isAlphabetTypeSupported(DNAAlphabet_AMINO)) {
-        AppContext::getSettings()->setValue(SETTINGS_ROOT + SETTINGS_HIGHLIGHT_AMINO, id);
-    }
-    if (factory->isAlphabetTypeSupported(DNAAlphabet_UNDEFINED)) {
-        FAIL(tr("Unknown alphabet"), );
-    }
-
-    completeRedraw = true;
-    update();
-    emit si_highlightingChanged();
-}
-
-void MSAEditorSequenceArea::exitFromEditCharacterMode() {
-    if (msaMode == EditCharacterMode) {
-        editModeAnimationTimer.stop();
-        highlightSelection = false;
-        selectionColor = Qt::black;
-        msaMode = ViewMode;
-        update();
-    }
-}
-
-void MSAEditorSequenceArea::updateActions() {
-    MAlignmentObject* maObj = editor->getMSAObject();
-    assert(maObj != NULL);
-    bool readOnly = maObj->isStateLocked();
-
-    createSubaligniment->setEnabled(!isAlignmentEmpty());
-    saveSequence->setEnabled(!isAlignmentEmpty());
-    addSeqFromProjectAction->setEnabled(!readOnly);
-    addSeqFromFileAction->setEnabled(!readOnly);
-    sortByNameAction->setEnabled(!readOnly && !isAlignmentEmpty());
-    collapseModeSwitchAction->setEnabled(!readOnly && !isAlignmentEmpty());
-
-//Update actions of "Edit" group
-    bool canEditAlignment = !readOnly && !isAlignmentEmpty();
-    bool canEditSelectedArea = canEditAlignment && !selection.isNull();
-    ui->delSelectionAction->setEnabled(canEditSelectedArea);
-
-    insSymAction->setEnabled(canEditSelectedArea);
-    bool oneCharacterIsSelected = selection.width() == 1 && selection.height() == 1;
-    replaceCharacterAction->setEnabled(canEditSelectedArea && oneCharacterIsSelected);
-    delColAction->setEnabled(canEditAlignment);
-    reverseComplementAction->setEnabled(canEditSelectedArea && maObj->getAlphabet()->isNucleic());
-    reverseAction->setEnabled(canEditSelectedArea);
-    complementAction->setEnabled(canEditSelectedArea && maObj->getAlphabet()->isNucleic());
-    removeAllGapsAction->setEnabled(canEditAlignment);
-
-    assert(checkState());
-}
-
-void MSAEditorSequenceArea::paintEvent(QPaintEvent *e) {
-    drawAll();
-    QWidget::paintEvent(e);
-}
-
-void MSAEditorSequenceArea::drawAll() {
-    QSize s = size() * devicePixelRatio();
-    if (cachedView->size() != s) {
-        delete cachedView;
-        cachedView = new QPixmap(s);
-        cachedView->setDevicePixelRatio(devicePixelRatio());
-        completeRedraw = true;
-    }
-    if (completeRedraw) {
-        QPainter pCached(cachedView);
-        drawVisibleContent(pCached);
-        completeRedraw = false;
-    }
-    QPainter p(this);
-    p.drawPixmap(0, 0, *cachedView);
-    drawSelection(p);
-    drawFocus(p);
-}
-
-void MSAEditorSequenceArea::drawVisibleContent(QPainter& p) {
-    drawContent(p, QRect(startPos, getFirstVisibleSequence(), getNumVisibleBases(false), getNumVisibleSequences(true)));
-}
-
-bool MSAEditorSequenceArea::drawContent(QPainter &p, const QRect &area) {
-    QVector<U2Region> range;
-    if (ui->isCollapsibleMode()) {
-        ui->getCollapseModel()->getVisibleRows(area.y(), area.bottom(), range);
-    } else {
-        range.append(U2Region(area.y(), area.height()));
-    }
-
-    QList <qint64> seqIdx;
-    foreach(U2Region region, range) {
-        for (qint64 i = region.startPos; i < region.endPos(); i++) {
-            seqIdx.append(i);
-        }
-    }
-    p.fillRect(cachedView->rect(), Qt::white);
-    bool ok = drawContent(p, U2Region(area.x(), area.width()), seqIdx);
-    emit si_visibleRangeChanged();
-
-    return ok;
-}
-
-bool MSAEditorSequenceArea::drawContent(QPainter &p, const U2Region &region, const QList<qint64> &seqIdx) {
-    CHECK(!region.isEmpty(), false);
-    CHECK(!seqIdx.isEmpty(), false);
-
-    p.fillRect(QRect(0, 0, editor->getColumnWidth() * region.length,
-                      editor->getRowHeight() * seqIdx.size()),
-               Qt::white);
-    p.setPen(Qt::black);
-    p.setFont(editor->getFont());
-
-    MAlignmentObject* maObj = editor->getMSAObject();
-    SAFE_POINT(maObj != NULL, tr("Alignment object is NULL"), false);
-    const MAlignment &msa = maObj->getMAlignment();
-
-    U2OpStatusImpl os;
-    const int refSeq = msa.getRowIndexByRowId(editor->getReferenceRowId(), os);
-    QString refSeqName = editor->getReferenceRowName();
-    const MAlignmentRow *r = NULL;
-    if (MAlignmentRow::invalidRowId() != refSeq) {
-        r = &(msa.getRow(refSeq));
-    }
-
-    //Use dots to draw regions, which are similar to reference sequence
-    highlightingScheme->setUseDots(useDotsAction->isChecked());
-    //Highlighting scheme's settings
-    QString schemeName = highlightingScheme->metaObject()->className();
-    bool isGapsScheme = schemeName == "U2::MSAHighlightingSchemeGaps";
-
-    U2Region baseYRange = U2Region(0, editor->getRowHeight());
-    int columnWidth = editor->getColumnWidth();
-
-    bool isResizeMode = editor->getResizeMode() == MSAEditor::ResizeMode_FontAndContent;
-    for (qint64 iSeq = 0; iSeq < seqIdx.size(); iSeq++) {
-        qint64 seq = seqIdx[iSeq];
-        qint64 regionEnd = region.endPos() - (int)(region.endPos() == editor->getAlignmentLen());
-        for (int pos = region.startPos; pos <= regionEnd; pos++) {
-            U2Region baseXRange = U2Region(columnWidth * (pos - region.startPos), columnWidth);
-            QRect cr(baseXRange.startPos, baseYRange.startPos, baseXRange.length + 1, baseYRange.length);
-            char c = msa.charAt(seq, pos);
-
-            bool highlight = false;
-            QColor color = colorScheme->getColor(seq, pos, c);
-            if (isGapsScheme || highlightingScheme->getFactory()->isRefFree()) { //schemes which applied without reference
-                const char refChar = '\n';
-                highlightingScheme->process(refChar, c, color, highlight, pos, seq);
-            } else if (seq == refSeq || refSeqName.isEmpty()) {
-                highlight = true;
-            } else {
-                const char refChar = r->charAt(pos);
-                highlightingScheme->process(refChar, c, color, highlight, pos, seq);
-            }
-
-            if (color.isValid() && highlight) {
-                p.fillRect(cr, color);
-            }
-            if (isResizeMode) {
-                p.drawText(cr, Qt::AlignCenter, QString(c));
-            }
-        }
-        baseYRange.startPos += editor->getRowHeight();
-    }
-
-    return true;
-}
-
-void MSAEditorSequenceArea::drawSelection(QPainter &p) {
-    int x = selection.x();
-    int y = selection.y();
-
-    U2Region xRange = getBaseXRange(x, true);
-    U2Region yRange = getSequenceYRange(y, true);
-
-    QPen pen(highlightSelection || hasFocus()? selectionColor : Qt::gray);
-    if (msaMode != EditCharacterMode) {
-        pen.setStyle(Qt::DashLine);
-    }
-    pen.setWidth(highlightSelection ? 2 : 1);
-    p.setPen(pen);
-    if(yRange.startPos > 0) {
-        p.drawRect(xRange.startPos, yRange.startPos, xRange.length*selection.width(), yRange.length*selection.height());
-    }
-    else {
-        qint64 regionHeight = yRange.length*selection.height() + yRange.startPos + 1;
-        if(regionHeight <= 0) {
-            return;
-        }
-        p.drawRect(xRange.startPos, -1, xRange.length*selection.width(), regionHeight);
-    }
-}
-
-void MSAEditorSequenceArea::drawFocus(QPainter& p) {
-    if (hasFocus()) {
-        p.setPen(QPen(Qt::black, 1, Qt::DotLine));
-        p.drawRect(0, 0, width()-1, height()-1);
-    }
-}
-
-bool MSAEditorSequenceArea::isPosInRange(int p) const {
-    return p >= 0 && p < editor->getAlignmentLen();
-}
-
-bool MSAEditorSequenceArea::isSeqInRange(int s) const {
-    return s >= 0 && s < getNumDisplayedSequences();
-}
-
-bool MSAEditorSequenceArea::isInRange(const QPoint& p) const {
-    return isPosInRange(p.x()) && isSeqInRange(p.y());
-}
-
-bool MSAEditorSequenceArea::isVisible(const QPoint& p, bool countClipped) const {
-    return isPosVisible(p.x(), countClipped) && isSeqVisible(p.y(), countClipped);
-}
-
-bool MSAEditorSequenceArea::isPosVisible(int pos, bool countClipped) const {
-    if (pos != 0 && (pos < getFirstVisibleBase() || pos > getLastVisibleBase(countClipped))) {
-        return false;
-    }
-    return true;
-}
-
-bool MSAEditorSequenceArea::isSeqVisible(int seq, bool countClipped) const {
-    if (seq < getFirstVisibleSequence() || seq > getLastVisibleSequence(countClipped)) {
-        return false;
-    }
-    return true;
-}
-
-void MSAEditorSequenceArea::setFirstVisibleBase(int pos) {
-    if (pos == startPos) {
-        return;
-    }
-
-    if (!isAlignmentEmpty()) {
-        SAFE_POINT(isPosInRange(pos), tr("Position is out of range: %1").arg(QString::number(pos)), );
-
-        QPoint prev(startPos, startSeq);
-
-        int aliLen = editor->getAlignmentLen();
-        int effectiveFirst = qMin(aliLen - countWidthForBases(false), pos);
-        startPos = qMax(0, effectiveFirst);
-
-        QPoint p(startPos, startSeq);
-        emit si_startChanged(p, prev);
-    } else {
-        startPos = -1;
-    }
-
-    updateHScrollBar();
-
-    completeRedraw = true;
-    update();
-}
-
-void MSAEditorSequenceArea::setFirstVisibleSequence(int seq) {
-    if (seq == startSeq) {
-        return;
-    }
-
-    if (!isAlignmentEmpty()) {
-        SAFE_POINT(isSeqInRange(seq), tr("Sequence is out of range: %1").arg(QString::number(seq)), );
-
-        QPoint prev(startPos, startSeq);
-
-        int nSeq = getNumDisplayedSequences();
-        int effectiveFirst = qMin(nSeq - countHeightForSequences(false), seq);
-        startSeq = qMax(0, effectiveFirst);
-
-        QPoint p(startPos, startSeq);
-        emit si_startChanged(p, prev);
-    }
-
-    updateVScrollBar();
-
-    completeRedraw = true;
-=======
 void MSAEditorSequenceArea::focusInEvent(QFocusEvent* fe) {
     QWidget::focusInEvent(fe);
->>>>>>> b3ee000b
     update();
 }
 
@@ -1074,11 +470,7 @@
         // then shifting should be canceled
         cancelShiftTracking();
 
-<<<<<<< HEAD
-        MAlignmentObject* msaObj = editor->getMSAObject();
-=======
         MultipleSequenceAlignmentObject* msaObj = getEditor()->getMaObject();
->>>>>>> b3ee000b
         int gapCount = 0;
         switch(deleteMode) {
         case DeleteByAbsoluteVal:
@@ -1103,19 +495,7 @@
         U2UseCommonUserModStep userModStep(msaObj->getEntityRef(), os);
         Q_UNUSED(userModStep);
         SAFE_POINT_OP(os, );
-<<<<<<< HEAD
-        msaObj->deleteColumnWithGaps(os, gapCount);
-    }
-}
-
-void MSAEditorSequenceArea::sl_fillCurrentSelectionWithGaps() {
-    if(!isAlignmentLocked()) {
-        emit si_startMsaChanging();
-        insertGapsBeforeSelection();
-        emit si_stopMsaChanging(true);
-=======
         msaObj->deleteColumnsWithGaps(os, gapCount);
->>>>>>> b3ee000b
     }
 }
 
@@ -1199,16 +579,9 @@
         return;
     }
 
-<<<<<<< HEAD
-    QString seqName = editor->getMSAObject()->getMAlignment().getRow(seqIndex).getName();
-    QObjectScopedPointer<SaveSelectedSequenceFromMSADialogController> d = new SaveSelectedSequenceFromMSADialogController(editor->getMSAObject()->getDocument()->getURL().dirPath(),
-        GUrlUtils::fixFileName(seqName), (QWidget*)AppContext::getMainWindow()->getQMainWindow());
-
-=======
     QString seqName = editor->getMaObject()->getMultipleAlignment()->getRow(seqIndex)->getName();
     QObjectScopedPointer<SaveSelectedSequenceFromMSADialogController> d = new SaveSelectedSequenceFromMSADialogController(editor->getMaObject()->getDocument()->getURL().dirPath(),
         GUrlUtils::fixFileName(seqName), (QWidget*)AppContext::getMainWindow()->getQMainWindow());
->>>>>>> b3ee000b
     const int rc = d->exec();
     CHECK(!d.isNull(), );
 
@@ -1268,87 +641,9 @@
     AppContext::getTaskScheduler()->registerTopLevelTask(t);
 }
 
-<<<<<<< HEAD
-void MSAEditorSequenceArea::sl_registerCustomColorSchemes() {
-    deleteOldCustomSchemes();
-
-    MsaSchemesMenuBuilder::createAndFillColorSchemeMenuActions(customColorSchemeMenuActions,
-                                                               MsaSchemesMenuBuilder::Custom, editor->getMSAObject()->getAlphabet()->getType(),
-                                                               this);
-}
-
-void MSAEditorSequenceArea::sl_colorSchemeFactoryUpdated() {
-    applyColorScheme(colorScheme->getFactory()->getId());
-}
-
-void MSAEditorSequenceArea::sl_setDefaultColorScheme() {
-    MsaColorSchemeFactory *defaultFactory = getDefaultColorSchemeFactory();
-    SAFE_POINT(NULL != defaultFactory, L10N::nullPointerError("default color scheme factory"), );
-    applyColorScheme(defaultFactory->getId());
-}
-
-void MSAEditorSequenceArea::cancelSelection()
-{
-    MSAEditorSelection emptySelection;
-    setSelection(emptySelection);
-}
-
-void MSAEditorSequenceArea::updateHBarPosition(int base, bool repeatAction) {
-    if (isAlignmentEmpty()) {
-        shBar->setupRepeatAction(QAbstractSlider::SliderNoAction);
-        return;
-    }
-
-    if (base <= getFirstVisibleBase()) {
-        ( repeatAction ? shBar->setupRepeatAction(QAbstractSlider::SliderSingleStepSub, 50, 10)
-                       : shBar->triggerAction(QAbstractSlider::SliderSingleStepSub) );
-    } else  if (base >= getLastVisibleBase(true)) {
-        ( repeatAction ? shBar->setupRepeatAction(QAbstractSlider::SliderSingleStepAdd, 50, 10)
-                       : shBar->triggerAction(QAbstractSlider::SliderSingleStepAdd) );
-
-    } else {
-        shBar->setupRepeatAction(QAbstractSlider::SliderNoAction);
-    }
-}
-
-void MSAEditorSequenceArea::updateVBarPosition(int seq, bool repeatAction) {
-    if (isAlignmentEmpty()) {
-        svBar->setupRepeatAction(QAbstractSlider::SliderNoAction);
-        return;
-    }
-
-    if (seq <= getFirstVisibleSequence()) {
-        ( repeatAction ? svBar->setupRepeatAction(QAbstractSlider::SliderSingleStepSub, 50, 10)
-                       : svBar->triggerAction(QAbstractSlider::SliderSingleStepSub) );
-    } else if (seq >= getLastVisibleSequence(true)) {
-        ( repeatAction ? svBar->setupRepeatAction(QAbstractSlider::SliderSingleStepAdd, 50, 10)
-                       : svBar->triggerAction(QAbstractSlider::SliderSingleStepAdd) );
-    } else {
-        svBar->setupRepeatAction(QAbstractSlider::SliderNoAction);
-    }
-}
-
-void MSAEditorSequenceArea::sl_replaceSelectedCharacter() {
-    msaMode = EditCharacterMode;
-    editModeAnimationTimer.start(500);
-    highlightCurrentSelection();
-}
-
-void MSAEditorSequenceArea::sl_delCurrentSelection()
-{
-    emit si_startMsaChanging();
-    deleteCurrentSelection();
-    emit si_stopMsaChanging(true);
-}
-
-U2Region MSAEditorSequenceArea::getSelectedRows() const {
-    return ui->getCollapseModel()->mapSelectionRegionToRows(U2Region(selection.y(), selection.height()));
-}
-=======
 void MSAEditorSequenceArea::sl_modelChanged() {
     MSACollapsibleItemModel *collapsibleModel = ui->getCollapseModel();
     SAFE_POINT(NULL != collapsibleModel, "NULL collapsible model", );
->>>>>>> b3ee000b
 
     if (collapsibleModel->isEmpty()) {
         collapseModeSwitchAction->setChecked(false);
