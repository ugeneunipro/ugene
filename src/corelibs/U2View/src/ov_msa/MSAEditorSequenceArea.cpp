--- conflicted
+++ resolved
@@ -410,17 +410,6 @@
 
 void MSAEditorSequenceArea::sl_createSubalignment() {
     MultipleSequenceAlignmentObject *msaObject = getEditor()->getMaObject();
-<<<<<<< HEAD
-    QList<int> selectedMaRowIndexes = getSelectedMaRowIndexes();
-    const MultipleAlignment &alignment = msaObject->getMultipleAlignment();
-    QList<qint64> selectedRowIdList = selectedMaRowIndexes.isEmpty() ? alignment->getRowsIds() : alignment->getRowIdsByRowIndexes(selectedMaRowIndexes);
-    U2Region selectedColumnRegion = U2Region::fromXRange(editor->getSelection().getRectList().first());
-    if (selectedColumnRegion.isEmpty()) {
-        selectedColumnRegion = U2Region(0, msaObject->getLength());    // Whole alignment.
-    }
-
-    QObjectScopedPointer<CreateSubalignmentDialogController> dialog = new CreateSubalignmentDialogController(msaObject, selectedRowIdList, selectedColumnRegion, this);
-=======
     QList<int> maRowIndexes = getSelectedMaRowIndexes();
     const MultipleAlignment &alignment = msaObject->getMultipleAlignment();
     QList<qint64> maRowIds = maRowIndexes.isEmpty() ? alignment->getRowsIds() : alignment->getRowIdsByRowIndexes(maRowIndexes);
@@ -430,24 +419,15 @@
                                : U2Region::fromXRange(selection.getRectList().first());
 
     QObjectScopedPointer<CreateSubalignmentDialogController> dialog = new CreateSubalignmentDialogController(msaObject, maRowIds, columnRange, this);
->>>>>>> 8f06923a
     dialog->exec();
     CHECK(!dialog.isNull(), );
 
     if (dialog->result() == QDialog::Accepted) {
-<<<<<<< HEAD
-        selectedColumnRegion = dialog->getSelectedColumnsRegion();
-        bool addToProject = dialog->getAddToProjFlag();
-        QString path = dialog->getSavePath();
-        selectedRowIdList = dialog->getSelectedRowIds();
-        CreateSubalignmentSettings createSubalignmentSettings(selectedRowIdList, selectedColumnRegion, path, true, addToProject, dialog->getFormatId());
-=======
         columnRange = dialog->getSelectedColumnsRegion();
         bool addToProject = dialog->getAddToProjFlag();
         QString path = dialog->getSavePath();
         maRowIds = dialog->getSelectedRowIds();
         CreateSubalignmentSettings createSubalignmentSettings(maRowIds, columnRange, path, true, addToProject, dialog->getFormatId());
->>>>>>> 8f06923a
         auto createSubAlignmentTask = new CreateSubalignmentAndOpenViewTask(msaObject, createSubalignmentSettings);
         AppContext::getTaskScheduler()->registerTopLevelTask(createSubAlignmentTask);
     }
