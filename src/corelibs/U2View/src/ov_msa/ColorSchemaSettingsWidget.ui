--- conflicted
+++ resolved
@@ -39,15 +39,7 @@
       <item row="1" column="0">
        <layout class="QHBoxLayout" name="horizontalLayout">
         <item>
-<<<<<<< HEAD
-         <widget class="QLineEdit" name="colorsDirEdit">
-          <property name="readOnly">
-           <bool>false</bool>
-          </property>
-         </widget>
-=======
          <widget class="QLineEdit" name="colorsDirEdit"/>
->>>>>>> 2b74732d
         </item>
         <item>
          <widget class="QToolButton" name="colorsDirButton">
