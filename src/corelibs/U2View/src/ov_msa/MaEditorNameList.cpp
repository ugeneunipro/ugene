--- conflicted
+++ resolved
@@ -743,6 +743,7 @@
         p.fillRect(rect, QColor("#9999CC"));    // SANGER_TODO: create the const, reference  color
         return;
     }
+
     p.fillRect(rect, Qt::white);
 }
 
@@ -845,29 +846,10 @@
     return maObj->getMultipleAlignment()->getRow(ui->getCollapseModel()->getMaRowIndexByViewRowIndex(rowIndex))->getRowId();
 }
 
-<<<<<<< HEAD
-void MaEditorNameList::clearGroupsColors() {
-    groupColors.clear();
-}
-
 void MaEditorNameList::moveSelection(int offset, bool resetXRange) {
     CHECK(offset != 0, );
     const MaEditorSelection &selection = editor->getSelection();
     CHECK(!selection.isEmpty(), );
-=======
-void MaEditorNameList::moveSelection(int offset) {
-    const QPoint &cursorPosition = editor->getCursorPosition();
-    int rowCount = ui->getSequenceArea()->getViewRowCount();
-    if (offset != 0) {
-        QPoint newCursorPosition = QPoint(cursorPosition.x(), qBound(0, cursorPosition.y() + offset, rowCount - 1));
-        editor->setCursorPosition(newCursorPosition);
-    }
-    U2Region oldSelection = getSelection();
-    int maxSelectionStart = rowCount - (int)oldSelection.length;
-    int newSelectionStart = qBound(0, (int)oldSelection.startPos + offset, maxSelectionStart);
-    ui->getSequenceArea()->moveSelection(newSelectionStart, oldSelection.length);
-    setSelection(newSelectionStart, oldSelection.length);
->>>>>>> 53651494
 
     QList<QRect> oldSelectedRects = selection.getRectList();
     int safeOffset = offset;
