/**
 * UGENE - Integrated Bioinformatics Tools.
 * Copyright (C) 2008-2017 UniPro <ugene@unipro.ru>
 * http://ugene.net
 *
 * This program is free software; you can redistribute it and/or
 * modify it under the terms of the GNU General Public License
 * as published by the Free Software Foundation; either version 2
 * of the License, or (at your option) any later version.
 *
 * This program is distributed in the hope that it will be useful,
 * but WITHOUT ANY WARRANTY; without even the implied warranty of
 * MERCHANTABILITY or FITNESS FOR A PARTICULAR PURPOSE. See the
 * GNU General Public License for more details.
 *
 * You should have received a copy of the GNU General Public License
 * along with this program; if not, write to the Free Software
 * Foundation, Inc., 51 Franklin Street, Fifth Floor, Boston,
 * MA 02110-1301, USA.
 */

#include <U2Gui/GUIUtils.h>

#include "MSAEditor.h"
#include "MSAEditorConsensusArea.h"
#include "view_rendering/MaConsensusAreaRenderer.h"


namespace U2 {

/************************************************************************/
/* MSAEditorConsensusArea */
/************************************************************************/
MSAEditorConsensusArea::MSAEditorConsensusArea(MsaEditorWgt *ui)
    : MaEditorConsensusArea(ui) {
    initRenderer();
    setupFontAndHeight();

    connect(editor, SIGNAL(si_buildStaticMenu(GObjectView *, QMenu *)), SLOT(sl_buildStaticMenu(GObjectView *, QMenu *)));
    connect(editor, SIGNAL(si_buildPopupMenu(GObjectView * , QMenu *)), SLOT(sl_buildContextMenu(GObjectView *, QMenu *)));
}

void MSAEditorConsensusArea::sl_buildStaticMenu(GObjectView * /*view*/, QMenu *menu) {
    buildMenu(menu);
}

void MSAEditorConsensusArea::sl_buildContextMenu(GObjectView * /*view*/, QMenu *menu) {
    buildMenu(menu);
}

void MSAEditorConsensusArea::initRenderer() {
    renderer = new MaConsensusAreaRenderer(this);
}

void MSAEditorConsensusArea::buildMenu(QMenu *menu) {
    QMenu* copyMenu = GUIUtils::findSubMenu(menu, MSAE_MENU_COPY);
    SAFE_POINT(copyMenu != NULL, "copyMenu", );
    copyMenu->addAction(copyConsensusAction);
    copyMenu->addAction(copyConsensusWithGapsAction);

<<<<<<< HEAD
    m->addAction(configureConsensusAction);
}

void MSAEditorConsensusArea::sl_copyConsensusSequence() {
    QApplication::clipboard()->setText(consensusCache->getConsensusLine(false));
}

void MSAEditorConsensusArea::sl_copyConsensusSequenceWithGaps() {
    QApplication::clipboard()->setText(consensusCache->getConsensusLine(true));
}

void MSAEditorConsensusArea::sl_configureConsensusAction() {
    OptionsPanel* optionsPanel = editor->getOptionsPanel();
    SAFE_POINT(NULL != optionsPanel, "Internal error: options panel is NULL"
        " when msageneraltab opening was initiated!",);

    const QString& MSAGeneralTabFactoryId = MSAGeneralTabFactory::getGroupId();
    optionsPanel->openGroupById(MSAGeneralTabFactoryId);
}

void MSAEditorConsensusArea::sl_changeConsensusAlgorithm(const QString& algoId) {
    MSAConsensusAlgorithmFactory* algoFactory = AppContext::getMSAConsensusAlgorithmRegistry()->getAlgorithmFactory(algoId);
    if (getConsensusAlgorithm()->getFactory() != algoFactory) {
        assert(algoFactory!=NULL);
        setConsensusAlgorithm(algoFactory);
    }
    emit si_consensusAlgorithmChanged(algoId);
}

QString MSAEditorConsensusArea::getLastUsedAlgoSettingsKey() const {
    const DNAAlphabet* al = editor->getMSAObject()->getAlphabet();
    const char* suffix = al->isAmino() ? "_protein" : al->isNucleic() ? "_nucleic" : "_raw";
    return SETTINGS_ROOT + "_consensus_algorithm_"+ suffix;
}

QString MSAEditorConsensusArea::getThresholdSettingsKey(const QString& factoryId) const {
    return getLastUsedAlgoSettingsKey() + "_" + factoryId + "_threshold";
}

U2Region MSAEditorConsensusArea::getRullerLineYRange() const {
    return getYRange(MSAEditorConsElement_RULER);
}

void MSAEditorConsensusArea::setConsensusAlgorithm(MSAConsensusAlgorithmFactory* algoFactory) {
    MSAConsensusAlgorithm* oldAlgo = getConsensusAlgorithm();
    if (oldAlgo!=NULL && algoFactory == oldAlgo->getFactory()) {
        return;
    }

    //store threshold for the active algo
    if (oldAlgo!=NULL && oldAlgo->supportsThreshold()) {
        AppContext::getSettings()->setValue(getThresholdSettingsKey(oldAlgo->getId()), oldAlgo->getThreshold());
    }

    //store current algorithm selection
    AppContext::getSettings()->setValue(getLastUsedAlgoSettingsKey(), algoFactory->getId());

    consensusCache->setConsensusAlgorithm(algoFactory);
    connect(consensusCache->getConsensusAlgorithm(), SIGNAL(si_thresholdChanged(int)), SLOT(sl_onConsensusThresholdChanged(int)));
    restoreLastUsedConsensusThreshold();
    completeRedraw = true;
    update();
}

void MSAEditorConsensusArea::setConsensusAlgorithmConsensusThreshold(int val) {
    MSAConsensusAlgorithm* algo = getConsensusAlgorithm();
    if (algo->getThreshold() == val) {
        return;
    }
    //store threshold as the last value
    AppContext::getSettings()->setValue(getThresholdSettingsKey(algo->getId()), val);
    algo->setThreshold(val);
}

void MSAEditorConsensusArea::sl_onConsensusThresholdChanged(int newValue) {
    Q_UNUSED(newValue);
    completeRedraw = true;
    update();
}

void MSAEditorConsensusArea::restoreLastUsedConsensusThreshold() {
    //restore last used threshold for new algorithm type if found
    MSAConsensusAlgorithm* algo = getConsensusAlgorithm();
    int threshold = AppContext::getSettings()->getValue(getThresholdSettingsKey(algo->getId()), algo->getDefaultThreshold()).toInt();
    getConsensusAlgorithm()->setThreshold(threshold);

}

MSAConsensusAlgorithm* MSAEditorConsensusArea::getConsensusAlgorithm() const {
    return consensusCache->getConsensusAlgorithm();
}

void MSAEditorConsensusArea::sl_changeConsensusThreshold(int val) {
    setConsensusAlgorithmConsensusThreshold(val);
    emit si_consensusThresholdChanged(val);
}

void MSAEditorConsensusArea::mousePressEvent(QMouseEvent *e) {
    int x = e->x();
    if (e->buttons() & Qt::LeftButton) {
        selecting = true;
        int lastPos = curPos;
        curPos = ui->seqArea->getColumnNumByX(x, selecting);
        if (curPos != -1) {
            int height = ui->seqArea->getNumDisplayedSequences();
            // select current column
            if ((Qt::ShiftModifier == e->modifiers()) && (lastPos != -1)) {
                MSAEditorSelection selection(qMin(lastPos, curPos), 0, abs(curPos - lastPos) + 1, height);
                ui->seqArea->setSelection(selection);
                curPos = lastPos;
            } else {
                MSAEditorSelection selection(curPos, 0, 1, height);
                ui->seqArea->setSelection(selection);
                scribbling = true;
            }
        }
    }
    QWidget::mousePressEvent(e);
}

void MSAEditorConsensusArea::mouseMoveEvent(QMouseEvent *e) {
    if ((e->buttons() & Qt::LeftButton) && scribbling) {
        int newPos = ui->seqArea->getColumnNumByX(e->x(), selecting);
        if ( ui->seqArea->isPosInRange(newPos)) {
            ui->seqArea->updateHBarPosition(newPos, true);
        }
        updateSelection(newPos);
    }
    QWidget::mouseMoveEvent(e);
}

void MSAEditorConsensusArea::mouseReleaseEvent(QMouseEvent *e) {
    if (ui->seqArea->isAlignmentEmpty()) {
        QWidget::mouseReleaseEvent(e);
        return;
    }

    if (e->button() == Qt::LeftButton) {
        int newPos = ui->seqArea->getColumnNumByX(e->x(), selecting);
        updateSelection(newPos);
        scribbling = false;
        selecting = false;
    }

    ui->seqArea->getHBar()->setupRepeatAction(QAbstractSlider::SliderNoAction);
    QWidget::mouseReleaseEvent(e);
}

void MSAEditorConsensusArea::updateSelection(int newPos) {
    CHECK(newPos != curPos, );
    CHECK(newPos != -1, );

    int height = ui->seqArea->getNumDisplayedSequences();
    int startPos = qMin(curPos,newPos);
    int width = qAbs(newPos - curPos) + 1;
    MSAEditorSelection selection(startPos, 0, width, height);
    ui->seqArea->setSelection(selection);
}

void MSAEditorConsensusArea::sl_onScrollBarActionTriggered(int scrollAction) {
    if (scribbling && (scrollAction ==  QAbstractSlider::SliderSingleStepAdd || scrollAction == QAbstractSlider::SliderSingleStepSub)) {
        QPoint coord = mapFromGlobal(QCursor::pos());
        int newPos = ui->seqArea->getColumnNumByX(coord.x(), selecting);
        updateSelection(newPos);
    }
=======
    menu->addAction(configureConsensusAction);
>>>>>>> b3ee000b
}

} // namespace U2<|MERGE_RESOLUTION|>--- conflicted
+++ resolved
@@ -58,175 +58,7 @@
     copyMenu->addAction(copyConsensusAction);
     copyMenu->addAction(copyConsensusWithGapsAction);
 
-<<<<<<< HEAD
-    m->addAction(configureConsensusAction);
-}
-
-void MSAEditorConsensusArea::sl_copyConsensusSequence() {
-    QApplication::clipboard()->setText(consensusCache->getConsensusLine(false));
-}
-
-void MSAEditorConsensusArea::sl_copyConsensusSequenceWithGaps() {
-    QApplication::clipboard()->setText(consensusCache->getConsensusLine(true));
-}
-
-void MSAEditorConsensusArea::sl_configureConsensusAction() {
-    OptionsPanel* optionsPanel = editor->getOptionsPanel();
-    SAFE_POINT(NULL != optionsPanel, "Internal error: options panel is NULL"
-        " when msageneraltab opening was initiated!",);
-
-    const QString& MSAGeneralTabFactoryId = MSAGeneralTabFactory::getGroupId();
-    optionsPanel->openGroupById(MSAGeneralTabFactoryId);
-}
-
-void MSAEditorConsensusArea::sl_changeConsensusAlgorithm(const QString& algoId) {
-    MSAConsensusAlgorithmFactory* algoFactory = AppContext::getMSAConsensusAlgorithmRegistry()->getAlgorithmFactory(algoId);
-    if (getConsensusAlgorithm()->getFactory() != algoFactory) {
-        assert(algoFactory!=NULL);
-        setConsensusAlgorithm(algoFactory);
-    }
-    emit si_consensusAlgorithmChanged(algoId);
-}
-
-QString MSAEditorConsensusArea::getLastUsedAlgoSettingsKey() const {
-    const DNAAlphabet* al = editor->getMSAObject()->getAlphabet();
-    const char* suffix = al->isAmino() ? "_protein" : al->isNucleic() ? "_nucleic" : "_raw";
-    return SETTINGS_ROOT + "_consensus_algorithm_"+ suffix;
-}
-
-QString MSAEditorConsensusArea::getThresholdSettingsKey(const QString& factoryId) const {
-    return getLastUsedAlgoSettingsKey() + "_" + factoryId + "_threshold";
-}
-
-U2Region MSAEditorConsensusArea::getRullerLineYRange() const {
-    return getYRange(MSAEditorConsElement_RULER);
-}
-
-void MSAEditorConsensusArea::setConsensusAlgorithm(MSAConsensusAlgorithmFactory* algoFactory) {
-    MSAConsensusAlgorithm* oldAlgo = getConsensusAlgorithm();
-    if (oldAlgo!=NULL && algoFactory == oldAlgo->getFactory()) {
-        return;
-    }
-
-    //store threshold for the active algo
-    if (oldAlgo!=NULL && oldAlgo->supportsThreshold()) {
-        AppContext::getSettings()->setValue(getThresholdSettingsKey(oldAlgo->getId()), oldAlgo->getThreshold());
-    }
-
-    //store current algorithm selection
-    AppContext::getSettings()->setValue(getLastUsedAlgoSettingsKey(), algoFactory->getId());
-
-    consensusCache->setConsensusAlgorithm(algoFactory);
-    connect(consensusCache->getConsensusAlgorithm(), SIGNAL(si_thresholdChanged(int)), SLOT(sl_onConsensusThresholdChanged(int)));
-    restoreLastUsedConsensusThreshold();
-    completeRedraw = true;
-    update();
-}
-
-void MSAEditorConsensusArea::setConsensusAlgorithmConsensusThreshold(int val) {
-    MSAConsensusAlgorithm* algo = getConsensusAlgorithm();
-    if (algo->getThreshold() == val) {
-        return;
-    }
-    //store threshold as the last value
-    AppContext::getSettings()->setValue(getThresholdSettingsKey(algo->getId()), val);
-    algo->setThreshold(val);
-}
-
-void MSAEditorConsensusArea::sl_onConsensusThresholdChanged(int newValue) {
-    Q_UNUSED(newValue);
-    completeRedraw = true;
-    update();
-}
-
-void MSAEditorConsensusArea::restoreLastUsedConsensusThreshold() {
-    //restore last used threshold for new algorithm type if found
-    MSAConsensusAlgorithm* algo = getConsensusAlgorithm();
-    int threshold = AppContext::getSettings()->getValue(getThresholdSettingsKey(algo->getId()), algo->getDefaultThreshold()).toInt();
-    getConsensusAlgorithm()->setThreshold(threshold);
-
-}
-
-MSAConsensusAlgorithm* MSAEditorConsensusArea::getConsensusAlgorithm() const {
-    return consensusCache->getConsensusAlgorithm();
-}
-
-void MSAEditorConsensusArea::sl_changeConsensusThreshold(int val) {
-    setConsensusAlgorithmConsensusThreshold(val);
-    emit si_consensusThresholdChanged(val);
-}
-
-void MSAEditorConsensusArea::mousePressEvent(QMouseEvent *e) {
-    int x = e->x();
-    if (e->buttons() & Qt::LeftButton) {
-        selecting = true;
-        int lastPos = curPos;
-        curPos = ui->seqArea->getColumnNumByX(x, selecting);
-        if (curPos != -1) {
-            int height = ui->seqArea->getNumDisplayedSequences();
-            // select current column
-            if ((Qt::ShiftModifier == e->modifiers()) && (lastPos != -1)) {
-                MSAEditorSelection selection(qMin(lastPos, curPos), 0, abs(curPos - lastPos) + 1, height);
-                ui->seqArea->setSelection(selection);
-                curPos = lastPos;
-            } else {
-                MSAEditorSelection selection(curPos, 0, 1, height);
-                ui->seqArea->setSelection(selection);
-                scribbling = true;
-            }
-        }
-    }
-    QWidget::mousePressEvent(e);
-}
-
-void MSAEditorConsensusArea::mouseMoveEvent(QMouseEvent *e) {
-    if ((e->buttons() & Qt::LeftButton) && scribbling) {
-        int newPos = ui->seqArea->getColumnNumByX(e->x(), selecting);
-        if ( ui->seqArea->isPosInRange(newPos)) {
-            ui->seqArea->updateHBarPosition(newPos, true);
-        }
-        updateSelection(newPos);
-    }
-    QWidget::mouseMoveEvent(e);
-}
-
-void MSAEditorConsensusArea::mouseReleaseEvent(QMouseEvent *e) {
-    if (ui->seqArea->isAlignmentEmpty()) {
-        QWidget::mouseReleaseEvent(e);
-        return;
-    }
-
-    if (e->button() == Qt::LeftButton) {
-        int newPos = ui->seqArea->getColumnNumByX(e->x(), selecting);
-        updateSelection(newPos);
-        scribbling = false;
-        selecting = false;
-    }
-
-    ui->seqArea->getHBar()->setupRepeatAction(QAbstractSlider::SliderNoAction);
-    QWidget::mouseReleaseEvent(e);
-}
-
-void MSAEditorConsensusArea::updateSelection(int newPos) {
-    CHECK(newPos != curPos, );
-    CHECK(newPos != -1, );
-
-    int height = ui->seqArea->getNumDisplayedSequences();
-    int startPos = qMin(curPos,newPos);
-    int width = qAbs(newPos - curPos) + 1;
-    MSAEditorSelection selection(startPos, 0, width, height);
-    ui->seqArea->setSelection(selection);
-}
-
-void MSAEditorConsensusArea::sl_onScrollBarActionTriggered(int scrollAction) {
-    if (scribbling && (scrollAction ==  QAbstractSlider::SliderSingleStepAdd || scrollAction == QAbstractSlider::SliderSingleStepSub)) {
-        QPoint coord = mapFromGlobal(QCursor::pos());
-        int newPos = ui->seqArea->getColumnNumByX(coord.x(), selecting);
-        updateSelection(newPos);
-    }
-=======
     menu->addAction(configureConsensusAction);
->>>>>>> b3ee000b
 }
 
 } // namespace U2