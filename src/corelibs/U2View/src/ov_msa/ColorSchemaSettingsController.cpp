--- conflicted
+++ resolved
@@ -72,10 +72,6 @@
 
     const QMap<char, QColor> & alphColors = customSchema.alpColors;
     const QString& file  = customSchema.name + ColorSchemeUtils::COLOR_SCHEME_NAME_FILTERS;
-<<<<<<< HEAD
-    DNAAlphabetType type = customSchema.alphabetType;
-=======
->>>>>>> b3ee000b
     bool defaultType = customSchema.defaultAlpType;
 
     QString keyword(customSchema.type == DNAAlphabet_AMINO ? ColorSchemeUtils::COLOR_SCHEME_AMINO_KEYWORD : (defaultType ? ColorSchemeUtils::COLOR_SCHEME_NUCL_DEFAULT_KEYWORD : ColorSchemeUtils::COLOR_SCHEME_NUCL_EXTENDED_KEYWORD));
