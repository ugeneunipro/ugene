<<<<<<< HEAD
/**
 * UGENE - Integrated Bioinformatics Tools.
 * Copyright (C) 2008-2016 UniPro <ugene@unipro.ru>
 * http://ugene.unipro.ru
 *
 * This program is free software; you can redistribute it and/or
 * modify it under the terms of the GNU General Public License
 * as published by the Free Software Foundation; either version 2
 * of the License, or (at your option) any later version.
 *
 * This program is distributed in the hope that it will be useful,
 * but WITHOUT ANY WARRANTY; without even the implied warranty of
 * MERCHANTABILITY or FITNESS FOR A PARTICULAR PURPOSE. See the
 * GNU General Public License for more details.
 *
 * You should have received a copy of the GNU General Public License
 * along with this program; if not, write to the Free Software
 * Foundation, Inc., 51 Franklin Street, Fifth Floor, Boston,
 * MA 02110-1301, USA.
 */

#include "MsaEditorTreeTabArea.h"
#include "../MSAEditor.h"
#include "MSAEditorTreeManager.h"

#include <U2Core/DocumentModel.h>
#include <U2Core/U2OpStatusUtils.h>
#include <U2Core/U2SafePoints.h>
#include <U2Core/GObjectRelationRoles.h>
#include <U2Core/PhyTreeObject.h>

#include <QPainter>
#include <QTabBar>
#include <QVBoxLayout>


namespace U2
{
MsaEditorTreeTab::MsaEditorTreeTab(MSAEditor* msa, QWidget* parent)
    : QTabWidget(parent), msa(msa), addTabButton(NULL){
    setObjectName("MsaEditorTreeTab");
    addTabButton = new QPushButton(QIcon(":/core/images/add_tree.png"), "", this);
    addTabButton->setToolTip(tr("Add existing tree"));
    setCornerWidget(addTabButton);
    connect(addTabButton, SIGNAL(clicked(bool)), this, SLOT(sl_addTabTriggered()));
    connect(this, SIGNAL(si_tabsCountChanged(int)), SLOT(sl_onCountChanged(int)));

    setTabsClosable(true);
    connect(this, SIGNAL(tabCloseRequested(int)), SLOT(sl_onTabCloseRequested(int)));

    tabBar()->setContextMenuPolicy(Qt::CustomContextMenu);
    connect(tabBar(), SIGNAL(customContextMenuRequested(const QPoint&)), this, SLOT(sl_onContextMenuRequested(const QPoint&)));

    closeOtherTabs = new QAction(tr("Close other tabs"), this);
    closeOtherTabs->setObjectName("Close other tabs");
    connect(closeOtherTabs, SIGNAL(triggered()), SLOT(sl_onCloseOtherTabs()));

    closeAllTabs = new QAction(tr("Close all tabs"), this);
    closeAllTabs->setObjectName("Close all tabs");
    connect(closeAllTabs, SIGNAL(triggered()), SLOT(sl_onCloseAllTabs()));

    closeTab = new QAction(tr("Close tab"), this);
    closeTab->setObjectName("Close tab");
    connect(closeTab, SIGNAL(triggered()), SLOT(sl_onCloseTab()));
}
void MsaEditorTreeTab::sl_onTabCloseRequested(int index) {
    deleteTree(index);
}

void MsaEditorTreeTab::sl_onContextMenuRequested(const QPoint &pos) {
    menuPos = pos;
    QMenu tabsMenu;
    tabsMenu.addAction(closeOtherTabs);
    tabsMenu.addAction(closeAllTabs);
    tabsMenu.addAction(closeTab);
    tabsMenu.exec(mapToGlobal(pos));
}

void MsaEditorTreeTab::sl_onCountChanged(int count) {
    if (count > 0) {
        closeOtherTabs->setEnabled(count > 1);
    }
}

void MsaEditorTreeTab::addTab(QWidget *page, const QString &label) {
    QTabWidget::addTab(page, label);
    emit si_tabsCountChanged(count());
}

void MsaEditorTreeTab::deleteTree(int index) {
    SAFE_POINT(-1 != index && index < count(), "Incorrect index is detected.",);
    GObjectViewWindow* win = qobject_cast<GObjectViewWindow*>(widget(index));
    const GObject* obj = win->getObjectView()->getObjects().at(0);
    Document* doc = obj->getDocument();
    GObjectReference treeRef(doc->getURLString(), "", GObjectTypes::PHYLOGENETIC_TREE);
    treeRef.objName = obj->getGObjectName();
    msa->getMaObject()->removeObjectRelation(GObjectRelation(treeRef, ObjectRole_PhylogeneticTree));

    removeTab(index);
    emit si_tabsCountChanged(count());
}

void MsaEditorTreeTab::sl_addTabTriggered() {
    msa->getTreeManager()->openTreeFromFile();
    emit si_tabsCountChanged(count());
}

void MsaEditorTreeTab::addExistingTree() {
    msa->getTreeManager()->openTreeFromFile();
    emit si_tabsCountChanged(count());
}

void MsaEditorTreeTab::sl_onCloseOtherTabs() {
    int selectedTabIndex = tabBar()->tabAt(menuPos);
    for (int i = count() - 1; i >= 0; i--) {
        if (i != selectedTabIndex) {
            deleteTree(i);
        }
    }
}

void MsaEditorTreeTab::sl_onCloseAllTabs() {
    for (int tabsCount = count(); tabsCount > 0; tabsCount--) {
        deleteTree(0);
    }
}

void MsaEditorTreeTab::sl_onCloseTab() {
    int index = tabBar()->tabAt(menuPos);
    deleteTree(index);
}

MsaEditorTreeTabArea::MsaEditorTreeTabArea(MSAEditor* msa, QWidget* parent)
    : QWidget(parent), addTabButton(NULL), msa(msa), treeTabWidget(NULL), currentLayout(NULL) {
    initialize();
}
void MsaEditorTreeTabArea::initialize() {
    treeTabWidget = createTabWidget();
    currentLayout = new QVBoxLayout();
    currentLayout->setMargin(0);
    currentLayout->setSpacing(0);
    currentLayout->addWidget(treeTabWidget);
    setLayout(currentLayout);
}
MsaEditorTreeTab* MsaEditorTreeTabArea::createTabWidget() {
    MsaEditorTreeTab* widget = new MsaEditorTreeTab(msa, this);
    connect(widget, SIGNAL(si_tabsCountChanged(int)), SIGNAL(si_tabsCountChanged(int)));
    return widget;
}

void MsaEditorTreeTabArea::addTab(QWidget *page, const QString &label) {
    treeTabWidget->addTab(page, label);
}
void MsaEditorTreeTabArea::paintEvent(QPaintEvent *) {
    QPainter p(this);
    p.fillRect(rect(), Qt::white);
}

} //namespace


=======
/**
 * UGENE - Integrated Bioinformatics Tools.
 * Copyright (C) 2008-2016 UniPro <ugene@unipro.ru>
 * http://ugene.net
 *
 * This program is free software; you can redistribute it and/or
 * modify it under the terms of the GNU General Public License
 * as published by the Free Software Foundation; either version 2
 * of the License, or (at your option) any later version.
 *
 * This program is distributed in the hope that it will be useful,
 * but WITHOUT ANY WARRANTY; without even the implied warranty of
 * MERCHANTABILITY or FITNESS FOR A PARTICULAR PURPOSE. See the
 * GNU General Public License for more details.
 *
 * You should have received a copy of the GNU General Public License
 * along with this program; if not, write to the Free Software
 * Foundation, Inc., 51 Franklin Street, Fifth Floor, Boston,
 * MA 02110-1301, USA.
 */

#include "MsaEditorTreeTabArea.h"
#include "../MSAEditor.h"
#include "MSAEditorTreeManager.h"

#include <U2Core/DocumentModel.h>
#include <U2Core/U2OpStatusUtils.h>
#include <U2Core/U2SafePoints.h>
#include <U2Core/GObjectRelationRoles.h>
#include <U2Core/PhyTreeObject.h>

#include <QPainter>
#include <QTabBar>
#include <QVBoxLayout>


namespace U2
{
MsaEditorTreeTab::MsaEditorTreeTab(MSAEditor* msa, QWidget* parent)
    : QTabWidget(parent), msa(msa), addTabButton(NULL){
    setObjectName("MsaEditorTreeTab");
    addTabButton = new QPushButton(QIcon(":/core/images/add_tree.png"), "", this);
    addTabButton->setToolTip(tr("Add existing tree"));
    setCornerWidget(addTabButton);
    connect(addTabButton, SIGNAL(clicked(bool)), this, SLOT(sl_addTabTriggered()));
    connect(this, SIGNAL(si_tabsCountChanged(int)), SLOT(sl_onCountChanged(int)));

    setTabsClosable(true);
    connect(this, SIGNAL(tabCloseRequested(int)), SLOT(sl_onTabCloseRequested(int)));

    tabBar()->setContextMenuPolicy(Qt::CustomContextMenu);
    connect(tabBar(), SIGNAL(customContextMenuRequested(const QPoint&)), this, SLOT(sl_onContextMenuRequested(const QPoint&)));

    closeOtherTabs = new QAction(tr("Close other tabs"), this);
    closeOtherTabs->setObjectName("Close other tabs");
    connect(closeOtherTabs, SIGNAL(triggered()), SLOT(sl_onCloseOtherTabs()));

    closeAllTabs = new QAction(tr("Close all tabs"), this);
    closeAllTabs->setObjectName("Close all tabs");
    connect(closeAllTabs, SIGNAL(triggered()), SLOT(sl_onCloseAllTabs()));

    closeTab = new QAction(tr("Close tab"), this);
    closeTab->setObjectName("Close tab");
    connect(closeTab, SIGNAL(triggered()), SLOT(sl_onCloseTab()));
}
void MsaEditorTreeTab::sl_onTabCloseRequested(int index) {
    deleteTree(index);
}

void MsaEditorTreeTab::sl_onContextMenuRequested(const QPoint &pos) {
    menuPos = pos;
    QMenu tabsMenu;
    tabsMenu.addAction(closeOtherTabs);
    tabsMenu.addAction(closeAllTabs);
    tabsMenu.addAction(closeTab);
    tabsMenu.exec(mapToGlobal(pos));
}

void MsaEditorTreeTab::sl_onCountChanged(int count) {
    if (count > 0) {
        closeOtherTabs->setEnabled(count > 1);
    }
}

void MsaEditorTreeTab::addTab(QWidget *page, const QString &label) {
    QTabWidget::addTab(page, label);
    emit si_tabsCountChanged(count());
}

void MsaEditorTreeTab::deleteTree(int index) {
    SAFE_POINT(-1 != index && index < count(), "Incorrect index is detected.",);
    GObjectViewWindow* win = qobject_cast<GObjectViewWindow*>(widget(index));
    const GObject* obj = win->getObjectView()->getObjects().at(0);
    Document* doc = obj->getDocument();
    GObjectReference treeRef(doc->getURLString(), "", GObjectTypes::PHYLOGENETIC_TREE);
    treeRef.objName = obj->getGObjectName();
    msa->getMSAObject()->removeObjectRelation(GObjectRelation(treeRef, ObjectRole_PhylogeneticTree));

    removeTab(index);
    emit si_tabsCountChanged(count());
}

void MsaEditorTreeTab::sl_addTabTriggered() {
    msa->getTreeManager()->openTreeFromFile();
    emit si_tabsCountChanged(count());
}

void MsaEditorTreeTab::addExistingTree() {
    msa->getTreeManager()->openTreeFromFile();
    emit si_tabsCountChanged(count());
}

void MsaEditorTreeTab::sl_onCloseOtherTabs() {
    int selectedTabIndex = tabBar()->tabAt(menuPos);
    for (int i = count() - 1; i >= 0; i--) {
        if (i != selectedTabIndex) {
            deleteTree(i);
        }
    }
}

void MsaEditorTreeTab::sl_onCloseAllTabs() {
    for (int tabsCount = count(); tabsCount > 0; tabsCount--) {
        deleteTree(0);
    }
}

void MsaEditorTreeTab::sl_onCloseTab() {
    int index = tabBar()->tabAt(menuPos);
    deleteTree(index);
}

MsaEditorTreeTabArea::MsaEditorTreeTabArea(MSAEditor* msa, QWidget* parent)
    : QWidget(parent), addTabButton(NULL), msa(msa), treeTabWidget(NULL), currentLayout(NULL) {
    initialize();
}
void MsaEditorTreeTabArea::initialize() {
    treeTabWidget = createTabWidget();
    currentLayout = new QVBoxLayout();
    currentLayout->setMargin(0);
    currentLayout->setSpacing(0);
    currentLayout->addWidget(treeTabWidget);
    setLayout(currentLayout);
}
MsaEditorTreeTab* MsaEditorTreeTabArea::createTabWidget() {
    MsaEditorTreeTab* widget = new MsaEditorTreeTab(msa, this);
    connect(widget, SIGNAL(si_tabsCountChanged(int)), SIGNAL(si_tabsCountChanged(int)));
    return widget;
}

void MsaEditorTreeTabArea::addTab(QWidget *page, const QString &label) {
    treeTabWidget->addTab(page, label);
}
void MsaEditorTreeTabArea::paintEvent(QPaintEvent *) {
    QPainter p(this);
    p.fillRect(rect(), Qt::white);
}

} //namespace

>>>>>>> f4378a76
<|MERGE_RESOLUTION|>--- conflicted
+++ resolved
@@ -1,4 +1,3 @@
-<<<<<<< HEAD
 /**
  * UGENE - Integrated Bioinformatics Tools.
  * Copyright (C) 2008-2016 UniPro <ugene@unipro.ru>
@@ -159,166 +158,3 @@
 
 } //namespace
 
-
-=======
-/**
- * UGENE - Integrated Bioinformatics Tools.
- * Copyright (C) 2008-2016 UniPro <ugene@unipro.ru>
- * http://ugene.net
- *
- * This program is free software; you can redistribute it and/or
- * modify it under the terms of the GNU General Public License
- * as published by the Free Software Foundation; either version 2
- * of the License, or (at your option) any later version.
- *
- * This program is distributed in the hope that it will be useful,
- * but WITHOUT ANY WARRANTY; without even the implied warranty of
- * MERCHANTABILITY or FITNESS FOR A PARTICULAR PURPOSE. See the
- * GNU General Public License for more details.
- *
- * You should have received a copy of the GNU General Public License
- * along with this program; if not, write to the Free Software
- * Foundation, Inc., 51 Franklin Street, Fifth Floor, Boston,
- * MA 02110-1301, USA.
- */
-
-#include "MsaEditorTreeTabArea.h"
-#include "../MSAEditor.h"
-#include "MSAEditorTreeManager.h"
-
-#include <U2Core/DocumentModel.h>
-#include <U2Core/U2OpStatusUtils.h>
-#include <U2Core/U2SafePoints.h>
-#include <U2Core/GObjectRelationRoles.h>
-#include <U2Core/PhyTreeObject.h>
-
-#include <QPainter>
-#include <QTabBar>
-#include <QVBoxLayout>
-
-
-namespace U2
-{
-MsaEditorTreeTab::MsaEditorTreeTab(MSAEditor* msa, QWidget* parent)
-    : QTabWidget(parent), msa(msa), addTabButton(NULL){
-    setObjectName("MsaEditorTreeTab");
-    addTabButton = new QPushButton(QIcon(":/core/images/add_tree.png"), "", this);
-    addTabButton->setToolTip(tr("Add existing tree"));
-    setCornerWidget(addTabButton);
-    connect(addTabButton, SIGNAL(clicked(bool)), this, SLOT(sl_addTabTriggered()));
-    connect(this, SIGNAL(si_tabsCountChanged(int)), SLOT(sl_onCountChanged(int)));
-
-    setTabsClosable(true);
-    connect(this, SIGNAL(tabCloseRequested(int)), SLOT(sl_onTabCloseRequested(int)));
-
-    tabBar()->setContextMenuPolicy(Qt::CustomContextMenu);
-    connect(tabBar(), SIGNAL(customContextMenuRequested(const QPoint&)), this, SLOT(sl_onContextMenuRequested(const QPoint&)));
-
-    closeOtherTabs = new QAction(tr("Close other tabs"), this);
-    closeOtherTabs->setObjectName("Close other tabs");
-    connect(closeOtherTabs, SIGNAL(triggered()), SLOT(sl_onCloseOtherTabs()));
-
-    closeAllTabs = new QAction(tr("Close all tabs"), this);
-    closeAllTabs->setObjectName("Close all tabs");
-    connect(closeAllTabs, SIGNAL(triggered()), SLOT(sl_onCloseAllTabs()));
-
-    closeTab = new QAction(tr("Close tab"), this);
-    closeTab->setObjectName("Close tab");
-    connect(closeTab, SIGNAL(triggered()), SLOT(sl_onCloseTab()));
-}
-void MsaEditorTreeTab::sl_onTabCloseRequested(int index) {
-    deleteTree(index);
-}
-
-void MsaEditorTreeTab::sl_onContextMenuRequested(const QPoint &pos) {
-    menuPos = pos;
-    QMenu tabsMenu;
-    tabsMenu.addAction(closeOtherTabs);
-    tabsMenu.addAction(closeAllTabs);
-    tabsMenu.addAction(closeTab);
-    tabsMenu.exec(mapToGlobal(pos));
-}
-
-void MsaEditorTreeTab::sl_onCountChanged(int count) {
-    if (count > 0) {
-        closeOtherTabs->setEnabled(count > 1);
-    }
-}
-
-void MsaEditorTreeTab::addTab(QWidget *page, const QString &label) {
-    QTabWidget::addTab(page, label);
-    emit si_tabsCountChanged(count());
-}
-
-void MsaEditorTreeTab::deleteTree(int index) {
-    SAFE_POINT(-1 != index && index < count(), "Incorrect index is detected.",);
-    GObjectViewWindow* win = qobject_cast<GObjectViewWindow*>(widget(index));
-    const GObject* obj = win->getObjectView()->getObjects().at(0);
-    Document* doc = obj->getDocument();
-    GObjectReference treeRef(doc->getURLString(), "", GObjectTypes::PHYLOGENETIC_TREE);
-    treeRef.objName = obj->getGObjectName();
-    msa->getMSAObject()->removeObjectRelation(GObjectRelation(treeRef, ObjectRole_PhylogeneticTree));
-
-    removeTab(index);
-    emit si_tabsCountChanged(count());
-}
-
-void MsaEditorTreeTab::sl_addTabTriggered() {
-    msa->getTreeManager()->openTreeFromFile();
-    emit si_tabsCountChanged(count());
-}
-
-void MsaEditorTreeTab::addExistingTree() {
-    msa->getTreeManager()->openTreeFromFile();
-    emit si_tabsCountChanged(count());
-}
-
-void MsaEditorTreeTab::sl_onCloseOtherTabs() {
-    int selectedTabIndex = tabBar()->tabAt(menuPos);
-    for (int i = count() - 1; i >= 0; i--) {
-        if (i != selectedTabIndex) {
-            deleteTree(i);
-        }
-    }
-}
-
-void MsaEditorTreeTab::sl_onCloseAllTabs() {
-    for (int tabsCount = count(); tabsCount > 0; tabsCount--) {
-        deleteTree(0);
-    }
-}
-
-void MsaEditorTreeTab::sl_onCloseTab() {
-    int index = tabBar()->tabAt(menuPos);
-    deleteTree(index);
-}
-
-MsaEditorTreeTabArea::MsaEditorTreeTabArea(MSAEditor* msa, QWidget* parent)
-    : QWidget(parent), addTabButton(NULL), msa(msa), treeTabWidget(NULL), currentLayout(NULL) {
-    initialize();
-}
-void MsaEditorTreeTabArea::initialize() {
-    treeTabWidget = createTabWidget();
-    currentLayout = new QVBoxLayout();
-    currentLayout->setMargin(0);
-    currentLayout->setSpacing(0);
-    currentLayout->addWidget(treeTabWidget);
-    setLayout(currentLayout);
-}
-MsaEditorTreeTab* MsaEditorTreeTabArea::createTabWidget() {
-    MsaEditorTreeTab* widget = new MsaEditorTreeTab(msa, this);
-    connect(widget, SIGNAL(si_tabsCountChanged(int)), SIGNAL(si_tabsCountChanged(int)));
-    return widget;
-}
-
-void MsaEditorTreeTabArea::addTab(QWidget *page, const QString &label) {
-    treeTabWidget->addTab(page, label);
-}
-void MsaEditorTreeTabArea::paintEvent(QPaintEvent *) {
-    QPainter p(this);
-    p.fillRect(rect(), Qt::white);
-}
-
-} //namespace
-
->>>>>>> f4378a76
