--- conflicted
+++ resolved
@@ -26,17 +26,12 @@
 #include <QTabBar>
 #include <QVBoxLayout>
 
-#include <U2Core/AppContext.h>
 #include <U2Core/DocumentModel.h>
 #include <U2Core/GObjectRelationRoles.h>
 #include <U2Core/PhyTreeObject.h>
 #include <U2Core/U2SafePoints.h>
 
 #include <U2Gui/GUIUtils.h>
-<<<<<<< HEAD
-#include <U2Gui/MainWindow.h>
-=======
->>>>>>> b1d2ac07
 
 #include <U2View/MsaEditor.h>
 
@@ -45,12 +40,8 @@
 MsaEditorTreeTab::MsaEditorTreeTab(MsaEditor* msaEditor, QWidget* parent)
     : QTabWidget(parent), editor(msaEditor), addTabButton(nullptr) {
     setObjectName("MsaEditorTreeTab");
-<<<<<<< HEAD
-    addTabButton = new QPushButton(GUIUtils::getIconResource("core", "add_tree.png"), "", this);
-=======
     addTabButton = new QPushButton("", this);
     GUIUtils::setThemedIcon(addTabButton, ":/core/images/add_tree.png");
->>>>>>> b1d2ac07
     addTabButton->setToolTip(tr("Add existing tree"));
     setCornerWidget(addTabButton);
     connect(addTabButton, SIGNAL(clicked(bool)), this, SLOT(sl_addTabTriggered()));
@@ -73,7 +64,6 @@
     closeTab = new QAction(tr("Close tab"), this);
     closeTab->setObjectName("Close tab");
     connect(closeTab, SIGNAL(triggered()), SLOT(sl_onCloseTab()));
-    connect(AppContext::getMainWindow(), &MainWindow::si_colorThemeSwitched, this, &MsaEditorTreeTab::sl_colorThemeSwitched);
 }
 
 void MsaEditorTreeTab::sl_onTabCloseRequested(int index) {
@@ -87,10 +77,6 @@
     tabsMenu.addAction(closeAllTabs);
     tabsMenu.addAction(closeTab);
     tabsMenu.exec(mapToGlobal(pos));
-}
-
-void MsaEditorTreeTab::sl_colorThemeSwitched() {
-    addTabButton->setIcon(GUIUtils::getIconResource("core", "add_tree.png"));
 }
 
 void MsaEditorTreeTab::sl_onCountChanged(int count) {
