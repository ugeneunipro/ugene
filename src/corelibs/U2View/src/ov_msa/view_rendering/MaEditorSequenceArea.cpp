/**
 * UGENE - Integrated Bioinformatics Tools.
 * Copyright (C) 2008-2017 UniPro <ugene@unipro.ru>
 * http://ugene.unipro.ru
 *
 * This program is free software; you can redistribute it and/or
 * modify it under the terms of the GNU General Public License
 * as published by the Free Software Foundation; either version 2
 * of the License, or (at your option) any later version.
 *
 * This program is distributed in the hope that it will be useful,
 * but WITHOUT ANY WARRANTY; without even the implied warranty of
 * MERCHANTABILITY or FITNESS FOR A PARTICULAR PURPOSE. See the
 * GNU General Public License for more details.
 *
 * You should have received a copy of the GNU General Public License
 * along with this program; if not, write to the Free Software
 * Foundation, Inc., 51 Franklin Street, Fifth Floor, Boston,
 * MA 02110-1301, USA.
 */

#include "MaEditorSequenceArea.h"

#include "MaEditorWgt.h"
#include "SequenceAreaRenderer.h"
#include "../MaEditor.h"
#include "../MSACollapsibleModel.h"

#include <U2Algorithm/MsaHighlightingScheme.h>
#include <U2Algorithm/MsaColorScheme.h>

#include <U2Core/AppContext.h>
#include <U2Core/BaseDocumentFormats.h>
#include <U2Core/DNAAlphabet.h>
#include <U2Core/L10n.h>
#include <U2Core/MultipleAlignmentObject.h>
#include <U2Core/Settings.h>
#include <U2Core/TextUtils.h>
#include <U2Core/U2Mod.h>
#include <U2Core/U2OpStatusUtils.h>
#include <U2Core/U2SafePoints.h>

#include <U2Gui/GScrollBar.h>
#include <U2Gui/GUIUtils.h>
#include <U2Gui/OptionsPanel.h>

#include <U2View/MSAHighlightingTabFactory.h>

#include <QMessageBox>
#include <QMouseEvent>
#include <QPainter>
#include <QRubberBand>

namespace U2 {

MaEditorSequenceArea::MaEditorSequenceArea(MaEditorWgt *ui, GScrollBar *hb, GScrollBar *vb)
    : editor(ui->getEditor()),
      ui(ui),
      colorScheme(NULL),
      highlightingScheme(NULL),
      shBar(hb),
      svBar(vb),
      editModeAnimationTimer(this),
      prevPressedButton(Qt::NoButton),
      msaVersionBeforeShifting(-1),
      useDotsAction(NULL),
      replaceCharacterAction(NULL),
      changeTracker(editor->getMaObject()->getEntityRef())
{
    rubberBand = new QRubberBand(QRubberBand::Rectangle, this);
    msaMode = ViewMode;

    setSizePolicy(QSizePolicy::MinimumExpanding, QSizePolicy::MinimumExpanding);
    setMinimumSize(100, 100);
    startPos = 0;
    startSeq = 0;
    highlightSelection = false;
    selecting = false;
    shifting = false;
    editingEnabled = false;

    cachedView = new QPixmap();
    completeRedraw = true;

    replaceCharacterAction = new QAction(tr("Replace selected character"), this);
    replaceCharacterAction->setObjectName("replace_selected_character");
    replaceCharacterAction->setShortcut(QKeySequence(Qt::SHIFT | Qt::Key_R));
    replaceCharacterAction->setShortcutContext(Qt::WidgetShortcut);
    addAction(replaceCharacterAction);
    connect(replaceCharacterAction, SIGNAL(triggered()), SLOT(sl_replaceSelectedCharacter()));

    fillWithGapsinsSymAction = new QAction(tr("Fill selection with gaps"), this);
    fillWithGapsinsSymAction->setObjectName("fill_selection_with_gaps");
    connect(fillWithGapsinsSymAction, SIGNAL(triggered()), SLOT(sl_fillCurrentSelectionWithGaps()));
    addAction(fillWithGapsinsSymAction);

    connect(editor, SIGNAL(si_completeUpdate()), SLOT(sl_completeUpdate()));
    connect(editor, SIGNAL(si_buildStaticMenu(GObjectView*, QMenu*)), SLOT(sl_buildStaticMenu(GObjectView*, QMenu*)));
    connect(editor, SIGNAL(si_buildStaticToolbar(GObjectView*, QToolBar*)), SLOT(sl_buildStaticToolbar(GObjectView*, QToolBar*)));
    connect(editor, SIGNAL(si_buildPopupMenu(GObjectView* , QMenu*)), SLOT(sl_buildContextMenu(GObjectView*, QMenu*)));
    connect(editor, SIGNAL(si_zoomOperationPerformed(bool)), SLOT(sl_completeUpdate()));
    // SANGER_TODO: why is it commented?
//    connect(editor, SIGNAL(si_fontChanged(QFont)), SLOT(sl_fontChanged(QFont)));

    connect(&editModeAnimationTimer, SIGNAL(timeout()), SLOT(sl_changeSelectionColor()));

    connect(editor->getMaObject(), SIGNAL(si_alignmentChanged(const MultipleAlignment&, const MaModificationInfo&)),
        SLOT(sl_alignmentChanged(const MultipleAlignment&, const MaModificationInfo&)));
}

MaEditorSequenceArea::~MaEditorSequenceArea() {
    exitFromEditCharacterMode();
    delete cachedView;
    deleteOldCustomSchemes();
    delete highlightingScheme;
}

int MaEditorSequenceArea::countWidthForBases(bool countClipped, bool forOffset) const {
    int seqAreaWidth = width();
    int colWidth = editor->getColumnWidth();
    int nVisible = seqAreaWidth / colWidth;

    if(countClipped) {
        bool colIsVisible = ((float)(seqAreaWidth % colWidth) / colWidth < 0.5) ? 0 : 1;
        colIsVisible |= !forOffset;
        nVisible += colIsVisible && (seqAreaWidth % colWidth != 0);
    }
    return nVisible;
}

int MaEditorSequenceArea::getFirstVisibleBase() const {
    return startPos;
}


int MaEditorSequenceArea::getLastVisibleBase(bool countClipped, bool forOffset) const {
    if (isAlignmentEmpty()) {
        return 0;
    }

    int nVisible = countWidthForBases(countClipped, forOffset);
    int alignLen = editor->getAlignmentLen();
    int res = qBound(0, startPos + nVisible - 1, alignLen - 1);
    return res;
}

int MaEditorSequenceArea::getNumVisibleBases(bool countClipped, bool forOffset) const {
    if (isAlignmentEmpty()) {
        return 0;
    }

    int lastVisible = getLastVisibleBase(countClipped, forOffset);
    SAFE_POINT((startPos <= lastVisible || (!countClipped && lastVisible + 1 == startPos /*1 symbol is visible & clipped*/)),
               tr("Last visible base is less than startPos"), 0);
    SAFE_POINT(lastVisible < editor->getAlignmentLen(), tr("Last visible base is out of range"), 0);
    int res = lastVisible - startPos + 1;
    return res;
}

U2Region MaEditorSequenceArea::getBaseXRange(int pos, bool useVirtualCoords) const {
    return getBaseXRange(pos, startPos, useVirtualCoords);
}

U2Region MaEditorSequenceArea::getBaseXRange(int pos, int firstVisiblePos, bool useVirtualCoords) const {
    U2Region res(editor->getColumnWidth() * (pos - firstVisiblePos), editor->getColumnWidth());
    if (!useVirtualCoords) {
        int w = width();
        res = res.intersect(U2Region(0, w));
    }
    return res;
}

int MaEditorSequenceArea::getColumnNumByX(int x, bool selecting) const {
    int colOffs = x / editor->getColumnWidth();
    int pos = startPos + colOffs;
    if (!selecting) {
        if ((pos >= editor->getAlignmentLen()) || (pos < 0)) {
            return -1;
        }
    }
    else {
        if (pos < 0) {
            pos = 0;
        }
        if (pos >= editor->getAlignmentLen()) {
            pos = editor->getAlignmentLen() - 1;
        }
    }
    return pos;

}

int MaEditorSequenceArea::getXByColumnNum(int columnNum) const {
    return (columnNum + 0.5f)*editor->getColumnWidth();
}


void MaEditorSequenceArea::setFirstVisibleBase(int pos) {
    if (pos == startPos) {
        return;
    }

    if (!isAlignmentEmpty()) {
        SAFE_POINT(isPosInRange(pos), tr("Position is out of range: %1").arg(QString::number(pos)), );

        QPoint prev(startPos, startSeq);

        int aliLen = editor->getAlignmentLen();
        int effectiveFirst = qMin(aliLen - countWidthForBases(false), pos);
        startPos = qMax(0, effectiveFirst);

        QPoint p(startPos, startSeq);
        emit si_startChanged(p, prev);
    } else {
        startPos = -1;
    }

    updateHScrollBar();

    completeRedraw = true;
    update();
}

int MaEditorSequenceArea::countHeightForSequences(bool countClipped) const {
    int seqAreaHeight = height();
    int nVisible = seqAreaHeight / editor->getRowHeight() + (countClipped && (seqAreaHeight % editor->getRowHeight() != 0) ? 1 : 0);
    return nVisible;
}

int MaEditorSequenceArea::getFirstVisibleSequence() const {
    return startSeq;
}

int MaEditorSequenceArea::getLastVisibleSequence(bool countClipped) const {
    if (isAlignmentEmpty()) {
        return 0;
    }

    int nVisible = countHeightForSequences(countClipped);
    int numSeqs = getNumDisplayedSequences();
    int res = qBound(0, startSeq + nVisible - 1, numSeqs - 1);
    return res;
}

int MaEditorSequenceArea::getNumVisibleSequences(bool countClipped) const {
    if (isAlignmentEmpty()) {
        return 0;
    }

    int lastVisible =  getLastVisibleSequence(countClipped);
    SAFE_POINT(startSeq <= lastVisible, tr("Last visible sequence is less than startSeq"), 0);
    SAFE_POINT(lastVisible < editor->getNumSequences(), tr("Last visible sequence is out of range"), 0);

    int sequencesNumber = 0;
    if (ui->isCollapsibleMode()) {
        QVector<U2Region> range;
        ui->getCollapseModel()->getVisibleRows(startSeq, lastVisible, range);
        foreach(U2Region region, range) {
            sequencesNumber += region.length;
        }
        return sequencesNumber;
    }
    else {
        sequencesNumber = lastVisible - startSeq + 1;
        return sequencesNumber;
    }
}

int MaEditorSequenceArea::getNumDisplayedSequences() const {
    if (isAlignmentEmpty()) {
        return 0;
    }

    MSACollapsibleItemModel *model = ui->getCollapseModel();
    SAFE_POINT(NULL != model, tr("Invalid collapsible item model!"), -1);
    return model->displayedRowsCount();
}

U2Region MaEditorSequenceArea::getSequenceYRange(int seqNum, bool useVirtualCoords) const {
    return getSequenceYRange(seqNum, startSeq, useVirtualCoords);
}

U2Region MaEditorSequenceArea::getSequenceYRange(int seq, int firstVisibleRow, bool useVirtualCoords) const {
    U2Region res(editor->getRowHeight()* (seq - firstVisibleRow), editor->getRowHeight());
    if (!useVirtualCoords) {
        int h = height();
        res = res.intersect(U2Region(0, h));
    }
    return res;
}

U2Region MaEditorSequenceArea::getSequenceYRange(int startSeq, int count) const {
    return U2Region(getSequenceYRange(startSeq, true).startPos, count * editor->getRowHeight());
}

int MaEditorSequenceArea::getSequenceNumByY(int y) const {
    int seqOffs = y / editor->getRowHeight();
    int seq = startSeq + seqOffs;
    const int countOfVisibleSeqs = getNumDisplayedSequences();
    if (!selecting) {
        if ((seqOffs >= countOfVisibleSeqs) || (seq < 0)) {
            return -1;
        }
    }
    else {
        if (seq < 0) {
            seq = 0;
        }
        if (seq >= countOfVisibleSeqs) {
            seq = countOfVisibleSeqs - 1;
        }
    }
    return seq;
}

int MaEditorSequenceArea::getYBySequenceNum(int sequenceNum) const {
    return (sequenceNum + 0.5f)*editor->getRowHeight();
}

void MaEditorSequenceArea::setFirstVisibleSequence(int seq) {
    if (seq == startSeq) {
        return;
    }

    if (!isAlignmentEmpty()) {
        SAFE_POINT(isSeqInRange(seq), tr("Sequence is out of range: %1").arg(QString::number(seq)), );

        QPoint prev(startPos, startSeq);

        int nSeq = getNumDisplayedSequences();
        int effectiveFirst = qMin(nSeq - countHeightForSequences(false), seq);
        startSeq = qMax(0, effectiveFirst);

        QPoint p(startPos, startSeq);
        emit si_startChanged(p, prev);
    }

    updateVScrollBar();

    completeRedraw = true;
    update();
}

U2Region MaEditorSequenceArea::getRowsAt(int pos) const {
    if (!ui->isCollapsibleMode()) {
        return U2Region(pos, 1);
    }

    MSACollapsibleItemModel* m = ui->getCollapseModel();
    int itemIdx = m->itemAt(pos);
    if (itemIdx >= 0) {
        const MSACollapsableItem& item = m->getItem(itemIdx);
        return U2Region(item.row, item.numRows);
    }
    return U2Region(m->mapToRow(pos), 1);
}

QPair<QString, int> MaEditorSequenceArea::getGappedColumnInfo() const{
    QPair<QString, int> p;
    CHECK(getEditor() != NULL, p);
    CHECK(qobject_cast<MSAEditor*>(editor) != NULL, p); // SANGER_TODO: no ungappedLen and ungappedPosition for MCA
    if (isAlignmentEmpty()) {
        return QPair<QString, int>(QString::number(0), 0);
    }

    const MultipleSequenceAlignmentRow row = qobject_cast<MSAEditor*>(editor)->getMaObject()->getMsaRow(getSelectedRows().startPos);
    int len = row->getUngappedLength();
    QChar current = row->charAt(selection.topLeft().x());
    if(current == U2Msa::GAP_CHAR){
        return QPair<QString, int>(QString("gap"),len);
    }else{
        int pos = row->getUngappedPosition(selection.topLeft().x());
        return QPair<QString, int>(QString::number(pos + 1),len);
    }
}

bool MaEditorSequenceArea::isAlignmentEmpty() const {
    return editor->isAlignmentEmpty();
}

bool MaEditorSequenceArea::isPosInRange(int p) const {
    return p >= 0 && p < editor->getAlignmentLen();
}

bool MaEditorSequenceArea::isSeqInRange(int s) const {
    return s >= 0 && s < getNumDisplayedSequences();
}

bool MaEditorSequenceArea::isInRange(const QPoint& p) const {
    return isPosInRange(p.x()) && isSeqInRange(p.y());
}

bool MaEditorSequenceArea::isVisible(const QPoint& p, bool countClipped) const {
    return isPosVisible(p.x(), countClipped) && isSeqVisible(p.y(), countClipped);
}

bool MaEditorSequenceArea::isPosVisible(int pos, bool countClipped) const {
    if (pos != 0 && (pos < getFirstVisibleBase() || pos > getLastVisibleBase(countClipped))) {
        return false;
    }
    return true;
}

bool MaEditorSequenceArea::isSeqVisible(int seq, bool countClipped) const {
    if (seq < getFirstVisibleSequence() || seq > getLastVisibleSequence(countClipped)) {
        return false;
    }
    return true;
}

int MaEditorSequenceArea::coordToPos(int x) const {
    int y = getSequenceYRange(getFirstVisibleSequence(), false).startPos;
    return coordToPos(QPoint(x, y)).x();
}

QPoint MaEditorSequenceArea::coordToPos(const QPoint& coord) const {
    QPoint res(-1, -1);
    //Y: row
    int lastSeq = getLastVisibleSequence(true);
    if (ui->isCollapsibleMode()) {
        lastSeq = getNumDisplayedSequences();
    }
    for (int i = getFirstVisibleSequence(); i <= lastSeq; i++) {
        U2Region r = getSequenceYRange(i, false);
        if (r.contains(coord.y())) {
            res.setY(i);
            break;
        }
    }

    //X: position in sequence
    for (int i=getFirstVisibleBase(), n = getLastVisibleBase(true); i<=n; i++) {
        U2Region r = getBaseXRange(i, false);
        if (r.contains(coord.x())) {
            res.setX(i);
            break;
        }
    }
    return res;
}

QPoint MaEditorSequenceArea::coordToAbsolutePos(const QPoint& coord) const {
    int column = getColumnNumByX(coord.x(), selecting);
    int row = getSequenceNumByY(coord.y());

    return QPoint(column, row);
}

QPoint MaEditorSequenceArea::coordToAbsolutePosOutOfRange(const QPoint& coord) const {
    CHECK(editor->getColumnWidth() > 0, QPoint(0, 0));
    CHECK(editor->getRowHeight() > 0, QPoint(0, 0));
    int column = startPos + (coord.x() / editor->getColumnWidth());
    int row = startSeq + (coord.y() / editor->getRowHeight());

    return QPoint(column, row);
}

const MaEditorSelection & MaEditorSequenceArea::getSelection() const {
    SAFE_POINT(checkState(), "Invalid alignment state", selection);
    return selection;
}

void MaEditorSequenceArea::updateSelection(const QPoint& newPos) {
    int width = qAbs(newPos.x() - cursorPos.x()) + 1;
    int height = qAbs(newPos.y() - cursorPos.y()) + 1;
    int left = qMin(newPos.x(), cursorPos.x());
    int top = qMin(newPos.y(), cursorPos.y());

    MaEditorSelection s(left, top, width, height);
    if (newPos.x()!=-1 && newPos.y()!=-1) {
        setSelection(s);
    }
    bool selectionExists = !selection.isNull();
    ui->getCopySelectionAction()->setEnabled(selectionExists);
    ui->getCopyFormattedSelectionAction()->setEnabled(selectionExists);
    emit si_copyFormattedChanging(selectionExists);
}

void MaEditorSequenceArea::updateSelection() {
    CHECK(!baseSelection.isNull(), );

    if (!ui->isCollapsibleMode()) {
        setSelection(baseSelection);
        return;
    }
    MSACollapsibleItemModel* m = ui->getCollapseModel();
    CHECK_EXT(NULL != m, cancelSelection(), );

    int startPos = baseSelection.y();
    int endPos = startPos + baseSelection.height();

    // convert selected rows indexes to indexes of selected collapsible items
    int newStart = m->rowToMap(startPos);
    int newEnd = m->rowToMap(endPos);

    SAFE_POINT_EXT(newStart >= 0 && newEnd >= 0, cancelSelection(), );

    int selectionHeight = newEnd - newStart;
    // accounting of collapsing children items
    int itemIndex = m->itemAt(newEnd);
    if (selectionHeight <= 1 && itemIndex >= 0) {
        const MSACollapsableItem& collapsibleItem = m->getItem(itemIndex);
        if(newEnd == collapsibleItem.row && !collapsibleItem.isCollapsed) {
            newEnd = collapsibleItem.row ;
            selectionHeight = qMax(selectionHeight, endPos - newStart + collapsibleItem.numRows);
        }
    }
    if(selectionHeight > 0 && newStart + selectionHeight <= m->displayedRowsCount()) {
        MaEditorSelection s(selection.topLeft().x(), newStart, selection.width(), selectionHeight);
        setSelection(s);
    } else {
        cancelSelection();
    }
}

void MaEditorSequenceArea::setSelection(const MaEditorSelection& s, bool newHighlightSelection) {
    // TODO: assert(isInRange(s));
    exitFromEditCharacterMode();
    if (highlightSelection != newHighlightSelection) {
        highlightSelection = newHighlightSelection;
        update();
    }
    if (s == selection) {
        return;
    }

    MaEditorSelection prevSelection = selection;
    selection = s;

    int selEndPos = s.x() + s.width() - 1;
    int ofRange = selEndPos - editor->getAlignmentLen();
    if (ofRange >= 0) {
        selection = MaEditorSelection(s.topLeft(), s.width() - ofRange - 1, s.height());
    }

    bool selectionExists = !selection.isNull();
    ui->getCopySelectionAction()->setEnabled(selectionExists);
    ui->getCopyFormattedSelectionAction()->setEnabled(selectionExists);
    emit si_copyFormattedChanging(selectionExists);

    U2Region selectedRowsRegion = getSelectedRows();
    baseSelection = MaEditorSelection(selection.topLeft().x(), getSelectedRows().startPos, selection.width(), selectedRowsRegion.length);

    QStringList selectedRowNames;
    for (int x = selectedRowsRegion.startPos; x < selectedRowsRegion.endPos(); x++) {
        selectedRowNames.append(editor->getMaObject()->getRow(x)->getName());
    }
    emit si_selectionChanged(selectedRowNames);
    emit si_selectionChanged(selection, prevSelection);
    update();
    updateActions();

    const QPoint topLeft = selection.topLeft();
    if (!selection.isNull() && !isVisible(topLeft, false)) {
        if (isVisible(topLeft, true)) {
            if (selection.x() - prevSelection.x() != 0) {
                setFirstVisibleBase(startPos + selection.x() - prevSelection.x());
            }
            if (selection.y() - prevSelection.y() != 0) {
                setFirstVisibleSequence(qMin(getFirstVisibleSequence() + selection.y() - prevSelection.y(), getNumDisplayedSequences() - getNumVisibleSequences(true)));
            }
        } else {
            if (selection.x() - prevSelection.x() != 0) {
                setFirstVisibleBase(topLeft.x());
            }
            if (selection.y() - prevSelection.y() != 0) {
                setFirstVisibleSequence(topLeft.y());
            }
        }
    }
}

void MaEditorSequenceArea::moveSelection(int dx, int dy, bool allowSelectionResize) {
    int leftX = selection.x();
    int topY = selection.y();
    int bottomY = selection.y() + selection.height() - 1;
    int rightX = selection.x() + selection.width() - 1;
    QPoint baseTopLeft(leftX, topY);
    QPoint baseBottomRight(rightX,bottomY);

    QPoint newTopLeft = baseTopLeft + QPoint(dx,dy);
    QPoint newBottomRight = baseBottomRight + QPoint(dx,dy);

    if ((!isInRange(newTopLeft)) || (!isInRange(newBottomRight))) {
        if (!allowSelectionResize) {
            return;
        } else {
            MaEditorSelection newSelection(selection.topLeft(),
                                            qMin(selection.width(), editor->getAlignmentLen() - newTopLeft.x()),
                                            qMin(selection.height(), editor->getNumSequences() - newTopLeft.y()));
            setSelection(newSelection);
        }
    }

    MaEditorSelection newSelection(newTopLeft, selection.width(), selection.height());
    setSelection(newSelection);
}

void MaEditorSequenceArea::cancelSelection() {
    MaEditorSelection emptySelection;
    setSelection(emptySelection);
}

U2Region MaEditorSequenceArea::getSelectedRows() const {
    return ui->getCollapseModel()->mapSelectionRegionToRows(U2Region(selection.y(), selection.height()));
}

int MaEditorSequenceArea::getHeight(){
    return editor->getRowHeight() * (getNumVisibleSequences(true) - 1);
}

QString MaEditorSequenceArea::getCopyFormatedAlgorithmId() const{
    return AppContext::getSettings()->getValue(SETTINGS_ROOT + SETTINGS_COPY_FORMATTED, BaseDocumentFormats::CLUSTAL_ALN).toString();
}

void MaEditorSequenceArea::setCopyFormatedAlgorithmId(const QString& algoId){
    AppContext::getSettings()->setValue(SETTINGS_ROOT + SETTINGS_COPY_FORMATTED, algoId);
}


void MaEditorSequenceArea::deleteCurrentSelection() {
    CHECK(getEditor() != NULL, );
    CHECK(!selection.isNull(), );

    assert(isInRange(selection.topLeft()));
    assert(isInRange(QPoint(selection.x() + selection.width() - 1, selection.y() + selection.height() - 1)));
    MultipleAlignmentObject* maObj = getEditor()->getMaObject();
    if (maObj == NULL || maObj->isStateLocked()) {
        return;
    }

    const QRect areaBeforeSelection(0, 0, selection.x(), selection.height());
    const QRect areaAfterSelection(selection.x() + selection.width(), selection.y(),
        maObj->getLength() - selection.x() - selection.width(), selection.height());
    if (maObj->isRegionEmpty(areaBeforeSelection.x(), areaBeforeSelection.y(), areaBeforeSelection.width(), areaBeforeSelection.height())
        && maObj->isRegionEmpty(areaAfterSelection.x(), areaAfterSelection.y(), areaAfterSelection.width(), areaAfterSelection.height())
        && selection.height() == maObj->getNumRows())
    {
        return;
    }

    // if this method was invoked during a region shifting
    // then shifting should be canceled
    cancelShiftTracking();

    U2OpStatusImpl os;
    U2UseCommonUserModStep userModStep(maObj->getEntityRef(), os);
    Q_UNUSED(userModStep);
    SAFE_POINT_OP(os, );

    const U2Region& sel = getSelectedRows();
    maObj->removeRegion(selection.x(), sel.startPos, selection.width(), sel.length, true);

    if (selection.height() == 1 && selection.width() == 1) {
        if (isInRange(selection.topLeft())) {
            return;
        }
    }
    cancelSelection();
}

bool MaEditorSequenceArea::shiftSelectedRegion(int shift) {
    CHECK(shift != 0, true);

    // shifting of selection
    MultipleAlignmentObject *maObj = editor->getMaObject();
    if (!maObj->isStateLocked()) {
        const U2Region rows = getSelectedRows();
        const int x = selection.x();
        const int y = rows.startPos;
        const int width = selection.width();
        const int height = rows.length;
        if (maObj->isRegionEmpty(x, y, width, height)) {
            return true;
        }
        // backup current selection for the case when selection might disappear
        const MaEditorSelection selectionBackup = selection;

        const int resultShift = maObj->shiftRegion(x, y, width, height, shift);
        if (0 != resultShift) {
            int newCursorPosX = (cursorPos.x() + resultShift >= 0) ? cursorPos.x() + resultShift : 0;
            setCursorPos(newCursorPosX);

            const MaEditorSelection newSelection(selectionBackup.x() + resultShift, selectionBackup.y(),
                selectionBackup.width(), selectionBackup.height());
            setSelection(newSelection);
            if ((selectionBackup.getRect().right() == getLastVisibleBase(false) && resultShift > 0)
                || (selectionBackup.x() == getFirstVisibleBase() && 0 > resultShift))
            {
                setFirstVisibleBase(startPos + resultShift);
            }
            return true;
        } else {
            return false;
        }
    }
    return false;
}

void MaEditorSequenceArea::centerPos(const QPoint& pos) {
    assert(isInRange(pos));
    int newStartPos = qMax(0, pos.x() - getNumVisibleBases(false)/2);
    setFirstVisibleBase(newStartPos);

    int newStartSeq = qMax(0, pos.y() - getNumVisibleSequences(false)/2);
    setFirstVisibleSequence(newStartSeq);
}

void MaEditorSequenceArea::centerPos(int pos) {
    centerPos(QPoint(pos, cursorPos.y()));
}


void MaEditorSequenceArea::updateHBarPosition(int base, bool repeatAction) {
    if (isAlignmentEmpty()) {
        shBar->setupRepeatAction(QAbstractSlider::SliderNoAction);
        return;
    }

    if (base <= getFirstVisibleBase()) {
        ( repeatAction ? shBar->setupRepeatAction(QAbstractSlider::SliderSingleStepSub, 50, 10)
                       : shBar->triggerAction(QAbstractSlider::SliderSingleStepSub) );
    } else  if (base >= getLastVisibleBase(true)) {
        ( repeatAction ? shBar->setupRepeatAction(QAbstractSlider::SliderSingleStepAdd, 50, 10)
                       : shBar->triggerAction(QAbstractSlider::SliderSingleStepAdd) );
    } else {
        shBar->setupRepeatAction(QAbstractSlider::SliderNoAction);
    }
}

void MaEditorSequenceArea::updateVBarPosition(int seq, bool repeatAction) {
    if (isAlignmentEmpty()) {
        svBar->setupRepeatAction(QAbstractSlider::SliderNoAction);
        return;
    }

    if (seq <= getFirstVisibleSequence()) {
        ( repeatAction ? svBar->setupRepeatAction(QAbstractSlider::SliderSingleStepSub, 50, 10)
                       : svBar->triggerAction(QAbstractSlider::SliderSingleStepSub) );
    } else if (seq >= getLastVisibleSequence(true)) {
        ( repeatAction ? svBar->setupRepeatAction(QAbstractSlider::SliderSingleStepAdd, 50, 10)
                       : svBar->triggerAction(QAbstractSlider::SliderSingleStepAdd) );
    } else {
        svBar->setupRepeatAction(QAbstractSlider::SliderNoAction);
    }
}

void MaEditorSequenceArea::onVisibleRangeChanged() {
    exitFromEditCharacterMode();
    qint64 firstVisibleSeq = getFirstVisibleSequence();
    qint64 lastVisibleSeq  = getLastVisibleSequence(true);

    QStringList rowNames = editor->getMaObject()->getMultipleAlignment()->getRowNames();
    QStringList visibleSeqs;

    if (!isAlignmentEmpty()) {
        QVector<U2Region> range;
        if (ui->isCollapsibleMode()) {
            ui->getCollapseModel()->getVisibleRows(firstVisibleSeq, lastVisibleSeq, range);
        } else {
            range.append(U2Region(firstVisibleSeq, lastVisibleSeq - firstVisibleSeq + 1));
        }

        foreach(const U2Region& region, range) {
            int start = region.startPos;
            int end = static_cast<int>(qMin(region.endPos(), lastVisibleSeq));
            for (int seq = start; seq <= end; seq++) {
                visibleSeqs.append(rowNames.at(seq));
            }
        }
    }

    emit si_visibleRangeChanged(visibleSeqs, getHeight());
}

bool MaEditorSequenceArea::isAlignmentLocked() {
    MultipleAlignmentObject* obj = editor->getMaObject();
    SAFE_POINT(NULL != obj, tr("Alignment object is not available"), true);
    return obj->isStateLocked();
}

void MaEditorSequenceArea::drawVisibleContent(QPainter& p) {
    drawContent(p, QRect(startPos, getFirstVisibleSequence(), getNumVisibleBases(false), getNumVisibleSequences(true)));
}

bool MaEditorSequenceArea::drawContent(QPainter &p, const QRect &area) {
    QVector<U2Region> range;
    if (ui->isCollapsibleMode()) {
        ui->getCollapseModel()->getVisibleRows(area.y(), area.bottom(), range);
    } else {
        range.append(U2Region(area.y(), area.height()));
    }

    QList <qint64> seqIdx;
    foreach(U2Region region, range) {
        for (qint64 i = region.startPos; i < region.endPos(); i++) {
            seqIdx.append(i);
        }
    }
    bool ok = renderer->drawContent(p, U2Region(area.x(), area.width()), seqIdx);
    emit si_visibleRangeChanged();

    return ok;
}

bool MaEditorSequenceArea::drawContent(QPainter &p, const U2Region &region, const QList<qint64> &seqIdx) {
    // SANGER_TODO: optimize
    return renderer->drawContent(p, region, seqIdx);
}

bool MaEditorSequenceArea::drawContent(QPainter &p) {
    qint64 seqNum = editor->getNumSequences();
    if (ui->isCollapsibleMode()) {
        seqNum = ui->getCollapseModel()->rowToMap(seqNum);
    }
    return drawContent(p, QRect(0, 0, editor->getAlignmentLen(), seqNum));
}

bool MaEditorSequenceArea::drawContent(QPixmap &pixmap) {
    CHECK(editor->getColumnWidth() * editor->getAlignmentLen() < 32768 &&
           editor->getRowHeight() * editor->getNumSequences() < 32768, false);

    qint64 seqNum = editor->getNumSequences();
    if (ui->isCollapsibleMode()) {
        seqNum = ui->getCollapseModel()->rowToMap(seqNum);
    }
    pixmap = QPixmap(editor->getColumnWidth() * editor->getAlignmentLen(),
                      editor->getRowHeight() * seqNum);
    QPainter p(&pixmap);
    return drawContent(p, QRect(0, 0, editor->getAlignmentLen(), seqNum));
}

bool MaEditorSequenceArea::drawContent(QPixmap &pixmap,
                                          const U2Region &region,
                                          const QList<qint64> &seqIdx) {
    CHECK(!region.isEmpty(), false);
    CHECK(!seqIdx.isEmpty(), false);

    CHECK(editor->getColumnWidth() * region.length < 32768 &&
           editor->getRowHeight() * seqIdx.size() < 32768, false);
    pixmap = QPixmap(editor->getColumnWidth() * region.length,
                     editor->getRowHeight() * seqIdx.size());
    QPainter p(&pixmap);
    return drawContent(p, region, seqIdx);
}

void MaEditorSequenceArea::highlightCurrentSelection()  {
    highlightSelection = true;
    update();
}

QString MaEditorSequenceArea::exportHighlighting(int startPos, int endPos, int startingIndex, bool keepGaps, bool dots, bool transpose) {
    CHECK(getEditor() != NULL, QString());
    CHECK(qobject_cast<MSAEditor*>(editor) != NULL, QString());
    SAFE_POINT(editor->getReferenceRowId() != U2MsaRow::INVALID_ROW_ID, "Export highlighting is not supported without a reference", QString());
    QStringList result;

    MultipleAlignmentObject* maObj = editor->getMaObject();
    assert(maObj!=NULL);

    const MultipleAlignment msa = maObj->getMultipleAlignment();

    U2OpStatusImpl os;
    const int refSeq = getEditor()->getMaObject()->getMultipleAlignment()->getRowIndexByRowId(editor->getReferenceRowId(), os);
    SAFE_POINT_OP(os, QString());
    MultipleAlignmentRow row = msa->getRow(refSeq);

    QString header;
    header.append("Position\t");
    QString refSeqName = editor->getReferenceRowName();
    header.append(refSeqName);
    header.append("\t");
    foreach(QString name, maObj->getMultipleAlignment()->getRowNames()){
        if(name != refSeqName){
            header.append(name);
            header.append("\t");
        }
    }
    header.remove(header.length()-1,1);
    result.append(header);

    int posInResult = startingIndex;

    for (int pos = startPos-1; pos < endPos; pos++) {
        QString rowStr;
        rowStr.append(QString("%1").arg(posInResult));
        rowStr.append(QString("\t") + QString(msa->charAt(refSeq, pos)) + QString("\t"));
        bool informative = false;
        for (int seq = 0; seq < msa->getNumRows(); seq++) {  //FIXME possible problems when sequences have moved in view
            if (seq == refSeq) continue;
            char c = msa->charAt(seq, pos);

            const char refChar = row->charAt(pos);
            if (refChar == '-' && !keepGaps) {
                continue;
            }

            QColor unused;
            bool highlight = false;
            highlightingScheme->setUseDots(useDotsAction->isChecked());
            highlightingScheme->process(refChar, c, unused, highlight, pos, seq);

            if (highlight) {
                rowStr.append(c);
                informative = true;
            } else {
                if (dots) {
                    rowStr.append(".");
                } else {
                    rowStr.append(" ");
                }
            }
            rowStr.append("\t");
        }
        if(informative){
            header.remove(rowStr.length() - 1, 1);
            result.append(rowStr);
        }
        posInResult++;
    }

    if (!transpose){
        QStringList transposedRows = TextUtils::transposeCSVRows(result, "\t");
        return transposedRows.join("\n");
    }

    return result.join("\n");
}

MsaColorScheme * MaEditorSequenceArea::getCurrentColorScheme() const {
    return colorScheme;
}

MsaHighlightingScheme * MaEditorSequenceArea::getCurrentHighlightingScheme() const {
    return highlightingScheme;
}

bool MaEditorSequenceArea::getUseDotsCheckedState() const {
    return useDotsAction->isChecked();
}

void MaEditorSequenceArea::sl_changeColorSchemeOutside(const QString &name) {
    QAction* a = GUIUtils::findAction(QList<QAction*>() << colorSchemeMenuActions << customColorSchemeMenuActions << highlightingSchemeMenuActions, name);
    if (a != NULL) {
        a->trigger();
    }
}

void MaEditorSequenceArea::sl_changeCopyFormat(const QString& alg){
    setCopyFormatedAlgorithmId(alg);
}

void MaEditorSequenceArea::sl_changeColorScheme() {
    QAction *action = qobject_cast<QAction *>(sender());
    if (NULL == action) {
        action = GUIUtils::getCheckedAction(customColorSchemeMenuActions);
    }
    CHECK(NULL != action, );

    applyColorScheme(action->data().toString());
}

void MaEditorSequenceArea::sl_delCurrentSelection() {
    emit si_startMsaChanging();
    deleteCurrentSelection();
    emit si_stopMsaChanging(true);
}

void MaEditorSequenceArea::sl_fillCurrentSelectionWithGaps() {
    if(!isAlignmentLocked()) {
        emit si_startMsaChanging();
        insertGapsBeforeSelection();
        emit si_stopMsaChanging(true);
    }
}

void MaEditorSequenceArea::sl_buildStaticMenu(GObjectView*, QMenu* m) {
    buildMenu(m);
}

void MaEditorSequenceArea::sl_buildStaticToolbar(GObjectView* , QToolBar* ) {

}

void MaEditorSequenceArea::sl_buildContextMenu(GObjectView*, QMenu* m) {
    buildMenu(m);
}

void MaEditorSequenceArea::sl_alignmentChanged(const MultipleAlignment &, const MaModificationInfo &) {
    exitFromEditCharacterMode();
    int nSeq = editor->getNumSequences();
    int aliLen = editor->getAlignmentLen();
    //! SANGER_TODO
//    if (ui->isCollapsibleMode()) {
//        nSeq = getNumDisplayedSequences();
//        updateCollapsedGroups(modInfo);
//    }

    editor->updateReference();

    //todo: set in one method!
    setFirstVisibleBase(qBound(0, startPos, aliLen-countWidthForBases(false)));
    setFirstVisibleSequence(qBound(0, startSeq, nSeq - countHeightForSequences(false)));

    if ((selection.x() > aliLen - 1) || (selection.y() > nSeq - 1)) {
        cancelSelection();
    } else {
        const QPoint selTopLeft(qMin(selection.x(), aliLen - 1),
            qMin(selection.y(), nSeq - 1));
        const QPoint selBottomRight(qMin(selection.x() + selection.width() - 1, aliLen - 1),
            qMin(selection.y() + selection.height() - 1, nSeq -1));

        MaEditorSelection newSelection(selTopLeft, selBottomRight);
        // we don't emit "selection changed" signal to avoid redrawing
        setSelection(newSelection);
    }

    updateHScrollBar();
    updateVScrollBar();

    completeRedraw = true;
    updateActions();
    update();
}

void MaEditorSequenceArea::buildMenu(QMenu* ) {

}

void MaEditorSequenceArea::sl_onHScrollMoved(int pos) {
    if (isAlignmentEmpty()) {
        setFirstVisibleBase(-1);
    } else {
        SAFE_POINT(0 <= pos && pos <= editor->getAlignmentLen() - getNumVisibleBases(false), tr("Position is out of range: %1").arg(QString::number(pos)), );
        setFirstVisibleBase(pos);
    }
}

void MaEditorSequenceArea::sl_onVScrollMoved(int seq) {
    if (isAlignmentEmpty()) {
        setFirstVisibleSequence(-1);
    } else {
        SAFE_POINT(0 <= seq && seq <= editor->getNumSequences() - getNumVisibleSequences(false), tr("Sequence is out of range: %1").arg(QString::number(seq)), );
        setFirstVisibleSequence(seq);
    }
}

void MaEditorSequenceArea::sl_completeUpdate(){
    completeRedraw = true;
    validateRanges();
    updateActions();
    update();
    onVisibleRangeChanged();
}

void MaEditorSequenceArea::sl_triggerUseDots() {
    useDotsAction->trigger();
}

void MaEditorSequenceArea::sl_useDots(){
    completeRedraw = true;
    update();
    emit si_highlightingChanged();
}

void MaEditorSequenceArea::sl_registerCustomColorSchemes() {
    deleteOldCustomSchemes();

    MsaColorSchemeRegistry *msaColorSchemeRegistry = AppContext::getMsaColorSchemeRegistry();
    QList<MsaColorSchemeFactory *> customFactories = msaColorSchemeRegistry->getMsaCustomColorSchemes(editor->getMaObject()->getAlphabet()->getType());

    foreach (MsaColorSchemeFactory *factory, customFactories) {
        bool isAlphabetRaw = editor->getMaObject()->getAlphabet()->getType() == DNAAlphabet_RAW;
        QString name = factory->getName(isAlphabetRaw);
        QAction *action = new QAction(name, this);
        action->setObjectName(name);
        action->setCheckable(true);
        action->setData(factory->getId());
        connect(action, SIGNAL(triggered()), SLOT(sl_changeColorScheme()));
        customColorSchemeMenuActions.append(action);
    }
}

void MaEditorSequenceArea::sl_colorSchemeFactoryUpdated() {
    applyColorScheme(colorScheme->getFactory()->getId());
}

void MaEditorSequenceArea::sl_setDefaultColorScheme() {
    MsaColorSchemeFactory *defaultFactory = getDefaultColorSchemeFactory();
    SAFE_POINT(NULL != defaultFactory, L10N::nullPointerError("default color scheme factory"), );
    applyColorScheme(defaultFactory->getId());
}

void MaEditorSequenceArea::sl_changeHighlightScheme(){
    QAction* a = qobject_cast<QAction*>(sender());
    if (NULL == a) {
        a = GUIUtils::getCheckedAction(customColorSchemeMenuActions);
    }
    CHECK(NULL != a, );

    editor->saveHighlightingSettings(highlightingScheme->getFactory()->getId(), highlightingScheme->getSettings());

    QString id = a->data().toString();
    MsaHighlightingSchemeFactory* factory = AppContext::getMsaHighlightingSchemeRegistry()->getMsaHighlightingSchemeFactoryById(id);
    SAFE_POINT(NULL != factory, L10N::nullPointerError("highlighting scheme"), );
    if (ui->getEditor()->getMaObject() == NULL) {
        return;
    }

    delete highlightingScheme;
    highlightingScheme = factory->create(this, ui->getEditor()->getMaObject());
    highlightingScheme->applySettings(editor->getHighlightingSettings(id));

    const MultipleAlignment ma = ui->getEditor()->getMaObject()->getMultipleAlignment();

    U2OpStatusImpl os;
    const int refSeq = ma->getRowIndexByRowId(editor->getReferenceRowId(), os);

    MSAHighlightingFactory msaHighlightingFactory;
    QString msaHighlightingId = msaHighlightingFactory.getOPGroupParameters().getGroupId();

    CHECK(ui->getEditor(), );
    CHECK(ui->getEditor()->getOptionsPanel(), );

    if(!factory->isRefFree() && refSeq == -1 && ui->getEditor()->getOptionsPanel()->getActiveGroupId() != msaHighlightingId) {
        QMessageBox::warning(ui, tr("No reference sequence selected"),
            tr("Reference sequence for current highlighting scheme is not selected. Use context menu or Highlighting tab on Options panel to select it"));
    }

    foreach(QAction* action, highlightingSchemeMenuActions) {
        action->setChecked(action == a);
    }
    switch (factory->getAlphabetType()) {
    case DNAAlphabet_RAW:
        AppContext::getSettings()->setValue(SETTINGS_ROOT + SETTINGS_HIGHLIGHT_RAW, id);
        break;
    case DNAAlphabet_NUCL:
        AppContext::getSettings()->setValue(SETTINGS_ROOT + SETTINGS_HIGHLIGHT_NUCL, id);
        break;
    case DNAAlphabet_AMINO:
        AppContext::getSettings()->setValue(SETTINGS_ROOT + SETTINGS_HIGHLIGHT_AMINO, id);
        break;
    default:
        FAIL(tr("Unknown alphabet"), );
        break;
    }

    completeRedraw = true;
    update();
    emit si_highlightingChanged();
}

void MaEditorSequenceArea::sl_replaceSelectedCharacter() {
    msaMode = EditCharacterMode;
    editModeAnimationTimer.start(500);
    highlightCurrentSelection();
}

void MaEditorSequenceArea::sl_changeSelectionColor() {
    QColor black(Qt::black);
    selectionColor = (black == selectionColor) ? Qt::darkGray : Qt::black;
    update();
}

void MaEditorSequenceArea::setCursorPos(const QPoint& p) {
    SAFE_POINT(isInRange(p), tr("Cursor position is out of range"), );
    if (p == cursorPos) {
        return;
    }

    cursorPos = p;

    highlightSelection = false;
    updateActions();
}

void MaEditorSequenceArea::setCursorPos(int x, int y) {
    setCursorPos(QPoint(x, y));
}

void MaEditorSequenceArea::setCursorPos(int pos) {
    setCursorPos(QPoint(pos, cursorPos.y()));
}

void MaEditorSequenceArea::resizeEvent(QResizeEvent *e) {
    completeRedraw = true;
    validateRanges();
    QWidget::resizeEvent(e);
}

void MaEditorSequenceArea::paintEvent(QPaintEvent *e) {
    drawAll();
    QWidget::paintEvent(e);
}

void MaEditorSequenceArea::wheelEvent (QWheelEvent * we) {
    bool toMin = we->delta() > 0;
    if (we->modifiers() == 0) {
        shBar->triggerAction(toMin ? QAbstractSlider::SliderSingleStepSub : QAbstractSlider::SliderSingleStepAdd);
    }  else if (we->modifiers() & Qt::SHIFT) {
        svBar->triggerAction(toMin ? QAbstractSlider::SliderSingleStepSub : QAbstractSlider::SliderSingleStepAdd);
    }
    QWidget::wheelEvent(we);
}

void MaEditorSequenceArea::mousePressEvent(QMouseEvent *e) {
    prevPressedButton = e->button();

    if (!hasFocus()) {
        setFocus();
    }

    if ((e->button() == Qt::LeftButton)) {
        if (Qt::ShiftModifier == e->modifiers()) {
            QWidget::mousePressEvent(e);
            return;
        }

        origin = e->pos();
        QPoint p = coordToPos(e->pos());
        if(isInRange(p)) {
            setCursorPos(p);

            const MaEditorSelection &s = getSelection();
            if (s.getRect().contains(cursorPos) && !isAlignmentLocked() && editingEnabled) {
                shifting = true;
                msaVersionBeforeShifting = editor->getMaObject()->getModificationVersion();
                U2OpStatus2Log os;
                changeTracker.startTracking(os);
                CHECK_OP(os, );
                editor->getMaObject()->saveState();
                emit si_startMsaChanging();
            }
        }

        if (!shifting) {
            selecting = true;
            origin = e->pos();
            QPoint q = coordToAbsolutePos(e->pos());
            if (isInRange(q)) {
                setCursorPos(q);
            }
            rubberBand->setGeometry(QRect(origin, QSize()));
            rubberBand->show();
            cancelSelection();
        }
    }

    QWidget::mousePressEvent(e);
}

void MaEditorSequenceArea::mouseReleaseEvent(QMouseEvent *e) {
    rubberBand->hide();
    if (shifting) {
        changeTracker.finishTracking();
        editor->getMaObject()->releaseState();
    }

    QPoint newCurPos = coordToAbsolutePos(e->pos());

    int firstVisibleSeq = getFirstVisibleSequence();
    int visibleRowsNums = getNumDisplayedSequences() - 1;

    int yPosWithValidations = qMax(firstVisibleSeq, newCurPos.y());
    yPosWithValidations = qMin(yPosWithValidations, visibleRowsNums + firstVisibleSeq);

    newCurPos.setY(yPosWithValidations);

    if (shifting) {
        emit si_stopMsaChanging(msaVersionBeforeShifting != editor->getMaObject()->getModificationVersion());
    } else if (Qt::LeftButton == e->button() && Qt::LeftButton == prevPressedButton) {
        updateSelection(newCurPos);
    }
    shifting = false;
    selecting = false;
    msaVersionBeforeShifting = -1;

    shBar->setupRepeatAction(QAbstractSlider::SliderNoAction);
    svBar->setupRepeatAction(QAbstractSlider::SliderNoAction);

    QWidget::mouseReleaseEvent(e);
}

void MaEditorSequenceArea::mouseMoveEvent(QMouseEvent* e) {
    if (e->buttons() & Qt::LeftButton) {
        QPoint newCurPos = coordToAbsolutePosOutOfRange(e->pos());
        if (isInRange(newCurPos)) {
            updateHBarPosition(newCurPos.x(), true);
            updateVBarPosition(newCurPos.y(), true);
        }

        if (shifting && editingEnabled) {
            shiftSelectedRegion(newCurPos.x() - cursorPos.x());
        } else if (selecting) {
            rubberBand->setGeometry(QRect(origin, e->pos()).normalized());
        }
    }

    QWidget::mouseMoveEvent(e);
}


void MaEditorSequenceArea::keyPressEvent(QKeyEvent *e) {
    if (!hasFocus()) {
        return;
    }

    int key = e->key();
    if (msaMode == EditCharacterMode) {
        processCharacterInEditMode(e);
        return;
    }

    bool shift = e->modifiers().testFlag(Qt::ShiftModifier);
    const bool ctrl = e->modifiers().testFlag(Qt::ControlModifier);
#ifdef Q_OS_MAC
    // In one case it is better to use a Command key as modifier,
    // in another - a Control key. genuineCtrl - Control key on Mac OS X.
    const bool genuineCtrl = e->modifiers().testFlag(Qt::MetaModifier);
#else
    const bool genuineCtrl = ctrl;
#endif
    static QPoint selectionStart(0, 0);
    static QPoint selectionEnd(0, 0);

    if (ctrl && (key == Qt::Key_Left || key == Qt::Key_Right || key == Qt::Key_Up || key == Qt::Key_Down)) {
        //remap to page_up/page_down
        shift = key == Qt::Key_Up || key == Qt::Key_Down;
        key =  (key == Qt::Key_Up || key == Qt::Key_Left) ? Qt::Key_PageUp : Qt::Key_PageDown;
    }
    //part of these keys are assigned to actions -> so them never passed to keyPressEvent (action handling has higher priority)
    int endX, endY;
    switch(key) {
        case Qt::Key_Escape:
             cancelSelection();
             break;
        case Qt::Key_Left:
            if(!(Qt::ShiftModifier & e->modifiers())) {
                moveSelection(-1,0);
                break;
            }
            if (selectionEnd.x() < 1) {
                break;
            }
            selectionEnd.setX(selectionEnd.x() - 1);
            endX = selectionEnd.x();
            if (isPosInRange(endX)) {
                if (endX != -1) {
                    int firstColumn = qMin(selectionStart.x(),endX);
                    int width = qAbs(endX - selectionStart.x()) + 1;
                    int startSeq = selection.y();
                    int height = selection.height();
                    if (selection.isNull()) {
                        startSeq = cursorPos.y();
                        height = 1;
                    }
                    MaEditorSelection _selection(firstColumn, startSeq, width, height);
                    setSelection(_selection);
                    updateHBarPosition(endX);
                }
            }
            break;
        case Qt::Key_Right:
            if(!(Qt::ShiftModifier & e->modifiers())) {
                moveSelection(1,0);
                break;
            }
            if (selectionEnd.x() >= (editor->getAlignmentLen() - 1)) {
                break;
            }

            selectionEnd.setX(selectionEnd.x() +  1);
            endX = selectionEnd.x();
            if (isPosInRange(endX)) {
                if (endX != -1) {
                    int firstColumn = qMin(selectionStart.x(),endX);
                    int width = qAbs(endX - selectionStart.x()) + 1;
                    int startSeq = selection.y();
                    int height = selection.height();
                    if (selection.isNull()) {
                        startSeq = cursorPos.y();
                        height = 1;
                    }
                    MaEditorSelection _selection(firstColumn, startSeq, width, height);
                    setSelection(_selection);
                    updateHBarPosition(endX);
                }
            }
            break;
        case Qt::Key_Up:
            if(!(Qt::ShiftModifier & e->modifiers())) {
                moveSelection(0,-1);
                break;
            }
            if(selectionEnd.y() < 1) {
                break;
            }
            selectionEnd.setY(selectionEnd.y() - 1);
            endY = selectionEnd.y();
            if (isSeqInRange(endY)) {
                if (endY != -1) {
                    int startSeq = qMin(selectionStart.y(),endY);
                    int height = qAbs(endY - selectionStart.y()) + 1;
                    int firstColumn = selection.x();
                    int width = selection.width();
                    if (selection.isNull()) {
                        firstColumn = cursorPos.x();
                        width = 1;
                    }
                    MaEditorSelection _selection(firstColumn, startSeq, width, height);
                    setSelection(_selection);
                    updateVBarPosition(endY);
                }
            }
            break;
        case Qt::Key_Down:
            if(!(Qt::ShiftModifier & e->modifiers())) {
                moveSelection(0,1);
                break;
            }
            if (selectionEnd.y() >= (ui->getCollapseModel()->displayedRowsCount() - 1)) {
                break;
            }
            selectionEnd.setY(selectionEnd.y() + 1);
            endY = selectionEnd.y();
            if (isSeqInRange(endY)) {
                if (endY != -1) {
                    int startSeq = qMin(selectionStart.y(),endY);
                    int height = qAbs(endY - selectionStart.y()) + 1;
                    int firstColumn = selection.x();
                    int width = selection.width();
                    if (selection.isNull()) {
                        firstColumn = cursorPos.x();
                        width = 1;
                    }
                    MaEditorSelection _selection(firstColumn, startSeq, width, height);
                    setSelection(_selection);
                    updateVBarPosition(endY);
                }
            }
            break;
        case Qt::Key_Delete:
            if (!isAlignmentLocked() && !shift) {
                emit si_startMsaChanging();
                deleteCurrentSelection();
            }
            break;
        case Qt::Key_Home:
            cancelSelection();
            if (shift) { //scroll namelist
                setFirstVisibleSequence(0);
                setCursorPos(QPoint(cursorPos.x(), 0));
            } else { //scroll sequence
                cancelSelection();
                setFirstVisibleBase(0);
                setCursorPos(QPoint(0, cursorPos.y()));
            }
            break;
        case Qt::Key_End:
            cancelSelection();
            if (shift) { //scroll namelist
                int n = getNumDisplayedSequences() - 1;
                setFirstVisibleSequence(n);
                setCursorPos(QPoint(cursorPos.x(), n));
            } else { //scroll sequence
                int n = editor->getAlignmentLen() - 1;
                setFirstVisibleBase(n);
                setCursorPos(QPoint(n, cursorPos.y()));
            }
            break;
        case Qt::Key_PageUp:
            cancelSelection();
            if (shift) { //scroll namelist
                int nVis = getNumVisibleSequences(false);
                int fp = qMax(0, getFirstVisibleSequence() - nVis);
                int cp = qMax(0, cursorPos.y() - nVis);
                setFirstVisibleSequence(fp);
                setCursorPos(QPoint(cursorPos.x(), cp));
            } else { //scroll sequence
                int nVis = getNumVisibleBases(false);
                int fp = qMax(0, getFirstVisibleBase() - nVis);
                int cp = qMax(0, cursorPos.x() - nVis);
                setFirstVisibleBase(fp);
                setCursorPos(QPoint(cp, cursorPos.y()));
            }
            break;
        case Qt::Key_PageDown:
            cancelSelection();
            if (shift) { //scroll namelist
                int nVis = getNumVisibleSequences(false);
                int nSeq = getNumDisplayedSequences();
                int fp = qMin(nSeq-1, getFirstVisibleSequence() + nVis);
                int cp = qMin(nSeq-1, cursorPos.y() + nVis);
                setFirstVisibleSequence(fp);
                setCursorPos(QPoint(cursorPos.x(), cp));
            } else { //scroll sequence
                int nVis = getNumVisibleBases(false);
                int len = editor->getAlignmentLen();
                int fp  = qMin(len-1, getFirstVisibleBase() + nVis);
                int cp  = qMin(len-1, cursorPos.x() + nVis);
                setFirstVisibleBase(fp);
                setCursorPos(QPoint(cp, cursorPos.y()));
            }
            break;
        case Qt::Key_Backspace:
            removeGapsPrecedingSelection(genuineCtrl ? 1 : -1);
            break;
        case Qt::Key_Insert:
        case Qt::Key_Space:
            // We can't use Command+Space on Mac OS X - it is reserved
            if(!isAlignmentLocked()) {
                emit si_startMsaChanging();
                insertGapsBeforeSelection(genuineCtrl ? 1 : -1);
            }
            break;
        case Qt::Key_Shift:
            if (!selection.isNull()) {
                selectionStart = selection.topLeft();
                selectionEnd = selection.getRect().bottomRight();
            } else {
                selectionStart = cursorPos;
                selectionEnd = cursorPos;
            }
            break;
    }
    QWidget::keyPressEvent(e);
}

void MaEditorSequenceArea::keyReleaseEvent(QKeyEvent *ke) {
    if ((ke->key() == Qt::Key_Space || ke->key() == Qt::Key_Delete) && !isAlignmentLocked() && !ke->isAutoRepeat()) {
        emit si_stopMsaChanging(true);
    }

    QWidget::keyReleaseEvent(ke);
}

void MaEditorSequenceArea::insertGapsBeforeSelection(int countOfGaps) {
    CHECK(getEditor() != NULL, );
    if (selection.isNull() || 0 == countOfGaps || -1 > countOfGaps) {
        return;
    }
    SAFE_POINT(isInRange(selection.topLeft()), tr("Top left corner of the selection has incorrect coords"), );
    SAFE_POINT(isInRange(QPoint(selection.x() + selection.width() - 1, selection.y() + selection.height() - 1)),
        tr("Bottom right corner of the selection has incorrect coords"), );

    // if this method was invoked during a region shifting
    // then shifting should be canceled
    cancelShiftTracking();

    MultipleAlignmentObject *maObj = editor->getMaObject();
    if (NULL == maObj || maObj->isStateLocked()) {
        return;
    }
    U2OpStatus2Log os;
    U2UseCommonUserModStep userModStep(maObj->getEntityRef(), os);
    Q_UNUSED(userModStep);
    SAFE_POINT_OP(os,);

    const MultipleAlignment ma = maObj->getMultipleAlignment();
    if (selection.width() == ma->getLength() && selection.height() == ma->getNumRows()) {
        return;
    }

    const int removedRegionWidth = (-1 == countOfGaps) ? selection.width() : countOfGaps;
    const U2Region& sequences = getSelectedRows();
    maObj->insertGap(sequences,  selection.x() , removedRegionWidth);
    moveSelection(removedRegionWidth, 0, true);
}

void MaEditorSequenceArea::removeGapsPrecedingSelection(int countOfGaps) {
    const MaEditorSelection selectionBackup = selection;
    // check if selection exists
    if (selectionBackup.isNull()) {
        return;
    }

    const QPoint selectionTopLeftCorner(selectionBackup.topLeft());
    // don't perform the deletion if the selection is at the alignment start
    if (0 == selectionTopLeftCorner.x() || -1 > countOfGaps || 0 == countOfGaps) {
        return;
    }

    int removedRegionWidth = (-1 == countOfGaps) ? selectionBackup.width() : countOfGaps;
    QPoint topLeftCornerOfRemovedRegion(selectionTopLeftCorner.x() - removedRegionWidth,
        selectionTopLeftCorner.y());
    if (0 > topLeftCornerOfRemovedRegion.x()) {
        removedRegionWidth -= qAbs(topLeftCornerOfRemovedRegion.x());
        topLeftCornerOfRemovedRegion.setX(0);
    }

    MultipleAlignmentObject *maObj = editor->getMaObject();
    if (NULL == maObj || maObj->isStateLocked()) {
        return;
    }

    // if this method was invoked during a region shifting
    // then shifting should be canceled
    cancelShiftTracking();

    const U2Region rowsContainingRemovedGaps(getSelectedRows());
    U2OpStatus2Log os;
    U2UseCommonUserModStep userModStep(maObj->getEntityRef(), os);
    Q_UNUSED(userModStep);

    const int countOfDeletedSymbols = maObj->deleteGap(os, rowsContainingRemovedGaps,
        topLeftCornerOfRemovedRegion.x(), removedRegionWidth);

    // if some symbols were actually removed and the selection is not located
    // at the alignment end, then it's needed to move the selection
    // to the place of the removed symbols
    if (0 < countOfDeletedSymbols) {
        const MaEditorSelection newSelection(selectionBackup.x() - countOfDeletedSymbols,
            topLeftCornerOfRemovedRegion.y(), selectionBackup.width(),
            selectionBackup.height());
        setSelection(newSelection);
    }
}

void MaEditorSequenceArea::cancelShiftTracking() {
    shifting = false;
    selecting = false;
    changeTracker.finishTracking();
    editor->getMaObject()->releaseState();
}

void MaEditorSequenceArea::drawAll() {
    QSize s = size() * devicePixelRatio();
    if (cachedView->size() != s) {
        delete cachedView;
        cachedView = new QPixmap(s);
        cachedView->setDevicePixelRatio(devicePixelRatio());
        completeRedraw = true;
    }
    if (completeRedraw) {
        cachedView->fill(Qt::transparent);
        QPainter pCached(cachedView);
        drawVisibleContent(pCached);
        completeRedraw = false;
    }

    QPainter p(this);
    p.fillRect(QRect(QPoint(0, 0), s), Qt::white);
    drawBackground(p);

    p.drawPixmap(0, 0, *cachedView);
    renderer->drawSelection(p);
    renderer->drawFocus(p);
}

void MaEditorSequenceArea::validateRanges() {
    //check x dimension
    int aliLen = editor->getAlignmentLen();
    int visibleBaseCount = countWidthForBases(false);

    if (isAlignmentEmpty()) {
        setFirstVisibleBase(-1);
    } else if (visibleBaseCount > aliLen) {
        setFirstVisibleBase(0);
    } else if (startPos + visibleBaseCount > aliLen) {
        setFirstVisibleBase(aliLen - visibleBaseCount);
    }

    SAFE_POINT(0 <= startPos || isAlignmentEmpty(), tr("Negative startPos with non-empty alignment"), );
    SAFE_POINT(startPos + visibleBaseCount <= aliLen || aliLen < visibleBaseCount, tr("startPos is too big"), );

    updateHScrollBar();

    //check y dimension
//    if (ui->isCollapsibleMode()) {
//        sl_modelChanged();
//        return;
//    }

    int nSeqs = editor->getNumSequences();
    int visibleSequenceCount = countHeightForSequences(false);

    if (isAlignmentEmpty()) {
        setFirstVisibleSequence(-1);
    } else if (visibleSequenceCount > nSeqs) {
        setFirstVisibleSequence(0);
    } else if (startSeq + visibleSequenceCount > nSeqs) {
        setFirstVisibleSequence(nSeqs - visibleSequenceCount);
    }

    SAFE_POINT(0 <= startSeq || isAlignmentEmpty(), tr("Negative startSeq with non-empty alignment"), );
    SAFE_POINT(startSeq + visibleSequenceCount <= nSeqs || nSeqs < visibleSequenceCount, tr("startSeq is too big"), );

    updateVScrollBar();
}

void MaEditorSequenceArea::updateColorAndHighlightSchemes() {
    Settings* s = AppContext::getSettings();
    if (!s || !editor){
        return;
    }
    MultipleAlignmentObject* maObj = editor->getMaObject();
    if (!maObj){
        return;
    }

    const DNAAlphabet* al = maObj->getAlphabet();
    if (!al){
        return;
    }
    DNAAlphabetType atype = al->getType();
    bool colorSchemesActionsIsEmpty = colorSchemeMenuActions.isEmpty();
    MsaColorSchemeRegistry* csr = AppContext::getMsaColorSchemeRegistry();
    MsaHighlightingSchemeRegistry* hsr = AppContext::getMsaHighlightingSchemeRegistry();

    QString csid;
    QString hsid;
    getColorAndHighlightingIds(csid, hsid, atype, colorSchemesActionsIsEmpty);
    MsaColorSchemeFactory* csf = csr->getMsaColorSchemeFactoryById(csid);
    if (csf == NULL) {
        csf = getDefaultColorSchemeFactory();
    }
    SAFE_POINT(csf != NULL, "Color scheme factory is NULL", );
    MsaHighlightingSchemeFactory* hsf = hsr->getMsaHighlightingSchemeFactoryById(hsid);
    initColorSchemes(csf);
    initHighlightSchemes(hsf, atype);
}

void MaEditorSequenceArea::initColorSchemes(MsaColorSchemeFactory *defaultColorSchemeFactory) {
    MsaColorSchemeRegistry *msaColorSchemeRegistry = AppContext::getMsaColorSchemeRegistry();
    connect(msaColorSchemeRegistry, SIGNAL(si_customSettingsChanged()), SLOT(sl_registerCustomColorSchemes()));

    registerCommonColorSchemes();
    sl_registerCustomColorSchemes();

    useDotsAction = new QAction(QString(tr("Use dots")), this);
    useDotsAction->setCheckable(true);
    useDotsAction->setChecked(false);
    connect(useDotsAction, SIGNAL(triggered()), SLOT(sl_useDots()));

    applyColorScheme(defaultColorSchemeFactory->getId());
}

void MaEditorSequenceArea::registerCommonColorSchemes() {
    qDeleteAll(colorSchemeMenuActions);
    colorSchemeMenuActions.clear();

    MsaColorSchemeRegistry *msaColorSchemeRegistry = AppContext::getMsaColorSchemeRegistry();
    QList<MsaColorSchemeFactory*> colorFactories = msaColorSchemeRegistry->getMsaColorSchemes(editor->getMaObject()->getAlphabet()->getType());

    foreach (MsaColorSchemeFactory *factory, colorFactories) {
        DNAAlphabetType editorAlphabet = editor->getMaObject()->getAlphabet()->getType();
        QString name = factory->getName(editorAlphabet == DNAAlphabet_RAW);
        QAction *action = new QAction(name, this);
        action->setObjectName(name);
        action->setCheckable(true);
        action->setData(factory->getId());
        connect(action, SIGNAL(triggered()), SLOT(sl_changeColorScheme()));
        colorSchemeMenuActions.append(action);
    }
}

void MaEditorSequenceArea::initHighlightSchemes(MsaHighlightingSchemeFactory* hsf, DNAAlphabetType atype) {
    qDeleteAll(highlightingSchemeMenuActions);
    highlightingSchemeMenuActions.clear();
    SAFE_POINT(hsf != NULL, "Highlight scheme factory is NULL", );

    MultipleAlignmentObject* maObj = editor->getMaObject();
    delete highlightingScheme;

    highlightingScheme = hsf->create(this, maObj);

    MsaHighlightingSchemeRegistry* hsr = AppContext::getMsaHighlightingSchemeRegistry();
    QList<MsaHighlightingSchemeFactory*> highFactories = hsr->getMsaHighlightingSchemes(atype);
    foreach (MsaHighlightingSchemeFactory* factory, highFactories) {
        DNAAlphabetType editorAlphabet = editor->getMaObject()->getAlphabet()->getType();
        QString name = factory->getName(editorAlphabet == DNAAlphabet_RAW);
        QAction* action = new QAction(name, this);
        action->setObjectName(name);
        action->setCheckable(true);
        action->setChecked(factory == hsf);
        action->setData(factory->getId());
        connect(action, SIGNAL(triggered()), SLOT(sl_changeHighlightScheme()));
        highlightingSchemeMenuActions.append(action);
    }
}

MsaColorSchemeFactory * MaEditorSequenceArea::getDefaultColorSchemeFactory() {
    MsaColorSchemeRegistry *msaColorSchemeRegistry = AppContext::getMsaColorSchemeRegistry();

    switch (editor->getMaObject()->getAlphabet()->getType()) {
    case DNAAlphabet_RAW:
        return msaColorSchemeRegistry->getMsaColorSchemeFactoryById(MsaColorScheme::EMPTY_RAW);
    case DNAAlphabet_NUCL:
        return msaColorSchemeRegistry->getMsaColorSchemeFactoryById(MsaColorScheme::UGENE_NUCL);
    case DNAAlphabet_AMINO:
        return msaColorSchemeRegistry->getMsaColorSchemeFactoryById(MsaColorScheme::UGENE_AMINO);
    default:
        FAIL(tr("Unknown alphabet"), NULL);
    }
    return NULL;
}

void MaEditorSequenceArea::getColorAndHighlightingIds(QString &csid, QString &hsid, DNAAlphabetType atype, bool isFirstInitialization) {
    Settings* s = AppContext::getSettings();
    MsaColorSchemeRegistry *msaColorSchemeRegistry = AppContext::getMsaColorSchemeRegistry();
    MsaHighlightingSchemeRegistry *msaHighlightingSchemeRegistry = AppContext::getMsaHighlightingSchemeRegistry();
    switch (atype) {
    case DNAAlphabet_RAW:
        if (isFirstInitialization) {
            csid = s->getValue(SETTINGS_ROOT + SETTINGS_COLOR_RAW, MsaColorScheme::EMPTY_RAW).toString();
            hsid = s->getValue(SETTINGS_ROOT + SETTINGS_HIGHLIGHT_NUCL, MsaHighlightingScheme::EMPTY_RAW).toString();
        } else {
<<<<<<< HEAD
            QList<MsaColorSchemeFactory *> colorSchemesFactories = msaColorSchemeRegistry->getMsaColorSchemes(DNAAlphabet_RAW);
            QList<MsaHighlightingSchemeFactory *> highlightingSchemesFactories = msaHighlightingSchemeRegistry->getMsaHighlightingSchemes(DNAAlphabet_RAW);
=======
            MsaColorSchemeRegistry *msaColorSchemeRegistry = AppContext::getMsaColorSchemeRegistry();
            QList<MsaColorSchemeFactory *> colorSchemesFactories = msaColorSchemeRegistry->getMsaColorSchemes(DNAAlphabet_RAW);
>>>>>>> 351d8dd6

            if (MsaColorSchemeRegistry::getExcludedIdsFromRawAlphabetSchemes().contains(colorScheme->getFactory()->getId())) {
                foreach(MsaColorSchemeFactory *sf, colorSchemesFactories) {
                    if (sf->getName() == colorScheme->getFactory()->getName()) {
                        csid = sf->getId();
                    }
                }
            } else {
                csid = colorScheme->getFactory()->getId();
            }
<<<<<<< HEAD
=======
            MsaHighlightingSchemeRegistry *msaHighlightingSchemeRegistry = AppContext::getMsaHighlightingSchemeRegistry();
            QList<MsaHighlightingSchemeFactory *> highlightingSchemesFactories = msaHighlightingSchemeRegistry->getMsaHighlightingSchemes(DNAAlphabet_RAW);

>>>>>>> 351d8dd6
            if (MsaHighlightingSchemeRegistry::getExcludedIdsFromRawAlphabetSchemes().contains(highlightingScheme->getFactory()->getId())) {
                foreach(MsaHighlightingSchemeFactory *sf, highlightingSchemesFactories) {
                    if (sf->getName() == highlightingScheme->getFactory()->getName()) {
                        hsid = sf->getId();
                    }
                }
            } else {
                hsid = highlightingScheme->getFactory()->getId();
            }
        }
        break;
    case DNAAlphabet_NUCL:
        if (isFirstInitialization) {
            csid = s->getValue(SETTINGS_ROOT + SETTINGS_COLOR_NUCL, MsaColorScheme::UGENE_NUCL).toString();
            hsid = s->getValue(SETTINGS_ROOT + SETTINGS_HIGHLIGHT_NUCL, MsaHighlightingScheme::EMPTY_NUCL).toString();
        } else {
            QList<MsaColorSchemeFactory *> colorSchemesFactories = msaColorSchemeRegistry->getMsaColorSchemes(DNAAlphabet_NUCL);
            QList<MsaHighlightingSchemeFactory *> highlightingSchemesFactories = msaHighlightingSchemeRegistry->getMsaHighlightingSchemes(DNAAlphabet_NUCL);

            if (colorScheme->getFactory()->getAlphabetType() == DNAAlphabet_RAW) {
                foreach(MsaColorSchemeFactory *sf, colorSchemesFactories) {
                    if (sf->getName() == colorScheme->getFactory()->getName()) {
                        csid = sf->getId();
                    }
                }
            } 
            if(csid.isEmpty()) {
                csid = colorScheme->getFactory()->getAlphabetType() == atype ? colorScheme->getFactory()->getId() : MsaColorScheme::UGENE_NUCL;
            }

            if (highlightingScheme->getFactory()->getAlphabetType() == DNAAlphabet_RAW) {
                foreach(MsaHighlightingSchemeFactory *sf, highlightingSchemesFactories) {
                    if (sf->getName() == highlightingScheme->getFactory()->getName()) {
                        hsid = sf->getId();
                    }
                }
            }
            if (hsid.isEmpty()) {
                hsid = colorScheme->getFactory()->getAlphabetType() == atype ? highlightingScheme->getFactory()->getId() : MsaHighlightingScheme::EMPTY_NUCL;
            }
        }
        break;
    case DNAAlphabet_AMINO:
        if (isFirstInitialization) {
            csid = s->getValue(SETTINGS_ROOT + SETTINGS_COLOR_AMINO, MsaColorScheme::UGENE_AMINO).toString();
            hsid = s->getValue(SETTINGS_ROOT + SETTINGS_HIGHLIGHT_AMINO, MsaHighlightingScheme::EMPTY_AMINO).toString();
        } else {
            QList<MsaColorSchemeFactory *> colorSchemesFactories = msaColorSchemeRegistry->getMsaColorSchemes(DNAAlphabet_AMINO);
            QList<MsaHighlightingSchemeFactory *> highlightingSchemesFactories = msaHighlightingSchemeRegistry->getMsaHighlightingSchemes(DNAAlphabet_AMINO);
            if (colorScheme->getFactory()->getAlphabetType() == DNAAlphabet_RAW) {
                foreach(MsaColorSchemeFactory *sf, colorSchemesFactories) {
                    if (sf->getName() == highlightingScheme->getFactory()->getName()) {
                        csid = sf->getId();
                    }
                }
            }
            if (csid.isEmpty()) {
                csid = colorScheme->getFactory()->getAlphabetType() == atype ? colorScheme->getFactory()->getId() : MsaColorScheme::UGENE_AMINO;
            }

            if (highlightingScheme->getFactory()->getAlphabetType() == DNAAlphabet_RAW) {
                foreach(MsaHighlightingSchemeFactory *sf, highlightingSchemesFactories) {
                    if (sf->getName() == highlightingScheme->getFactory()->getName()) {
                        hsid = sf->getId();
                    }
                }
            }
            if (hsid.isEmpty()) {
                hsid = colorScheme->getFactory()->getAlphabetType() == atype ? highlightingScheme->getFactory()->getId() : MsaHighlightingScheme::EMPTY_AMINO;
            }
        }
        break;
    default:
        csid = "";
        hsid = "";
        break;
    }
}

void MaEditorSequenceArea::applyColorScheme(const QString &id) {
    CHECK(NULL != ui->getEditor()->getMaObject(), );

    DNAAlphabetType current = editor->getMaObject()->getAlphabet()->getType();

    MsaColorSchemeFactory *factory = AppContext::getMsaColorSchemeRegistry()->getMsaColorSchemeFactoryById(id);
    delete colorScheme;
    colorScheme = factory->create(this, ui->getEditor()->getMaObject());

    connect(factory, SIGNAL(si_factoryChanged()), SLOT(sl_colorSchemeFactoryUpdated()), Qt::UniqueConnection);
    connect(factory, SIGNAL(destroyed(QObject *)), SLOT(sl_setDefaultColorScheme()), Qt::UniqueConnection);

    QList<QAction *> tmpActions = QList<QAction *>() << colorSchemeMenuActions << customColorSchemeMenuActions;
    foreach (QAction *action, tmpActions) {
        QString actionData = action->data().toString();
        action->setChecked(action->data() == id);
    }

    switch (factory->getAlphabetType()) {
    case DNAAlphabet_RAW:
        AppContext::getSettings()->setValue(SETTINGS_ROOT + SETTINGS_COLOR_RAW, id);
        break;
    case DNAAlphabet_NUCL:
        AppContext::getSettings()->setValue(SETTINGS_ROOT + SETTINGS_COLOR_NUCL, id);
        break;
    case DNAAlphabet_AMINO:
        AppContext::getSettings()->setValue(SETTINGS_ROOT + SETTINGS_COLOR_AMINO, id);
        break;
    default:
        FAIL(tr("Unknown alphabet"), );
        break;
    }

    completeRedraw = true;
    update();
    emit si_highlightingChanged();
}

void MaEditorSequenceArea::updateHScrollBar() {
    shBar->disconnect(this);

    if (isAlignmentEmpty()) {
        shBar->setVisible(false);
    } else {
        int numVisibleBases = getNumVisibleBases(false);
        int alignmentLen = editor->getAlignmentLen();

        SAFE_POINT(numVisibleBases <= alignmentLen, tr("Horizontal scrollbar appears unexpectedly: numVisibleBases is too small"), );

        shBar->setMinimum(0);
        shBar->setMaximum(alignmentLen - numVisibleBases);
        shBar->setSliderPosition(getFirstVisibleBase());

        shBar->setSingleStep(1);
        shBar->setPageStep(numVisibleBases);

        shBar->setVisible(numVisibleBases != alignmentLen);
    }

    connect(shBar, SIGNAL(valueChanged(int)), SLOT(sl_onHScrollMoved(int)));
}

void MaEditorSequenceArea::updateVScrollBar() {
    svBar->disconnect(this);

    if (isAlignmentEmpty()) {
        svBar->setVisible(false);
    } else {
        int start = getFirstVisibleSequence();
        int numVisibleSequences = getNumVisibleSequences(false);
        int nSeqs = getNumDisplayedSequences();

        SAFE_POINT(numVisibleSequences <= nSeqs, tr("Vertical scrollbar appears unexpectedly: numVisibleSequences is too small"), );

        svBar->setMinimum(0);
        svBar->setMaximum(nSeqs - numVisibleSequences);
        svBar->setSliderPosition(start);

        svBar->setSingleStep(1);
        svBar->setPageStep(numVisibleSequences);

        svBar->setVisible(numVisibleSequences != nSeqs);
    }

    connect(svBar, SIGNAL(valueChanged(int)), SLOT(sl_onVScrollMoved(int)));

    onVisibleRangeChanged();
}

bool MaEditorSequenceArea::checkState() const {
#ifdef _DEBUG
    MultipleAlignmentObject* maObj = editor->getMaObject();
    int aliLen = maObj->getLength();
    int nSeqs = maObj->getNumRows();

    assert((startPos >=0 && startSeq >=0) || isAlignmentEmpty());
    int lastPos = getLastVisibleBase(true);
    int lastSeq = getLastVisibleSequence(true);
    assert((lastPos < aliLen && lastSeq < nSeqs) || isAlignmentEmpty());

    // TODO: check selection is valid
    //int cx = cursorPos.x();
    //int cy = cursorPos.y();
    //assert(cx >= 0 && cy >= 0);
    //assert(cx < aliLen && cy < nSeqs);
#endif
    return true;
}

void MaEditorSequenceArea::processCharacterInEditMode(QKeyEvent *e) {
    if (e->key() == Qt::Key_Escape) {
        exitFromEditCharacterMode();
        return;
    }

    QString text = e->text().toUpper();
    if (1 == text.length()) {
        QChar emDash(0x2015);
        QRegExp latinCharacterOrGap(QString("([A-Z]| |-|%1)").arg(emDash));
        if (latinCharacterOrGap.exactMatch(text)) {
            QChar newChar = text.at(0);
            newChar = (newChar == '-' || newChar == emDash || newChar == ' ') ? U2Msa::GAP_CHAR : newChar;
            processCharacterInEditMode(newChar.toLatin1());
        }
        else {
            MainWindow *mainWindow = AppContext::getMainWindow();
            const QString message = tr("It is not possible to insert the character into the alignment."
                                       "Please use a character from set A-Z (upper-case or lower-case) or the gap character ('Space', '-' or '%1').").arg(emDash);
            mainWindow->addNotification(message, Error_Not);
            exitFromEditCharacterMode();
        }
    }
}

void MaEditorSequenceArea::processCharacterInEditMode(char newCharacter) {
    CHECK(getEditor() != NULL, );
    if (selection.isNull()) {
        return;
    }
    SAFE_POINT(isInRange(selection.topLeft()), "Incorrect selection is detected!", );
    MultipleAlignmentObject* maObj = editor->getMaObject();
    if (maObj == NULL || maObj->isStateLocked()) {
        return;
    }

    U2OpStatusImpl os;
    U2UseCommonUserModStep userModStep(maObj->getEntityRef(), os);
    Q_UNUSED(userModStep);
    SAFE_POINT_OP(os, );

    // replacement is valid only for one symbol
    const U2Region& sel = getSelectedRows();
    for (qint64 rowIndex = sel.startPos; rowIndex < sel.endPos(); rowIndex++) {
        maObj->replaceCharacter(selection.x(), rowIndex, newCharacter);
    }

    exitFromEditCharacterMode();
}


void MaEditorSequenceArea::exitFromEditCharacterMode() {
    if (msaMode == EditCharacterMode) {
        editModeAnimationTimer.stop();
        highlightSelection = false;
        selectionColor = Qt::black;
        msaMode = ViewMode;
        update();
    }
}

void MaEditorSequenceArea::deleteOldCustomSchemes() {
    qDeleteAll(customColorSchemeMenuActions);
    customColorSchemeMenuActions.clear();
}

} // namespace<|MERGE_RESOLUTION|>--- conflicted
+++ resolved
@@ -1805,13 +1805,8 @@
             csid = s->getValue(SETTINGS_ROOT + SETTINGS_COLOR_RAW, MsaColorScheme::EMPTY_RAW).toString();
             hsid = s->getValue(SETTINGS_ROOT + SETTINGS_HIGHLIGHT_NUCL, MsaHighlightingScheme::EMPTY_RAW).toString();
         } else {
-<<<<<<< HEAD
             QList<MsaColorSchemeFactory *> colorSchemesFactories = msaColorSchemeRegistry->getMsaColorSchemes(DNAAlphabet_RAW);
             QList<MsaHighlightingSchemeFactory *> highlightingSchemesFactories = msaHighlightingSchemeRegistry->getMsaHighlightingSchemes(DNAAlphabet_RAW);
-=======
-            MsaColorSchemeRegistry *msaColorSchemeRegistry = AppContext::getMsaColorSchemeRegistry();
-            QList<MsaColorSchemeFactory *> colorSchemesFactories = msaColorSchemeRegistry->getMsaColorSchemes(DNAAlphabet_RAW);
->>>>>>> 351d8dd6
 
             if (MsaColorSchemeRegistry::getExcludedIdsFromRawAlphabetSchemes().contains(colorScheme->getFactory()->getId())) {
                 foreach(MsaColorSchemeFactory *sf, colorSchemesFactories) {
@@ -1822,12 +1817,6 @@
             } else {
                 csid = colorScheme->getFactory()->getId();
             }
-<<<<<<< HEAD
-=======
-            MsaHighlightingSchemeRegistry *msaHighlightingSchemeRegistry = AppContext::getMsaHighlightingSchemeRegistry();
-            QList<MsaHighlightingSchemeFactory *> highlightingSchemesFactories = msaHighlightingSchemeRegistry->getMsaHighlightingSchemes(DNAAlphabet_RAW);
-
->>>>>>> 351d8dd6
             if (MsaHighlightingSchemeRegistry::getExcludedIdsFromRawAlphabetSchemes().contains(highlightingScheme->getFactory()->getId())) {
                 foreach(MsaHighlightingSchemeFactory *sf, highlightingSchemesFactories) {
                     if (sf->getName() == highlightingScheme->getFactory()->getName()) {
