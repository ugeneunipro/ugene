--- conflicted
+++ resolved
@@ -328,17 +328,7 @@
      */
     QPoint mousePressViewPos;
 
-<<<<<<< HEAD
-    int maVersionBeforeShifting;
-=======
-    /** Selected MA row ids within the current view selection. */
-    QList<qint64> selectedMaRowIds;
-
-    /** Selected MA row columns within the current view selection. */
-    U2Region selectedColumns;
-
     int maVersionBeforeShifting = -1;
->>>>>>> d5ef2923
     SelectionModificationHelper::MovableSide movableBorder;
 
     QList<U2MsaGap> ctrlModeGapModel;
