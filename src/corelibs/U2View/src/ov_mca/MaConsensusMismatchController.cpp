--- conflicted
+++ resolved
@@ -50,28 +50,19 @@
     connect(consCache.data(), SIGNAL(si_cachedItemUpdated(int, char)), SLOT(sl_updateItem(int, char)));
     connect(consCache.data(), SIGNAL(si_cacheResized(int)), SLOT(sl_resize(int)));
 
-<<<<<<< HEAD
-    nextMismatch = new QAction(GUIUtils::getIconResource("core", "mismatch-forward.png"), tr("Jump to next variation"), this);
-=======
     nextMismatch = new QAction(tr("Jump to next variation"), this);
     GUIUtils::setThemedIcon(nextMismatch, ":core/images/mismatch-forward.png");
->>>>>>> b1d2ac07
     nextMismatch->setObjectName("next_mismatch");
     nextMismatch->setShortcut(Qt::CTRL + Qt::ALT + Qt::Key_V);
     GUIUtils::updateActionToolTip(nextMismatch);
     connect(nextMismatch, SIGNAL(triggered(bool)), SLOT(sl_next()));
 
-<<<<<<< HEAD
-    prevMismatch = new QAction(GUIUtils::getIconResource("core", "mismatch-backward.png"), tr("Jump to previous variation"), this);
-=======
     prevMismatch = new QAction(tr("Jump to previous variation"), this);
     GUIUtils::setThemedIcon(prevMismatch, ":core/images/mismatch-backward.png");
->>>>>>> b1d2ac07
     prevMismatch->setShortcut(Qt::CTRL + Qt::ALT + Qt::SHIFT + Qt::Key_V);
     prevMismatch->setObjectName("prev_mismatch");
     GUIUtils::updateActionToolTip(prevMismatch);
     connect(prevMismatch, SIGNAL(triggered(bool)), SLOT(sl_prev()));
-    connect(AppContext::getMainWindow(), &MainWindow::si_colorThemeSwitched, this, &MaConsensusMismatchController::sl_colorThemeSwitched);
 }
 
 bool MaConsensusMismatchController::isMismatch(int pos) const {
@@ -105,11 +96,6 @@
 void MaConsensusMismatchController::sl_prev() {
     GCounter::increment("Jump to previous variation", editor->getFactoryId());
     selectNextMismatch(Backward);
-}
-
-void MaConsensusMismatchController::sl_colorThemeSwitched() {
-    nextMismatch->setIcon(GUIUtils::getIconResource("core", "mismatch-forward.png"));
-    prevMismatch->setIcon(GUIUtils::getIconResource("core", "mismatch-backward.png"));
 }
 
 void MaConsensusMismatchController::selectNextMismatch(NavigationDirection direction) {
