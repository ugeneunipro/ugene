/**
 * UGENE - Integrated Bioinformatics Tools.
 * Copyright (C) 2008-2025 UniPro <ugene@unipro.ru>
 * http://ugene.net
 *
 * This program is free software; you can redistribute it and/or
 * modify it under the terms of the GNU General Public License
 * as published by the Free Software Foundation; either version 2
 * of the License, or (at your option) any later version.
 *
 * This program is distributed in the hope that it will be useful,
 * but WITHOUT ANY WARRANTY; without even the implied warranty of
 * MERCHANTABILITY or FITNESS FOR A PARTICULAR PURPOSE. See the
 * GNU General Public License for more details.
 *
 * You should have received a copy of the GNU General Public License
 * along with this program; if not, write to the Free Software
 * Foundation, Inc., 51 Franklin Street, Fifth Floor, Boston,
 * MA 02110-1301, USA.
 */

#pragma once

#include <QIcon>
#include <QMap>
#include <QMetaType>
#include <QString>

#include <U2Core/IconParameters.h>
#include <U2Core/global.h>

namespace U2 {

/**
 * Class Descriptor represents an uniquely identifiable entity,
 * which can be exposed to user in some way. So it also has a name and a description.
 */
class U2LANG_EXPORT Descriptor {
public:
    Descriptor(const QString& id, const QString& name, const QString& doc);
    Descriptor(const QString& _id);
    Descriptor(const char* _id);
    Descriptor();
    virtual ~Descriptor() {
    }

    // standard getters/setters
    QString getId() const;
    QString getDisplayName() const;
    QString getDocumentation() const;
    void setId(const QString& i);
    virtual void setDisplayName(const QString& n);
    virtual void setDocumentation(const QString& d);

    // descriptors with equal id's are equal
    inline bool operator==(const Descriptor& d) const {
        return id == d.id;
    }
    inline bool operator!=(const Descriptor& d) const {
        return id != d.id;
    }
    inline bool operator==(const QString& s) const {
        return id == s;
    }
    inline bool operator!=(const QString& s) const {
        return id != s;
    }

    // necessary for using with QMap e.g. QMap<Descriptor, Attribute>
    inline bool operator<(const Descriptor& d) const {
        return id < d.id;
    }

protected:
    // entity identifier
    QString id;
    // entity name
    QString name;
    // description of entity
    QString desc;

};  // Descriptor

/**
 * It is a Descriptor with icon
 */
class U2LANG_EXPORT VisualDescriptor : public Descriptor {
public:
<<<<<<< HEAD
    VisualDescriptor(const Descriptor& d, IconParameters parameters = IconParameters());

    void setIconParameters(const IconParameters& parameters);
    const IconParameters& getIconParameters() const;

private:
    IconParameters parameters;
=======
    VisualDescriptor(const Descriptor& d, const QString& path = QString());

    void setIconPath(const QString& path);
    const QString& getIconPath() const;

private:
    QString iconPath;
>>>>>>> b1d2ac07

};  // VisualDescriptor

}  // namespace U2

Q_DECLARE_METATYPE(U2::Descriptor)
Q_DECLARE_METATYPE(QList<U2::Descriptor>)<|MERGE_RESOLUTION|>--- conflicted
+++ resolved
@@ -26,7 +26,6 @@
 #include <QMetaType>
 #include <QString>
 
-#include <U2Core/IconParameters.h>
 #include <U2Core/global.h>
 
 namespace U2 {
@@ -86,15 +85,6 @@
  */
 class U2LANG_EXPORT VisualDescriptor : public Descriptor {
 public:
-<<<<<<< HEAD
-    VisualDescriptor(const Descriptor& d, IconParameters parameters = IconParameters());
-
-    void setIconParameters(const IconParameters& parameters);
-    const IconParameters& getIconParameters() const;
-
-private:
-    IconParameters parameters;
-=======
     VisualDescriptor(const Descriptor& d, const QString& path = QString());
 
     void setIconPath(const QString& path);
@@ -102,7 +92,6 @@
 
 private:
     QString iconPath;
->>>>>>> b1d2ac07
 
 };  // VisualDescriptor
 
