/**
 * UGENE - Integrated Bioinformatics Tools.
 * Copyright (C) 2008-2016 UniPro <ugene@unipro.ru>
 * http://ugene.unipro.ru
 *
 * This program is free software; you can redistribute it and/or
 * modify it under the terms of the GNU General Public License
 * as published by the Free Software Foundation; either version 2
 * of the License, or (at your option) any later version.
 *
 * This program is distributed in the hope that it will be useful,
 * but WITHOUT ANY WARRANTY; without even the implied warranty of
 * MERCHANTABILITY or FITNESS FOR A PARTICULAR PURPOSE. See the
 * GNU General Public License for more details.
 *
 * You should have received a copy of the GNU General Public License
 * along with this program; if not, write to the Free Software
 * Foundation, Inc., 51 Franklin Street, Fifth Floor, Boston,
 * MA 02110-1301, USA.
 */

#ifndef _WORKFLOW_DBI_DATA_STORAGE_H_
#define _WORKFLOW_DBI_DATA_STORAGE_H_

#include <U2Core/AnnotationData.h>
#include <U2Core/AssemblyObject.h>
#include <U2Core/DNASequence.h>
#include <U2Core/DNASequenceObject.h>
#include <U2Core/MultipleSequenceAlignmentObject.h>
#include <U2Core/U2DbiUtils.h>
#include <U2Core/VariantTrackObject.h>

#include <U2Lang/DbiDataHandler.h>

namespace U2 {

class AnnotationTableObject;

namespace Workflow {

class U2LANG_EXPORT DbiDataStorage {
public:
    DbiDataStorage();
    virtual ~DbiDataStorage();

    bool init();
    U2DbiRef getDbiRef();

    /* NOTE: deallocate memory! */
    virtual U2Object *getObject(const SharedDbiDataHandler &handler, const U2DataType &type);
    virtual SharedDbiDataHandler putSequence(const DNASequence &sequence);
<<<<<<< HEAD
    virtual SharedDbiDataHandler putAlignment(const MultipleSequenceAlignment &al);
    virtual SharedDbiDataHandler putAnnotationTable(const QList<SharedAnnotationData> &anns);
=======
    virtual SharedDbiDataHandler putAlignment(const MAlignment &al);
    virtual SharedDbiDataHandler putAnnotationTable(const QList<SharedAnnotationData> &anns, const QString annTableName = "Annotations");
>>>>>>> 1ae9b78a
    virtual SharedDbiDataHandler putAnnotationTable(AnnotationTableObject *annTable);

    // returns QVariant with QVariantList inside, which have SharedDbiDataHandler in each QVariant
    virtual QVariantList putAnnotationTables(QList<AnnotationTableObject *> annTables);

    virtual bool deleteObject(const U2DataId &objectId, const U2DataType &type);

    /* If @useGC is true then the data will be removed from the database by GC */
    virtual SharedDbiDataHandler getDataHandler(const U2EntityRef &entRef, bool useGC = true);

    U2DbiRef createTmpDbi(U2OpStatus &os);
    void openDbi(const U2DbiRef &dbiRef, U2OpStatus &os);

private:
    DbiDataStorage(const DbiDataStorage &) {}
    TmpDbiHandle *dbiHandle;
    QMap<U2DbiId, DbiConnection*> connections;
    /* DbiRef <-> temporary */
    QMap<U2DbiId, bool> dbiList;

    DbiConnection *getConnection(const U2DbiRef &dbiRef, U2OpStatus &os);
};

class U2LANG_EXPORT StorageUtils {
public:
    /**
     * Memory should be deallocated by caller
     * Do not forget to move the object to thread you need
     **/
    static U2SequenceObject *getSequenceObject(DbiDataStorage *storage, const SharedDbiDataHandler &handler);
    static VariantTrackObject *getVariantTrackObject(DbiDataStorage *storage, const SharedDbiDataHandler &handler);
    static AssemblyObject *getAssemblyObject(DbiDataStorage *storage, const SharedDbiDataHandler &handler);
    static MultipleSequenceAlignmentObject *getMsaObject(DbiDataStorage *storage, const SharedDbiDataHandler &handler);

    static AnnotationTableObject *getAnnotationTableObject(DbiDataStorage *storage, const SharedDbiDataHandler &handler);
    static QList<AnnotationTableObject *> getAnnotationTableObjects(DbiDataStorage *storage, const QList<SharedDbiDataHandler> &handlers);
    static QList<AnnotationTableObject *> getAnnotationTableObjects(DbiDataStorage *storage, const QVariant &packedHandlers);
    static QList<SharedAnnotationData> getAnnotationTable(DbiDataStorage *storage, const QVariant &annObjList);
    static QList<SharedDbiDataHandler> getAnnotationTableHandlers(const QVariant &annObjList);

    static QString getText(DbiDataStorage *storage, const QVariant &data);
};

} // Workflow

} // U2

#endif // _WORKFLOW_DBI_DATA_STORAGE_H_<|MERGE_RESOLUTION|>--- conflicted
+++ resolved
@@ -49,13 +49,8 @@
     /* NOTE: deallocate memory! */
     virtual U2Object *getObject(const SharedDbiDataHandler &handler, const U2DataType &type);
     virtual SharedDbiDataHandler putSequence(const DNASequence &sequence);
-<<<<<<< HEAD
     virtual SharedDbiDataHandler putAlignment(const MultipleSequenceAlignment &al);
-    virtual SharedDbiDataHandler putAnnotationTable(const QList<SharedAnnotationData> &anns);
-=======
-    virtual SharedDbiDataHandler putAlignment(const MAlignment &al);
     virtual SharedDbiDataHandler putAnnotationTable(const QList<SharedAnnotationData> &anns, const QString annTableName = "Annotations");
->>>>>>> 1ae9b78a
     virtual SharedDbiDataHandler putAnnotationTable(AnnotationTableObject *annTable);
 
     // returns QVariant with QVariantList inside, which have SharedDbiDataHandler in each QVariant
