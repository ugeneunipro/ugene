/**
 * UGENE - Integrated Bioinformatics Tools.
 * Copyright (C) 2008-2017 UniPro <ugene@unipro.ru>
 * http://ugene.net
 *
 * This program is free software; you can redistribute it and/or
 * modify it under the terms of the GNU General Public License
 * as published by the Free Software Foundation; either version 2
 * of the License, or (at your option) any later version.
 *
 * This program is distributed in the hope that it will be useful,
 * but WITHOUT ANY WARRANTY; without even the implied warranty of
 * MERCHANTABILITY or FITNESS FOR A PARTICULAR PURPOSE. See the
 * GNU General Public License for more details.
 *
 * You should have received a copy of the GNU General Public License
 * along with this program; if not, write to the Free Software
 * Foundation, Inc., 51 Franklin Street, Fifth Floor, Boston,
 * MA 02110-1301, USA.
 */

#include <cassert>

#include <QStringList>

#include <U2Lang/HRSchemaSerializer.h>
#include <U2Lang/WorkflowUtils.h>
#include "Attribute.h"

namespace U2 {
using namespace WorkflowSerialize;

/*************************************
 *  Attribute
 *************************************/
Attribute::Attribute(const Descriptor& d, const DataTypePtr t, bool req, const QVariant & defaultValue )
: Descriptor(d), type(t), required(req), defaultValue(defaultValue) {
    value = defaultValue;
    debugCheckAttributeId();
}

Attribute::~Attribute() {
    qDeleteAll(relations);
}

void Attribute::debugCheckAttributeId() const {
    QString id = getId(); Q_UNUSED(id);
    assert(id != Constants::TYPE_ATTR);
    assert(id != Constants::NAME_ATTR);
    assert(id != Constants::SCRIPT_ATTR);
    assert(id != Constants::ELEM_ID_ATTR);
}

void Attribute::copy(const Attribute &other) {
    this->Descriptor::operator =(other);

    type = other.type;
    required = other.required;
    value = other.value;
    defaultValue = other.defaultValue;
    scriptData = other.scriptData;

    qDeleteAll(relations);
    relations.clear();
    foreach (const AttributeRelation *relation, other.relations) {
        relations << relation->clone();
    }

    portRelations.clear();
    portRelations = other.portRelations;
}

<<<<<<< HEAD
Attribute::Attribute(const Attribute &other) : Descriptor(other) {
=======
Attribute::Attribute(const Attribute &other)
    : Descriptor(other)
{
>>>>>>> 56b238e8
    copy(other);
}

Attribute &Attribute::operator =(const Attribute &other) {
    CHECK(this != &other, *this);
    copy(other);
    return *this;
}

const DataTypePtr Attribute::getAttributeType()const {
    return type;
}

bool Attribute::isRequiredAttribute() const {
    return required;
}

void Attribute::setAttributeValue(const QVariant & newVal) {
    if (QVariant() == newVal) {
        value = defaultValue;
    } else {
        value = newVal;
    }
}

const QVariant &Attribute::getAttributePureValue() const {
    return value;
}

const QVariant &Attribute::getDefaultPureValue() const {
    return defaultValue;
}

bool Attribute::isDefaultValue() const {
    return (value == defaultValue);
}

const AttributeScript & Attribute::getAttributeScript() const {
    return scriptData;
}

AttributeScript & Attribute::getAttributeScript() {
    return scriptData;
}

QVariant Attribute::toVariant() const {
    QVariantList res;
    res << value;
    res << qVariantFromValue<QString>(scriptData.getScriptText());
    QVariantList scriptVars;
    foreach( const Descriptor & varDesc, scriptData.getScriptVars().keys() ) {
        scriptVars << qVariantFromValue<QString>(varDesc.getId());
    }
    res << QVariant(scriptVars);
    return res;
}

bool Attribute::fromVariant(const QVariant& variant) {
    if( !variant.canConvert( QVariant::List ) ) {
        return false;
    }
    QVariantList args = variant.toList();
    if( args.size() != 3 ) {
        return false;
    }
    value = args.at(0);
    QVariant scriptTextVal = args.at(1);
    QString scriptText;
    if( scriptTextVal.canConvert(QVariant::String) ) {
        scriptText = scriptTextVal.toString();
    }
    scriptData.setScriptText(scriptText);

    QVariant descs = args.at(2);
    if( descs.canConvert(QVariant::List) ) {
        QVariantList descList = descs.toList();
        for( int i = 0; i < descList.size(); ++i ) {
            scriptData.setScriptVar(Descriptor(descList.at(i).value<QString>(), "", "" ), QVariant());
        }
    }
    return true;
}

bool Attribute::isEmpty() const {
    return !value.isValid() || value.isNull();
}

bool Attribute::isEmptyString() const {
    return value.type() == QVariant::String && getAttributeValueWithoutScript<QString>().isEmpty();
}

void Attribute::addRelation(const AttributeRelation *relation) {
    relations.append(relation);
}

QVector<const AttributeRelation*> &Attribute::getRelations() {
    return relations;
}

void Attribute::addPortRelation(const PortRelationDescriptor& relationDesc) {
    portRelations << relationDesc;
}

const QList<PortRelationDescriptor>& Attribute::getPortRelations() const {
    return portRelations;
}


Attribute *Attribute::clone() {
    return new Attribute(*this);
}

AttributeGroup Attribute::getGroup() {
    return COMMON_GROUP;
}

void Attribute::updateActorIds(const QMap<ActorId, ActorId> &actorIdsMap) {
    Q_UNUSED(actorIdsMap);
}

bool Attribute::validate(ProblemList &problemList) {
    if(!isRequiredAttribute()) {
        return true;
    }
    if( (isEmpty() || isEmptyString()) && getAttributeScript().isEmpty()) {
        problemList.append(Problem(U2::WorkflowUtils::tr("Required parameter is not set: %1").arg(getDisplayName())));
        return false;
    }
    return true;
}

/*************************************
*  AttributeScript
*************************************/
AttributeScript::AttributeScript(const QString & t) : text(t) {}

bool AttributeScript::isEmpty() const {
    return text.isEmpty();
}

void AttributeScript::setScriptText(const QString & t) {
    text = t;
}

const QString & AttributeScript::getScriptText() const {
    return text;
}

const QMap<Descriptor, QVariant> & AttributeScript::getScriptVars() const {
    return vars;
}

void AttributeScript::clearScriptVars() {
    vars.clear();
}

void AttributeScript::setScriptVar(const Descriptor & desc, const QVariant & val) {
    vars.insert(desc, val);
}

bool AttributeScript::hasVarWithId(const QString & varName) const {
    foreach(const Descriptor & varDesc, vars.keys()) {
        if( varDesc.getId() == varName ) {
            return true;
        }
    }
    return false;
}

bool AttributeScript::hasVarWithDesc(const QString & varName) const {
    foreach(const Descriptor & varDesc, vars.keys()) {
        if( varDesc.getDisplayName() == varName ) {
            return true;
        }
    }
    return false;
}

void AttributeScript::setVarValueWithId(const QString & varName, const QVariant & value) {
    foreach(const Descriptor & varDesc, vars.keys()) {
        if( varDesc.getId() == varName ) {
            vars[varDesc] = value;
            break;
        }
    }
}

} // U2<|MERGE_RESOLUTION|>--- conflicted
+++ resolved
@@ -70,13 +70,9 @@
     portRelations = other.portRelations;
 }
 
-<<<<<<< HEAD
-Attribute::Attribute(const Attribute &other) : Descriptor(other) {
-=======
 Attribute::Attribute(const Attribute &other)
     : Descriptor(other)
 {
->>>>>>> 56b238e8
     copy(other);
 }
 
