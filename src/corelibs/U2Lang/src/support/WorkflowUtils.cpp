/**
 * UGENE - Integrated Bioinformatics Tools.
 * Copyright (C) 2008-2025 UniPro <ugene@unipro.ru>
 * http://ugene.net
 *
 * This program is free software; you can redistribute it and/or
 * modify it under the terms of the GNU General Public License
 * as published by the Free Software Foundation; either version 2
 * of the License, or (at your option) any later version.
 *
 * This program is distributed in the hope that it will be useful,
 * but WITHOUT ANY WARRANTY; without even the implied warranty of
 * MERCHANTABILITY or FITNESS FOR A PARTICULAR PURPOSE. See the
 * GNU General Public License for more details.
 *
 * You should have received a copy of the GNU General Public License
 * along with this program; if not, write to the Free Software
 * Foundation, Inc., 51 Franklin Street, Fifth Floor, Boston,
 * MA 02110-1301, USA.
 */

#include "WorkflowUtils.h"

#include <QListWidgetItem>

#include <U2Core/AnnotationTableObject.h>
#include <U2Core/AppContext.h>
#include <U2Core/CredentialsAsker.h>
#include <U2Core/ExternalToolRegistry.h>
#include <U2Core/ExternalToolRunTask.h>
#include <U2Core/FileAndDirectoryUtils.h>
#include <U2Core/Folder.h>
#include <U2Core/GObject.h>
#include <U2Core/L10n.h>
#include <U2Core/MsaObject.h>
#include <U2Core/PasswordStorage.h>
#include <U2Core/Settings.h>
#include <U2Core/StringAdapter.h>
#include <U2Core/U2Attribute.h>
#include <U2Core/U2OpStatusUtils.h>
#include <U2Core/U2SafePoints.h>

#include <U2Lang/BaseSlots.h>
#include <U2Lang/BaseTypes.h>
#include <U2Lang/HRSchemaSerializer.h>
#include <U2Lang/IntegralBus.h>
#include <U2Lang/IntegralBusModel.h>
#include <U2Lang/IntegralBusType.h>
#include <U2Lang/SharedDbUrlUtils.h>
#include <U2Lang/URLAttribute.h>
#include <U2Lang/WorkflowIOTasks.h>
#include <U2Lang/WorkflowSettings.h>

namespace U2 {
/*****************************
 * WorkflowUtils
 *****************************/
const QStringList WorkflowUtils::WD_FILE_EXTENSIONS = initExtensions();
const QString WorkflowUtils::WD_XML_FORMAT_EXTENSION("uws");
const QString WorkflowUtils::HREF_PARAM_ID("param");

QStringList WorkflowUtils::initExtensions() {
    QStringList exts;
    exts << "uwl";
    return exts;
}

QString WorkflowUtils::getRichDoc(const Descriptor& d) {
    QString result = QString();
    if (d.getDisplayName().isEmpty()) {
        if (!d.getDocumentation().isEmpty()) {
            result = QString("%1").arg(d.getDocumentation());
        }
    } else {
        if (d.getDocumentation().isEmpty()) {
            result = QString("<b>%1</b>").arg(d.getDisplayName());
        } else {
            result = QString("<b>%1</b>: %2").arg(d.getDisplayName()).arg(d.getDocumentation());
        }
    }
    result.replace("\n", "<br>");
    return result;
}

QString WorkflowUtils::getDropUrl(QList<DocumentFormat*>& fs, const QMimeData* md) {
    QString url;
    auto gomd = qobject_cast<const GObjectMimeData*>(md);
    auto domd = qobject_cast<const DocumentMimeData*>(md);
    if (gomd) {
        GObject* obj = gomd->objPtr.data();
        if (obj) {
            fs << obj->getDocument()->getDocumentFormat();
            url = obj->getDocument()->getURLString();
        }
    } else if (domd) {
        Document* doc = domd->objPtr.data();
        if (doc) {
            fs << doc->getDocumentFormat();
            url = doc->getURLString();
        }
    } else if (md->hasUrls()) {
        QList<QUrl> urls = md->urls();
        if (urls.size() == 1) {
            url = urls.first().toLocalFile();
            QList<FormatDetectionResult> formats = DocumentUtils::detectFormat(url);
            foreach (const FormatDetectionResult& di, formats) {
                fs << di.format;
            }
        }
    }
    return url;
}

void WorkflowUtils::setQObjectProperties(QObject& o, const QVariantMap& params) {
    QMapIterator<QString, QVariant> i(params);
    while (i.hasNext()) {
        i.next();
        // log.debug("set param " + i.key() + "="+i.value().toString());
        o.setProperty(i.key().toLatin1(), i.value());
    }
}

QStringList WorkflowUtils::expandToUrls(const QString& s) {
    QStringList urls = s.split(";");
    QStringList result;
    QRegExp wcard("[*?\\[\\]]");
    for (QString url : qAsConst(urls)) {
        int idx = url.indexOf(wcard);
        if (idx >= 0) {
            int dirIdx = url.lastIndexOf('/', idx);
            QDir dir;
            if (dirIdx >= 0) {
                dir = QDir(url.left(dirIdx));
                url = url.right(url.length() - dirIdx - 1);
            }

            foreach (QFileInfo fi, dir.entryInfoList((QStringList() << url), QDir::Files | QDir::NoSymLinks)) {
                result << fi.absoluteFilePath();
            }
        } else {
            // if (QFile::exists(url))
            {
                result << url;
            }
        }
    }
    return result;
}

namespace {

bool validateParameters(const Schema& schema, NotificationsList& infoList) {
    bool good = true;
    foreach (Actor* a, schema.getProcesses()) {
        const int notificationCountBefore = infoList.size();
        good = a->validate(infoList) && good;
        for (int i = notificationCountBefore; i < infoList.size(); ++i) {
            infoList[i].actorId = a->getId();
        }
    }
    return good;
}

bool validateExternalTools(Actor* actor, NotificationsList& infoList) {
    bool isValid = true;
    StrStrMap tools = actor->getProto()->getExternalTools();
    foreach (const QString& toolId, tools.keys()) {
        Attribute* attr = actor->getParameter(tools[toolId]);
        ExternalTool* tool = AppContext::getExternalToolRegistry()->getById(toolId);
        if (tool == nullptr) {
            isValid = false;
            infoList << WorkflowNotification(WorkflowUtils::externalToolIsAbsentError(toolId),
                                             actor->getId(),
                                             WorkflowNotification::U2_ERROR);
            continue;
        }

        bool isToolFromAttribute = attr != nullptr && !attr->isDefaultValue();
        isValid = isToolFromAttribute ? !attr->isEmpty() : !tool->getPath().isEmpty();
        if (!isValid) {
            infoList << WorkflowNotification(WorkflowUtils::externalToolError(tool->getName()),
                                             actor->getId(),
                                             WorkflowNotification::U2_ERROR);
        } else if (!isToolFromAttribute && !tool->isValid()) {
            if (tool->isCustom()) {
                infoList << WorkflowNotification(WorkflowUtils::customExternalToolInvalidError(tool->getName(), actor->getLabel()),
                                                 actor->getId(),
                                                 WorkflowNotification::U2_ERROR);
                isValid = false;
            } else {
                infoList << WorkflowNotification(WorkflowUtils::externalToolInvalidError(tool->getName()),
                                                 actor->getId(),
                                                 WorkflowNotification::U2_WARNING);
            }
        }
    }
    return isValid;
}

bool validatePorts(Actor* a, NotificationsList& infoList) {
    bool good = true;
    foreach (Port* p, a->getEnabledPorts()) {
        NotificationsList notificationList;
        good = p->validate(notificationList) && good;
        if (!notificationList.isEmpty()) {
            for (const WorkflowNotification& notification : qAsConst(notificationList)) {
                WorkflowNotification item;
                item.message = notification.message;
                item.port = p->getId();
                item.actorId = a->getId();
                item.type = notification.type;
                infoList << item;
            }
        }
    }
    return good;
}

bool graphDepthFirstSearch(Actor* vertex, QList<Actor*>& visitedVertices) {
    visitedVertices.append(vertex);
    const QList<Port*> outputPorts = vertex->getOutputPorts();
    QList<Actor*> receivingVertices;
    for (Port* outputPort : qAsConst(outputPorts)) {
        foreach (Port* receivingPort, outputPort->getLinks().keys()) {
            receivingVertices.append(receivingPort->owner());
        }
    }
    foreach (Actor* receivingVertex, receivingVertices) {
        if (visitedVertices.contains(receivingVertex)) {
            return false;
        } else {
            return graphDepthFirstSearch(receivingVertex, visitedVertices);
        }
    }
    return true;
}

// the returning values signals about cycles existence in the scheme
bool hasSchemeCycles(const Schema& scheme) {
    foreach (Actor* vertex, scheme.getProcesses()) {
        QList<Actor*> visitedVertices;
        if (!graphDepthFirstSearch(vertex, visitedVertices)) {
            return false;
        }
    }
    return true;
}

bool validateScript(Actor* a, NotificationsList& infoList) {
    SAFE_POINT(a != nullptr, "NULL actor", false);
    SAFE_POINT(a->getScript() != nullptr, "NULL script", false);
    const QString scriptText = a->getScript()->getScriptText();
    if (scriptText.simplified().isEmpty()) {
        infoList << WorkflowNotification(QObject::tr("Empty script text"), a->getId());
        return false;
    }
    QScopedPointer<WorkflowScriptEngine> engine(new WorkflowScriptEngine(nullptr));
    QScriptSyntaxCheckResult syntaxResult = WorkflowScriptEngine::checkSyntax(scriptText);

    if (syntaxResult.state() != QScriptSyntaxCheckResult::Valid) {
        WorkflowNotification notification;
        notification.message = QObject::tr("Script syntax check failed! Line: %1, error: %2")
                                   .arg(syntaxResult.errorLineNumber())
                                   .arg(syntaxResult.errorMessage());
        notification.actorId = a->getId();
        notification.type = WorkflowNotification::U2_ERROR;
        infoList << notification;
        return false;
    }
    return true;
}

}  // namespace

bool WorkflowUtils::validate(const Schema& schema, NotificationsList& notificationList) {
    bool isValid = validateOutputDir(WorkflowSettings::getWorkflowOutputDirectory(), notificationList);
    foreach (Actor* actor, schema.getProcesses()) {
        isValid = validatePorts(actor, notificationList) && isValid;
        if (actor->getProto()->isScriptFlagSet()) {
            isValid = validateScript(actor, notificationList) && isValid;
        }
        isValid = validateExternalTools(actor, notificationList) && isValid;
    }
    if (!hasSchemeCycles(schema)) {
        isValid = false;
        notificationList << WorkflowNotification(tr("The schema contains loops"));
    }

    isValid = validateParameters(schema, notificationList) && isValid;
    return isValid;
}

// used in GUI schema validating
bool WorkflowUtils::validate(const Schema& schema, QList<QListWidgetItem*>& infoList) {
    NotificationsList notifications;
    bool good = validate(schema, notifications);

    foreach (const WorkflowNotification& notification, notifications) {
        QListWidgetItem* item;
        Actor* a = nullptr;
        if (notification.actorId.isEmpty()) {
            item = new QListWidgetItem(notification.message);
        } else {
            a = schema.actorById(notification.actorId);
            item = new QListWidgetItem(QString("%1: %2").arg(a->getLabel()).arg(notification.message));
        }
        if (notification.type == WorkflowNotification::U2_ERROR) {
<<<<<<< HEAD
            item->setData(ICON_DATA_REF, QVariant::fromValue<IconParameters>(IconParameters("U2Lang", "error.png")));
        } else if (notification.type == WorkflowNotification::U2_WARNING) {
            item->setData(ICON_DATA_REF, QVariant::fromValue<IconParameters>(IconParameters("U2Lang", "warning.png")));
        } else if (a != nullptr) {
            item->setData(ICON_DATA_REF, QVariant::fromValue<IconParameters>(a->getProto()->getIconParameters()));
=======
            item->setData(ICON_DATA_REF, ":U2Lang/images/error.png");
        } else if (notification.type == WorkflowNotification::U2_WARNING) {
            item->setData(ICON_DATA_REF, ":U2Lang/images/warning.png");
        } else if (a != nullptr) {
            item->setData(ICON_DATA_REF, a->getProto()->getIconPath());
>>>>>>> b1d2ac07
        }

        item->setData(ACTOR_ID_REF, notification.actorId);
        item->setData(PORT_REF, notification.port);
        item->setData(TEXT_REF, notification.message);
        item->setData(TYPE_REF, notification.type);

        infoList << item;
    }

    return good;
}

// used in cmdline schema validating
bool WorkflowUtils::validate(const Workflow::Schema& schema, QStringList& errs) {
    NotificationsList notifications;
    bool good = validate(schema, notifications);

    for (const WorkflowNotification& notification : qAsConst(notifications)) {
        QString res = QString();
        Actor* a = schema.actorById(notification.actorId);
        if (notification.actorId.isEmpty() || a == nullptr) {
            res = notification.message;
        } else {
            QString message = notification.message;
            res = QString("%1: %2").arg(a->getLabel()).arg(message);

            QString option;
            foreach (const Attribute* attr, a->getAttributes()) {
                if (message.contains(attr->getDisplayName())) {
                    option = a->getParamAliases().value(attr->getId());
                }
            }
            if (!option.isEmpty()) {
                res += tr(" (use --%1 option)").arg(option);
            }
        }
        errs << res;
    }

    return good;
}

QList<Descriptor> WorkflowUtils::findMatchingTypes(DataTypePtr set, DataTypePtr elementDataType) {
    QList<Descriptor> result;
    foreach (const Descriptor& d, set->getAllDescriptors()) {
        if (set->getDatatypeByDescriptor(d) == elementDataType) {
            result.append(d);
        }
    }
    return result;
}

QStringList WorkflowUtils::candidatesAsStringList(const QList<Descriptor>& descList) {
    QStringList res;
    foreach (const Descriptor& desc, descList) {
        res << desc.getId();
    }
    return res;
}

Descriptor newEmptyValuesDesc() {
    return Descriptor("", QObject::tr("<empty>"), QObject::tr("Default value"));
}

QList<Descriptor> WorkflowUtils::findMatchingCandidates(DataTypePtr from, DataTypePtr elementDatatype) {
    QList<Descriptor> candidates = findMatchingTypes(from, elementDatatype);
    if (elementDatatype->isList()) {
        candidates += findMatchingTypes(from, elementDatatype->getDatatypeByDescriptor());
    } else {
        candidates.append(newEmptyValuesDesc());
    }
    return candidates;
}

QList<Descriptor> WorkflowUtils::findMatchingCandidates(DataTypePtr from, DataTypePtr to, const Descriptor& key) {
    return findMatchingCandidates(from, to->getDatatypeByDescriptor(key));
}

Descriptor WorkflowUtils::getCurrentMatchingDescriptor(const QList<Descriptor>& candidates, DataTypePtr to, const Descriptor& key, const StrStrMap& bindings) {
    DataTypePtr elementDatatype = to->getDatatypeByDescriptor(key);
    if (elementDatatype->isList()) {
        QString currentVal = bindings.value(key.getId());
        if (!currentVal.isEmpty()) {
            return Descriptor(currentVal, tr("<List of values>"), tr("List of values"));
        } else {
            return newEmptyValuesDesc();
        }
    } else {
        int idx = bindings.contains(key.getId()) ? candidates.indexOf(bindings.value(key.getId())) : 0;
        return idx >= 0 ? candidates.at(idx) : newEmptyValuesDesc();
    }
}

DataTypePtr WorkflowUtils::getToDatatypeForBusport(IntegralBusPort* p) {
    assert(p != nullptr);
    DataTypePtr to;
    DataTypePtr t = to = p->getType();
    if (!t->isMap()) {
        QMap<Descriptor, DataTypePtr> map;
        map.insert(*p, t);
        to = new MapDataType(Descriptor(), map);
        // auto bt = new IntegralBusType(Descriptor(), QMap<Descriptor, DataTypePtr>());
        // bt->addOutput(t, p);
    }
    return to;
}

DataTypePtr WorkflowUtils::getFromDatatypeForBusport(IntegralBusPort* p, DataTypePtr to) {
    assert(p != nullptr);

    DataTypePtr from;
    if (p->isOutput() || p->getWidth() == 0) {
        // nothing to edit, go info mode
        from = to;
    } else {
        // port is input and has links, go editing mode
        auto bt = new IntegralBusType(Descriptor(), QMap<Descriptor, DataTypePtr>());
        bt->addInputs(p, false);
        from = bt;
    }
    return from;
}

QString WorkflowUtils::findPathToSchemaFile(const QString& name) {
    // full path given
    if (QFile::exists(name)) {
        return name;
    }
    // search schema in data dir
    QString filenameWithDataPrefix = QString(PATH_PREFIX_DATA) + ":" + "cmdline/" + name;
    if (QFile::exists(filenameWithDataPrefix)) {
        return filenameWithDataPrefix;
    }
    foreach (const QString& ext, WorkflowUtils::WD_FILE_EXTENSIONS) {
        QString filenameWithDataPrefixAndExt = QString(PATH_PREFIX_DATA) + ":" + "cmdline/" + name + "." + ext;
        if (QFile::exists(filenameWithDataPrefixAndExt)) {
            return filenameWithDataPrefixAndExt;
        }
    }

    // if no such file found -> search name in settings. user saved schemas
    Settings* settings = AppContext::getSettings();
    assert(settings != nullptr);

    // FIXME: same as WorkflowSceneIOTasks::SCHEMA_PATHS_SETTINGS_TAG
    QVariantMap pathsMap = settings->getValue("workflow_settings/schema_paths").toMap();
    QString path = pathsMap.value(name).toString();
    if (QFile::exists(path)) {
        return path;
    }
    return {};
}

void WorkflowUtils::getLinkedActorsId(Actor* a, QList<QString>& linkedActors) {
    if (!linkedActors.contains(a->getId())) {
        linkedActors.append(a->getId());
        QList<Port*> ports = a->getPorts();
        for (Port* p : qAsConst(ports)) {
            foreach (Port* pp, p->getLinks().keys()) {
                getLinkedActorsId(pp->owner(), linkedActors);
            }
        }
    } else {
        return;
    }
}

bool WorkflowUtils::isPathExist(const Port* src, const Port* dest) {
    SAFE_POINT((src->isInput() ^ dest->isInput()), "The ports have the same direction", true);
    if (!src->isOutput() && !dest->isInput()) {
        const Port* tmp = dest;
        dest = src;
        src = tmp;
    }
    const Actor* destElement = dest->owner();

    QList<Port*> ports = src->owner()->getPorts();
    for (const Port* port : qAsConst(ports)) {
        if (src == port) {
            continue;
        }
        foreach (const Port* p, port->getLinks().keys()) {
            if (destElement == p->owner()) {
                return true;
            }
            if (isPathExist(p, dest)) {
                return true;
            }
        }
    }
    return false;
}

Descriptor WorkflowUtils::getSlotDescOfDatatype(const DataTypePtr& dt) {
    QString dtId = dt->getId();
    if (dtId == BaseTypes::DNA_SEQUENCE_TYPE()->getId()) {
        return BaseSlots::DNA_SEQUENCE_SLOT();
    }
    if (dtId == BaseTypes::ANNOTATION_TABLE_TYPE()->getId()) {
        return BaseSlots::ANNOTATION_TABLE_SLOT();
    }
    if (dtId == BaseTypes::MULTIPLE_ALIGNMENT_TYPE()->getId()) {
        return BaseSlots::MULTIPLE_ALIGNMENT_SLOT();
    }
    if (dtId == BaseTypes::STRING_TYPE()->getId()) {
        return BaseSlots::TEXT_SLOT();
    }
    FAIL("Unexpected slot type", {});
}

static QStringList initLowerToUpperList() {
    QStringList res;
    res << "true";
    res << "false";
    return res;
}
static const QStringList lowerToUpperList = initLowerToUpperList();

QString WorkflowUtils::getStringForParameterDisplayRole(const QVariant& value) {
    if (value.canConvert<QList<Dataset>>()) {
        QString res;
        foreach (const Dataset& dSet, value.value<QList<Dataset>>()) {
            res += dSet.getName() + "; ";
        }
        return res;
    }
    QString str = value.toString();
    if (lowerToUpperList.contains(str)) {
        return str.at(0).toUpper() + str.mid(1);
    }
    return str;
}

Actor* WorkflowUtils::findActorByParamAlias(const QList<Actor*>& procs, const QString& alias, QString& attrName, bool writeLog) {
    QList<Actor*> actors;
    foreach (Actor* actor, procs) {
        assert(actor != nullptr);
        if (actor->getParamAliases().values().contains(alias)) {
            actors << actor;
        }
    }

    if (actors.isEmpty()) {
        return nullptr;
    } else if (actors.size() > 1) {
        if (writeLog) {
            coreLog.error(WorkflowUtils::tr("%1 actors in workflow have '%2' alias").arg(actors.size()).arg(alias));
        }
    }

    Actor* ret = actors.first();
    attrName = ret->getParamAliases().key(alias);
    return ret;
}

QString WorkflowUtils::getParamIdFromHref(const QString& href) {
    QStringList args = href.split('&');
    const QString& prefix = QString("%1:").arg(HREF_PARAM_ID);
    QString id;
    foreach (QString arg, args) {
        if (arg.startsWith(prefix)) {
            id = arg.mid(prefix.length());
            break;
        }
    }
    return id;
}

QString WorkflowUtils::generateIdFromName(const QString& name) {
    QString id = name;
    id.replace(QRegularExpression("\\s"), "-").replace(WorkflowEntityValidator::INACCEPTABLE_SYMBOLS_IN_ID, "_");
    return id;
}

static void data2text(WorkflowContext* context, DocumentFormatId formatId, GObject* obj, QString& text) {
    QList<GObject*> objList;
    objList << obj;

    IOAdapterFactory* iof = AppContext::getIOAdapterRegistry()->getIOAdapterFactoryById(BaseIOAdapters::STRING);
    DocumentFormat* df = AppContext::getDocumentFormatRegistry()->getFormatById(formatId);
    QScopedPointer<Document> d(new Document(df, iof, GUrl(), context->getDataStorage()->getDbiRef(), objList));
    d->setDocumentOwnsDbiResources(false);
    auto io = dynamic_cast<StringAdapter*>(iof->createIOAdapter());
    io->open(GUrl(), IOAdapterMode_Write);
    U2OpStatusImpl os;

    df->storeDocument(d.data(), io, os);

    text += io->getBuffer();
    io->close();
}

#define STRING_TYPE QVariant::String
#define SEQUENCE_TYPE QVariant::ByteArray
#define MSA_TYPE QVariant::UserType
#define ANNOTATIONS_TYPE QVariant::List

void WorkflowUtils::print(const QString& slotString, const QVariant& data, DataTypePtr type, WorkflowContext* context) {
    QString text = slotString + ":\n";
    Workflow::DbiDataStorage* storage = context->getDataStorage();
    if ("string" == type->getId() || BaseTypes::STRING_LIST_TYPE() == type) {
        text += data.toString();
    } else if (BaseTypes::DNA_SEQUENCE_TYPE() == type) {
        QScopedPointer<U2SequenceObject> obj(StorageUtils::getSequenceObject(storage, data.value<SharedDbiDataHandler>()));
        CHECK(obj.data() != nullptr, );
        data2text(context, BaseDocumentFormats::FASTA, obj.data(), text);
    } else if (BaseTypes::MULTIPLE_ALIGNMENT_TYPE() == type) {
        QScopedPointer<MsaObject> obj(StorageUtils::getMsaObject(storage, data.value<SharedDbiDataHandler>()));
        CHECK(obj.data() != nullptr, );
        data2text(context, BaseDocumentFormats::CLUSTAL_ALN, obj.data(), text);
    } else if (BaseTypes::ANNOTATION_TABLE_TYPE() == type || BaseTypes::ANNOTATION_TABLE_LIST_TYPE() == type) {
        QList<SharedAnnotationData> annotationList = StorageUtils::getAnnotationTable(storage, data);
        AnnotationTableObject obj("Annotations", storage->getDbiRef());
        obj.addAnnotations(annotationList);
        data2text(context, BaseDocumentFormats::PLAIN_GENBANK, &obj, text);
    } else {
        text += "Can not print data of this type: " + type->getDisplayName();
    }
    printf("\n%s\n", text.toLatin1().data());
}

void WorkflowUtils::extractPathsFromBindings(StrStrMap& busMap, SlotPathMap& pathMap) {
    QString srcId;
    QStringList path;
    foreach (const QString& dest, busMap.keys()) {
        QStringList srcs = busMap.value(dest).split(";");
        for (const QString& src : qAsConst(srcs)) {
            BusMap::parseSource(src, srcId, path);
            if (!path.isEmpty()) {
                QPair<QString, QString> slotPair(dest, srcId);
                busMap[dest] = srcId;
                pathMap.insert(slotPair, path);
            }
        }
    }
}

void WorkflowUtils::applyPathsToBusMap(StrStrMap& busMap, const SlotPathMap& pathMap) {
    QList<QString> busMapKeys = busMap.keys();
    for (const QString& dest : qAsConst(busMapKeys)) {
        QStringList newSrcs;

        QStringList srcs = busMap.value(dest).split(";");
        QStringList uniqList;
        for (const QString& src : qAsConst(srcs)) {
            if (!uniqList.contains(src)) {
                uniqList << src;
            }
        }

        for (const QString& src : qAsConst(uniqList)) {
            QPair<QString, QString> slotPair(dest, src);
            if (pathMap.contains(slotPair)) {
                QList<QStringList> paths = pathMap.values(slotPair);
                if (!paths.isEmpty()) {
                    foreach (const QStringList& path, paths) {
                        QString newSrc = src + ">" + path.join(",");
                        newSrcs << newSrc;
                    }
                }
            } else {
                newSrcs << src;
            }
        }
        busMap[dest] = newSrcs.join(";");
    }
}

bool WorkflowUtils::startExternalProcess(QProcess* process, const QString& program, const QStringList& arguments) {
    return ExternalToolSupportUtils::startExternalProcess(process, program, arguments);
}

QStringList WorkflowUtils::getDatasetsUrls(const QList<Dataset>& sets) {
    QStringList result;
    for (const Dataset& dSet : qAsConst(sets)) {
        foreach (URLContainer* url, dSet.getUrls()) {
            result << url->getUrl();
        }
    }
    return result;
}

QStringList WorkflowUtils::getAttributeUrls(Attribute* attribute) {
    QStringList urlList;
    const QVariant& var = attribute->getAttributePureValue();
    if (var.canConvert<QList<Dataset>>()) {
        urlList = getDatasetsUrls(var.value<QList<Dataset>>());
    } else if (var.canConvert(QVariant::String)) {
        urlList = var.toString().split(";");
    }
    return urlList;
}

Actor* WorkflowUtils::actorById(const QList<Actor*>& actors, const ActorId& id) {
    foreach (Actor* a, actors) {
        if (a->getId() == id) {
            return a;
        }
    }
    return nullptr;
}

QMap<Descriptor, DataTypePtr> WorkflowUtils::getBusType(Port* inPort) {
    QMap<Port*, Link*> links = inPort->getLinks();
    if (links.size() == 1) {
        Port* src = links.keys().first();
        assert(src->isOutput());
        auto bus = dynamic_cast<IntegralBusPort*>(src);
        assert(bus != nullptr);
        DataTypePtr type = bus->getType();
        return type->getDatatypesMap();
    }
    return {};
}

bool WorkflowUtils::isBindingValid(const QString& srcSlotId, const QMap<Descriptor, DataTypePtr>& srcBus, const QString& dstSlotId, const QMap<Descriptor, DataTypePtr>& dstBus) {
    DataTypePtr srcType;
    // Check that incoming bus contains source slot
    bool found = false;
    foreach (const Descriptor& d, srcBus.keys()) {
        if (d.getId() == srcSlotId) {
            srcType = srcBus.value(d);
            found = true;
            break;
        }
    }
    if (!found) {
        return false;
    }

    // Check that source and destination slots have equal types
    foreach (const Descriptor& d, dstBus.keys()) {
        if (d.getId() == dstSlotId) {
            DataTypePtr destType = dstBus.value(d);
            QString stringTypeId("string");
            if (destType == srcType) {
                return true;
            } else if (destType == BaseTypes::ANNOTATION_TABLE_TYPE()) {
                return (srcType == BaseTypes::ANNOTATION_TABLE_LIST_TYPE());
            } else if (destType == BaseTypes::ANNOTATION_TABLE_LIST_TYPE()) {
                return (srcType == BaseTypes::ANNOTATION_TABLE_TYPE());
            } else if (destType->getId() == stringTypeId) {
                return (srcType == BaseTypes::STRING_LIST_TYPE());
            } else if (destType == BaseTypes::STRING_LIST_TYPE()) {
                return (srcType->getId() == stringTypeId);
            }
            break;
        }
    }

    return false;
}

QString WorkflowUtils::createUniqueString(const QString& str, const QString& sep, const QStringList& uniqueStrs) {
    QString result = str;
    int number = 0;
    bool found = false;
    foreach (const QString& uniq, uniqueStrs) {
        if (uniq == str) {
            found = true;
            number = qMax(number, 1);
        } else {
            int idx = uniq.lastIndexOf(sep);
            if (-1 != idx) {
                QString left = uniq.left(idx);
                if (str == left) {
                    QString right = uniq.mid(idx + 1);
                    bool ok = false;
                    int num = right.toInt(&ok);
                    if (ok) {
                        found = true;
                        number = qMax(number, num + 1);
                    }
                }
            }
        }
    }

    if (found) {
        result += sep + QString::number(number);
    }
    return result;
}

QString WorkflowUtils::updateExternalToolPath(const QString& id, const QString& path) {
    ExternalToolRegistry* registry = AppContext::getExternalToolRegistry();
    SAFE_POINT(registry != nullptr, "NULL external tool registry", "");
    ExternalTool* tool = registry->getById(id);
    SAFE_POINT(tool != nullptr, QString("Unknown tool: %1").arg(id), "");

    if (QString::compare(path, "default", Qt::CaseInsensitive) != 0) {
        tool->setPath(path);
    }
    return tool->getPath();
}

QString WorkflowUtils::getExternalToolPath(const QString& toolId) {
    ExternalToolRegistry* registry = AppContext::getExternalToolRegistry();
    SAFE_POINT(registry != nullptr, "NULL external tool registry", "");

    ExternalTool* tool = registry->getById(toolId);
    SAFE_POINT(tool != nullptr, QString("Unknown tool (id): %1").arg(toolId), "");

    return tool->getPath();
}

QString WorkflowUtils::externalToolIsAbsentError(const QString& toolName) {
    return tr("Specified variable \"%%1%\" does not exist, please check the command again.").arg(toolName);
}

QString WorkflowUtils::externalToolError(const QString& toolName) {
    return tr("External tool \"%1\" is not set. You can set it in Settings -> Preferences -> External Tools").arg(toolName);
}

QString WorkflowUtils::externalToolInvalidError(const QString& toolName) {
    return tr("External tool \"%1\" is invalid. UGENE may not support this version of the tool or a wrong path to the tools is selected").arg(toolName);
}

QString WorkflowUtils::customExternalToolInvalidError(const QString& toolName, const QString& elementName) {
    return tr(R"(Custom tool "%1", specified for the "%2" element, didn't pass validation.)").arg(toolName).arg(elementName);
}

void WorkflowUtils::schemaFromFile(const QString& url, Schema* schema, Metadata* meta, U2OpStatus& os) {
    QFile file(url);
    if (!file.open(QIODevice::ReadOnly)) {
        os.setError(L10N::errorOpeningFileRead(url));
        return;
    }
    QTextStream in(&file);
    in.setCodec("UTF-8");
    QString rawData = in.readAll();
    file.close();

    QString error = HRSchemaSerializer::string2Schema(rawData, schema, meta);
    if (!error.isEmpty()) {
        os.setError(error);
    }
}

static bool isDatasetsAttr(Attribute* attr) {
    auto dsa = dynamic_cast<URLAttribute*>(attr);
    return (dsa != nullptr);
}

UrlAttributeType WorkflowUtils::isUrlAttribute(Attribute* attr, const Actor* actor) {
    SAFE_POINT(attr != nullptr, "NULL attribute!", NotAnUrl);
    SAFE_POINT(actor != nullptr, "NULL actor!", NotAnUrl);

    if (isDatasetsAttr(attr)) {
        return DatasetAttr;
    }

    ConfigurationEditor* editor = actor->getEditor();
    CHECK(editor != nullptr, NotAnUrl);
    PropertyDelegate* delegate = editor->getDelegate(attr->getId());
    CHECK(delegate != nullptr, NotAnUrl);

    if (PropertyDelegate::INPUT_FILE == delegate->type()) {
        return InputFile;
    }
    if (PropertyDelegate::INPUT_DIR == delegate->type()) {
        return InputDir;
    }
    if (PropertyDelegate::OUTPUT_FILE == delegate->type()) {
        return OutputFile;
    }
    if (PropertyDelegate::OUTPUT_DIR == delegate->type()) {
        return OutputDir;
    }

    return NotAnUrl;
}

/** Truncate the last ';' character */
static void normalizeUrls(QString& urls) {
    if (!urls.isEmpty() && (1 != urls.size()) && (urls[urls.size() - 1] == ';')) {
        urls.truncate(urls.size() - 1);
    }
}

bool WorkflowUtils::validateInputFiles(QString urls, NotificationsList& notificationList) {
    normalizeUrls(urls);
    CHECK(!urls.isEmpty(), true);
    // Verify each URL
    bool res = true;
    const QStringList urlsList = urls.split(';');
    for (const QString& url : qAsConst(urlsList)) {
        CHECK_EXT_CONTINUE(!validateInputFile(url, notificationList), );
        res = false;
    }
    return res;
}

bool WorkflowUtils::validateInputFile(const QString& url, NotificationsList& notificationList) {
    QFileInfo fi(url);
    CHECK_EXT(fi.exists(), notificationList << WorkflowNotification(L10N::errorFileNotFound(url)), false);
    CHECK_EXT(fi.isFile(), notificationList << WorkflowNotification(L10N::errorIsNotAFile(url)), false);
    QFile testReadAccess(url);
    CHECK_EXT(testReadAccess.open(QIODevice::ReadOnly), notificationList << WorkflowNotification(L10N::errorOpeningFileRead(url)), false);
    return true;
}

bool WorkflowUtils::validateInputDir(QString url, NotificationsList& notificationList) {
    normalizeUrls(url);
    CHECK(!url.isEmpty(), true);
    QFileInfo fi(url);
    CHECK_EXT(fi.exists(), notificationList << WorkflowNotification(L10N::errorDirNotFound(url)), false);
    CHECK_EXT(fi.isDir(), notificationList << WorkflowNotification(L10N::errorIsNotADir(url)), false);
    return true;
}

namespace {

U2DbiRef url2Ref(const QString& url) {
    const QStringList urlParts = url.split(SharedDbUrlUtils::DB_PROVIDER_SEP);
    CHECK(urlParts.size() == 2, U2DbiRef());

    return U2DbiRef(urlParts[0], urlParts[1]);
}

bool checkDbCredentials(const QString& dbUrl) {
    QString userName;
    const QString shortDbiUrl = U2DbiUtils::full2shortDbiUrl(dbUrl, userName);
    CHECK(!userName.isEmpty(), false);

    if (!AppContext::getPasswordStorage()->contains(dbUrl)) {
        return AppContext::getCredentialsAsker()->askWithFixedLogin(dbUrl);
    } else {
        return true;
    }
}

bool checkObjectInDb(const QString& url) {
    const QStringList urlParts = url.split(",");
    SAFE_POINT(urlParts.size() == 2, "Invalid DB object URL", false);
    const QString& dbUrl = urlParts[0];

    U2OpStatusImpl os;
    const U2DbiRef dbRef = url2Ref(dbUrl);
    CHECK(dbRef.isValid(), false);

    const U2DataId realId = SharedDbUrlUtils::getObjectIdByUrl(url);
    CHECK(!realId.isEmpty(), false);

    DbiConnection connection(dbRef, os);
    CHECK_OP(os, false);
    CHECK(connection.dbi != nullptr, false);

    U2ObjectDbi* oDbi = connection.dbi->getObjectDbi();
    CHECK(oDbi != nullptr, false);
    U2Object testObject;
    oDbi->getObject(testObject, realId, os);
    CHECK_OP(os, false);

    return testObject.hasValidId();
}

bool checkFolderInDb(const QString& dbUrl, const QString& folderPath) {
    U2OpStatusImpl os;
    const U2DbiRef dbRef = url2Ref(dbUrl);
    CHECK(dbRef.isValid(), false);

    CHECK(!folderPath.isEmpty() && folderPath.startsWith(U2ObjectDbi::ROOT_FOLDER), false);

    DbiConnection connection(dbRef, os);
    CHECK_OP(os, false);
    CHECK(connection.dbi != nullptr, false);

    U2ObjectDbi* oDbi = connection.dbi->getObjectDbi();
    CHECK(oDbi != nullptr, false);
    const qint64 folderVersion = oDbi->getFolderLocalVersion(folderPath, os);
    CHECK_OP(os, false);

    return -1 != folderVersion;
}

bool checkWritePermissionsForDb(const QString& fullDbUrl) {
    U2OpStatusImpl os;
    const U2DbiRef dbRef = SharedDbUrlUtils::getDbRefFromEntityUrl(fullDbUrl);
    CHECK(dbRef.isValid(), false);

    DbiConnection connection(dbRef, os);
    CHECK_OP(os, false);
    return !connection.dbi->getFeatures().contains(U2DbiFeature_GlobalReadOnly);
}

// If a database was unavailable for some reasons during previous validation procedures
// and now has become available, it is needed to remove previous error messages regarding this from a notification list.
bool checkDbConnectionAndFixProblems(const QString& dbUrl, NotificationsList& notificationList, const WorkflowNotification& notificationMsg) {
    if (!WorkflowUtils::checkSharedDbConnection(dbUrl)) {
        notificationList << notificationMsg;
        return false;
    } else {
        foreach (WorkflowNotification notification, notificationList) {
            if (notification.message == notificationMsg.message && notification.type == notificationMsg.type) {
                notificationList.removeAll(notification);
            }
        }
        return true;
    }
}

}  // namespace

bool WorkflowUtils::checkSharedDbConnection(const QString& fullDbUrl) {
    U2OpStatusImpl os;
    const U2DbiRef dbRef = SharedDbUrlUtils::getDbRefFromEntityUrl(fullDbUrl);
    CHECK(dbRef.isValid(), false);
    CHECK(checkDbCredentials(dbRef.dbiId), false);

    DbiConnection connection(dbRef, os);
    CHECK_OP_EXT(os, AppContext::getPasswordStorage()->removeEntry(dbRef.dbiId), false);
    return connection.isOpen();
}

bool WorkflowUtils::validateInputDbObject(const QString& url, NotificationsList& notificationList) {
    const QString dbUrl = SharedDbUrlUtils::getDbUrlFromEntityUrl(url);
    const U2DataId objId = SharedDbUrlUtils::getObjectIdByUrl(url);
    const QString objName = SharedDbUrlUtils::getDbObjectNameByUrl(url);
    const QString shortDbName = SharedDbUrlUtils::getDbShortNameFromEntityUrl(url);
    if (dbUrl.isEmpty() || objId.isEmpty() || objName.isEmpty()) {
        notificationList << WorkflowNotification(L10N::errorWrongDbObjUrlFormat(url));
        return false;
    } else if (!checkDbConnectionAndFixProblems(dbUrl, notificationList, WorkflowNotification(L10N::errorDbInacsessible(shortDbName)))) {
        return false;
    } else if (!checkObjectInDb(url)) {
        notificationList << WorkflowNotification(L10N::errorDbObjectInaccessible(shortDbName, objName));
        return false;
    }
    return true;
}

bool WorkflowUtils::validateInputDbFolders(QString urls, NotificationsList& notificationList) {
    normalizeUrls(urls);
    if (urls.isEmpty()) {
        return true;
    }

    QStringList urlsList = urls.split(';');
    bool res = true;
    foreach (const QString& url, urlsList) {
        const QString dbUrl = SharedDbUrlUtils::getDbUrlFromEntityUrl(url);
        const QString folderPath = SharedDbUrlUtils::getDbFolderPathByUrl(url);
        const U2DataType dataType = SharedDbUrlUtils::getDbFolderDataTypeByUrl(url);
        const QString shortDbName = SharedDbUrlUtils::getDbShortNameFromEntityUrl(url);
        if (dbUrl.isEmpty() || folderPath.isEmpty() || U2Type::Unknown == dataType) {
            notificationList << WorkflowNotification(L10N::errorWrongDbFolderUrlFormat(url));
            res = false;
        } else if (!checkDbConnectionAndFixProblems(dbUrl, notificationList, WorkflowNotification(L10N::errorDbInacsessible(shortDbName)))) {
            res = false;
        } else if (!checkFolderInDb(dbUrl, folderPath)) {
            notificationList << WorkflowNotification(L10N::errorDbFolderInacsessible(shortDbName, folderPath));
            res = false;
        }
    }
    return res;
}

bool WorkflowUtils::validateOutputFile(const QString& url, NotificationsList& notificationList) {
    if (url.isEmpty()) {
        return true;
    }

    QFileInfo fi(url);
    if (fi.isRelative()) {
        fi.setFile(QDir(WorkflowSettings::getWorkflowOutputDirectory()), url);
    }

    if (FileAndDirectoryUtils::canWriteToPath(fi.absolutePath())) {
        return true;
    }
    notificationList << WorkflowNotification(tr("Can't access output file path: '%1'").arg(fi.absoluteFilePath()));
    return false;
}

bool WorkflowUtils::validateOutputDir(const QString& url, NotificationsList& notificationList) {
    if (url.isEmpty()) {
        return true;
    }

    QFileInfo fi(url);
    if (fi.isRelative()) {
        fi.setFile(QDir(WorkflowSettings::getWorkflowOutputDirectory()), url);
    }

    if (FileAndDirectoryUtils::canWriteToPath(fi.absoluteFilePath())) {
        return true;
    }
    notificationList << WorkflowNotification(tr("Workflow output folder '%1' can't be accessed. Check that the folder exists and you have"
                                                " enough permissions to write to it, or choose another folder in the UGENE Application Settings.")
                                                 .arg(url),
                                             "",
                                             WorkflowNotification::U2_ERROR);
    return false;
}

bool WorkflowUtils::isSharedDbUrlAttribute(const Attribute* attr, const Actor* actor) {
    SAFE_POINT(attr != nullptr, "Invalid attribute supplied", false);
    SAFE_POINT(actor != nullptr, "Invalid actor supplied", false);

    ConfigurationEditor* editor = actor->getEditor();
    CHECK(editor != nullptr, false);
    PropertyDelegate* delegate = editor->getDelegate(attr->getId());
    CHECK(delegate != nullptr, false);

    return PropertyDelegate::SHARED_DB_URL == delegate->type();
}

bool WorkflowUtils::validateSharedDbUrl(const QString& url, NotificationsList& notificationList) {
    if (url.isEmpty()) {
        notificationList << WorkflowNotification(tr("Empty shared database URL specified"));
        return false;
    }

    const U2DbiRef dbRef = SharedDbUrlUtils::getDbRefFromEntityUrl(url);
    const QString shortDbName = SharedDbUrlUtils::getDbShortNameFromEntityUrl(url);
    if (!dbRef.isValid()) {
        notificationList << WorkflowNotification(L10N::errorWrongDbFolderUrlFormat(url));
        return false;
    } else if (!checkDbConnectionAndFixProblems(url, notificationList, WorkflowNotification(L10N::errorDbInacsessible(shortDbName)))) {
        return false;
    } else if (!checkWritePermissionsForDb(url)) {
        notificationList << WorkflowNotification(L10N::errorDbWritePermissons(shortDbName));
        return false;
    }

    return true;
}

bool WorkflowUtils::validateDatasets(const QList<Dataset>& sets, NotificationsList& notificationList) {
    bool res = true;
    for (const Dataset& set : qAsConst(sets)) {
        foreach (URLContainer* urlContainer, set.getUrls()) {
            SAFE_POINT(urlContainer != nullptr, "NULL URLContainer!", false);
            bool urlIsValid = urlContainer->validateUrl(notificationList);
            res = res && urlIsValid;
        }
    }
    return res;
}

QScriptValue WorkflowUtils::datasetsToScript(const QList<Dataset>& sets, QScriptEngine& engine) {
    QScriptValue setsArray = engine.newArray(sets.size());

    for (int setIdx = 0; setIdx < sets.size(); setIdx++) {
        Dataset set = sets[setIdx];
        QScriptValue urls = engine.newArray(set.getUrls().size());
        for (int urlIdx = 0; urlIdx < set.getUrls().size(); urlIdx++) {
            QString url = set.getUrls()[urlIdx]->getUrl();
            urls.setProperty(urlIdx, engine.newVariant(url));
        }
        setsArray.setProperty(setIdx, urls);
    }

    return setsArray;
}

QString WorkflowUtils::packSamples(const QList<TophatSample>& samples) {
    QStringList result;
    foreach (const TophatSample& sample, samples) {
        result << sample.name + ":" + sample.datasets.join(";");
    }
    return result.join(";;");
}

QList<TophatSample> WorkflowUtils::unpackSamples(const QString& samplesStr, U2OpStatus& os) {
    QList<TophatSample> result;

    QStringList pairs = samplesStr.split(";;", Qt::SkipEmptyParts);
    foreach (const QString& pairStr, pairs) {
        QStringList pair = pairStr.split(":", Qt::KeepEmptyParts);
        if (2 != pair.size()) {
            os.setError(tr("Wrong samples map string"));
            return result;
        }
        result << TophatSample(pair[0], pair[1].split(";", Qt::SkipEmptyParts));
    }
    return result;
}

QList<QString> WorkflowUtils::unpackListOfDatasets(const QString& textWithMultipleDatasets) {
    return textWithMultipleDatasets.split(";;", Qt::SkipEmptyParts);
}

QString WorkflowUtils::packListOfDatasets(const QList<QString>& datasetStrings) {
    return datasetStrings.join(";;");
}

QList<QString> WorkflowUtils::unpackListOfUrls(const QString& datasetString) {
    return datasetString.split(";", Qt::SkipEmptyParts);
}

QString WorkflowUtils::packListOfUrls(const QList<QString>& urls) {
    return urls.join(";");
}

const QString WorkflowEntityValidator::NAME_INACCEPTABLE_SYMBOLS_TEMPLATE = "=\\\"";
const QString WorkflowEntityValidator::ID_ACCEPTABLE_SYMBOLS_TEMPLATE = "a-zA-Z0-9\\-_";

const QRegularExpression WorkflowEntityValidator::ACCEPTABLE_NAME("[^" + NAME_INACCEPTABLE_SYMBOLS_TEMPLATE + "]*");
const QRegularExpression WorkflowEntityValidator::ACCEPTABLE_ID("[" + ID_ACCEPTABLE_SYMBOLS_TEMPLATE + "]*");
const QRegularExpression WorkflowEntityValidator::INACCEPTABLE_SYMBOLS_IN_ID("[^" + ID_ACCEPTABLE_SYMBOLS_TEMPLATE + "]");


}  // namespace U2<|MERGE_RESOLUTION|>--- conflicted
+++ resolved
@@ -305,19 +305,11 @@
             item = new QListWidgetItem(QString("%1: %2").arg(a->getLabel()).arg(notification.message));
         }
         if (notification.type == WorkflowNotification::U2_ERROR) {
-<<<<<<< HEAD
-            item->setData(ICON_DATA_REF, QVariant::fromValue<IconParameters>(IconParameters("U2Lang", "error.png")));
-        } else if (notification.type == WorkflowNotification::U2_WARNING) {
-            item->setData(ICON_DATA_REF, QVariant::fromValue<IconParameters>(IconParameters("U2Lang", "warning.png")));
-        } else if (a != nullptr) {
-            item->setData(ICON_DATA_REF, QVariant::fromValue<IconParameters>(a->getProto()->getIconParameters()));
-=======
             item->setData(ICON_DATA_REF, ":U2Lang/images/error.png");
         } else if (notification.type == WorkflowNotification::U2_WARNING) {
             item->setData(ICON_DATA_REF, ":U2Lang/images/warning.png");
         } else if (a != nullptr) {
             item->setData(ICON_DATA_REF, a->getProto()->getIconPath());
->>>>>>> b1d2ac07
         }
 
         item->setData(ACTOR_ID_REF, notification.actorId);
