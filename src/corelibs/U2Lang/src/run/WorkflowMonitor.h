/**
 * UGENE - Integrated Bioinformatics Tools.
 * Copyright (C) 2008-2017 UniPro <ugene@unipro.ru>
 * http://ugene.net
 *
 * This program is free software; you can redistribute it and/or
 * modify it under the terms of the GNU General Public License
 * as published by the Free Software Foundation; either version 2
 * of the License, or (at your option) any later version.
 *
 * This program is distributed in the hope that it will be useful,
 * but WITHOUT ANY WARRANTY; without even the implied warranty of
 * MERCHANTABILITY or FITNESS FOR A PARTICULAR PURPOSE. See the
 * GNU General Public License for more details.
 *
 * You should have received a copy of the GNU General Public License
 * along with this program; if not, write to the Free Software
 * Foundation, Inc., 51 Franklin Street, Fifth Floor, Boston,
 * MA 02110-1301, USA.
 */

#ifndef _U2_WORKFLOWMONITOR_H_
#define _U2_WORKFLOWMONITOR_H_

#include <U2Core/global.h>
#include <U2Core/Task.h>
#include <U2Core/ExternalToolRunTask.h>

#include <U2Lang/SupportClass.h>
#include <U2Lang/WorkflowRunTask.h>

namespace U2 {
namespace Workflow {
class WDListener;

class Actor;

namespace Monitor {
    class U2LANG_EXPORT FileInfo {
    public:
        FileInfo( );
        FileInfo(const QString &url, const QString &producer, bool openBySystem = false);
        QString url;
        QString actor;
        bool    openBySystem;

        bool operator== (const FileInfo &other) const;
    };
    class U2LANG_EXPORT WorkerInfo {
    public:
        WorkerInfo();
        int ticks;
        qint64 timeMks;
    };
    class U2LANG_EXPORT WorkerParamsInfo {
    public:
        WorkerParamsInfo();
        QString workerName;
        QList<Attribute*> parameters;
        Actor *actor;
    };
    class U2LANG_EXPORT WorkerLogInfo {
    public:
        WorkerLogInfo(): runNumber(0){}
        ~WorkerLogInfo();
        int runNumber;
        QList<ExternalToolListener*> logs;
    };

    class U2LANG_EXPORT LogEntry {
    public:
        LogEntry() :
            runNumber(0),
            logType(0) {}
        QString toolName;
        QString actorName;
        int runNumber;
        int logType;
        QString lastLine;
    };

    enum U2LANG_EXPORT TaskState {
        RUNNING,
        RUNNING_WITH_PROBLEMS,
        FINISHED_WITH_PROBLEMS,
        CANCELLED,
        FAILED,
        SUCCESS
    };
} // Monitor

class U2LANG_EXPORT WorkflowMonitor : public QObject {
    Q_OBJECT
public:
    WorkflowMonitor(WorkflowAbstractIterationRunner *task, Schema *schema);

    const QList<Monitor::FileInfo> & getOutputFiles() const;
    const ProblemList & getProblems() const;
    const QMap<QString, Monitor::WorkerInfo> & getWorkersInfo() const;
    const QList<Monitor::WorkerParamsInfo>  & getWorkersParameters() const;
    const QMap<QString, Monitor::WorkerLogInfo> & getWorkersLog() const;
    const QMap<QString, QMultiMap<QString, QString> > &getWorkersReports() const;
    QString actorName(const QString &id) const;
    int getDataProduced(const QString &actor) const;
    bool containsOutputFile(const QString &url) const;

    void addOutputFile(const QString &url, const QString &producer, bool openBySystem = false);
    void addInfo(const QString &message, const QString &actor);
    void addWarning(const QString &message, const QString &actor);
    void addError(const QString &message, const QString &actor, const QString &type = Problem::U2_ERROR);
    /** Can be called only one time for the task */
    void addTaskError(Task *task, const QString &message = "");
    void addTaskWarning(Task *task, const QString &message = "");
    void addTime(qint64 timeMks, const QString &actor);
    void addTick(qint64 timeMks, const QString &actor);

    void start();
    void pause();
    void resume();
    bool isExternalToolScheme() const;

    void registerTask(Task *task, const QString &actor);

    void setOutputDir(const QString &dir);
    QString outputDir() const;

    void setSaveSchema(const Metadata &meta);

    QList<ExternalToolListener*> createWorkflowListeners(const QString& workerName, int listenersNumber = 1);

    void onLogChanged(const WDListener* listener, int messageType, const QString& message);

    static const QString WORKFLOW_FILE_NAME;

public slots:
    void sl_progressChanged();
    void sl_taskStateChanged();
    void sl_workerTaskFinished(Task *workerTask);

signals:
    void si_firstProblem();
    void si_newOutputFile(const U2::Workflow::Monitor::FileInfo &info);
    void si_newProblem(const Problem &info, int count);
    void si_workerInfoChanged(const QString &actor, const U2::Workflow::Monitor::WorkerInfo &info);
    void si_progressChanged(int progress);
    void si_runStateChanged(bool paused);
    void si_taskStateChanged(Monitor::TaskState state);
    void si_updateProducers();
    void si_report();
    void si_dirSet(const QString &dir);
    void si_logChanged(U2::Workflow::Monitor::LogEntry entry);

private:
<<<<<<< HEAD
    Schema                                      *schema;
    QScopedPointer<Metadata>                    meta;
    QPointer<WorkflowAbstractIterationRunner>   task;
    QMap<QString, QPointer<Actor> >             procMap;
    StrStrMap                                   processNames;
    QMap<Task*, Actor*>                         taskMap;
    QList<Task*>                                errorTasks;
    QList<Monitor::FileInfo>                    outputFiles;
    ProblemList                                 problems;
    QMap<QString, Monitor::WorkerInfo>          workers;
    QList<Monitor::WorkerParamsInfo>            workersParamsInfo;
    QMap<QString, Monitor::WorkerLogInfo>       workersLog;
    QMap<QString, StrStrMap>                    workersReports;
    QString                                     _outputDir;
=======
    Schema *schema;
    QScopedPointer<Metadata> meta;
    QPointer<WorkflowAbstractIterationRunner> task;
    QMap<QString, Actor*> procMap;
    QMap<Task*, Actor*> taskMap;
    QList<Task*> errorTasks;
    QList<Monitor::FileInfo> outputFiles;
    ProblemList problems;
    QMap<QString, Monitor::WorkerInfo> workers;
    QList<Monitor::WorkerParamsInfo> workersParamsInfo;
    QMap<QString, Monitor::WorkerLogInfo> workersLog;
    QMap<QString, QMultiMap<QString, QString> > workersReports;  // workerId<taskName, taskReport> >
    QString _outputDir;
>>>>>>> 8195f201
    bool saveSchema;
    bool started;
    bool externalTools;

protected:
    void setWorkerInfo(const QString &actorId, const Monitor::WorkerInfo &info);
    void setRunState(bool paused);
    void addProblem(const Problem &problem);
    bool hasWarnings() const;
    bool hasErrors() const;
};

class U2LANG_EXPORT MonitorUtils {
public:
    static QMap< QString, QList<Monitor::FileInfo> > filesByActor(const WorkflowMonitor *m);
    static QStringList sortedByAppearanceActorIds(const WorkflowMonitor *m);
    static QString toSlashedUrl(const QString &url);
};

class U2LANG_EXPORT WDListener: public ExternalToolListener{
public:
    WDListener(WorkflowMonitor* _monitor, const QString& _actorName, int _runNumber)
        : monitor(_monitor), actorName(_actorName), runNumber(_runNumber){}
    ~WDListener(){}

    void addNewLogMessage(const QString& message, int messageType);

    const QString& getActorName() const {return actorName;}

    int getRunNumber() const {return runNumber;}

private:
    WorkflowMonitor* monitor;
    QString actorName;
    int runNumber;
};



} // Workflow
} // U2

Q_DECLARE_METATYPE( U2::Workflow::Monitor::TaskState )
Q_DECLARE_METATYPE( U2::Workflow::Monitor::FileInfo )
Q_DECLARE_METATYPE( U2::Workflow::Monitor::WorkerInfo )
Q_DECLARE_METATYPE( U2::Workflow::Monitor::LogEntry )
Q_DECLARE_METATYPE( U2::Workflow::Monitor::WorkerParamsInfo )

#endif // _U2_WORKFLOWMONITOR_H_<|MERGE_RESOLUTION|>--- conflicted
+++ resolved
@@ -151,7 +151,6 @@
     void si_logChanged(U2::Workflow::Monitor::LogEntry entry);
 
 private:
-<<<<<<< HEAD
     Schema                                      *schema;
     QScopedPointer<Metadata>                    meta;
     QPointer<WorkflowAbstractIterationRunner>   task;
@@ -164,23 +163,8 @@
     QMap<QString, Monitor::WorkerInfo>          workers;
     QList<Monitor::WorkerParamsInfo>            workersParamsInfo;
     QMap<QString, Monitor::WorkerLogInfo>       workersLog;
-    QMap<QString, StrStrMap>                    workersReports;
+    QMap<QString, QMultiMap<QString, QString> > workersReports;  // workerId<taskName, taskReport> >
     QString                                     _outputDir;
-=======
-    Schema *schema;
-    QScopedPointer<Metadata> meta;
-    QPointer<WorkflowAbstractIterationRunner> task;
-    QMap<QString, Actor*> procMap;
-    QMap<Task*, Actor*> taskMap;
-    QList<Task*> errorTasks;
-    QList<Monitor::FileInfo> outputFiles;
-    ProblemList problems;
-    QMap<QString, Monitor::WorkerInfo> workers;
-    QList<Monitor::WorkerParamsInfo> workersParamsInfo;
-    QMap<QString, Monitor::WorkerLogInfo> workersLog;
-    QMap<QString, QMultiMap<QString, QString> > workersReports;  // workerId<taskName, taskReport> >
-    QString _outputDir;
->>>>>>> 8195f201
     bool saveSchema;
     bool started;
     bool externalTools;
