--- conflicted
+++ resolved
@@ -381,11 +381,7 @@
 }
 
 QList<U2DataId> SQLiteObjectDbi::getObjects(const QString& folder, qint64 , qint64 , U2OpStatus& os) {
-<<<<<<< HEAD
-    SQLiteReadOnlyQuery q("SELECT o.id, o.type FROM Object AS o, FolderContent AS fc, Folder AS f WHERE f.path = ?1 AND fc.folder = f.id AND fc.object=o.id", db, os);
-=======
-    SQLiteQuery q("SELECT o.id, o.type FROM Object AS o, FolderContent AS fc, Folder AS f WHERE f.path = ?1 AND fc.folder = f.id AND fc.object=o.id AND o." + TOP_LEVEL_FILTER, db, os);
->>>>>>> 088d3f0f
+    SQLiteReadOnlyQuery q("SELECT o.id, o.type FROM Object AS o, FolderContent AS fc, Folder AS f WHERE f.path = ?1 AND fc.folder = f.id AND fc.object=o.id AND o." + TOP_LEVEL_FILTER, db, os);
     q.bindString(1, folder);
     return q.selectDataIdsExt();
 }
