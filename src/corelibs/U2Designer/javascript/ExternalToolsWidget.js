<<<<<<< HEAD
/**
 * UGENE - Integrated Bioinformatics Tools.
 * Copyright (C) 2008-2016 UniPro <ugene@unipro.ru>
 * http://ugene.unipro.ru
 *
 * This program is free software; you can redistribute it and/or
 * modify it under the terms of the GNU General Public License
 * as published by the Free Software Foundation; either version 2
 * of the License, or (at your option) any later version.
 *
 * This program is distributed in the hope that it will be useful,
 * but WITHOUT ANY WARRANTY; without even the implied warranty of
 * MERCHANTABILITY or FITNESS FOR A PARTICULAR PURPOSE. See the
 * GNU General Public License for more details.
 *
 * You should have received a copy of the GNU General Public License
 * along with this program; if not, write to the Free Software
 * Foundation, Inc., 51 Franklin Street, Fifth Floor, Boston,
 * MA 02110-1301, USA.
 */

 /** Creates the ParametersWidget layout and the first active tab (without parameters). */

/*LogEntry {
    public:
      LogEntry() :
          runNumber(0),
          logType(0) {}
      QString toolName;
      QString actorName;
      int runNumber;
      int logType;//LogType {ERROR_LOG, OUTPUT_LOG, PROGRAM_PATH, ARGUMENTS}
      QString lastLine;
    };
  QList<LogEntry> log;
*/
function ExternalToolsWidget(containerId){
  document.getElementById("ext_tools_tab_menu").style.display=""; //set visible menu
  DashboardWidget.apply(this, arguments); //inheritance 
  var LINE_BREAK = "break_line";
  var BACK_SLASH = "s_quote";
  var SINGLE_QUOTE = "b_slash";
  //private
  var self = this;
  //public
  this.sl_onLogChanged = function(entry){
      addInfoToWidget(entry);
  };
  this.sl_onLogUpdate = function(extToolsLog){
    if(lastEntryIndex === extToolsLog.length - 1)
      return;
    var logEntries = extToolsLog;
    for(var i = lastEntryIndex + 1; i<logEntries.length; i++){
      var entry = logEntries[i];
      addInfoToWidget(entry);
    }
    lastEntryIndex = extToolsLog.length - 1;
  };
  //constructor
  lwInitContainer(self._container, 'params_tab_id_0');
//  agent.extToolsLog.forEach(function(entry){
//    addInfoToWidget(entry);
//    });
//  lastEntryIndex = agent.extToolsLog.length - 1;
  showOnlyLang(agent.lang); //translate labels

  //private
  var lastEntryIndex = 0;
  
  function addInfoToWidget(entry){//const LogEntry
    var tabId = "log_tab_id_" + entry.actorName;
    var runId = entry.toolName + " run " + entry.runNumber;
    var lastPartOfLog = entry.lastLine;
    lastPartOfLog = lastPartOfLog.replace(new RegExp("\n",'g'), "break_line");
    lastPartOfLog = lastPartOfLog.replace(new RegExp("\r",'g'), "");
    lastPartOfLog = lastPartOfLog.replace("'", "s_quote");
    lwAddTreeNode(runId, entry.actorName, tabId, lastPartOfLog, entry.logType);
  }


  function lwInitContainer(container, activeTabId) {
      var mainHtml =
          '<div class="tree" id="treeRoot">' +
             '<ul>'  +
             '</ul>' +
          '</div>';
  
      container.innerHTML = mainHtml;
      initializeCopyMenu();
  }
  
  function addChildrenElement(parentObject, elemTag, elemHTML) {
      var newElem = document.createElement(elemTag);
      newElem.innerHTML = elemHTML;
      parentObject.appendChild(newElem);
      return newElem;
  }
  function addChildrenNode(parentNode, nodeContent, spanId, nodeClass) {
  
      var newListElem = addChildrenElement(parentNode, 'LI', '');
      newListElem.className = 'parent_li';
      var span = addChildrenElement(newListElem, 'span', nodeContent);
      span.setAttribute('title', 'Collapse this branch');
  
      span.setAttribute('onclick', 'collapseNode(this)');
      span.setAttribute('onmouseover', 'highlightElement(this, event, true)');
      span.setAttribute('onmouseout', 'highlightElement(this, event, false)');
      span.setAttribute('onmouseup', 'return contextmenu(event, this);');
  
      span.id = spanId;
      span.className = nodeClass;
      var newList = addChildrenElement(newListElem, 'UL', '');
  
      return newList;
  }
  
  function lwAddTreeNode(nodeName, activeTabName, activeTabId, content, contentType) {
      var actorTab = document.getElementById(activeTabName);
      if(actorTab === null) {
          var root = document.getElementById("treeRoot");
          var rootList = root.getElementsByTagName('ul')[0];
          actorTab = addChildrenNode(rootList, activeTabName, activeTabName + '_span', 'badge tool-node');
          actorTab.id = activeTabName;
          var activeTabSpan = document.getElementById(activeTabName + '_span');
      }
  
      var launchNodeId = activeTabName + nodeName + "_l";
      var launchNode = document.getElementById(launchNodeId);
      var idBase = activeTabId + nodeName;
      var isLaunchNodeCreated = false;
      if(null === launchNode) {
          isLaunchNodeCreated = true;
          var activeTabSpan = document.getElementById(activeTabName + '_span');
          launchNode = addChildrenNode(actorTab, nodeName, launchNodeId + '_span', 'badge badge-success');
          launchNode.id = launchNodeId;
          var launchSpan = document.getElementById(launchNodeId + '_span');
  
          var copyRunInfoButton = document.createElement('button');
          copyRunInfoButton.className = "copyRunInfo";
          copyRunInfoButton.setAttribute("title", "Copy external tool run string");
          copyRunInfoButton.setAttribute("onclick", "copyRunInfo(event, \'" + idBase + "\'); return false;");
  
          copyRunInfoButton.setAttribute('onmousedown', 'return onButtonPressed(this, event);');
          copyRunInfoButton.setAttribute('onmouseup',   'return onButtonReleased(this, event);');
  
          copyRunInfoButton.setAttribute('onmouseover', 'highlightElement(this, event, true)');
          copyRunInfoButton.setAttribute('onmouseout', 'highlightElement(this, event, false)');
  
          launchSpan.appendChild(copyRunInfoButton);
          if(activeTabSpan.getAttribute('title') === 'Expand this branch') {
              collapseNode(activeTabSpan);
          }
      }
      if(content) {
          content = content.replace(/break_line/g, '<br>');
          content = content.replace(/(<br>){3,}/g, '<br><br>');
          content = content.replace(/s_quote/g, '\'');
          content = content.replace(/b_slash/g, '\\');
      }
      else {
          return;
      }
  
      var infoNode;
      infoNode = document.getElementById(launchNodeId + '_info');
      var launchSpan = document.getElementById(launchNodeId + '_span');
      switch(contentType) {//see enum initialization in ExternalToolRunTask.h
          case 0://"error"
                  addContent(launchNode, 'Error log', idBase + '_er', 'badge badge-important', content);
                  launchSpan.className = 'badge badge-important';
              break;
          case 1://"output"
              addContent(launchNode, 'Output log', idBase + '_out', 'badge badge-info', content);
              break;
          case 2://"program"
              if(null === infoNode) {
                  infoNode = addInfoNode(launchNode);
              }
              addContent(infoNode, 'Executable file', idBase + '_program', 'badge program-path', content);
              break;
          case 3://"arguments"
              if(null === infoNode) {
                  infoNode = addInfoNode(launchNode);
              }
              addContent(infoNode, 'Arguments', idBase + '_args', 'badge tool-args', content);
              break;
      }
  
      if(isLaunchNodeCreated && launchSpan.getAttribute('title') !== 'Expand this branch'){
          launchSpan = document.getElementById(launchNodeId + '_span');
          collapseNode(launchSpan);
      }
  }
  
  function addInfoNode(launchNode) {
      if(null === launchNode) {
          return null;
      }
      var launchNodeId = launchNode.id;
      infoNode = addChildrenNode(launchNode, 'Run info', launchNodeId + '_info_span', 'badge run-info');
      infoNode.id = launchNodeId + '_info';
  
      var launchSpan = document.getElementById(launchNodeId + '_span');
      if(null === launchSpan) {
          return infoNode;
      }
      if(launchSpan.getAttribute('title') === 'Expand this branch') {
          collapseNode(launchSpan);
      }
      return infoNode;
  }
  
  function addContent(parentNode, contentHead, nodeId, contentType, content) {
      var node = document.getElementById(nodeId);
  
      if(node !== null) {
          node.innerHTML += content;
      } else if(content) {
          node = addChildrenNode(parentNode, contentHead, nodeId + '_label', contentType);
          content = content.replace(/^(<br>)+/, "");
          addChildrenNode(node, content, nodeId, 'content');
          var parentSpan = document.getElementById(parentNode.id + '_span');
          if(null === parentSpan) {
              return;
          }
          if(parentSpan.getAttribute('title') === 'Expand this branch') {
              collapseNode(parentSpan);
          }
      }
  }

  function setElementBackground(element, backgroundColor) {
      element.style.backgroundColor = backgroundColor;
  }

}//function ExternalToolsWidget

function onButtonPressed(element, event) {
    if(1 === event.which) {
        $(element).addClass('pressed');
    }
    event.stopPropagation();
    return false;
}

function onButtonReleased(element, event) {
    $(element).removeClass('pressed');
    event.stopPropagation();
    return false;
}

function copyRunInfo(event, idBase) {
    var resultString = "";

    resultString += '\"' + getElementText(idBase + '_program') + "\" ";
    resultString += getElementText(idBase + '_args');
    agent.setClipboardText(resultString);
    event.stopPropagation();
}

//Get text of the element without linebreak symbols
function getElementText(elementId) {
    var pathNode = document.getElementById(elementId);
    var resultString = "";
    if(pathNode !== null) {
        resultString = pathNode.innerHTML;
        resultString = resultString.replace(/<br>/g, ' ');
    }
    return resultString;
}

function collapseNode(element) {
        var children = $(element).parent('li.parent_li').find(' > ul > li');
        if (children.is(":visible") == $(element).is(":visible")) {
            children.hide(0);
            $(element).attr('title', 'Expand this branch');
        } else {
            children.show(0);
            $(element).attr('title', 'Collapse this branch');
        }
}

function highlightElement(element, e, isHighlighted)  {
    if(true === isHighlighted) {
        $('li span').removeClass('hoverIntent');
        $(element).addClass('hoverIntent');
        e.stopPropagation();
    }
    else {
        $(element).removeClass('hoverIntent');
    }
}
=======
/**
 * UGENE - Integrated Bioinformatics Tools.
 * Copyright (C) 2008-2017 UniPro <ugene@unipro.ru>
 * http://ugene.unipro.ru
 *
 * This program is free software; you can redistribute it and/or
 * modify it under the terms of the GNU General Public License
 * as published by the Free Software Foundation; either version 2
 * of the License, or (at your option) any later version.
 *
 * This program is distributed in the hope that it will be useful,
 * but WITHOUT ANY WARRANTY; without even the implied warranty of
 * MERCHANTABILITY or FITNESS FOR A PARTICULAR PURPOSE. See the
 * GNU General Public License for more details.
 *
 * You should have received a copy of the GNU General Public License
 * along with this program; if not, write to the Free Software
 * Foundation, Inc., 51 Franklin Street, Fifth Floor, Boston,
 * MA 02110-1301, USA.
 */

 /** Creates the ParametersWidget layout and the first active tab (without parameters). */

function lwInitConteiner(container, activeTabId) {
    var mainHtml =
        '<div class="tree" id="treeRoot">' +
           '<ul>'  +
           '</ul>' +
        '</div>';

    container.innerHTML = mainHtml;
    initializeCopyMenu();
}

function addChildrenElement(parentObject, elemTag, elemHTML) {
    var newElem = document.createElement(elemTag);
    newElem.innerHTML = elemHTML;
    parentObject.appendChild(newElem);
    return newElem;
}
function addChildrenNode(parentNode, nodeContent, spanId, nodeClass) {

    var newListElem = addChildrenElement(parentNode, 'LI', '');
    newListElem.className = 'parent_li';
    var span = addChildrenElement(newListElem, 'span', nodeContent);
    span.setAttribute('title', 'Collapse this branch');

    span.setAttribute('onclick', 'collapseNode(this)');
    span.setAttribute('onmouseover', 'highlightElement(this, event, true)');
    span.setAttribute('onmouseout', 'highlightElement(this, event, false)');
    span.setAttribute('onmouseup', 'return contextmenu(event, this);');

    span.id = spanId;
    span.className = nodeClass;
    var newList = addChildrenElement(newListElem, 'UL', '');

    return newList;
}

function collapseNode(element) {
        var children = $(element).parent('li.parent_li').find(' > ul > li');
        if (children.is(":visible") == $(element).is(":visible")) {
            children.hide(0);
            $(element).attr('title', 'Expand this branch');
        } else {
            children.show(0);
            $(element).attr('title', 'Collapse this branch');
        }
};

function lwAddTreeNode(nodeName, activeTabName, activeTabId, content, contentType) {
    var actorTab = document.getElementById(activeTabName);
    if(actorTab === null) {
        var root = document.getElementById("treeRoot");
        var rootList = root.getElementsByTagName('ul')[0];
        actorTab = addChildrenNode(rootList, activeTabName, activeTabName + '_span', 'badge tool-node');
        actorTab.id = activeTabName;
        var activeTabSpan = document.getElementById(activeTabName + '_span');
    }

    var launchNodeId = activeTabName + nodeName + "_l";
    var launchNode = document.getElementById(launchNodeId);
    var idBase = activeTabId + nodeName;
    var isLaunchNodeCreated = false;
    if(null === launchNode) {
        isLaunchNodeCreated = true;
        var activeTabSpan = document.getElementById(activeTabName + '_span');
        launchNode = addChildrenNode(actorTab, nodeName, launchNodeId + '_span', 'badge badge-success');
        launchNode.id = launchNodeId;
        var launchSpan = document.getElementById(launchNodeId + '_span');

        var copyRunInfoButton = document.createElement('button');
        copyRunInfoButton.className = "copyRunInfo";
        copyRunInfoButton.setAttribute("title", "Copy external tool run string");
        copyRunInfoButton.setAttribute("onclick", "copyRunInfo(event, \'" + idBase + "\'); return false;");

        copyRunInfoButton.setAttribute('onmousedown', 'return onButtonPressed(this, event);');
        copyRunInfoButton.setAttribute('onmouseup',   'return onButtonReleased(this, event);');

        copyRunInfoButton.setAttribute('onmouseover', 'highlightElement(this, event, true)');
        copyRunInfoButton.setAttribute('onmouseout', 'highlightElement(this, event, false)');

        launchSpan.appendChild(copyRunInfoButton);
        if(activeTabSpan.getAttribute('title') === 'Expand this branch') {
            collapseNode(activeTabSpan);
        }
    }
    if(content) {
        content = content.replace(/break_line/g, '<br>');
        content = content.replace(/(<br>){3,}/g, '<br><br>');
        content = content.replace(/s_quote/g, '\'');
        content = content.replace(/b_slash/g, '\\');
    }
    else {
        return;
    }

    var infoNode;
    infoNode = document.getElementById(launchNodeId + '_info');
    var launchSpan = document.getElementById(launchNodeId + '_span');
    switch(contentType) {
        case "error":
                addContent(launchNode, 'Error log', idBase + '_er', 'badge badge-important', content);
                launchSpan.className = 'badge badge-important';
            break;
        case "output":
            addContent(launchNode, 'Output log', idBase + '_out', 'badge badge-info', content);
            break;
        case "program":
            if(null === infoNode) {
                infoNode = addInfoNode(launchNode);
            }
            addContent(infoNode, 'Executable file', idBase + '_program', 'badge program-path', content);
            break;
        case "arguments":
            if(null === infoNode) {
                infoNode = addInfoNode(launchNode);
            }
            addContent(infoNode, 'Arguments', idBase + '_args', 'badge tool-args', content);
            break;
    }
    if(isLaunchNodeCreated && launchSpan.getAttribute('title') !== 'Expand this branch'){
        launchSpan = document.getElementById(launchNodeId + '_span');
        collapseNode(launchSpan);
    }
}
function onButtonPressed(element, event) {
    if(1 === event.which) {
        $(element).addClass('pressed');
    }
    event.stopPropagation();
    return false;
}
function onButtonReleased(element, event) {
    $(element).removeClass('pressed');
    event.stopPropagation();
    return false;
}

function addInfoNode(launchNode) {
    if(null === launchNode) {
        return null;
    }
    var launchNodeId = launchNode.id;
    infoNode = addChildrenNode(launchNode, 'Run info', launchNodeId + '_info_span', 'badge run-info');
    infoNode.id = launchNodeId + '_info';

    var launchSpan = document.getElementById(launchNodeId + '_span');
    if(null === launchSpan) {
        return infoNode;
    }
    if(launchSpan.getAttribute('title') === 'Expand this branch') {
        collapseNode(launchSpan);
    }
    return infoNode;
}

function addContent(parentNode, contentHead, nodeId, contentType, content) {
    var node = document.getElementById(nodeId);

    if(node !== null) {
        node.innerHTML += content;
    } else if(content) {
        node = addChildrenNode(parentNode, contentHead, nodeId + '_label', contentType);
        content = content.replace(/^(<br>)+/, "");
        addChildrenNode(node, content, nodeId, 'content');
        var parentSpan = document.getElementById(parentNode.id + '_span');
        if(null === parentSpan) {
            return;
        }
        if(parentSpan.getAttribute('title') === 'Expand this branch') {
            collapseNode(parentSpan);
        }
    }
}

function copyRunInfo(event, idBase) {
    var resultString = "";

    resultString += '\"' + getElementText(idBase + '_program') + "\" ";
    resultString += getElementText(idBase + '_args');
    agent.setClipboardText(resultString);
    event.stopPropagation();
}
//Get text of the element without linebreak symbols
function getElementText(elementId) {
    var pathNode = document.getElementById(elementId);
    var resultString = "";
    if(pathNode !== null) {
        resultString = pathNode.innerHTML;
        resultString = resultString.replace(/<br>/g, ' ');
    }
    return resultString;
}

function highlightElement(element, e, isHighlighted)  {
    if(true === isHighlighted) {
        $('li span').removeClass('hoverIntent')
        $(element).addClass('hoverIntent');
        e.stopPropagation();
    }
    else {
        $(element).removeClass('hoverIntent');
    }
}

function setElementBackground(element, backgroundColor) {
    element.style.backgroundColor = backgroundColor;
}
>>>>>>> b3ee000b
<|MERGE_RESOLUTION|>--- conflicted
+++ resolved
@@ -1,7 +1,6 @@
-<<<<<<< HEAD
 /**
  * UGENE - Integrated Bioinformatics Tools.
- * Copyright (C) 2008-2016 UniPro <ugene@unipro.ru>
+ * Copyright (C) 2008-2017 UniPro <ugene@unipro.ru>
  * http://ugene.unipro.ru
  *
  * This program is free software; you can redistribute it and/or
@@ -290,235 +289,4 @@
     else {
         $(element).removeClass('hoverIntent');
     }
-}
-=======
-/**
- * UGENE - Integrated Bioinformatics Tools.
- * Copyright (C) 2008-2017 UniPro <ugene@unipro.ru>
- * http://ugene.unipro.ru
- *
- * This program is free software; you can redistribute it and/or
- * modify it under the terms of the GNU General Public License
- * as published by the Free Software Foundation; either version 2
- * of the License, or (at your option) any later version.
- *
- * This program is distributed in the hope that it will be useful,
- * but WITHOUT ANY WARRANTY; without even the implied warranty of
- * MERCHANTABILITY or FITNESS FOR A PARTICULAR PURPOSE. See the
- * GNU General Public License for more details.
- *
- * You should have received a copy of the GNU General Public License
- * along with this program; if not, write to the Free Software
- * Foundation, Inc., 51 Franklin Street, Fifth Floor, Boston,
- * MA 02110-1301, USA.
- */
-
- /** Creates the ParametersWidget layout and the first active tab (without parameters). */
-
-function lwInitConteiner(container, activeTabId) {
-    var mainHtml =
-        '<div class="tree" id="treeRoot">' +
-           '<ul>'  +
-           '</ul>' +
-        '</div>';
-
-    container.innerHTML = mainHtml;
-    initializeCopyMenu();
-}
-
-function addChildrenElement(parentObject, elemTag, elemHTML) {
-    var newElem = document.createElement(elemTag);
-    newElem.innerHTML = elemHTML;
-    parentObject.appendChild(newElem);
-    return newElem;
-}
-function addChildrenNode(parentNode, nodeContent, spanId, nodeClass) {
-
-    var newListElem = addChildrenElement(parentNode, 'LI', '');
-    newListElem.className = 'parent_li';
-    var span = addChildrenElement(newListElem, 'span', nodeContent);
-    span.setAttribute('title', 'Collapse this branch');
-
-    span.setAttribute('onclick', 'collapseNode(this)');
-    span.setAttribute('onmouseover', 'highlightElement(this, event, true)');
-    span.setAttribute('onmouseout', 'highlightElement(this, event, false)');
-    span.setAttribute('onmouseup', 'return contextmenu(event, this);');
-
-    span.id = spanId;
-    span.className = nodeClass;
-    var newList = addChildrenElement(newListElem, 'UL', '');
-
-    return newList;
-}
-
-function collapseNode(element) {
-        var children = $(element).parent('li.parent_li').find(' > ul > li');
-        if (children.is(":visible") == $(element).is(":visible")) {
-            children.hide(0);
-            $(element).attr('title', 'Expand this branch');
-        } else {
-            children.show(0);
-            $(element).attr('title', 'Collapse this branch');
-        }
-};
-
-function lwAddTreeNode(nodeName, activeTabName, activeTabId, content, contentType) {
-    var actorTab = document.getElementById(activeTabName);
-    if(actorTab === null) {
-        var root = document.getElementById("treeRoot");
-        var rootList = root.getElementsByTagName('ul')[0];
-        actorTab = addChildrenNode(rootList, activeTabName, activeTabName + '_span', 'badge tool-node');
-        actorTab.id = activeTabName;
-        var activeTabSpan = document.getElementById(activeTabName + '_span');
-    }
-
-    var launchNodeId = activeTabName + nodeName + "_l";
-    var launchNode = document.getElementById(launchNodeId);
-    var idBase = activeTabId + nodeName;
-    var isLaunchNodeCreated = false;
-    if(null === launchNode) {
-        isLaunchNodeCreated = true;
-        var activeTabSpan = document.getElementById(activeTabName + '_span');
-        launchNode = addChildrenNode(actorTab, nodeName, launchNodeId + '_span', 'badge badge-success');
-        launchNode.id = launchNodeId;
-        var launchSpan = document.getElementById(launchNodeId + '_span');
-
-        var copyRunInfoButton = document.createElement('button');
-        copyRunInfoButton.className = "copyRunInfo";
-        copyRunInfoButton.setAttribute("title", "Copy external tool run string");
-        copyRunInfoButton.setAttribute("onclick", "copyRunInfo(event, \'" + idBase + "\'); return false;");
-
-        copyRunInfoButton.setAttribute('onmousedown', 'return onButtonPressed(this, event);');
-        copyRunInfoButton.setAttribute('onmouseup',   'return onButtonReleased(this, event);');
-
-        copyRunInfoButton.setAttribute('onmouseover', 'highlightElement(this, event, true)');
-        copyRunInfoButton.setAttribute('onmouseout', 'highlightElement(this, event, false)');
-
-        launchSpan.appendChild(copyRunInfoButton);
-        if(activeTabSpan.getAttribute('title') === 'Expand this branch') {
-            collapseNode(activeTabSpan);
-        }
-    }
-    if(content) {
-        content = content.replace(/break_line/g, '<br>');
-        content = content.replace(/(<br>){3,}/g, '<br><br>');
-        content = content.replace(/s_quote/g, '\'');
-        content = content.replace(/b_slash/g, '\\');
-    }
-    else {
-        return;
-    }
-
-    var infoNode;
-    infoNode = document.getElementById(launchNodeId + '_info');
-    var launchSpan = document.getElementById(launchNodeId + '_span');
-    switch(contentType) {
-        case "error":
-                addContent(launchNode, 'Error log', idBase + '_er', 'badge badge-important', content);
-                launchSpan.className = 'badge badge-important';
-            break;
-        case "output":
-            addContent(launchNode, 'Output log', idBase + '_out', 'badge badge-info', content);
-            break;
-        case "program":
-            if(null === infoNode) {
-                infoNode = addInfoNode(launchNode);
-            }
-            addContent(infoNode, 'Executable file', idBase + '_program', 'badge program-path', content);
-            break;
-        case "arguments":
-            if(null === infoNode) {
-                infoNode = addInfoNode(launchNode);
-            }
-            addContent(infoNode, 'Arguments', idBase + '_args', 'badge tool-args', content);
-            break;
-    }
-    if(isLaunchNodeCreated && launchSpan.getAttribute('title') !== 'Expand this branch'){
-        launchSpan = document.getElementById(launchNodeId + '_span');
-        collapseNode(launchSpan);
-    }
-}
-function onButtonPressed(element, event) {
-    if(1 === event.which) {
-        $(element).addClass('pressed');
-    }
-    event.stopPropagation();
-    return false;
-}
-function onButtonReleased(element, event) {
-    $(element).removeClass('pressed');
-    event.stopPropagation();
-    return false;
-}
-
-function addInfoNode(launchNode) {
-    if(null === launchNode) {
-        return null;
-    }
-    var launchNodeId = launchNode.id;
-    infoNode = addChildrenNode(launchNode, 'Run info', launchNodeId + '_info_span', 'badge run-info');
-    infoNode.id = launchNodeId + '_info';
-
-    var launchSpan = document.getElementById(launchNodeId + '_span');
-    if(null === launchSpan) {
-        return infoNode;
-    }
-    if(launchSpan.getAttribute('title') === 'Expand this branch') {
-        collapseNode(launchSpan);
-    }
-    return infoNode;
-}
-
-function addContent(parentNode, contentHead, nodeId, contentType, content) {
-    var node = document.getElementById(nodeId);
-
-    if(node !== null) {
-        node.innerHTML += content;
-    } else if(content) {
-        node = addChildrenNode(parentNode, contentHead, nodeId + '_label', contentType);
-        content = content.replace(/^(<br>)+/, "");
-        addChildrenNode(node, content, nodeId, 'content');
-        var parentSpan = document.getElementById(parentNode.id + '_span');
-        if(null === parentSpan) {
-            return;
-        }
-        if(parentSpan.getAttribute('title') === 'Expand this branch') {
-            collapseNode(parentSpan);
-        }
-    }
-}
-
-function copyRunInfo(event, idBase) {
-    var resultString = "";
-
-    resultString += '\"' + getElementText(idBase + '_program') + "\" ";
-    resultString += getElementText(idBase + '_args');
-    agent.setClipboardText(resultString);
-    event.stopPropagation();
-}
-//Get text of the element without linebreak symbols
-function getElementText(elementId) {
-    var pathNode = document.getElementById(elementId);
-    var resultString = "";
-    if(pathNode !== null) {
-        resultString = pathNode.innerHTML;
-        resultString = resultString.replace(/<br>/g, ' ');
-    }
-    return resultString;
-}
-
-function highlightElement(element, e, isHighlighted)  {
-    if(true === isHighlighted) {
-        $('li span').removeClass('hoverIntent')
-        $(element).addClass('hoverIntent');
-        e.stopPropagation();
-    }
-    else {
-        $(element).removeClass('hoverIntent');
-    }
-}
-
-function setElementBackground(element, backgroundColor) {
-    element.style.backgroundColor = backgroundColor;
-}
->>>>>>> b3ee000b
+}