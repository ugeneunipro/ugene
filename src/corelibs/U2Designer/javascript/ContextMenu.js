<<<<<<< HEAD
/**
 * UGENE - Integrated Bioinformatics Tools.
 * Copyright (C) 2008-2016 UniPro <ugene@unipro.ru>
 * http://ugene.unipro.ru
 *
 * This program is free software; you can redistribute it and/or
 * modify it under the terms of the GNU General Public License
 * as published by the Free Software Foundation; either version 2
 * of the License, or (at your option) any later version.
 *
 * This program is distributed in the hope that it will be useful,
 * but WITHOUT ANY WARRANTY; without even the implied warranty of
 * MERCHANTABILITY or FITNESS FOR A PARTICULAR PURPOSE. See the
 * GNU General Public License for more details.
 *
 * You should have received a copy of the GNU General Public License
 * along with this program; if not, write to the Free Software
 * Foundation, Inc., 51 Franklin Street, Fifth Floor, Boston,
 * MA 02110-1301, USA.
 */
 
//'Copy' menu definition
function initializeCopyMenu() {
    var items = [{
            isDivider: false,
            tag: "a",
            id: "copy_selected_action",
            innerText: "Copy selected text",
            command: "copySelected(event, this)",
            active: true
        }, {
            isDivider: false,
            tag: "a",
            id: "copy_all_action",
            innerText: "Copy element content",
            command: "copyElementContent(event, this)",
            active: true
        }];
    initializeMenu("ext_menu", items);

}

function addEventListeners() {
    document.documentElement.addEventListener("mouseup", hideMenu);
}

function copySelected(e, element) {
    agent.setClipboardText(document.getSelection()+""); //
    e.stopPropagation();
}

function copyElementContent(e, element) {
    var menuObj = document.getElementById(element.getAttribute("menuId"));
    var targetObj = document.getElementById(menuObj.getAttribute("target"));
    agent.setClipboardText(targetObj.innerText);
    e.stopPropagation();
}

function contextmenu(e, element) {
    //Check that right button is pressed
    if(e.which === 3 || e.button === 2) {
        return onContextMenuTriggered(e, "ext_menu", element.id);
    }
    else {
        return true;
    }
}

//Common context menu functions 
function initializeMenu(menuId, menuItems) {
    var container = document.body;
    var menu = createContextMenu(menuId, menuItems);
    $("#"+menuId).hide(); 
}

function onContextMenuTriggered(e, menuId, element) { 
    var menu = document.getElementById(menuId);
    if(menu === null) {
        return false;
    }
    $("#" + menuId).show();
    setCoordsForMenu(menu, e);
    menu.setAttribute("target", element);

    var copySelAction = document.getElementById("li_copy_selected_action");
    if(copySelAction !== null) {
        if(document.getSelection() && document.getSelection() != "") {
            copySelAction.className = ""; 
        }
        else {
            copySelAction.className = "disabled";
        }
    }
    e.stopPropagation();
    return false;
}

function createContextMenu(menuId, menuElements) {
    var newMenu = document.createElement("ul");
    newMenu.className = "dropdown-menu context";
    newMenu.id = menuId;
    document.body.appendChild(newMenu); 
    
    for(var i = 0; i < menuElements.length; i++) {
        var currentElement = menuElements[i];
        var listElement = document.createElement("li");
        listElement.id = "li_" + currentElement.id;
        newMenu.appendChild(listElement);
        if(currentElement.isDivider) {
            listElement.className = "divider"; 
            continue;
        }
        
        var docElement = document.createElement(currentElement.tag);
        docElement.innerHTML = currentElement.innerText;
        docElement.id = currentElement.id;
        docElement.setAttribute("menuId", menuId);
        docElement.setAttribute("onmousedown", currentElement.command);
        listElement.appendChild(docElement);
    }
    return newMenu;
}

//Place the menu in the mouse click position
function setCoordsForMenu(menuObj, event) {
    var winWidth = $(window).width();
    var winHeight = $(window).height();

    if ((event.pageX + menuObj.offsetWidth) > winWidth) {
        menuObj.style.left = (event.pageX - menuObj.offsetWidth.toString()) + 'px';
    }
    else {
        menuObj.style.left = event.pageX.toString() + 'px';
    }

    if ((event.pageY + menuObj.offsetHeight) > winHeight) {
        menuObj.style.top = (event.pageY - menuObj.offsetHeight).toString() + 'px';
    }
    else {
        menuObj.style.top = event.pageY.toString() + 'px';
    }
}

function hideMenu() {
    $(".dropdown-menu.context").hide();
}
=======
/**
 * UGENE - Integrated Bioinformatics Tools.
 * Copyright (C) 2008-2017 UniPro <ugene@unipro.ru>
 * http://ugene.unipro.ru
 *
 * This program is free software; you can redistribute it and/or
 * modify it under the terms of the GNU General Public License
 * as published by the Free Software Foundation; either version 2
 * of the License, or (at your option) any later version.
 *
 * This program is distributed in the hope that it will be useful,
 * but WITHOUT ANY WARRANTY; without even the implied warranty of
 * MERCHANTABILITY or FITNESS FOR A PARTICULAR PURPOSE. See the
 * GNU General Public License for more details.
 *
 * You should have received a copy of the GNU General Public License
 * along with this program; if not, write to the Free Software
 * Foundation, Inc., 51 Franklin Street, Fifth Floor, Boston,
 * MA 02110-1301, USA.
 */
 
//'Copy' menu definition
function initializeCopyMenu() {
    var items = [{
            isDivider: false,
            tag: "a",
            id: "copy_selected_action",
            innerText: "Copy selected text",
            command: "copySelected(event, this)",
            active: true
        }, {
            isDivider: false,
            tag: "a",
            id: "copy_all_action",
            innerText: "Copy element content",
            command: "copyElementContent(event, this)",
            active: true
        }];
    initializeMenu("ext_menu", items);

}

function addEventListeners() {
    document.documentElement.addEventListener("mouseup", hideMenu);
}

function copySelected(e, element) {
    var menuObj = document.getElementById(element.getAttribute("menuId"));
    agent.setClipboardText(document.getSelection());
    e.stopPropagation();
    menuObj.hide();
}

function copyElementContent(e, element) {
    var menuObj = document.getElementById(element.getAttribute("menuId"));
    var targetObj = document.getElementById(menuObj.getAttribute("target"));
    agent.setClipboardText(targetObj.innerText);
    e.stopPropagation();
    menuObj.hide();
}

function contextmenu(e, element) {
    //Check that right button is pressed
    if(e.which == 3 || e.button == 2) {
        return onContextMenuTriggered(e, "ext_menu", element.id);
    }
    else {
        return true;
    }
}

//Common context menu functions 
function initializeMenu(menuId, menuItems) {
    var container = document.body;
    var menu = createContextMenu(menuId, menuItems);
    $("#"+menuId).hide(); 
}

function onContextMenuTriggered(e, menuId, element) { 
    var menu = document.getElementById(menuId);
    if(menu === null) {
        return false;
    }
    $("#" + menuId).show();
    setCoordsForMenu(menu, e);
    menu.setAttribute("target", element);

    var copySelAction = document.getElementById("li_copy_selected_action");
    if(copySelAction !== null) {
        if(document.getSelection() && document.getSelection() != "") {
            copySelAction.className = ""; 
        }
        else {
            copySelAction.className = "disabled";
        }
    }
    e.stopPropagation();
    return false;
}

function createContextMenu(menuId, menuElements) {
    var newMenu = document.createElement("ul");
    newMenu.className = "dropdown-menu context";
    newMenu.id = menuId;
    document.body.appendChild(newMenu); 
    
    for(var i = 0; i < menuElements.length; i++) {
        var currentElement = menuElements[i];
        var listElement = document.createElement("li");
        listElement.id = "li_" + currentElement.id;
        newMenu.appendChild(listElement);
        if(currentElement.isDivider) {
            listElement.className = "divider"; 
            continue;
        }
        
        var docElement = document.createElement(currentElement.tag);
        docElement.innerHTML = currentElement.innerText;
        docElement.id = currentElement.id;
        docElement.setAttribute("menuId", menuId);
        docElement.setAttribute("onmousedown", currentElement.command);
        listElement.appendChild(docElement);
    }
    return newMenu;
}

//Place the menu in the mouse click position
function setCoordsForMenu(menuObj, event) {
    var winWidth = $(window).width();
    var winHeight = $(window).height();

    if ((event.pageX + menuObj.offsetWidth) > winWidth) {
        menuObj.style.left = (event.pageX - menuObj.offsetWidth.toString()) + 'px';
    }
    else {
        menuObj.style.left = event.pageX.toString() + 'px';
    }

    if ((event.pageY + menuObj.offsetHeight) > winHeight) {
        menuObj.style.top = (event.pageY - menuObj.offsetHeight).toString() + 'px';
    }
    else {
        menuObj.style.top = event.pageY.toString() + 'px';
    }
}

function hideMenu() {
    $(".dropdown-menu.context").hide();
}
>>>>>>> b3ee000b
<|MERGE_RESOLUTION|>--- conflicted
+++ resolved
@@ -1,7 +1,6 @@
-<<<<<<< HEAD
 /**
  * UGENE - Integrated Bioinformatics Tools.
- * Copyright (C) 2008-2016 UniPro <ugene@unipro.ru>
+ * Copyright (C) 2008-2017 UniPro <ugene@unipro.ru>
  * http://ugene.unipro.ru
  *
  * This program is free software; you can redistribute it and/or
@@ -144,155 +143,4 @@
 
 function hideMenu() {
     $(".dropdown-menu.context").hide();
-}
-=======
-/**
- * UGENE - Integrated Bioinformatics Tools.
- * Copyright (C) 2008-2017 UniPro <ugene@unipro.ru>
- * http://ugene.unipro.ru
- *
- * This program is free software; you can redistribute it and/or
- * modify it under the terms of the GNU General Public License
- * as published by the Free Software Foundation; either version 2
- * of the License, or (at your option) any later version.
- *
- * This program is distributed in the hope that it will be useful,
- * but WITHOUT ANY WARRANTY; without even the implied warranty of
- * MERCHANTABILITY or FITNESS FOR A PARTICULAR PURPOSE. See the
- * GNU General Public License for more details.
- *
- * You should have received a copy of the GNU General Public License
- * along with this program; if not, write to the Free Software
- * Foundation, Inc., 51 Franklin Street, Fifth Floor, Boston,
- * MA 02110-1301, USA.
- */
- 
-//'Copy' menu definition
-function initializeCopyMenu() {
-    var items = [{
-            isDivider: false,
-            tag: "a",
-            id: "copy_selected_action",
-            innerText: "Copy selected text",
-            command: "copySelected(event, this)",
-            active: true
-        }, {
-            isDivider: false,
-            tag: "a",
-            id: "copy_all_action",
-            innerText: "Copy element content",
-            command: "copyElementContent(event, this)",
-            active: true
-        }];
-    initializeMenu("ext_menu", items);
-
-}
-
-function addEventListeners() {
-    document.documentElement.addEventListener("mouseup", hideMenu);
-}
-
-function copySelected(e, element) {
-    var menuObj = document.getElementById(element.getAttribute("menuId"));
-    agent.setClipboardText(document.getSelection());
-    e.stopPropagation();
-    menuObj.hide();
-}
-
-function copyElementContent(e, element) {
-    var menuObj = document.getElementById(element.getAttribute("menuId"));
-    var targetObj = document.getElementById(menuObj.getAttribute("target"));
-    agent.setClipboardText(targetObj.innerText);
-    e.stopPropagation();
-    menuObj.hide();
-}
-
-function contextmenu(e, element) {
-    //Check that right button is pressed
-    if(e.which == 3 || e.button == 2) {
-        return onContextMenuTriggered(e, "ext_menu", element.id);
-    }
-    else {
-        return true;
-    }
-}
-
-//Common context menu functions 
-function initializeMenu(menuId, menuItems) {
-    var container = document.body;
-    var menu = createContextMenu(menuId, menuItems);
-    $("#"+menuId).hide(); 
-}
-
-function onContextMenuTriggered(e, menuId, element) { 
-    var menu = document.getElementById(menuId);
-    if(menu === null) {
-        return false;
-    }
-    $("#" + menuId).show();
-    setCoordsForMenu(menu, e);
-    menu.setAttribute("target", element);
-
-    var copySelAction = document.getElementById("li_copy_selected_action");
-    if(copySelAction !== null) {
-        if(document.getSelection() && document.getSelection() != "") {
-            copySelAction.className = ""; 
-        }
-        else {
-            copySelAction.className = "disabled";
-        }
-    }
-    e.stopPropagation();
-    return false;
-}
-
-function createContextMenu(menuId, menuElements) {
-    var newMenu = document.createElement("ul");
-    newMenu.className = "dropdown-menu context";
-    newMenu.id = menuId;
-    document.body.appendChild(newMenu); 
-    
-    for(var i = 0; i < menuElements.length; i++) {
-        var currentElement = menuElements[i];
-        var listElement = document.createElement("li");
-        listElement.id = "li_" + currentElement.id;
-        newMenu.appendChild(listElement);
-        if(currentElement.isDivider) {
-            listElement.className = "divider"; 
-            continue;
-        }
-        
-        var docElement = document.createElement(currentElement.tag);
-        docElement.innerHTML = currentElement.innerText;
-        docElement.id = currentElement.id;
-        docElement.setAttribute("menuId", menuId);
-        docElement.setAttribute("onmousedown", currentElement.command);
-        listElement.appendChild(docElement);
-    }
-    return newMenu;
-}
-
-//Place the menu in the mouse click position
-function setCoordsForMenu(menuObj, event) {
-    var winWidth = $(window).width();
-    var winHeight = $(window).height();
-
-    if ((event.pageX + menuObj.offsetWidth) > winWidth) {
-        menuObj.style.left = (event.pageX - menuObj.offsetWidth.toString()) + 'px';
-    }
-    else {
-        menuObj.style.left = event.pageX.toString() + 'px';
-    }
-
-    if ((event.pageY + menuObj.offsetHeight) > winHeight) {
-        menuObj.style.top = (event.pageY - menuObj.offsetHeight).toString() + 'px';
-    }
-    else {
-        menuObj.style.top = event.pageY.toString() + 'px';
-    }
-}
-
-function hideMenu() {
-    $(".dropdown-menu.context").hide();
-}
->>>>>>> b3ee000b
+}