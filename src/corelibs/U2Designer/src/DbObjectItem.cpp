--- conflicted
+++ resolved
@@ -31,12 +31,7 @@
 
 DbObjectItem::DbObjectItem(const QString& url, QListWidget* parent)
     : FileItem(url, parent) {
-<<<<<<< HEAD
-    QIcon fileIcon = GUIUtils::getIconResource(GObjectTypes::getTypeInfo(SharedDbUrlUtils::getDbObjectTypeByUrl(url)).iconParameters);
-    setIcon(fileIcon.pixmap(16, 16));
-=======
     QIcon fileIcon = GUIUtils::getThemedIcon(GObjectTypes::getTypeInfo(SharedDbUrlUtils::getDbObjectTypeByUrl(url)).iconPath);
->>>>>>> b1d2ac07
 
     const QString objectName = SharedDbUrlUtils::getDbObjectNameByUrl(url);
     setText(objectName);
