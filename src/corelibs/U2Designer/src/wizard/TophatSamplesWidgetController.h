/**
 * UGENE - Integrated Bioinformatics Tools.
 * Copyright (C) 2008-2025 UniPro <ugene@unipro.ru>
 * http://ugene.net
 *
 * This program is free software; you can redistribute it and/or
 * modify it under the terms of the GNU General Public License
 * as published by the Free Software Foundation; either version 2
 * of the License, or (at your option) any later version.
 *
 * This program is distributed in the hope that it will be useful,
 * but WITHOUT ANY WARRANTY; without even the implied warranty of
 * MERCHANTABILITY or FITNESS FOR A PARTICULAR PURPOSE. See the
 * GNU General Public License for more details.
 *
 * You should have received a copy of the GNU General Public License
 * along with this program; if not, write to the Free Software
 * Foundation, Inc., 51 Franklin Street, Fifth Floor, Boston,
 * MA 02110-1301, USA.
 */

#pragma once

#include <U2Core/IconParameters.h>

#include <U2Lang/SupportStructures.h>
#include <U2Lang/WizardWidget.h>

#include "WidgetController.h"

class QListWidget;
class QScrollArea;
class QToolButton;
class QVBoxLayout;

namespace U2 {

class TophatSamplesWidgetController : public WidgetController {
    Q_OBJECT
public:
    TophatSamplesWidgetController(WizardController* wc, TophatSamplesWidget* tsw);

    QWidget* createGUI(U2OpStatus& os) override;

    void renameSample(int pos, const QString& newName, U2OpStatus& os);
    bool removeSample(int pos, QStringList& insertToFirst, QList<TophatSample>& append);
    TophatSample insertSample(int pos, U2OpStatus& os);
    void replaceDataset(int oldSamplePos, int oldDatasetPos, int newSamplePos, int newDatasetPos, U2OpStatus& os);

    bool canShowWarning() const;

private:
    enum RangeType { INCLUSIVE,
                     EXCLUSIVE };
    void checkRange(int pos, RangeType rangeType, U2OpStatus& os) const;
    void checkDatasetRange(int samplePos, int datasetPos, RangeType rangeType, U2OpStatus& os) const;
    void initSamplesMap();
    QStringList getAllDatasets() const;
    QStringList getSampledDatasets() const;
    QStringList getUnsampledDatasets(const QStringList& sampledDatasets) const;
    void removeMissedDatasets();
    void commit();

private:
    TophatSamplesWidget* tsw;
    QList<TophatSample> samples;
};

class TophatSamples : public QWidget {
    Q_OBJECT
public:
    TophatSamples(const QList<TophatSample>& samples, TophatSamplesWidgetController* ctrl, QWidget* parent = nullptr);

    bool rename(QLineEdit* nameEdit);

private:
    void init(const QList<TophatSample>& samples);
    void appendSample(const TophatSample& sample);
    QWidget* initSample(const QString& sampleName, const QStringList& datasets);
    QListWidget* getListWidget(int pos) const;
    QScrollArea* createScrollArea();
<<<<<<< HEAD
    QToolButton* createButton(QWidget* parent, const IconParameters& iconPrameters) const;
=======
    QToolButton* createButton(QWidget* parent, const QString& iconPath, bool addIconPathAsProperty) const;
>>>>>>> b1d2ac07
    QVBoxLayout* createControlButtonsLayout();
    QVBoxLayout* createControlButtons();
    enum Direction { UP,
                     DOWN };
    void findSelectedDataset(int& samplePos, int& datasetPos) const;
    bool isBorderCase(QListWidget* list, int datasetPos, Direction direction) const;
    void getNewPositions(QListWidget* oldList, int oldSamplePos, int oldDatasetPos, Direction direction, int& newSamplePos, int& newDatasetPos, QListWidget*& newList) const;
    void selectSample(int pos);
    void move(Direction direction);
    void updateArrows();

private slots:
    void sl_remove();
    void sl_add();
    void sl_selectionChanged();
    void sl_up();
    void sl_down();
    void sl_colorThemeSwitched();

private:
    TophatSamplesWidgetController* ctrl;
    QList<QWidget*> order;
    QScrollArea* scrollArea;
    QVBoxLayout* listLayout;
    QToolButton* upButton;
    QToolButton* downButton;
};

}  // namespace U2<|MERGE_RESOLUTION|>--- conflicted
+++ resolved
@@ -20,8 +20,6 @@
  */
 
 #pragma once
-
-#include <U2Core/IconParameters.h>
 
 #include <U2Lang/SupportStructures.h>
 #include <U2Lang/WizardWidget.h>
@@ -79,11 +77,7 @@
     QWidget* initSample(const QString& sampleName, const QStringList& datasets);
     QListWidget* getListWidget(int pos) const;
     QScrollArea* createScrollArea();
-<<<<<<< HEAD
-    QToolButton* createButton(QWidget* parent, const IconParameters& iconPrameters) const;
-=======
     QToolButton* createButton(QWidget* parent, const QString& iconPath, bool addIconPathAsProperty) const;
->>>>>>> b1d2ac07
     QVBoxLayout* createControlButtonsLayout();
     QVBoxLayout* createControlButtons();
     enum Direction { UP,
@@ -101,7 +95,6 @@
     void sl_selectionChanged();
     void sl_up();
     void sl_down();
-    void sl_colorThemeSwitched();
 
 private:
     TophatSamplesWidgetController* ctrl;
