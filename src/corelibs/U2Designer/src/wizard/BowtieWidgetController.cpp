--- conflicted
+++ resolved
@@ -19,14 +19,7 @@
  * MA 02110-1301, USA.
  */
 
-<<<<<<< HEAD
-#include <QtCore/qglobal.h>
-#include <QtWidgets/QPushButton>
-=======
 #include <QPushButton>
-
-#include <U2Core/U2SafePoints.h>
->>>>>>> b3ee000b
 
 #include <U2Gui/LastUsedDirHelper.h>
 #include <U2Gui/U2FileDialog.h>
