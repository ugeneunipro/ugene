/**
 * UGENE - Integrated Bioinformatics Tools.
 * Copyright (C) 2008-2016 UniPro <ugene@unipro.ru>
 * http://ugene.net
 *
 * This program is free software; you can redistribute it and/or
 * modify it under the terms of the GNU General Public License
 * as published by the Free Software Foundation; either version 2
 * of the License, or (at your option) any later version.
 *
 * This program is distributed in the hope that it will be useful,
 * but WITHOUT ANY WARRANTY; without even the implied warranty of
 * MERCHANTABILITY or FITNESS FOR A PARTICULAR PURPOSE. See the
 * GNU General Public License for more details.
 *
 * You should have received a copy of the GNU General Public License
 * along with this program; if not, write to the Free Software
 * Foundation, Inc., 51 Franklin Street, Fifth Floor, Boston,
 * MA 02110-1301, USA.
 */

#include <QDir>
#include <QFileInfo>
#include <QTableView>
#include <QVBoxLayout>

#include <U2Core/U2SafePoints.h>

#include "OutputFilesWidget.h"

namespace U2 {

static const int MAX_FILES_COUNT = 10;

#if (QT_VERSION < 0x050400) //Qt 5.7
OutputFilesWidget::OutputFilesWidget(const QWebElement &content, Dashboard *parent)
#else
OutputFilesWidget::OutputFilesWidget(const QString &content, Dashboard *parent)
#endif
: TableWidget(content, parent), collapsed(false)
{
    createTable();

    connect(dashboard->monitor(), SIGNAL(si_newOutputFile(const U2::Workflow::Monitor::FileInfo &)),
        SLOT(sl_newOutputFile(const U2::Workflow::Monitor::FileInfo &)));
}

void OutputFilesWidget::sl_newOutputFile(const U2::Workflow::Monitor::FileInfo &info) {
    const WorkflowMonitor *m = dashboard->monitor();
    CHECK(NULL != m, );
    if (m->getOutputFiles().size() > MAX_FILES_COUNT && !collapsed) {
        collapse();
        return;
    }
    if (collapsed && rows.contains(id(info))) {
        addFileMenu(info);
    } else {
//        addRow(id(info), createRowByFile(info));
    }
}

QList<int> OutputFilesWidget::widths() {
    return QList<int>() << 50 << 50;
}

QStringList OutputFilesWidget::header() {
    return QStringList() << tr("File") << tr("Producer");
}

QList<QStringList> OutputFilesWidget::data() {
    QList<QStringList> result;
#if (QT_VERSION < 0x050400) //Qt 5.7
    const WorkflowMonitor *m = dashboard->monitor();
    CHECK(NULL != m, result);
    foreach (const Monitor::FileInfo &file, m->getOutputFiles()) {
        QStringList row;
        row << file.url; // id
        row << createRowByFile(file);
        result << row;
    }
#else
    assert(0);
#endif
    return result;
}

<<<<<<< HEAD
=======
QString OutputFilesWidget::createActionsSubMenu(const Monitor::FileInfo& info, bool fullWidth) const {
  return QString(
        "<ul class=\"dropdown-menu %1\">"
            "<li><a href=\"#\" onclick=\"agent.openByOS('%2')\">%3</a></li>"
        "</ul>"
        )
        .arg(fullWidth ? "full-width" : "")
        .arg(relative(QFileInfo(info.url).dir().absolutePath() + "/"))
        .arg(tr("Open containing directory"));
}

>>>>>>> f830cc52
static const int MAX_LEN = 25;
static QString fileName(const QString &url) {
    QFileInfo info(url);
    QString name = info.fileName();
    if (name.length() > MAX_LEN) {
        return name.left(MAX_LEN - 3) + "...";
    }
    return name;
}

#if (QT_VERSION < 0x050400) //Qt 5.7
QStringList OutputFilesWidget::createRowByFile(const Monitor::FileInfo &info) const {
    QStringList result;
    const WorkflowMonitor *m = dashboard->monitor();
    CHECK(NULL != m, result);

    result << createFileButton(info);
    result << wrapLongText(m->actorName(info.actor));
    return result;
}

QString OutputFilesWidget::createFileButton(const Monitor::FileInfo& info) const {
    return QString(
        "<div class=\"file-button-ctn\">"
        "<div class=\"btn-group full-width file-btn-group\">"
        "<button class=\"btn full-width long-text\" onclick=%1 onmouseover=\"this.title=agent.absolute('%2')\">%3</button>"
        "<button class=\"btn dropdown-toggle\" data-toggle=\"dropdown\">"
        "<span class=\"caret\"></span>"
        "</button>"
        "%4"
        "</div>"
        "</div>"
        )
        .arg(onClickAction(info))
        .arg(relative(info.url))
        .arg(fileName(info.url))
        .arg(createActionsSubMenu(info, true));
}

QString OutputFilesWidget::onClickAction(const Monitor::FileInfo& info) const {
    return QString(info.openBySystem ? "\"agent.openByOS('%1')\"" : "\"agent.openUrl('%1')\"").arg(relative(info.url));
}

QString OutputFilesWidget::createActionsSubMenu(const Monitor::FileInfo& info, bool fullWidth) const {
    QString openFileByOsAction = QString("<li><a href=\"#\" onclick=\"agent.openByOS('%1')\">%2</a></li>")
        .arg(relative(info.url))
        .arg(tr("Open by operating system"));
    return QString(
        "<ul class=\"dropdown-menu %1\">"
        "<li><a href=\"#\" onclick=\"agent.openByOS('%2')\">%3</a></li>"
        "%4"
        "</ul>"
        )
        .arg(fullWidth ? "full-width" : "")
        .arg(relative(QFileInfo(info.url).dir().absolutePath() + "/"))
        .arg(tr("Open containing directory"))
        .arg(info.openBySystem ? "" : openFileByOsAction);
}

QString OutputFilesWidget::createFileSubMenu(const Monitor::FileInfo& info) const {
    return QString(
        "<li class=\"file-sub-menu dropdown-submenu left-align\">"
        "<a tabindex=\"-1\" href=\"#\" onclick=%1 title=\"%2\">%3</a>"
        "%4"
        "</li>"
        )
        .arg(onClickAction(info))
        .arg(relative(info.url))
        .arg(fileName(info.url))
        .arg(createActionsSubMenu(info, false));
}

void OutputFilesWidget::createFileListButton(const QString &actorId) {
    QString filesButton = QString(
        "<div class=\"btn-group full-width\">"
        "<button class=\"files-btn btn dropdown-toggle full-width\" data-toggle=\"dropdown\" href=\"#\">"
        "%1"
        "</button>"
        "<ul class=\"files-menu dropdown-menu full-width\"/>"
        "</div>")
        .arg(buttonLabel(0));

    updateRow(id(actorId), QStringList() << filesButton << wrapLongText(dashboard->monitor()->actorName(actorId)));
}

void OutputFilesWidget::createFilesButton(const QString &actorId, const QList<Monitor::FileInfo> &files) {
    createFileListButton(actorId);
    foreach(const Monitor::FileInfo &info, files) {
        addFileMenu(info);
    }
}
#endif

void OutputFilesWidget::collapse() {
    collapsed = true;
    createTable();

    QStringList actors = MonitorUtils::sortedByAppearanceActorIds(dashboard->monitor());
    QMap< QString, QList<Monitor::FileInfo> > filesMap =
        MonitorUtils::filesByActor(dashboard->monitor());
    foreach (const QString &actorId, actors) {
#if (QT_VERSION < 0x050400) //Qt 5.7
        QList<Monitor::FileInfo> files = filesMap[actorId];
        if (1 == files.size()) {
            addRow(id(files.first()), createRowByFile(files.first()));
        } else {
            createFilesButton(actorId, files);
        }
#else
        assert(0);
#endif
    }
}

#if (QT_VERSION < 0x050400) //Qt 5.7
static bool isFileButton(const QWebElement &row) {
    return row.findAll(".file-button-ctn").count() > 0;
}

static int filesCount(const QWebElement &menu) {
    return menu.findAll(".file-sub-menu").count();
}
#endif

void OutputFilesWidget::addFileMenu(const Monitor::FileInfo &info) {
    SAFE_POINT(collapsed, "Not collapsed mode", );
#if (QT_VERSION < 0x050400) //Qt 5.7
    SAFE_POINT(rows.contains(id(info)), "The menu is not created", );
    QWebElement row = rows[id(info)];
    if (isFileButton(row)) {
        QList<Monitor::FileInfo> files = MonitorUtils::filesByActor(dashboard->monitor())[info.actor];
        createFilesButton(info.actor, files);
    } else {
        QWebElement button = row.findFirst(".files-btn");
        QWebElement menu = row.findFirst(".files-menu");
        int count = filesCount(menu) + 1;
        button.setInnerXml(buttonLabel(count));
        menu.appendInside(createFileSubMenu(info));
    }
#else
    assert(false);
#endif
}

QString OutputFilesWidget::buttonLabel(int filesCount) const {
    return QString("%1 %2 %3").arg(filesCount).arg(tr("files")).arg("<span class=\"caret\"></span>");
}

QString OutputFilesWidget::relative(const QString &absolute) const {
    if (absolute.startsWith(dashboard->directory())) {
        return absolute.mid(dashboard->directory().size());
    }
    return absolute;
}

QString OutputFilesWidget::id(const QString &actorId) const {
    return ":;" + actorId + ":;";
}

QString OutputFilesWidget::id(const Monitor::FileInfo &info) const {
    if (collapsed) {
        return id(info.actor);
    }
    return info.url;
}

} // U2<|MERGE_RESOLUTION|>--- conflicted
+++ resolved
@@ -84,8 +84,6 @@
     return result;
 }
 
-<<<<<<< HEAD
-=======
 QString OutputFilesWidget::createActionsSubMenu(const Monitor::FileInfo& info, bool fullWidth) const {
   return QString(
         "<ul class=\"dropdown-menu %1\">"
@@ -97,7 +95,6 @@
         .arg(tr("Open containing directory"));
 }
 
->>>>>>> f830cc52
 static const int MAX_LEN = 25;
 static QString fileName(const QString &url) {
     QFileInfo info(url);
