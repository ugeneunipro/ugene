--- conflicted
+++ resolved
@@ -24,7 +24,6 @@
 #include <QEvent>
 #include <QWidget>
 
-#include <U2Core/IconParameters.h>
 #include <U2Core/PluginModel.h>
 #include <U2Core/ServiceTypes.h>
 #include <U2Core/global.h>
@@ -136,16 +135,14 @@
 
     virtual void registerAction(QAction* action) = 0;
 
-<<<<<<< HEAD
     virtual bool isDarkTheme() const = 0;
 
     virtual void setNewStyle(const QString& style, int colorThemeIndex) = 0;
-=======
+
     static constexpr char* ICON_PATH_PROPERTY_NAME = "icon-path";
     static constexpr char* MOVIE_PATH_PROPERTY_NAME = "icon-path-movie";
     static constexpr char* WINDOWS_ICON_PATH_PROPERTY_NAME = "icon-path-movie";
     static constexpr int PIXMAP_SIZE = 16;
->>>>>>> b1d2ac07
 
 signals:
     void si_colorThemeSwitched();
@@ -232,11 +229,7 @@
         : QObject(p) {
     }
 
-<<<<<<< HEAD
-    virtual QAction* registerDock(MWDockArea area, QWidget* w, const IconParameters& iconParameters, const QKeySequence& ks = QKeySequence()) = 0;
-=======
     virtual QAction* registerDock(MWDockArea area, QWidget* w, const QString& iconPath, const QKeySequence& ks = QKeySequence()) = 0;
->>>>>>> b1d2ac07
 
     virtual QWidget* findWidget(const QString& widgetObjName) = 0;
 
