--- conflicted
+++ resolved
@@ -35,13 +35,9 @@
 {
     ui = new Ui_BreakpointConditionEditDialog();
     ui->setupUi(this);
-<<<<<<< HEAD
-    new HelpButton(this, ui->buttonBox, "17468146");
+    new HelpButton(this, ui->buttonBox, "17469356");
     ui->buttonBox->button(QDialogButtonBox::Ok)->setText(tr("OK"));
     ui->buttonBox->button(QDialogButtonBox::Cancel)->setText(tr("Cancel"));
-=======
-    new HelpButton(this, ui->buttonBox, "17469356");
->>>>>>> e2561a29
 
     scriptEdit = new ScriptEditorWidget(this);
     scriptEdit->setVariablesText(variablesText);
