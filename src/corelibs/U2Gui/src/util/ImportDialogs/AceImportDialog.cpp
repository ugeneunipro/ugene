/**
 * UGENE - Integrated Bioinformatics Tools.
 * Copyright (C) 2008-2016 UniPro <ugene@unipro.ru>
 * http://ugene.unipro.ru
 *
 * This program is free software; you can redistribute it and/or
 * modify it under the terms of the GNU General Public License
 * as published by the Free Software Foundation; either version 2
 * of the License, or (at your option) any later version.
 *
 * This program is distributed in the hope that it will be useful,
 * but WITHOUT ANY WARRANTY; without even the implied warranty of
 * MERCHANTABILITY or FITNESS FOR A PARTICULAR PURPOSE. See the
 * GNU General Public License for more details.
 *
 * You should have received a copy of the GNU General Public License
 * along with this program; if not, write to the Free Software
 * Foundation, Inc., 51 Franklin Street, Fifth Floor, Boston,
 * MA 02110-1301, USA.
 */

#include <QMessageBox>
#include <QPushButton>

#include <U2Core/AppContext.h>
#include <U2Core/BaseDocumentFormats.h>
#include <U2Core/DocumentModel.h>
#include <U2Core/GUrlUtils.h>
#include <U2Core/ProjectModel.h>
#include <U2Core/U2SafePoints.h>

#include <U2Formats/AceImporter.h>

#include <U2Gui/DialogUtils.h>
#include <U2Gui/HelpButton.h>
#include <U2Gui/ObjectViewModel.h>
#include <U2Gui/SaveDocumentController.h>
#include <U2Gui/U2FileDialog.h>

#include "AceImportDialog.h"

namespace U2 {

const QString AceImportDialog::EXTENSION = ".ugenedb";

AceImportDialog::AceImportDialog(const QVariantMap& _settings) :
    ImportDialog(_settings),
    saveController(NULL)
{
    setupUi(this);
<<<<<<< HEAD
    new HelpButton(this, buttonBox, "17467699");
    buttonBox->button(QDialogButtonBox::Ok)->setText(tr("OK"));
    buttonBox->button(QDialogButtonBox::Cancel)->setText(tr("Cancel"));
=======
    new HelpButton(this, buttonBox, "17468907");
>>>>>>> e2561a29

    QString src = settings.value(AceImporter::SRC_URL).toString();
    leSource->setText(src);

    initSaveController();
}

bool AceImportDialog::isValid() {
    GUrl destUrl(saveController->getSaveFileName());

    if (destUrl.isEmpty()) {
        leDest->setFocus(Qt::OtherFocusReason);
        QMessageBox::critical(this, windowTitle(), tr("Destination URL is not specified"));
        return false;
    }

    if (!destUrl.isLocalFile()) {
        leDest->setFocus(Qt::OtherFocusReason);
        QMessageBox::critical(this, windowTitle(), tr("Destination URL must point to a local file"));
        return false;
    }

    Project * prj = AppContext::getProject();
    if (prj) {
        Document * destDoc = prj->findDocumentByURL(destUrl);
        if (destDoc && destDoc->isLoaded() && !GObjectViewUtils::findViewsWithAnyOfObjects(destDoc->getObjects()).isEmpty()) {
            QMessageBox::critical(this, windowTitle(), tr("There is opened view with destination file.\n"
                                                          "Close it or choose different file"));
            leDest->setFocus(Qt::OtherFocusReason);
            return false;
        }
    }

    QFileInfo destinationDir(QFileInfo(destUrl.getURLString()).path());
    if (!destinationDir.isWritable()) {
        leDest->setFocus(Qt::OtherFocusReason);
        QMessageBox::critical(this, windowTitle(), tr("Destination directory '%1' is not writable, "\
                                                      "please choose different destination URL")
                              .arg(destinationDir.absoluteFilePath()));
        return false;
    }

    if (QFile::exists(destUrl.getURLString())) {
        int result = QMessageBox::question(this, windowTitle(),
                                           tr("Destination file already exists.\n"
                                              "To overwrite the file, press 'Replace'.\n"
                                              "To append data to existing file press 'Append'."),
                                           tr("Replace"),
                                           tr("Append"),
                                           tr("Cancel"), 2);
        if (result == 0) {
            bool ok = QFile::remove(destUrl.getURLString());
            if (!ok) {
                QMessageBox::critical(this, windowTitle(), tr("Destination file '%1' cannot be removed")
                                      .arg(destUrl.getURLString()));
                return false;
            }
        } else if (result == 2) {
            return false;
        }
    }

    return true;
}

void AceImportDialog::applySettings() {
    settings.insert(AceImporter::DEST_URL, saveController->getSaveFileName());
}

void AceImportDialog::initSaveController() {
    SaveDocumentControllerConfig config;
    if (!leSource->text().isEmpty()) {
        config.defaultFileName = leSource->text() + EXTENSION;
    }
    config.defaultFormatId = BaseDocumentFormats::UGENEDB;
    config.fileDialogButton = tbDest;
    config.fileNameEdit = leDest;
    config.parentWidget = this;
    config.saveTitle = tr("Destination UGENEDB file");

    const QList<DocumentFormatId> formats = QList<DocumentFormatId>() << BaseDocumentFormats::UGENEDB;

    saveController = new SaveDocumentController(config, formats, this);
}

}   // namespace U2<|MERGE_RESOLUTION|>--- conflicted
+++ resolved
@@ -48,13 +48,9 @@
     saveController(NULL)
 {
     setupUi(this);
-<<<<<<< HEAD
-    new HelpButton(this, buttonBox, "17467699");
+    new HelpButton(this, buttonBox, "17468907");
     buttonBox->button(QDialogButtonBox::Ok)->setText(tr("OK"));
     buttonBox->button(QDialogButtonBox::Cancel)->setText(tr("Cancel"));
-=======
-    new HelpButton(this, buttonBox, "17468907");
->>>>>>> e2561a29
 
     QString src = settings.value(AceImporter::SRC_URL).toString();
     leSource->setText(src);
