/**
 * UGENE - Integrated Bioinformatics Tools.
 * Copyright (C) 2008-2025 UniPro <ugene@unipro.ru>
 * http://ugene.net
 *
 * This program is free software; you can redistribute it and/or
 * modify it under the terms of the GNU General Public License
 * as published by the Free Software Foundation; either version 2
 * of the License, or (at your option) any later version.
 *
 * This program is distributed in the hope that it will be useful,
 * but WITHOUT ANY WARRANTY; without even the implied warranty of
 * MERCHANTABILITY or FITNESS FOR A PARTICULAR PURPOSE. See the
 * GNU General Public License for more details.
 *
 * You should have received a copy of the GNU General Public License
 * along with this program; if not, write to the Free Software
 * Foundation, Inc., 51 Franklin Street, Fifth Floor, Boston,
 * MA 02110-1301, USA.
 */

#include "ImportToDatabaseDialog.h"

#include <QListView>
#include <QMenu>

#include <U2Core/AppContext.h>
#include <U2Core/CloneObjectTask.h>
#include <U2Core/CollectionUtils.h>
#include <U2Core/DocumentModel.h>
#include <U2Core/ImportDirToDatabaseTask.h>
#include <U2Core/ImportDocumentToDatabaseTask.h>
#include <U2Core/ImportFileToDatabaseTask.h>
#include <U2Core/ImportObjectToDatabaseTask.h>
#include <U2Core/ImportToDatabaseTask.h>
#include <U2Core/QObjectScopedPointer.h>
#include <U2Core/Task.h>
#include <U2Core/U2DbiUtils.h>
#include <U2Core/U2ObjectDbi.h>
#include <U2Core/U2SafePoints.h>

#include <U2Gui/GUIUtils.h>
#include <U2Gui/HelpButton.h>
#include <U2Gui/LastUsedDirHelper.h>
#include <U2Gui/MainWindow.h>
#include <U2Gui/ProjectTreeController.h>
#include <U2Gui/ProjectTreeItemSelectorDialog.h>
#include <U2Gui/U2FileDialog.h>

#include "CommonImportOptionsDialog.h"
#include "ItemToImportEditDialog.h"
#include "ui_ImportToDatabaseDialog.h"

namespace U2 {

ImportToDatabaseDialog::ImportToDatabaseDialog(Document* dbConnection, const QString& defaultFolder, QWidget* parent)
    : QDialog(parent),
      ui(new Ui_ImportToDatabaseDialog),
      dbConnection(dbConnection),
      baseFolder(U2DbiUtils::makeFolderCanonical(defaultFolder)) {
    ui->setupUi(this);
    DIR_HELPER_NAME = "import_to_database";
    FILES_AND_FOLDERS = tr("Files and folders");
    OBJECTS_AND_DOCUMENTS = tr("Documents and objects");

    new HelpButton(this, ui->buttonBox, "65930945");
    init();
    connectSignals();
    updateState();
}

ImportToDatabaseDialog::~ImportToDatabaseDialog() {
    delete ui;
}

void ImportToDatabaseDialog::sl_selectionChanged() {
    updateState();
}

void ImportToDatabaseDialog::sl_itemDoubleClicked(QTreeWidgetItem* item, int column) {
    CHECK(COLUMN_FOLDER == column, );
    ui->twOrders->editItem(item, column);
}

void ImportToDatabaseDialog::sl_itemChanged(QTreeWidgetItem* item, int column) {
    CHECK(COLUMN_FOLDER == column, );
    const QString dstFolder = item->text(column);
    item->setText(column, U2DbiUtils::makeFolderCanonical(dstFolder));
}

void ImportToDatabaseDialog::sl_customContextMenuRequested(const QPoint& position) {
    QTreeWidgetItem* item = ui->twOrders->currentItem();
    CHECK(item != nullptr, );
    CHECK(isEssential(item), );

    ui->twOrders->setCurrentItem(item);

    QMenu m;
    m.setObjectName("popMenu");
    m.addAction(tr("Override options"), this, SLOT(sl_editOptions()));

    if (privateOptions.contains(item)) {
        m.addSeparator();
        m.addAction(tr("Reset to general options"), this, SLOT(sl_resetOptions()));
    }

    m.exec(ui->twOrders->mapToGlobal(position));
}

void ImportToDatabaseDialog::sl_resetOptions() {
    QTreeWidgetItem* item = ui->twOrders->currentItem();
    CHECK(item != nullptr, );

    const ImportToDatabaseOptions oldOptions = privateOptions.take(item);
    updateItemsState(oldOptions, commonOptions);
    markItem(item, false);
}

void ImportToDatabaseDialog::sl_addFileClicked() {
    const QStringList fileList = getFilesToImport();
    foreach (const QString& url, fileList) {
        addFile(url);
    }

    updateState();
}

void ImportToDatabaseDialog::sl_addFolderClicked() {
    const QString url = getFolderToImport();
    addFolder(url);

    updateState();
}

void ImportToDatabaseDialog::sl_addObjectClicked() {
    QList<Document*> docsToImport;
    QList<GObject*> objsToImport;
    getProjectItemsToImport(docsToImport, objsToImport);

    addObjectsAndDocuments(docsToImport, objsToImport);

    updateState();
}

void ImportToDatabaseDialog::sl_optionsClicked() {
    QObjectScopedPointer<CommonImportOptionsDialog> optionsDialog = new CommonImportOptionsDialog(baseFolder, commonOptions, this);
    const int dialogResult = optionsDialog->exec();
    CHECK(!optionsDialog.isNull(), );

    if (QDialog::Accepted == dialogResult) {
        const ImportToDatabaseOptions oldOptions = commonOptions;
        commonOptions = optionsDialog->getOptions();
        baseFolder = optionsDialog->getBaseFolder();
        updateItemsState(oldOptions, commonOptions);
    }
}

void ImportToDatabaseDialog::sl_editOptions() {
    QTreeWidgetItem* item = ui->twOrders->currentItem();
    CHECK(item != nullptr, );

    ImportToDatabaseOptions currentOptions = privateOptions.value(item, commonOptions);
    QObjectScopedPointer<ItemToImportEditDialog> editDialog = new ItemToImportEditDialog(item->text(COLUMN_ITEM_TEXT), item->text(COLUMN_FOLDER), currentOptions, this);
    const int dialogResult = editDialog->exec();
    CHECK(!editDialog.isNull(), );

    if (QDialog::Accepted == dialogResult) {
        ImportToDatabaseOptions newOptions = editDialog->getOptions();
        privateOptions.insert(item, newOptions);

        item->setText(COLUMN_FOLDER, editDialog->getFolder());
        updateItemState(item, currentOptions, newOptions);
        markItem(item, true);
    }
}

void ImportToDatabaseDialog::sl_removeClicked() {
    QList<QTreeWidgetItem*> selectedItems = ui->twOrders->selectedItems();
    removeItems(selectedItems);

    updateState();
}

void ImportToDatabaseDialog::sl_taskFinished() {
    auto task = qobject_cast<Task*>(sender());
    CHECK(task != nullptr, );
    CHECK(task->isFinished(), );
}

void ImportToDatabaseDialog::accept() {
    QList<Task*> importTasks;
    importTasks << createImportFilesTasks();
    importTasks << createImportFoldersTasks();
    importTasks << createimportObjectsTasks();
    importTasks << createImportDocumentsTasks();

    if (!importTasks.isEmpty()) {
        auto importTask = new ImportToDatabaseTask(importTasks, 1);
        AppContext::getTaskScheduler()->registerTopLevelTask(importTask);
    }

    QDialog::accept();
}

void ImportToDatabaseDialog::init() {
    ui->twOrders->setContextMenuPolicy(Qt::CustomContextMenu);
    ui->buttonBox->button(QDialogButtonBox::Ok)->setText(tr("Import"));

    ui->buttonBox->button(QDialogButtonBox::Cancel)->setObjectName("cancel_button");
    ui->buttonBox->button(QDialogButtonBox::Ok)->setObjectName("import_button");
}

void ImportToDatabaseDialog::connectSignals() {
    connect(ui->twOrders, SIGNAL(itemSelectionChanged()), SLOT(sl_selectionChanged()));
    connect(ui->twOrders, SIGNAL(itemDoubleClicked(QTreeWidgetItem*, int)), SLOT(sl_itemDoubleClicked(QTreeWidgetItem*, int)));
    connect(ui->twOrders, SIGNAL(itemChanged(QTreeWidgetItem*, int)), SLOT(sl_itemChanged(QTreeWidgetItem*, int)));
    connect(ui->twOrders, SIGNAL(customContextMenuRequested(QPoint)), SLOT(sl_customContextMenuRequested(QPoint)));

    connect(ui->pbAddFiles, SIGNAL(clicked()), SLOT(sl_addFileClicked()));
    connect(ui->pbAddFolder, SIGNAL(clicked()), SLOT(sl_addFolderClicked()));
    connect(ui->pbAddObjects, SIGNAL(clicked()), SLOT(sl_addObjectClicked()));
    connect(ui->pbOptions, SIGNAL(clicked()), SLOT(sl_optionsClicked()));
    connect(ui->pbRemove, SIGNAL(clicked()), SLOT(sl_removeClicked()));
}

void ImportToDatabaseDialog::updateState() {
    const QItemSelection selectedIndexes = ui->twOrders->selectionModel()->selection();
    const bool isSomethingSelected = !selectedIndexes.isEmpty();
    const bool isOrdersFilled = ui->twOrders->topLevelItemCount() > 0;

    ui->pbRemove->setEnabled(isSomethingSelected);

    ui->buttonBox->button(QDialogButtonBox::Ok)->setEnabled(isOrdersFilled);
}

void ImportToDatabaseDialog::updateItemsState(const ImportToDatabaseOptions& oldOptions, const ImportToDatabaseOptions& newOptions) {
    foreach (QTreeWidgetItem* item, folders) {
        if (privateOptions.contains(item)) {
            continue;
        }
        updateItemState(item, oldOptions, newOptions);
    }
}

void ImportToDatabaseDialog::updateItemState(QTreeWidgetItem* item, const ImportToDatabaseOptions& oldOptions, const ImportToDatabaseOptions& newOptions) {
    if (folders.contains(item)) {
        if (oldOptions.createSubfolderForTopLevelFolder && !newOptions.createSubfolderForTopLevelFolder) {
            QString dstFolder = item->text(COLUMN_FOLDER);
            const QString srcFolderName = QFileInfo(item->text(COLUMN_ITEM_TEXT)).fileName();
            if (dstFolder.endsWith(srcFolderName)) {
                dstFolder.chop(srcFolderName.size());
            }
            item->setText(COLUMN_FOLDER, U2DbiUtils::makeFolderCanonical(dstFolder));
        } else if (!oldOptions.createSubfolderForTopLevelFolder && newOptions.createSubfolderForTopLevelFolder) {
            const QString dstFolder = item->text(COLUMN_FOLDER);
            const QString srcFolderName = QFileInfo(item->text(COLUMN_ITEM_TEXT)).fileName();
            item->setText(COLUMN_FOLDER, U2DbiUtils::makeFolderCanonical(dstFolder) + U2ObjectDbi::PATH_SEP + srcFolderName);
        }
    }
}

void ImportToDatabaseDialog::markItem(QTreeWidgetItem* item, bool mark) {
    CHECK(item != nullptr, );

    QFont fontItemText = item->font(COLUMN_ITEM_TEXT);
    fontItemText.setBold(mark);
    item->setFont(COLUMN_ITEM_TEXT, fontItemText);

    QFont fontFolder = item->font(COLUMN_FOLDER);
    fontFolder.setBold(mark);
    item->setFont(COLUMN_FOLDER, fontFolder);

    setTooltip(item);
}

bool ImportToDatabaseDialog::isEssential(QTreeWidgetItem* item) const {
    return files.contains(item) ||
           folders.contains(item) ||
           treeItem2Document.contains(item) ||
           treeItem2Object.contains(item);
}

QStringList ImportToDatabaseDialog::getFilesToImport() {
    LastUsedDirHelper dirHelper(DIR_HELPER_NAME);

    QFileDialog::Options additionalOptions;
    Q_UNUSED(additionalOptions);
    if (qgetenv(ENV_GUI_TEST).toInt() == 1 && qgetenv(ENV_USE_NATIVE_DIALOGS).toInt() == 0) {
        additionalOptions = QFileDialog::DontUseNativeDialog;
    }

    const QStringList fileList = U2FileDialog::getOpenFileNames(this,
                                                                tr("Select files to import"),
                                                                dirHelper.dir,
                                                                "",
                                                                nullptr,
                                                                QFileDialog::DontConfirmOverwrite | QFileDialog::ReadOnly | additionalOptions);
    CHECK(!fileList.isEmpty(), fileList);
    dirHelper.url = QFileInfo(fileList.last()).absoluteFilePath();

    return fileList;
}

QString ImportToDatabaseDialog::getFolderToImport() {
    LastUsedDirHelper dirHelper(DIR_HELPER_NAME);

    QFileDialog::Options additionalOptions;
    Q_UNUSED(additionalOptions);
#ifdef Q_OS_DARWIN
    if (qgetenv(ENV_GUI_TEST).toInt() == 1 && qgetenv(ENV_USE_NATIVE_DIALOGS).toInt() == 0) {
        additionalOptions = QFileDialog::DontUseNativeDialog;
    }
#endif

    const QString dir = U2FileDialog::getExistingDirectory(this,
                                                           tr("Select a folder to import"),
                                                           dirHelper.dir,
                                                           QFileDialog::ShowDirsOnly | additionalOptions);
    CHECK(!dir.isEmpty(), dir);
    dirHelper.url = QFileInfo(dir).absoluteFilePath() + "/";

    return dir;
}

void ImportToDatabaseDialog::getProjectItemsToImport(QList<Document*>& docList, QList<GObject*>& objList) {
    ProjectTreeControllerModeSettings settings;

    // do not show objects from the current database
    QList<GObject*> docObjects = dbConnection->getObjects();
    foreach (GObject* obj, docObjects) {
        settings.excludeObjectList.append(obj);
    }

    settings.objectTypesToShow += dbConnection->getDocumentFormat()->getSupportedObjectTypes();

    ProjectTreeItemSelectorDialog::selectObjectsAndDocuments(settings, this, docList, objList);
}

void ImportToDatabaseDialog::addFolder(const QString& url) {
    CHECK(!url.isEmpty(), );

    const QString dstFolder = commonOptions.createSubfolderForTopLevelFolder ? U2DbiUtils::makeFolderCanonical(baseFolder + U2ObjectDbi::PATH_SEP + QFileInfo(url).fileName()) : baseFolder;

    auto newItem = new QTreeWidgetItem(QStringList() << url << dstFolder);
    newItem->setIcon(COLUMN_ITEM_TEXT, GUIUtils::getIconResource("U2Designer", "directory.png"));
    newItem->setFlags(Qt::ItemIsEditable | newItem->flags());
    setFolderTooltip(newItem);
    folders << newItem;

    QTreeWidgetItem* headerItem = getHeaderItem(FILE_AND_FOLDER);
    headerItem->addChild(newItem);
    headerItem->setExpanded(true);
}

void ImportToDatabaseDialog::addFile(const QString& url) {
    CHECK(!url.isEmpty(), );

    auto newItem = new QTreeWidgetItem(QStringList() << url << baseFolder);
    newItem->setIcon(COLUMN_ITEM_TEXT, QIcon(":/core/images/document.png"));
    newItem->setFlags(Qt::ItemIsEditable | newItem->flags());
    setFileTooltip(newItem);
    files << newItem;

    QTreeWidgetItem* headerItem = getHeaderItem(FILE_AND_FOLDER);
    headerItem->addChild(newItem);
    headerItem->setExpanded(true);
}

void ImportToDatabaseDialog::addObjectsAndDocuments(const QList<Document*>& docsToImport, const QList<GObject*>& objsToImport) {
    foreach (Document* doc, docsToImport) {
        addDocument(doc);
    }

    foreach (GObject* object, objsToImport) {
        addObject(object, nullptr);
    }
}

void ImportToDatabaseDialog::addDocument(Document* document) {
    CHECK(document != nullptr, );

    auto newItem = new QTreeWidgetItem(QStringList() << document->getName() << baseFolder);
    newItem->setIcon(COLUMN_ITEM_TEXT, QIcon(":/core/images/document.png"));
    newItem->setFlags(Qt::ItemIsEditable | newItem->flags());
    setDocumentTooltip(newItem);
    treeItem2Document.insert(newItem, document);

    QTreeWidgetItem* headerItem = getHeaderItem(OBJECT_AND_DOCUMENT);
    headerItem->addChild(newItem);
    headerItem->setExpanded(true);

    addSubObjects(document, newItem);
}

void ImportToDatabaseDialog::addObject(GObject* object, QTreeWidgetItem* parent) {
    CHECK(object != nullptr, );
    CHECK(object->getDocument() != nullptr, );

    const QString objectText = "[" + GObjectTypes::getTypeInfo(object->getGObjectType()).treeSign + "] " + object->getGObjectName();

    QString dstFolder = baseFolder;
    if (parent != nullptr &&
        treeItem2Document.value(parent, nullptr) != nullptr &&
        commonOptions.createSubfolderForEachDocument) {
        dstFolder = baseFolder + U2ObjectDbi::PATH_SEP + treeItem2Document[parent]->getName();
        dstFolder = U2DbiUtils::makeFolderCanonical(dstFolder);
    }

    auto newItem = new QTreeWidgetItem(QStringList() << objectText << dstFolder);

    if (parent == nullptr) {
        treeItem2Object[newItem] = object;
        setObjectTooltip(newItem);
        parent = getHeaderItem(OBJECT_AND_DOCUMENT);
        treeItem2Object.insert(newItem, object);
    }

    auto gObjTypeInfo = GObjectTypes::getTypeInfo(object->getGObjectType());
<<<<<<< HEAD
    newItem->setIcon(COLUMN_ITEM_TEXT, GUIUtils::getIconResource(gObjTypeInfo.iconParameters));
=======
    newItem->setIcon(COLUMN_ITEM_TEXT, GUIUtils::getThemedIcon(gObjTypeInfo.iconPath));
>>>>>>> b1d2ac07
    newItem->setFlags(Qt::ItemIsEditable | newItem->flags());

    parent->addChild(newItem);
    parent->setExpanded(true);
}

void ImportToDatabaseDialog::addSubObjects(Document* document, QTreeWidgetItem* docItem) {
    foreach (GObject* object, document->getObjects()) {
        addObject(object, docItem);
    }
}

void ImportToDatabaseDialog::removeItems(QList<QTreeWidgetItem*> itemList) {
    CHECK(!itemList.isEmpty(), );

    QSet<QTreeWidgetItem*> parents;
    QSet<QTreeWidgetItem*> removedItems;
    foreach (QTreeWidgetItem* item, itemList) {
        if (item->parent() != nullptr) {
            parents << item->parent();
        }

        if (!removedItems.contains(item)) {
            removedItems.unite(toSet(removeRecursively(item)));
        }
    }

    QList<QTreeWidgetItem*> emptyParents;
    foreach (QTreeWidgetItem* parent, parents) {
        if (!removedItems.contains(parent) && 0 == parent->childCount()) {
            emptyParents << parent;
        }
    }

    removeItems(emptyParents);
}

QList<QTreeWidgetItem*> ImportToDatabaseDialog::removeRecursively(QTreeWidgetItem* item) {
    QList<QTreeWidgetItem*> removedItems;
    CHECK(item != nullptr, removedItems);

    for (int i = 0; i < item->childCount(); i++) {
        removedItems << removeRecursively(item->child(i));
    }

    removedItems << item;

    files.removeAll(item);
    folders.removeAll(item);
    treeItem2Document.remove(item);
    treeItem2Object.remove(item);

    delete item;

    return removedItems;
}

QList<Task*> ImportToDatabaseDialog::createImportFilesTasks() const {
    QList<Task*> tasks;
    foreach (QTreeWidgetItem* fileTreeItem, files) {
        tasks << new ImportFileToDatabaseTask(fileTreeItem->text(COLUMN_ITEM_TEXT),
                                              dbConnection->getDbiRef(),
                                              fileTreeItem->text(COLUMN_FOLDER),
                                              privateOptions.value(fileTreeItem, commonOptions));
    }
    return tasks;
}

QList<Task*> ImportToDatabaseDialog::createImportFoldersTasks() const {
    QList<Task*> tasks;
    foreach (QTreeWidgetItem* folderTreeItem, folders) {
        tasks << new ImportDirToDatabaseTask(folderTreeItem->text(COLUMN_ITEM_TEXT),
                                             dbConnection->getDbiRef(),
                                             folderTreeItem->text(COLUMN_FOLDER),
                                             privateOptions.value(folderTreeItem, commonOptions));
    }
    return tasks;
}

QList<Task*> ImportToDatabaseDialog::createimportObjectsTasks() const {
    QList<Task*> tasks;
    foreach (QTreeWidgetItem* objectTreeItem, treeItem2Object.keys()) {
        tasks << new ImportObjectToDatabaseTask(treeItem2Object[objectTreeItem],
                                                dbConnection->getDbiRef(),
                                                objectTreeItem->text(COLUMN_FOLDER));
    }
    return tasks;
}

QList<Task*> ImportToDatabaseDialog::createImportDocumentsTasks() const {
    QList<Task*> tasks;
    foreach (QTreeWidgetItem* documentTreeItem, treeItem2Document.keys()) {
        tasks << new ImportDocumentToDatabaseTask(treeItem2Document[documentTreeItem],
                                                  dbConnection->getDbiRef(),
                                                  documentTreeItem->text(COLUMN_FOLDER),
                                                  privateOptions.value(documentTreeItem, commonOptions));
    }
    return tasks;
}

QTreeWidgetItem* ImportToDatabaseDialog::getHeaderItem(HeaderType headerType) const {
    const QString itemText = (FILE_AND_FOLDER == headerType ? FILES_AND_FOLDERS : OBJECTS_AND_DOCUMENTS);
    const QList<QTreeWidgetItem*> itemsList = ui->twOrders->findItems(itemText, Qt::MatchExactly);

    if (itemsList.isEmpty()) {
        auto headerItem = new QTreeWidgetItem(QStringList() << itemText);
        ui->twOrders->addTopLevelItem(headerItem);
        return headerItem;
    }

    return itemsList.first();
}

void ImportToDatabaseDialog::setTooltip(QTreeWidgetItem* item) {
    if (files.contains(item)) {
        setFileTooltip(item);
    } else if (folders.contains(item)) {
        setFolderTooltip(item);
    }
    if (treeItem2Document.contains(item)) {
        setDocumentTooltip(item);
    }
    if (treeItem2Object.contains(item)) {
        setObjectTooltip(item);
    }
}

void ImportToDatabaseDialog::setFileTooltip(QTreeWidgetItem* item) {
    ImportToDatabaseOptions currentOptions = privateOptions.value(item, commonOptions);
    QString tooltip;

    if (privateOptions.contains(item)) {
        tooltip += tr("This file will be imported with its own options.\n\n");
    }

    tooltip += tr("File:\n") +
               item->text(COLUMN_ITEM_TEXT) +
               "\n\n" +
               tr("Import to: ") +
               item->text(COLUMN_FOLDER);

    if (currentOptions.createSubfolderForEachFile) {
        tooltip += "\n" + tr("A folder for file objects will be created");
    }

    if (currentOptions.importUnknownAsUdr) {
        tooltip += "\n" + tr("If file is not recognized, it will be imported as binary data");
    }

    switch (currentOptions.multiSequencePolicy) {
        case ImportToDatabaseOptions::SEPARATE:
            tooltip += "\n" + tr("If file contains more than one sequence, they will imported as separate objects");
            break;
        case ImportToDatabaseOptions::MERGE:
            tooltip += "\n" + tr("If file contains more than one sequence, they will imported as single sequence with several 'Unknown' bases as separator") +
                       "\n" + tr("Size of separator: %1").arg(currentOptions.mergeMultiSequencePolicySeparatorSize);
            break;
        case ImportToDatabaseOptions::MALIGNMENT:
            tooltip += "\n" + tr("If file contains more than one sequence, they will be joined into the multiple alignment");
            break;
    }

    item->setToolTip(COLUMN_ITEM_TEXT, tooltip);
    item->setToolTip(COLUMN_FOLDER, tooltip);
}

void ImportToDatabaseDialog::setFolderTooltip(QTreeWidgetItem* item) {
    ImportToDatabaseOptions currentOptions = privateOptions.value(item, commonOptions);
    QString tooltip;

    if (privateOptions.contains(item)) {
        tooltip += tr("This folder will be imported with its own options.\n\n");
    }

    tooltip += tr("Folder:\n") +
               item->text(COLUMN_ITEM_TEXT) +
               "\n\n" +
               tr("Import to: ") +
               item->text(COLUMN_FOLDER) +
               "\n";

    if (currentOptions.processFoldersRecursively) {
        tooltip += "\n" + tr("The folder will be processed recursively");
    }

    if (currentOptions.createSubfolderForEachFile) {
        tooltip += "\n" + tr("A folder for each file will be created");
    }

    if (currentOptions.importUnknownAsUdr) {
        tooltip += "\n" + tr("If file is not recognized, it will be imported as binary data");
    }

    switch (currentOptions.multiSequencePolicy) {
        case ImportToDatabaseOptions::SEPARATE:
            tooltip += "\n" + tr("If file contains more than one sequence, they will imported as separate objects");
            break;
        case ImportToDatabaseOptions::MERGE:
            tooltip += "\n" + tr("If file contains more than one sequence, they will imported as single sequence with several 'Unknown' bases as separator") +
                       "\n" + tr("Size of separator: %1").arg(currentOptions.mergeMultiSequencePolicySeparatorSize);
            break;
        case ImportToDatabaseOptions::MALIGNMENT:
            tooltip += "\n" + tr("If file contains more than one sequence, they will be joined into the multiple alignment");
            break;
    }

    item->setToolTip(COLUMN_ITEM_TEXT, tooltip);
    item->setToolTip(COLUMN_FOLDER, tooltip);
}

void ImportToDatabaseDialog::setObjectTooltip(QTreeWidgetItem* item) {
    const QString typeName = GObjectTypes::getTypeInfo(treeItem2Object[item]->getGObjectType()).name;
    QString tooltip;

    if (privateOptions.contains(item)) {
        tooltip += tr("This folder will be imported with its own options.\n\n");
    }

    tooltip = tr("The ") + typeName + tr(" from document ") +
              treeItem2Object[item]->getDocument()->getName() +
              ":\n" +
              item->text(COLUMN_ITEM_TEXT) +
              "\n\n" +
              tr("Import to: ") +
              item->text(COLUMN_FOLDER);

    item->setToolTip(COLUMN_ITEM_TEXT, tooltip);
    item->setToolTip(COLUMN_FOLDER, tooltip);
}

void ImportToDatabaseDialog::setDocumentTooltip(QTreeWidgetItem* item) {
    QString tooltip;

    if (privateOptions.contains(item)) {
        tooltip += tr("This folder will be imported with its own options.\n\n");
    }

    tooltip = tr("Document:\n") +
              item->text(COLUMN_ITEM_TEXT) +
              "\n\n" +
              tr("Import to: ") +
              item->text(COLUMN_FOLDER);

    item->setToolTip(COLUMN_ITEM_TEXT, tooltip);
    item->setToolTip(COLUMN_FOLDER, tooltip);
}

}  // namespace U2<|MERGE_RESOLUTION|>--- conflicted
+++ resolved
@@ -342,7 +342,7 @@
     const QString dstFolder = commonOptions.createSubfolderForTopLevelFolder ? U2DbiUtils::makeFolderCanonical(baseFolder + U2ObjectDbi::PATH_SEP + QFileInfo(url).fileName()) : baseFolder;
 
     auto newItem = new QTreeWidgetItem(QStringList() << url << dstFolder);
-    newItem->setIcon(COLUMN_ITEM_TEXT, GUIUtils::getIconResource("U2Designer", "directory.png"));
+    newItem->setIcon(COLUMN_ITEM_TEXT, QIcon(":U2Designer/images/directory.png"));
     newItem->setFlags(Qt::ItemIsEditable | newItem->flags());
     setFolderTooltip(newItem);
     folders << newItem;
@@ -416,11 +416,7 @@
     }
 
     auto gObjTypeInfo = GObjectTypes::getTypeInfo(object->getGObjectType());
-<<<<<<< HEAD
-    newItem->setIcon(COLUMN_ITEM_TEXT, GUIUtils::getIconResource(gObjTypeInfo.iconParameters));
-=======
     newItem->setIcon(COLUMN_ITEM_TEXT, GUIUtils::getThemedIcon(gObjTypeInfo.iconPath));
->>>>>>> b1d2ac07
     newItem->setFlags(Qt::ItemIsEditable | newItem->flags());
 
     parent->addChild(newItem);
