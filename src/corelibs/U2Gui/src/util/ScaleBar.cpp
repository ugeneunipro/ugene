/**
 * UGENE - Integrated Bioinformatics Tools.
 * Copyright (C) 2008-2025 UniPro <ugene@unipro.ru>
 * http://ugene.net
 *
 * This program is free software; you can redistribute it and/or
 * modify it under the terms of the GNU General Public License
 * as published by the Free Software Foundation; either version 2
 * of the License, or (at your option) any later version.
 *
 * This program is distributed in the hope that it will be useful,
 * but WITHOUT ANY WARRANTY; without even the implied warranty of
 * MERCHANTABILITY or FITNESS FOR A PARTICULAR PURPOSE. See the
 * GNU General Public License for more details.
 *
 * You should have received a copy of the GNU General Public License
 * along with this program; if not, write to the Free Software
 * Foundation, Inc., 51 Franklin Street, Fifth Floor, Boston,
 * MA 02110-1301, USA.
 */

#include "ScaleBar.h"

#include <QAction>
#include <QSlider>
#include <QToolButton>
#include <QVBoxLayout>

<<<<<<< HEAD
#include <U2Core/AppContext.h>

=======
>>>>>>> b1d2ac07
#include <U2Gui/GUIUtils.h>
#include <U2Gui/MainWindow.h>

namespace U2 {

ScaleBar::ScaleBar(Qt::Orientation ori, QWidget* parent)
    : QWidget(parent) {
    scaleBar = new QSlider(ori);
    scaleBar->setTracking(true);
    scaleBar->setRange(100, 2000);
    scaleBar->setTickPosition(QSlider::TicksLeft);
    scaleBar->setTickInterval(100);
    connect(scaleBar, SIGNAL(valueChanged(int)), SIGNAL(valueChanged(int)));
    connect(scaleBar, SIGNAL(valueChanged(int)), SLOT(sl_updateState()));

<<<<<<< HEAD
    minusAction = new QAction(GUIUtils::getIconResource("core", "minus.png"), tr("Decrease peaks height"), this);
=======
    minusAction = new QAction(tr("Decrease peaks height"), this);
    GUIUtils::setThemedIcon(minusAction, ":core/images/minus.png");
>>>>>>> b1d2ac07
    connect(minusAction, SIGNAL(triggered()), SLOT(sl_minusButtonClicked()));

    minusButton = new QToolButton();
    minusButton->setText(QString(tr("Decrease peaks height")));
<<<<<<< HEAD
    minusButton->setIcon(GUIUtils::getIconResource("core", "minus.png"));
=======
    GUIUtils::setThemedIcon(minusButton, ":core/images/minus.png");
>>>>>>> b1d2ac07
    minusButton->setFixedSize(20, 20);
    minusButton->setAutoRepeat(true);
    minusButton->setAutoRepeatInterval(20);
    connect(minusButton, SIGNAL(clicked()), minusAction, SLOT(trigger()));

<<<<<<< HEAD
    plusAction = new QAction(GUIUtils::getIconResource("core", "plus.png"), tr("Increase peaks height"), this);
=======
    plusAction = new QAction(tr("Increase peaks height"), this);
    GUIUtils::setThemedIcon(plusAction, ":core/images/plus.png");
>>>>>>> b1d2ac07
    connect(plusAction, SIGNAL(triggered()), SLOT(sl_plusButtonClicked()));

    plusButton = new QToolButton(this);
    plusButton->setText(QString(tr("Increase peaks height")));
<<<<<<< HEAD
    plusButton->setIcon(GUIUtils::getIconResource("core", "plus.png"));
=======
    GUIUtils::setThemedIcon(plusButton, ":core/images/plus.png");
>>>>>>> b1d2ac07
    plusButton->setAutoRepeat(true);
    plusButton->setAutoRepeatInterval(20);
    plusButton->setFixedSize(20, 20);
    connect(plusButton, SIGNAL(clicked()), plusAction, SLOT(trigger()));

    connect(AppContext::getMainWindow(), &MainWindow::si_colorThemeSwitched, this, &ScaleBar::sl_colorThemeSwitched);

    // layout
    auto zoomLayout = new QBoxLayout(ori == Qt::Vertical ? QBoxLayout::TopToBottom : QBoxLayout::RightToLeft);
    zoomLayout->addWidget(plusButton);
    zoomLayout->addWidget(scaleBar);
    zoomLayout->addWidget(minusButton);
    zoomLayout->setContentsMargins(0, 0, 0, 0);
    zoomLayout->setSpacing(0);
    setLayout(zoomLayout);
    setSizePolicy(QSizePolicy::Fixed, QSizePolicy::Preferred);

    sl_updateState();
}

int ScaleBar::value() const {
    return scaleBar->value();
}

void ScaleBar::setValue(int value) {
    scaleBar->setValue(value);
}

void ScaleBar::setRange(int minumum, int maximum) {
    scaleBar->setRange(minumum, maximum);
    sl_updateState();
}

void ScaleBar::setTickInterval(int interval) {
    scaleBar->setTickInterval(interval);
}

QAction* ScaleBar::getPlusAction() const {
    return plusAction;
}

QAction* ScaleBar::getMinusAction() const {
    return minusAction;
}

QAbstractButton* ScaleBar::getPlusButton() const {
    return plusButton;
}

QAbstractButton* ScaleBar::getMinusButton() const {
    return minusButton;
}

void ScaleBar::sl_minusButtonClicked() {
    scaleBar->setValue(scaleBar->value() - scaleBar->pageStep());
}

void ScaleBar::sl_plusButtonClicked() {
    scaleBar->setValue(scaleBar->value() + scaleBar->pageStep());
}

void ScaleBar::sl_updateState() {
    minusAction->setEnabled(scaleBar->value() != scaleBar->minimum());
    minusButton->setEnabled(minusAction->isEnabled());
    plusAction->setEnabled(scaleBar->value() != scaleBar->maximum());
    plusButton->setEnabled(plusAction->isEnabled());
}

void ScaleBar::sl_colorThemeSwitched() {
    minusAction->setIcon(GUIUtils::getIconResource("core", "minus.png"));
    minusButton->setIcon(GUIUtils::getIconResource("core", "minus.png"));
    plusAction->setIcon(GUIUtils::getIconResource("core", "plus.png"));
    plusButton->setIcon(GUIUtils::getIconResource("core", "plus.png"));
}

}  // namespace U2<|MERGE_RESOLUTION|>--- conflicted
+++ resolved
@@ -26,13 +26,7 @@
 #include <QToolButton>
 #include <QVBoxLayout>
 
-<<<<<<< HEAD
-#include <U2Core/AppContext.h>
-
-=======
->>>>>>> b1d2ac07
 #include <U2Gui/GUIUtils.h>
-#include <U2Gui/MainWindow.h>
 
 namespace U2 {
 
@@ -46,47 +40,29 @@
     connect(scaleBar, SIGNAL(valueChanged(int)), SIGNAL(valueChanged(int)));
     connect(scaleBar, SIGNAL(valueChanged(int)), SLOT(sl_updateState()));
 
-<<<<<<< HEAD
-    minusAction = new QAction(GUIUtils::getIconResource("core", "minus.png"), tr("Decrease peaks height"), this);
-=======
     minusAction = new QAction(tr("Decrease peaks height"), this);
     GUIUtils::setThemedIcon(minusAction, ":core/images/minus.png");
->>>>>>> b1d2ac07
     connect(minusAction, SIGNAL(triggered()), SLOT(sl_minusButtonClicked()));
 
     minusButton = new QToolButton();
     minusButton->setText(QString(tr("Decrease peaks height")));
-<<<<<<< HEAD
-    minusButton->setIcon(GUIUtils::getIconResource("core", "minus.png"));
-=======
     GUIUtils::setThemedIcon(minusButton, ":core/images/minus.png");
->>>>>>> b1d2ac07
     minusButton->setFixedSize(20, 20);
     minusButton->setAutoRepeat(true);
     minusButton->setAutoRepeatInterval(20);
     connect(minusButton, SIGNAL(clicked()), minusAction, SLOT(trigger()));
 
-<<<<<<< HEAD
-    plusAction = new QAction(GUIUtils::getIconResource("core", "plus.png"), tr("Increase peaks height"), this);
-=======
     plusAction = new QAction(tr("Increase peaks height"), this);
     GUIUtils::setThemedIcon(plusAction, ":core/images/plus.png");
->>>>>>> b1d2ac07
     connect(plusAction, SIGNAL(triggered()), SLOT(sl_plusButtonClicked()));
 
     plusButton = new QToolButton(this);
     plusButton->setText(QString(tr("Increase peaks height")));
-<<<<<<< HEAD
-    plusButton->setIcon(GUIUtils::getIconResource("core", "plus.png"));
-=======
     GUIUtils::setThemedIcon(plusButton, ":core/images/plus.png");
->>>>>>> b1d2ac07
     plusButton->setAutoRepeat(true);
     plusButton->setAutoRepeatInterval(20);
     plusButton->setFixedSize(20, 20);
     connect(plusButton, SIGNAL(clicked()), plusAction, SLOT(trigger()));
-
-    connect(AppContext::getMainWindow(), &MainWindow::si_colorThemeSwitched, this, &ScaleBar::sl_colorThemeSwitched);
 
     // layout
     auto zoomLayout = new QBoxLayout(ori == Qt::Vertical ? QBoxLayout::TopToBottom : QBoxLayout::RightToLeft);
@@ -149,11 +125,4 @@
     plusButton->setEnabled(plusAction->isEnabled());
 }
 
-void ScaleBar::sl_colorThemeSwitched() {
-    minusAction->setIcon(GUIUtils::getIconResource("core", "minus.png"));
-    minusButton->setIcon(GUIUtils::getIconResource("core", "minus.png"));
-    plusAction->setIcon(GUIUtils::getIconResource("core", "plus.png"));
-    plusButton->setIcon(GUIUtils::getIconResource("core", "plus.png"));
-}
-
 }  // namespace U2