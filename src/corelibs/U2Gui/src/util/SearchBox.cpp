--- conflicted
+++ resolved
@@ -26,13 +26,7 @@
 #include <QStyle>
 #include <QToolButton>
 
-<<<<<<< HEAD
-#include <U2Core/AppContext.h>
-
-=======
->>>>>>> b1d2ac07
 #include <U2Gui/GUIUtils.h>
-#include <U2Gui/MainWindow.h>
 
 static const QString LABEL_STYLE_SHEET = "border: 0px; padding: 0px;";
 static const QString CLEAR_BUTTON_STYLE_SHEET = "border: 0px; padding: 1px 0px 0px 0px;";
@@ -44,10 +38,6 @@
     setObjectName("nameFilterEdit");
 
     progressLabel = new QLabel(this);
-<<<<<<< HEAD
-    progressMovie = new QMovie(GUIUtils::getResourceName("core", "progress.gif"), QByteArray(), progressLabel);
-=======
->>>>>>> b1d2ac07
     progressLabel->setStyleSheet(LABEL_STYLE_SHEET);
     GUIUtils::setThemedMovie(progressLabel, ":/core/images/progress.gif");
 
@@ -58,18 +48,13 @@
 
     clearButton = new QToolButton(this);
     clearButton->setStyleSheet(CLEAR_BUTTON_STYLE_SHEET);
-<<<<<<< HEAD
-    clearButton->setIcon(GUIUtils::getIconResource("core", "close_small.png"));
-=======
     GUIUtils::setThemedIcon(clearButton, ":/core/images/close_small.png");
->>>>>>> b1d2ac07
     clearButton->setCursor(Qt::ArrowCursor);
     clearButton->setVisible(false);
     clearButton->setObjectName("project filter clear button");
 
     connect(clearButton, &QAbstractButton::clicked, this, &SearchBox::sl_clearButtonClicked);
     connect(this, &QLineEdit::textChanged, this, &SearchBox::sl_textChanged);
-    connect(AppContext::getMainWindow(), &MainWindow::si_colorThemeSwitched, this, &SearchBox::sl_colorThemeSwitched);
 
     QWidget::setTabOrder(this, this);
 
@@ -106,14 +91,6 @@
             clearButton->show();
         }
 
-}
-
-void SearchBox::sl_colorThemeSwitched() {
-    clearButton->setIcon(GUIUtils::getIconResource("core", "close_small.png"));
-    auto tmpProgressMovie = progressMovie;
-    progressMovie = new QMovie(GUIUtils::getResourceName("core", "progress.gif"), QByteArray(), progressLabel);
-    progressLabel->setMovie(progressMovie);
-    delete tmpProgressMovie;
 }
 
 void SearchBox::paintEvent(QPaintEvent* event) {
