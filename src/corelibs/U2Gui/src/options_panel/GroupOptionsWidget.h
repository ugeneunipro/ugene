/**
 * UGENE - Integrated Bioinformatics Tools.
 * Copyright (C) 2008-2021 UniPro <ugene@unipro.ru>
 * http://ugene.net
 *
 * This program is free software; you can redistribute it and/or
 * modify it under the terms of the GNU General Public License
 * as published by the Free Software Foundation; either version 2
 * of the License, or (at your option) any later version.
 *
 * This program is distributed in the hope that it will be useful,
 * but WITHOUT ANY WARRANTY; without even the implied warranty of
 * MERCHANTABILITY or FITNESS FOR A PARTICULAR PURPOSE. See the
 * GNU General Public License for more details.
 *
 * You should have received a copy of the GNU General Public License
 * along with this program; if not, write to the Free Software
 * Foundation, Inc., 51 Franklin Street, Fifth Floor, Boston,
 * MA 02110-1301, USA.
 */

#ifndef _U2_GROUP_OPTIONS_WIDGET_H_
#define _U2_GROUP_OPTIONS_WIDGET_H_

#include <QWidget>

#include <U2Core/global.h>

class QLabel;
class QVBoxLayout;

namespace U2 {

/**
 * Widget with some options shown when a group header has been pressed.
 */
class U2GUI_EXPORT GroupOptionsWidget : public QWidget {
    Q_OBJECT
public:
    GroupOptionsWidget(const QString &groupId, const QString &title, const QString &documentationPage, QWidget *widget, QWidget *mainWidget);

    const QString &getGroupId() const {
        return groupId;
    }

    static int getMinWidgetWidth() {
        return MIN_WIDGET_WIDTH;
    }

    static int getMaxWidgetWidth() {
        return MAX_WIDGET_WIDTH;
    }

    const QString &getTitle() const {
        return title;
    }

    QWidget *getMainWidget() const {
        return mainWidget;
    }

private:
    QString groupId;
    QWidget *widget;
    QWidget *mainWidget;
    QLabel *titleWidget;
    QString title;

    QVBoxLayout *mainLayout;

    static const int TITLE_HEIGHT = 30;
<<<<<<< HEAD
    static const int MIN_WIDGET_WIDTH = 360;
=======
    static const int MIN_WIDGET_WIDTH = 380;
>>>>>>> 7bd33007
    static const int MAX_WIDGET_WIDTH = 500;
};

}    // namespace U2

#endif<|MERGE_RESOLUTION|>--- conflicted
+++ resolved
@@ -69,11 +69,7 @@
     QVBoxLayout *mainLayout;
 
     static const int TITLE_HEIGHT = 30;
-<<<<<<< HEAD
-    static const int MIN_WIDGET_WIDTH = 360;
-=======
     static const int MIN_WIDGET_WIDTH = 380;
->>>>>>> 7bd33007
     static const int MAX_WIDGET_WIDTH = 500;
 };
 
