/**
 * UGENE - Integrated Bioinformatics Tools.
 * Copyright (C) 2008-2025 UniPro <ugene@unipro.ru>
 * http://ugene.net
 *
 * This program is free software; you can redistribute it and/or
 * modify it under the terms of the GNU General Public License
 * as published by the Free Software Foundation; either version 2
 * of the License, or (at your option) any later version.
 *
 * This program is distributed in the hope that it will be useful,
 * but WITHOUT ANY WARRANTY; without even the implied warranty of
 * MERCHANTABILITY or FITNESS FOR A PARTICULAR PURPOSE. See the
 * GNU General Public License for more details.
 *
 * You should have received a copy of the GNU General Public License
 * along with this program; if not, write to the Free Software
 * Foundation, Inc., 51 Franklin Street, Fifth Floor, Boston,
 * MA 02110-1301, USA.
 */

#include "OPWidgetFactory.h"

#include <U2Core/U2SafePoints.h>

namespace U2 {

<<<<<<< HEAD
OPGroupParameters::OPGroupParameters(QString groupId, IconParameters headerImageParameters, QString title, QString documentationPage)
    : groupId(groupId),
      groupIconParameters(headerImageParameters),
=======
OPGroupParameters::OPGroupParameters(QString groupId, const QString& _headerImagePath, QString title, QString documentationPage)
    : groupId(groupId),
      headerImagePath(_headerImagePath),
>>>>>>> b1d2ac07
      groupTitle(title),
      groupDocumentationPage(documentationPage) {
}

bool OPFactoryFilterVisitor::atLeastOneAlphabetPass(DNAAlphabetType factoryAlphabetType) {
    for (int i = 0; i < objectAlphabets.size(); i++) {
        if (objectAlphabets[i] == factoryAlphabetType)
            return true;
    }
    return false;
}

OPWidgetFactory::OPWidgetFactory()
    : QObject(),
      objView(nullptr),
      objectViewOfWidget(ObjViewType_SequenceView) {
}

OPWidgetFactory::~OPWidgetFactory() {
}

bool OPWidgetFactory::passFiltration(OPFactoryFilterVisitorInterface* filter) {
    // by default checks type only
    bool res = false;

    SAFE_POINT(filter != nullptr, "OPWidgetFactory::passFiltration. Filter is null", res);
    res = filter->typePass(getObjectViewType());
    return res;
}

void OPWidgetFactory::applyOptionsToWidget(QWidget* /*widget*/, const QVariantMap& /*options*/) {
    // Do nothing by default. Override in widgets that support this feature.
}

OPCommonWidgetFactory::OPCommonWidgetFactory(QList<QString> _groupIds)
    : groupIds(_groupIds) {
}

OPCommonWidgetFactory::~OPCommonWidgetFactory() {
}

OPFactoryFilterVisitorInterface::~OPFactoryFilterVisitorInterface() {
}

}  // namespace U2<|MERGE_RESOLUTION|>--- conflicted
+++ resolved
@@ -25,15 +25,9 @@
 
 namespace U2 {
 
-<<<<<<< HEAD
-OPGroupParameters::OPGroupParameters(QString groupId, IconParameters headerImageParameters, QString title, QString documentationPage)
-    : groupId(groupId),
-      groupIconParameters(headerImageParameters),
-=======
 OPGroupParameters::OPGroupParameters(QString groupId, const QString& _headerImagePath, QString title, QString documentationPage)
     : groupId(groupId),
       headerImagePath(_headerImagePath),
->>>>>>> b1d2ac07
       groupTitle(title),
       groupDocumentationPage(documentationPage) {
 }
