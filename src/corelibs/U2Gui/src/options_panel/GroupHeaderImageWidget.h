/**
 * UGENE - Integrated Bioinformatics Tools.
 * Copyright (C) 2008-2025 UniPro <ugene@unipro.ru>
 * http://ugene.net
 *
 * This program is free software; you can redistribute it and/or
 * modify it under the terms of the GNU General Public License
 * as published by the Free Software Foundation; either version 2
 * of the License, or (at your option) any later version.
 *
 * This program is distributed in the hope that it will be useful,
 * but WITHOUT ANY WARRANTY; without even the implied warranty of
 * MERCHANTABILITY or FITNESS FOR A PARTICULAR PURPOSE. See the
 * GNU General Public License for more details.
 *
 * You should have received a copy of the GNU General Public License
 * along with this program; if not, write to the Free Software
 * Foundation, Inc., 51 Franklin Street, Fifth Floor, Boston,
 * MA 02110-1301, USA.
 */

#pragma once

#include <QLabel>

#include <U2Core/IconParameters.h>
#include <U2Core/global.h>

namespace U2 {

/**
 * Widget with image that represents a group header.
 */
class U2GUI_EXPORT GroupHeaderImageWidget : public QLabel {
    Q_OBJECT
public:
<<<<<<< HEAD
    GroupHeaderImageWidget(const QString& groupId, const IconParameters& iconParameters);
=======
    GroupHeaderImageWidget(const QString& groupId, const QString& iconPath);
>>>>>>> b1d2ac07

    inline const QString& getGroupId() {
        return groupId;
    }

    void setHeaderSelected();
    void setHeaderDeselected();

    void changeState() {
        emit si_groupHeaderPressed(groupId);
    }

signals:
    /** Emitted when the widget has been pressed */
    void si_groupHeaderPressed(QString groupId);

protected:
    void mousePressEvent(QMouseEvent*) override;

private slots:
    void sl_colorThemeSwitched();

private:
    QString groupId;
<<<<<<< HEAD
    IconParameters iconParameters;
=======
    QString iconPath;
>>>>>>> b1d2ac07

    static const QString HEADER_COMMON_STYLE;
    static constexpr int ICON_SIZE = 16;
};

}  // namespace U2<|MERGE_RESOLUTION|>--- conflicted
+++ resolved
@@ -23,7 +23,6 @@
 
 #include <QLabel>
 
-#include <U2Core/IconParameters.h>
 #include <U2Core/global.h>
 
 namespace U2 {
@@ -34,11 +33,7 @@
 class U2GUI_EXPORT GroupHeaderImageWidget : public QLabel {
     Q_OBJECT
 public:
-<<<<<<< HEAD
-    GroupHeaderImageWidget(const QString& groupId, const IconParameters& iconParameters);
-=======
     GroupHeaderImageWidget(const QString& groupId, const QString& iconPath);
->>>>>>> b1d2ac07
 
     inline const QString& getGroupId() {
         return groupId;
@@ -58,19 +53,11 @@
 protected:
     void mousePressEvent(QMouseEvent*) override;
 
-private slots:
-    void sl_colorThemeSwitched();
-
 private:
     QString groupId;
-<<<<<<< HEAD
-    IconParameters iconParameters;
-=======
     QString iconPath;
->>>>>>> b1d2ac07
 
     static const QString HEADER_COMMON_STYLE;
-    static constexpr int ICON_SIZE = 16;
 };
 
 }  // namespace U2