/**
 * UGENE - Integrated Bioinformatics Tools.
 * Copyright (C) 2008-2025 UniPro <ugene@unipro.ru>
 * http://ugene.net
 *
 * This program is free software; you can redistribute it and/or
 * modify it under the terms of the GNU General Public License
 * as published by the Free Software Foundation; either version 2
 * of the License, or (at your option) any later version.
 *
 * This program is distributed in the hope that it will be useful,
 * but WITHOUT ANY WARRANTY; without even the implied warranty of
 * MERCHANTABILITY or FITNESS FOR A PARTICULAR PURPOSE. See the
 * GNU General Public License for more details.
 *
 * You should have received a copy of the GNU General Public License
 * along with this program; if not, write to the Free Software
 * Foundation, Inc., 51 Franklin Street, Fifth Floor, Boston,
 * MA 02110-1301, USA.
 */

#include "ShowHideSubgroupWidget.h"

#include <QHBoxLayout>
#include <QLabel>
#include <QMovie>
#include <QTimer>
#include <QVBoxLayout>

#include <U2Core/AppContext.h>
#include <U2Core/U2SafePoints.h>

<<<<<<< HEAD
#include <U2Gui/MainWindow.h>
#include <U2Gui/GUIUtils.h>
=======
#include <U2Gui/GUIUtils.h>
#include <U2Gui/MainWindow.h>
>>>>>>> b1d2ac07

namespace U2 {

ShowHideSubgroupWidget::ShowHideSubgroupWidget(QWidget* parent)
    : QWidget(parent), arrowHeaderWidget(nullptr), innerWidget(nullptr) {
}

ShowHideSubgroupWidget::ShowHideSubgroupWidget(const QString& _id, const QString& caption, QWidget* _innerWidget, bool isOpened)
    : subgroupId(_id), innerWidget(_innerWidget) {
    init(subgroupId, caption, innerWidget, isOpened);
}

void ShowHideSubgroupWidget::init(const QString& subgroupId, const QString& caption, QWidget* innerWidget, bool isOpened) {
    this->subgroupId = subgroupId;
    this->innerWidget = innerWidget;

    auto mainLayout = new QVBoxLayout();
    mainLayout->setContentsMargins(0, 0, 0, 10);
    mainLayout->setSpacing(0);
    mainLayout->setSizeConstraint(QLayout::SetMinAndMaxSize);
    setLayout(mainLayout);

    innerWidget->setContentsMargins(17, 5, 5, 5);

    arrowHeaderWidget = new ArrowHeaderWidget(caption, isOpened);
    connect(arrowHeaderWidget, SIGNAL(si_arrowHeaderPressed(bool)), SLOT(updateSubgroupState(bool)));
    updateSubgroupState(isOpened);

    mainLayout->addWidget(arrowHeaderWidget);
    mainLayout->addWidget(innerWidget);

    setObjectName(subgroupId);
}

void ShowHideSubgroupWidget::updateSubgroupState(bool isSubgroupOpened) {
    innerWidget->setVisible(isSubgroupOpened);
    emit si_subgroupStateChanged(subgroupId);
}

bool ShowHideSubgroupWidget::isSubgroupOpened() const {
    SAFE_POINT(0 != arrowHeaderWidget, "The arrow header widget hasn't been created, but it is used.", false);
    return arrowHeaderWidget->isArrowOpened();
}

void ShowHideSubgroupWidget::setSubgroupOpened(bool open) {
    arrowHeaderWidget->setOpened(open);
}

void ShowHideSubgroupWidget::showProgress() {
    arrowHeaderWidget->showProgressWithTimeout();
}

void ShowHideSubgroupWidget::hideProgress() {
    arrowHeaderWidget->hideProgress();
}

void ShowHideSubgroupWidget::setPermanentlyOpen(bool isOpened) {
    arrowHeaderWidget->setOpened(isOpened);
    if (isOpened) {
        disconnect(arrowHeaderWidget, SIGNAL(si_arrowHeaderPressed(bool)), this, SLOT(updateSubgroupState(bool)));
        arrowHeaderWidget->setAttribute(Qt::WA_TransparentForMouseEvents);
    } else {
        connect(arrowHeaderWidget, SIGNAL(si_arrowHeaderPressed(bool)), SLOT(updateSubgroupState(bool)));
        arrowHeaderWidget->setAttribute(Qt::WA_TransparentForMouseEvents, false);
    }
}

ArrowHeaderWidget::ArrowHeaderWidget(const QString& caption, bool _isOpened)
    : isOpened(_isOpened) {
    auto arrowHeaderLayout = new QHBoxLayout();
    arrowHeaderLayout->setContentsMargins(0, 0, 0, 0);
    arrowHeaderLayout->setSizeConstraint(QLayout::SetMinAndMaxSize);

    arrow = new QLabel();
    arrow->setObjectName("ArrowHeader_" + caption);
    QString iconPath;
    if (isOpened) {
<<<<<<< HEAD
        arrow->setPixmap(QPixmap(GUIUtils::getResourceName("core", "arrow_down.png")));
    } else {
        arrow->setPixmap(QPixmap(GUIUtils::getResourceName("core", "arrow_right.png")));
=======
        iconPath = ":core/images/arrow_down.png";
    } else {
        iconPath = ":core/images/arrow_right.png";
>>>>>>> b1d2ac07
    }
    GUIUtils::setThemedIcon(arrow, iconPath);

    arrow->setMaximumSize(10, 10);

    auto captionLabel = new QLabel(caption);
    captionLabel->setSizePolicy(QSizePolicy::Fixed, QSizePolicy::Fixed);

    progressMovieLabel = new QLabel();
<<<<<<< HEAD
    progressMovie = new QMovie(GUIUtils::getResourceName("core", "progress.gif"), QByteArray(), progressMovieLabel);
    progressMovieLabel->setMovie(progressMovie);

=======
    GUIUtils::setThemedMovie(progressMovieLabel, ":/core/images/progress.gif");
    auto progressMovie = progressMovieLabel->movie();
>>>>>>> b1d2ac07
    if (progressMovie->isValid()) {
        progressMovie->start();
        progressMovie->setPaused(true);
    }

    arrowHeaderLayout->addWidget(arrow);
    arrowHeaderLayout->addWidget(captionLabel);
    arrowHeaderLayout->addWidget(progressMovieLabel);

    progressMovieLabel->hide();
    canStartProgress = false;

    setLayout(arrowHeaderLayout);

    connect(AppContext::getMainWindow(), &MainWindow::si_colorThemeSwitched, this, &ArrowHeaderWidget::sl_colorThemeSwitched);
}

ArrowHeaderWidget::~ArrowHeaderWidget() {
    delete progressMovieLabel->movie();
}

void ArrowHeaderWidget::showProgressWithTimeout() {
    auto timeoutToStartProgress = new QTimer(this);
    connect(timeoutToStartProgress, SIGNAL(timeout()), SLOT(sl_showProgress()));
    timeoutToStartProgress->start(TIMEOUT);
    canStartProgress = true;
}

void ArrowHeaderWidget::sl_showProgress() {
    if (canStartProgress) {
        progressMovieLabel->movie()->setPaused(false);
        progressMovieLabel->show();
    }
}

void ArrowHeaderWidget::hideProgress() {
    canStartProgress = false;
    progressMovieLabel->hide();
    progressMovieLabel->movie()->setPaused(true);
}

void ArrowHeaderWidget::setOpened(bool _isOpened) {
    if (_isOpened != isOpened) {
        QString iconPath;
        if (isOpened) {
<<<<<<< HEAD
            arrow->setPixmap(QPixmap(GUIUtils::getResourceName("core", "arrow_right.png")));
            isOpened = false;
        } else {
            arrow->setPixmap(QPixmap(GUIUtils::getResourceName("core", "arrow_down.png")));
=======
            iconPath = ":core/images/arrow_right.png";
            isOpened = false;
        } else {
            iconPath = ":core/images/arrow_down.png";
>>>>>>> b1d2ac07
            isOpened = true;
        }
        GUIUtils::setThemedIcon(arrow, iconPath);
        emit si_arrowHeaderPressed(isOpened);
    }
}

void ArrowHeaderWidget::sl_colorThemeSwitched() {
    if (isOpened) {
        arrow->setPixmap(QPixmap(GUIUtils::getResourceName("core", "arrow_down.png")));
    } else {
        arrow->setPixmap(QPixmap(GUIUtils::getResourceName("core", "arrow_right.png")));
    }
    auto tmpProgressMovie = progressMovie;
    progressMovie = new QMovie(GUIUtils::getResourceName("core", "progress.gif"), QByteArray(), progressMovieLabel);
    progressMovieLabel->setMovie(progressMovie);
    delete tmpProgressMovie;
}

void ArrowHeaderWidget::mousePressEvent(QMouseEvent* /* event */) {
    setOpened(!isOpened);
}

}  // namespace U2<|MERGE_RESOLUTION|>--- conflicted
+++ resolved
@@ -27,16 +27,9 @@
 #include <QTimer>
 #include <QVBoxLayout>
 
-#include <U2Core/AppContext.h>
 #include <U2Core/U2SafePoints.h>
 
-<<<<<<< HEAD
-#include <U2Gui/MainWindow.h>
 #include <U2Gui/GUIUtils.h>
-=======
-#include <U2Gui/GUIUtils.h>
-#include <U2Gui/MainWindow.h>
->>>>>>> b1d2ac07
 
 namespace U2 {
 
@@ -114,15 +107,9 @@
     arrow->setObjectName("ArrowHeader_" + caption);
     QString iconPath;
     if (isOpened) {
-<<<<<<< HEAD
-        arrow->setPixmap(QPixmap(GUIUtils::getResourceName("core", "arrow_down.png")));
-    } else {
-        arrow->setPixmap(QPixmap(GUIUtils::getResourceName("core", "arrow_right.png")));
-=======
         iconPath = ":core/images/arrow_down.png";
     } else {
         iconPath = ":core/images/arrow_right.png";
->>>>>>> b1d2ac07
     }
     GUIUtils::setThemedIcon(arrow, iconPath);
 
@@ -132,14 +119,8 @@
     captionLabel->setSizePolicy(QSizePolicy::Fixed, QSizePolicy::Fixed);
 
     progressMovieLabel = new QLabel();
-<<<<<<< HEAD
-    progressMovie = new QMovie(GUIUtils::getResourceName("core", "progress.gif"), QByteArray(), progressMovieLabel);
-    progressMovieLabel->setMovie(progressMovie);
-
-=======
     GUIUtils::setThemedMovie(progressMovieLabel, ":/core/images/progress.gif");
     auto progressMovie = progressMovieLabel->movie();
->>>>>>> b1d2ac07
     if (progressMovie->isValid()) {
         progressMovie->start();
         progressMovie->setPaused(true);
@@ -153,8 +134,6 @@
     canStartProgress = false;
 
     setLayout(arrowHeaderLayout);
-
-    connect(AppContext::getMainWindow(), &MainWindow::si_colorThemeSwitched, this, &ArrowHeaderWidget::sl_colorThemeSwitched);
 }
 
 ArrowHeaderWidget::~ArrowHeaderWidget() {
@@ -185,17 +164,10 @@
     if (_isOpened != isOpened) {
         QString iconPath;
         if (isOpened) {
-<<<<<<< HEAD
-            arrow->setPixmap(QPixmap(GUIUtils::getResourceName("core", "arrow_right.png")));
-            isOpened = false;
-        } else {
-            arrow->setPixmap(QPixmap(GUIUtils::getResourceName("core", "arrow_down.png")));
-=======
             iconPath = ":core/images/arrow_right.png";
             isOpened = false;
         } else {
             iconPath = ":core/images/arrow_down.png";
->>>>>>> b1d2ac07
             isOpened = true;
         }
         GUIUtils::setThemedIcon(arrow, iconPath);
@@ -203,18 +175,6 @@
     }
 }
 
-void ArrowHeaderWidget::sl_colorThemeSwitched() {
-    if (isOpened) {
-        arrow->setPixmap(QPixmap(GUIUtils::getResourceName("core", "arrow_down.png")));
-    } else {
-        arrow->setPixmap(QPixmap(GUIUtils::getResourceName("core", "arrow_right.png")));
-    }
-    auto tmpProgressMovie = progressMovie;
-    progressMovie = new QMovie(GUIUtils::getResourceName("core", "progress.gif"), QByteArray(), progressMovieLabel);
-    progressMovieLabel->setMovie(progressMovie);
-    delete tmpProgressMovie;
-}
-
 void ArrowHeaderWidget::mousePressEvent(QMouseEvent* /* event */) {
     setOpened(!isOpened);
 }
