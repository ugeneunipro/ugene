--- conflicted
+++ resolved
@@ -59,12 +59,8 @@
         // Create a widget with icon at the right side
         OPGroupParameters groupParameters = factory->getOPGroupParameters();
         const QString& groupId = groupParameters.getGroupId();
-<<<<<<< HEAD
-        GroupHeaderImageWidget* headerImageWidget = widget->createHeaderImageWidget(groupId, groupParameters.getIconParmeters());
-=======
         GroupHeaderImageWidget* headerImageWidget = widget->createHeaderImageWidget(groupId, groupParameters.getHeaderImagePath());
         headerImageWidget->setToolTip(groupParameters.getTitle());
->>>>>>> b1d2ac07
         headerImageWidget->setObjectName(groupId);
 
         // Listen for signals from the header image widget
