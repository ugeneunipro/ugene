<?xml version="1.0" encoding="utf-8"?>
<!DOCTYPE TS>
<TS version="2.1" language="ru">
<context>
    <name>AbstractProjectFilterTask</name>
    <message>
        <location filename="../src/util/project/ProjectFilterNames.cpp" line="30"/>
        <source>Object name</source>
        <translation>Имя объекта</translation>
    </message>
    <message>
        <location filename="../src/util/project/ProjectFilterNames.cpp" line="31"/>
        <source>Annotation feature key</source>
        <translation>Аннотации</translation>
    </message>
    <message>
        <location filename="../src/util/project/ProjectFilterNames.cpp" line="33"/>
        <source>Multiple alignment content</source>
        <translation>Множественное выравнивание</translation>
    </message>
    <message>
        <location filename="../src/util/project/ProjectFilterNames.cpp" line="34"/>
        <source>Multiple alignment sequence name</source>
        <translation>Имя множественного выравнивания</translation>
    </message>
    <message>
        <location filename="../src/util/project/ProjectFilterNames.cpp" line="36"/>
        <source>Sanger read name</source>
        <translation>Имя рида</translation>
    </message>
    <message>
        <location filename="../src/util/project/ProjectFilterNames.cpp" line="37"/>
        <source>Sanger reference name</source>
        <translation>Имя референсной последовательности</translation>
    </message>
    <message>
        <location filename="../src/util/project/ProjectFilterNames.cpp" line="38"/>
        <source>Sanger read content</source>
        <translation>Содержание рида</translation>
    </message>
    <message>
        <location filename="../src/util/project/ProjectFilterNames.cpp" line="39"/>
        <source>Sanger reference content</source>
        <translation>Содержание референсной последовательности</translation>
    </message>
    <message>
        <location filename="../src/util/project/ProjectFilterNames.cpp" line="41"/>
        <source>Sequence accession number</source>
        <translation>Порядковый номер последовательности</translation>
    </message>
    <message>
        <location filename="../src/util/project/ProjectFilterNames.cpp" line="42"/>
        <source>Text content</source>
        <translation>Текст</translation>
    </message>
</context>
<context>
    <name>AceImportWidget</name>
    <message>
        <location filename="../src/util/ImportWidgets/AceImportWidget.ui" line="14"/>
        <source>Form</source>
        <translation>Форма</translation>
    </message>
    <message>
        <location filename="../src/util/ImportWidgets/AceImportWidget.ui" line="63"/>
        <source>Save to file</source>
        <translation>Сохранить в файл</translation>
    </message>
    <message>
        <location filename="../src/util/ImportWidgets/AceImportWidget.ui" line="77"/>
        <source>...</source>
        <translation>...</translation>
    </message>
</context>
<context>
    <name>AddNewDocumentDialog</name>
    <message>
        <location filename="../src/util/AddNewDocumentDialog.ui" line="20"/>
        <source>Add New Document</source>
        <translation>Новый документ</translation>
    </message>
    <message>
        <location filename="../src/util/AddNewDocumentDialog.ui" line="39"/>
        <source>Document format</source>
        <translation>Формат документа</translation>
    </message>
    <message>
        <location filename="../src/util/AddNewDocumentDialog.ui" line="46"/>
        <source>Document location</source>
        <translation>Расположение документа</translation>
    </message>
    <message>
        <location filename="../src/util/AddNewDocumentDialog.ui" line="56"/>
        <source>...</source>
        <translation>...</translation>
    </message>
    <message>
        <location filename="../src/util/AddNewDocumentDialog.ui" line="71"/>
        <source>Compress file</source>
        <translation>Сжать файл</translation>
    </message>
</context>
<context>
    <name>AprImportWidget</name>
    <message>
        <location filename="../src/util/ImportWidgets/AprImportWidget.ui" line="14"/>
        <source>Form</source>
        <translation>Форма</translation>
    </message>
    <message>
        <location filename="../src/util/ImportWidgets/AprImportWidget.ui" line="63"/>
        <source>Save to fiie</source>
        <translation>Сохранить в файл</translation>
    </message>
    <message>
        <location filename="../src/util/ImportWidgets/AprImportWidget.ui" line="70"/>
        <source>File format</source>
        <translation>Формат файла</translation>
    </message>
    <message>
        <location filename="../src/util/ImportWidgets/AprImportWidget.ui" line="87"/>
        <source>...</source>
        <translation>...</translation>
    </message>
</context>
<context>
    <name>AuthenticationDialog</name>
    <message>
        <location filename="../src/util/AuthenticationDialog.ui" line="23"/>
        <source>Authentication</source>
        <translation>Аутентификация</translation>
    </message>
</context>
<context>
    <name>AuthenticationWidget</name>
    <message>
        <location filename="../src/util/AuthenticationWidget.ui" line="14"/>
        <source>Authentication</source>
        <translation>Аутентификация</translation>
    </message>
    <message>
        <location filename="../src/util/AuthenticationWidget.ui" line="33"/>
        <source>Login:</source>
        <translation>Логин:</translation>
    </message>
    <message>
        <location filename="../src/util/AuthenticationWidget.ui" line="40"/>
        <source>Password:</source>
        <translation>Пароль:</translation>
    </message>
    <message>
        <location filename="../src/util/AuthenticationWidget.ui" line="47"/>
        <source>Remember me</source>
        <translation>Запомнить меня</translation>
    </message>
</context>
<context>
    <name>BreakpointConditionEditDialog</name>
    <message>
        <location filename="../src/util/BreakpointConditionEditDialog.ui" line="14"/>
        <source>Breakpoint Condition</source>
        <translation>Состояние точки остановки</translation>
    </message>
    <message>
        <location filename="../src/util/BreakpointConditionEditDialog.ui" line="26"/>
        <source>When the breakpoint location is reached, the expression is evaluated and&lt;br&gt;the breakpoint is hit only if the expression is true or has changed.</source>
        <translation>Когда выполнение дойдет до точки остановки, выражение будет вычислено &lt;br&gt; и точка остановки сработает в зависимости от условия: если выражение истинно или изменилось.</translation>
    </message>
    <message>
        <location filename="../src/util/BreakpointConditionEditDialog.ui" line="36"/>
        <source>Condition</source>
        <translation>Условие</translation>
    </message>
    <message>
        <location filename="../src/util/BreakpointConditionEditDialog.ui" line="48"/>
        <source>Is true</source>
        <translation>Истинно</translation>
    </message>
    <message>
        <location filename="../src/util/BreakpointConditionEditDialog.ui" line="61"/>
        <source>Has changed</source>
        <translation>Изменено</translation>
    </message>
</context>
<context>
    <name>CommonImportOptionsDialog</name>
    <message>
        <location filename="../src/util/shared_db/CommonImportOptionsDialog.ui" line="14"/>
        <source>Database Import Default Options</source>
        <translation>Параметры по умолчанию для импорта базы данных</translation>
    </message>
</context>
<context>
    <name>CreateAnnotationDialog</name>
    <message>
        <location filename="../src/util/CreateAnnotationDialog.ui" line="20"/>
        <source>Create Annotation</source>
        <translation>Создание аннотации</translation>
    </message>
</context>
<context>
    <name>CreateAnnotationFullWidget</name>
    <message>
        <location filename="../src/util/CreateAnnotationFullWidget.ui" line="20"/>
        <source>Create Annotations</source>
        <translation>Создание аннотации</translation>
    </message>
    <message>
        <location filename="../src/util/CreateAnnotationFullWidget.ui" line="63"/>
        <source>Annotation type:</source>
        <translation>Тип аннотации:</translation>
    </message>
    <message>
        <location filename="../src/util/CreateAnnotationFullWidget.ui" line="127"/>
        <source>Annotation name</source>
        <translation>Имя аннотации</translation>
    </message>
    <message>
        <location filename="../src/util/CreateAnnotationFullWidget.ui" line="137"/>
        <source>Use names of patterns as annotations names. In case the patterns are in FASTA format</source>
        <translation>Использовать имена паттернов в качестве имен для аннотаций. Для случая если паттерны заданы в формате FASTA</translation>
    </message>
    <message>
        <location filename="../src/util/CreateAnnotationFullWidget.ui" line="140"/>
        <source>Use pattern names</source>
        <translation>Использовать имена паттернов</translation>
    </message>
    <message>
        <location filename="../src/util/CreateAnnotationFullWidget.ui" line="150"/>
        <source>Group name</source>
        <translation>Имя группы</translation>
    </message>
    <message>
        <location filename="../src/util/CreateAnnotationFullWidget.ui" line="157"/>
        <source>Predefined group names</source>
        <translation>Стандартные имена групп</translation>
    </message>
    <message>
        <location filename="../src/util/CreateAnnotationFullWidget.ui" line="160"/>
        <location filename="../src/util/CreateAnnotationFullWidget.ui" line="351"/>
        <location filename="../src/util/CreateAnnotationFullWidget.ui" line="491"/>
        <location filename="../src/util/CreateAnnotationFullWidget.ui" line="565"/>
        <source>...</source>
        <translation>...</translation>
    </message>
    <message>
        <location filename="../src/util/CreateAnnotationFullWidget.ui" line="174"/>
        <source>by type</source>
        <translation>по типу</translation>
    </message>
    <message>
        <location filename="../src/util/CreateAnnotationFullWidget.ui" line="184"/>
        <source>Description</source>
        <translation>Описание</translation>
    </message>
    <message>
        <location filename="../src/util/CreateAnnotationFullWidget.ui" line="191"/>
        <source>auto</source>
        <translation>авто</translation>
    </message>
    <message>
        <location filename="../src/util/CreateAnnotationFullWidget.ui" line="206"/>
        <source>Location</source>
        <translation>Позиция</translation>
    </message>
    <message>
        <location filename="../src/util/CreateAnnotationFullWidget.ui" line="247"/>
        <source>Simple format</source>
        <translation>Простой формат</translation>
    </message>
    <message>
        <location filename="../src/util/CreateAnnotationFullWidget.ui" line="273"/>
        <source>-</source>
        <translation>-</translation>
    </message>
    <message>
        <location filename="../src/util/CreateAnnotationFullWidget.ui" line="285"/>
        <source>Complement</source>
        <translation>Комплементарная</translation>
    </message>
    <message>
        <location filename="../src/util/CreateAnnotationFullWidget.ui" line="323"/>
        <source>GenBank/EMBL format</source>
        <translation>Формат GenBank/EMBL</translation>
    </message>
    <message>
        <location filename="../src/util/CreateAnnotationFullWidget.ui" line="341"/>
        <source>Annotation location in GenBank format</source>
        <translation>Местоположение аннотации (в формате GenBank)</translation>
    </message>
    <message>
        <location filename="../src/util/CreateAnnotationFullWidget.ui" line="348"/>
        <source>Add/remove complement flag</source>
        <translation>Добавить/снять флаг комплементарности</translation>
    </message>
    <message>
        <location filename="../src/util/CreateAnnotationFullWidget.ui" line="395"/>
        <source>Save annotation(s) to</source>
        <translation>Сохранить результат(ы) в</translation>
    </message>
    <message>
        <location filename="../src/util/CreateAnnotationFullWidget.ui" line="436"/>
        <source>Existing document</source>
        <translation>Существующий документ</translation>
    </message>
    <message>
        <location filename="../src/util/CreateAnnotationFullWidget.ui" line="516"/>
        <source>New document</source>
        <translation>Новый документ</translation>
    </message>
    <message>
        <location filename="../src/util/CreateAnnotationFullWidget.ui" line="596"/>
        <source>Use auto-annotations table</source>
        <translation>Использовать таблицу автоаннотаций</translation>
    </message>
</context>
<context>
    <name>CreateAnnotationNormalWidget</name>
    <message>
        <location filename="../src/util/CreateAnnotationNormalWidget.ui" line="20"/>
        <source>Create Annotations</source>
        <translation>Создание аннотации</translation>
    </message>
    <message>
        <location filename="../src/util/CreateAnnotationNormalWidget.ui" line="47"/>
        <source>Choose a file to store the annotations</source>
        <translation>Выбрать файл для сохранения аннотаций</translation>
    </message>
    <message>
        <location filename="../src/util/CreateAnnotationNormalWidget.ui" line="85"/>
        <location filename="../src/util/CreateAnnotationNormalWidget.ui" line="113"/>
        <location filename="../src/util/CreateAnnotationNormalWidget.ui" line="174"/>
        <location filename="../src/util/CreateAnnotationNormalWidget.ui" line="215"/>
        <source>...</source>
        <translation>...</translation>
    </message>
    <message>
        <location filename="../src/util/CreateAnnotationNormalWidget.ui" line="68"/>
        <source>Existing document</source>
        <translation>Существующий документ</translation>
    </message>
    <message>
        <location filename="../src/util/CreateAnnotationNormalWidget.ui" line="96"/>
        <source>New document</source>
        <translation>Новый документ</translation>
    </message>
    <message>
        <location filename="../src/util/CreateAnnotationNormalWidget.ui" line="120"/>
        <source>Use auto-annotations table</source>
        <translation>Использовать таблицу автоаннотаций</translation>
    </message>
    <message>
        <location filename="../src/util/CreateAnnotationNormalWidget.ui" line="157"/>
        <source>by type</source>
        <translation>по типу</translation>
    </message>
    <message>
        <location filename="../src/util/CreateAnnotationNormalWidget.ui" line="164"/>
        <source>auto</source>
        <translation>авто</translation>
    </message>
    <message>
        <location filename="../src/util/CreateAnnotationNormalWidget.ui" line="171"/>
        <source>Add/remove complement flag</source>
        <translation>Добавить/снять флаг комплементарности</translation>
    </message>
    <message>
        <location filename="../src/util/CreateAnnotationNormalWidget.ui" line="185"/>
        <source>Location</source>
        <translation>Позиция</translation>
    </message>
    <message>
        <location filename="../src/util/CreateAnnotationNormalWidget.ui" line="195"/>
        <source>Use names of patterns as annotations names. In case the patterns are in FASTA format</source>
        <translation>Использовать имена паттернов в качестве имен для аннотаций. Для случая если паттерны заданы в формате FASTA</translation>
    </message>
    <message>
        <location filename="../src/util/CreateAnnotationNormalWidget.ui" line="198"/>
        <source>Use pattern name</source>
        <translation>Использовать имя паттерна</translation>
    </message>
    <message>
        <location filename="../src/util/CreateAnnotationNormalWidget.ui" line="205"/>
        <source>Annotation location in GenBank format</source>
        <translation>Местоположение аннотации (в формате GenBank)</translation>
    </message>
    <message>
        <location filename="../src/util/CreateAnnotationNormalWidget.ui" line="212"/>
        <source>Predefined group names</source>
        <translation>Стандартные имена групп</translation>
    </message>
    <message>
        <location filename="../src/util/CreateAnnotationNormalWidget.ui" line="226"/>
        <source>Group name</source>
        <translation>Имя группы</translation>
    </message>
    <message>
        <location filename="../src/util/CreateAnnotationNormalWidget.ui" line="233"/>
        <source>Annotation name</source>
        <translation>Имя аннотации</translation>
    </message>
    <message>
        <location filename="../src/util/CreateAnnotationNormalWidget.ui" line="240"/>
        <source>Annotation type</source>
        <translation>Тип аннотации</translation>
    </message>
    <message>
        <location filename="../src/util/CreateAnnotationNormalWidget.ui" line="247"/>
        <source>Description</source>
        <translation>Описание</translation>
    </message>
</context>
<context>
    <name>CreateAnnotationOptionsPanelWidget</name>
    <message>
        <location filename="../src/util/CreateAnnotationOptionsPanelWidget.ui" line="14"/>
        <source>Form</source>
        <translation>Форма</translation>
    </message>
    <message>
        <location filename="../src/util/CreateAnnotationOptionsPanelWidget.ui" line="41"/>
        <source>Choose a file to store the annotations</source>
        <translation>Выбрать файл для сохранения аннотаций</translation>
    </message>
    <message>
        <location filename="../src/util/CreateAnnotationOptionsPanelWidget.ui" line="81"/>
        <location filename="../src/util/CreateAnnotationOptionsPanelWidget.ui" line="113"/>
        <location filename="../src/util/CreateAnnotationOptionsPanelWidget.ui" line="175"/>
        <location filename="../src/util/CreateAnnotationOptionsPanelWidget.ui" line="242"/>
        <source>...</source>
        <translation>...</translation>
    </message>
    <message>
        <location filename="../src/util/CreateAnnotationOptionsPanelWidget.ui" line="62"/>
        <source>Existing document:</source>
        <translation>Существующий документ:</translation>
    </message>
    <message>
        <location filename="../src/util/CreateAnnotationOptionsPanelWidget.ui" line="94"/>
        <source>New document:</source>
        <translation>Новый документ:</translation>
    </message>
    <message>
        <location filename="../src/util/CreateAnnotationOptionsPanelWidget.ui" line="122"/>
        <source>Use auto-annotations table</source>
        <translation>Использовать таблицу автоаннотаций</translation>
    </message>
    <message>
        <location filename="../src/util/CreateAnnotationOptionsPanelWidget.ui" line="156"/>
        <source>Group name:</source>
        <translation>Имя группы:</translation>
    </message>
    <message>
        <location filename="../src/util/CreateAnnotationOptionsPanelWidget.ui" line="165"/>
        <source>auto</source>
        <translation>авто</translation>
    </message>
    <message>
        <location filename="../src/util/CreateAnnotationOptionsPanelWidget.ui" line="172"/>
        <source>Predefined group names</source>
        <translation>Стандартные имена групп</translation>
    </message>
    <message>
        <location filename="../src/util/CreateAnnotationOptionsPanelWidget.ui" line="188"/>
        <source>Annotation type:</source>
        <translation>Тип аннотации:</translation>
    </message>
    <message>
        <location filename="../src/util/CreateAnnotationOptionsPanelWidget.ui" line="202"/>
        <source>Annotation name:</source>
        <translation>Имя аннотации:</translation>
    </message>
    <message>
        <location filename="../src/util/CreateAnnotationOptionsPanelWidget.ui" line="214"/>
        <source>by type</source>
        <translation>по типу</translation>
    </message>
    <message>
        <location filename="../src/util/CreateAnnotationOptionsPanelWidget.ui" line="223"/>
        <source>Location:</source>
        <translation>Позиция:</translation>
    </message>
    <message>
        <location filename="../src/util/CreateAnnotationOptionsPanelWidget.ui" line="232"/>
        <source>Annotation location in GenBank format</source>
        <translation>Местоположение аннотации (в формате GenBank)</translation>
    </message>
    <message>
        <location filename="../src/util/CreateAnnotationOptionsPanelWidget.ui" line="239"/>
        <source>Add/remove complement flag</source>
        <translation>Добавить/снять флаг комплементарности</translation>
    </message>
    <message>
        <location filename="../src/util/CreateAnnotationOptionsPanelWidget.ui" line="255"/>
        <source>Description:</source>
        <translation>Описание:</translation>
    </message>
    <message>
        <location filename="../src/util/CreateAnnotationOptionsPanelWidget.ui" line="265"/>
        <source>Use names of patterns as annotations names. In case the patterns are in FASTA format</source>
        <translation>Использовать имена паттернов в качестве имен для аннотаций. Для случая если паттерны заданы в формате FASTA</translation>
    </message>
    <message>
        <location filename="../src/util/CreateAnnotationOptionsPanelWidget.ui" line="268"/>
        <source>Use pattern name</source>
        <translation>Использовать имя паттерна</translation>
    </message>
</context>
<context>
    <name>CreateDocumentFromTextDialog</name>
    <message>
        <location filename="../src/util/CreateDocumentFromTextDialog.ui" line="14"/>
        <source>Create Sequence</source>
        <translation>Создать последовательность</translation>
    </message>
    <message>
        <location filename="../src/util/CreateDocumentFromTextDialog.ui" line="22"/>
        <source>Save sequence to file</source>
        <translation>Сохранить последовательность в файл</translation>
    </message>
    <message>
        <location filename="../src/util/CreateDocumentFromTextDialog.ui" line="32"/>
        <source>...</source>
        <translation>...</translation>
    </message>
    <message>
        <location filename="../src/util/CreateDocumentFromTextDialog.ui" line="39"/>
        <source>File format</source>
        <translation>Формат файла</translation>
    </message>
    <message>
        <location filename="../src/util/CreateDocumentFromTextDialog.ui" line="49"/>
        <source>Sequence name</source>
        <translation>Имя последовательности</translation>
    </message>
</context>
<context>
    <name>CreateObjectRelationDialog</name>
    <message>
        <location filename="../src/util/CreateObjectRelationDialog.ui" line="14"/>
        <source>Edit Object Relations</source>
        <translation>Редактирование связи объекта</translation>
    </message>
    <message>
        <location filename="../src/util/CreateObjectRelationDialog.ui" line="20"/>
        <source>Associate object with:</source>
        <translation>Связь:</translation>
    </message>
</context>
<context>
    <name>DownloadRemoteFileDialog</name>
    <message>
        <location filename="../src/util/DownloadRemoteFileDialog.ui" line="26"/>
        <source>Fetch Data from Remote Database</source>
        <translation>Получить данные из удаленной базы</translation>
    </message>
    <message>
        <location filename="../src/util/DownloadRemoteFileDialog.ui" line="43"/>
        <source>Resource ID:</source>
        <translation>Идентификатор:</translation>
    </message>
    <message>
        <location filename="../src/util/DownloadRemoteFileDialog.ui" line="66"/>
        <source>Database:</source>
        <translation>База данных:</translation>
    </message>
    <message>
        <location filename="../src/util/DownloadRemoteFileDialog.ui" line="97"/>
        <source>Open database page</source>
        <translation>Открыть страницу базы данных</translation>
    </message>
    <message>
        <location filename="../src/util/DownloadRemoteFileDialog.ui" line="124"/>
        <source>Save to directory:</source>
        <translation>Сохранить в директорию:</translation>
    </message>
    <message>
        <location filename="../src/util/DownloadRemoteFileDialog.ui" line="149"/>
        <source>...</source>
        <translation>...</translation>
    </message>
    <message>
        <location filename="../src/util/DownloadRemoteFileDialog.ui" line="158"/>
        <source>Output format:</source>
        <translation>Выходной формат:</translation>
    </message>
    <message>
        <location filename="../src/util/DownloadRemoteFileDialog.ui" line="170"/>
        <source>Add to project</source>
        <translation>Добавить в проект</translation>
    </message>
    <message>
        <location filename="../src/util/DownloadRemoteFileDialog.ui" line="180"/>
        <source>Some entries in the NCBI databases contain features without a sequence. You can download both sequence and features by checking this parameter. Note that some sequences are rather big.</source>
        <translation>Некоторые составляющие в базе данных NCBI содержат аннотации без последовательностей. Вы можете скачать и последовательности и аннотации при помощи этого параметра.</translation>
    </message>
    <message>
        <location filename="../src/util/DownloadRemoteFileDialog.ui" line="183"/>
        <source>Force download the appropriate sequence</source>
        <translation>Принудительно скачать соответствующую последовательность</translation>
    </message>
</context>
<context>
    <name>EditConnectionDialog</name>
    <message>
        <location filename="../src/util/shared_db/EditConnectionDialog.ui" line="23"/>
        <source>Connection Settings</source>
        <translation>Настройки соединения</translation>
    </message>
    <message>
        <location filename="../src/util/shared_db/EditConnectionDialog.ui" line="31"/>
        <source>Connection name:</source>
        <translation>Имя соединения:</translation>
    </message>
    <message>
        <location filename="../src/util/shared_db/EditConnectionDialog.ui" line="38"/>
        <source>default</source>
        <translation>по умолчанию</translation>
    </message>
    <message>
        <location filename="../src/util/shared_db/EditConnectionDialog.ui" line="52"/>
        <source>Database location</source>
        <translation>Адрес базы данных</translation>
    </message>
    <message>
        <location filename="../src/util/shared_db/EditConnectionDialog.ui" line="61"/>
        <source>Host:</source>
        <translation>Хост:</translation>
    </message>
    <message>
        <location filename="../src/util/shared_db/EditConnectionDialog.ui" line="71"/>
        <source>Port:</source>
        <translation>Порт:</translation>
    </message>
    <message>
        <location filename="../src/util/shared_db/EditConnectionDialog.ui" line="85"/>
        <source>Database:</source>
        <translation>База данных:</translation>
    </message>
    <message>
        <location filename="../src/util/shared_db/EditConnectionDialog.ui" line="98"/>
        <source>Authentication data</source>
        <translation>Данные аутентификации</translation>
    </message>
</context>
<context>
    <name>EditQualifierDialog</name>
    <message>
        <location filename="../src/util/EditQualifierDialog.ui" line="14"/>
        <source>Edit Qualifier</source>
        <translation>Редактировать квалификатор</translation>
    </message>
    <message>
        <location filename="../src/util/EditQualifierDialog.ui" line="22"/>
        <source>Name</source>
        <translation>Имя</translation>
    </message>
    <message>
        <location filename="../src/util/EditQualifierDialog.ui" line="34"/>
        <source>Value</source>
        <translation>Значение</translation>
    </message>
</context>
<context>
    <name>EditSequenceDialog</name>
    <message>
        <location filename="../src/util/EditSequenceDialog.ui" line="22"/>
        <source>Annotations region resolving mode</source>
        <translation>Способ обработки аннотаций</translation>
    </message>
    <message>
        <location filename="../src/util/EditSequenceDialog.ui" line="28"/>
        <source>Expand affected annotation</source>
        <translation>Расширить аннотацию</translation>
    </message>
    <message>
        <location filename="../src/util/EditSequenceDialog.ui" line="38"/>
        <source>Remove affected annotation</source>
        <translation>Удалить аннотацию</translation>
    </message>
    <message>
        <location filename="../src/util/EditSequenceDialog.ui" line="45"/>
        <source>Split (join annotation parts)</source>
        <translation>Разделить на две соединённые части</translation>
    </message>
    <message>
        <location filename="../src/util/EditSequenceDialog.ui" line="52"/>
        <source>Split (separate annotations parts)</source>
        <translation>Разделить на две отдельные части</translation>
    </message>
    <message>
        <location filename="../src/util/EditSequenceDialog.ui" line="64"/>
        <source>Recalculate values of qualifiers</source>
        <translation>Пересчитать координаты в значениях квалификаторов</translation>
    </message>
    <message>
        <location filename="../src/util/EditSequenceDialog.ui" line="76"/>
        <source>Position to insert</source>
        <translation>Позиция для вставки</translation>
    </message>
    <message>
        <location filename="../src/util/EditSequenceDialog.ui" line="134"/>
        <source>Press to insert before the start of the sequence</source>
        <translation>Нажмите для вставки в начало последовательности</translation>
    </message>
    <message>
        <location filename="../src/util/EditSequenceDialog.ui" line="137"/>
        <source>start</source>
        <translation>начало</translation>
    </message>
    <message>
        <location filename="../src/util/EditSequenceDialog.ui" line="82"/>
        <source>Press to insert to the end of the sequence</source>
        <translation>Нажмите для вставки в конец последовательности</translation>
    </message>
    <message>
        <location filename="../src/util/EditSequenceDialog.ui" line="85"/>
        <source>end</source>
        <translation>конец</translation>
    </message>
    <message>
        <location filename="../src/util/EditSequenceDialog.ui" line="95"/>
        <source>Selection</source>
        <translation>Участок</translation>
    </message>
    <message>
        <location filename="../src/util/EditSequenceDialog.ui" line="101"/>
        <source>Press to insert before the selection</source>
        <translation>Нажмите для вставки до участка</translation>
    </message>
    <message>
        <location filename="../src/util/EditSequenceDialog.ui" line="104"/>
        <source>before</source>
        <translation>до</translation>
    </message>
    <message>
        <location filename="../src/util/EditSequenceDialog.ui" line="111"/>
        <source>Press to insert after the selection</source>
        <translation>Нажмите для вставки после участка</translation>
    </message>
    <message>
        <location filename="../src/util/EditSequenceDialog.ui" line="114"/>
        <source>after</source>
        <translation>после</translation>
    </message>
    <message>
        <location filename="../src/util/EditSequenceDialog.ui" line="121"/>
        <source>To change the regsion select it on a sequence</source>
        <translation>Чтобы изменить регион выделите его в последовательности</translation>
    </message>
    <message>
        <location filename="../src/util/EditSequenceDialog.ui" line="165"/>
        <source>Save to new file</source>
        <translation>Сохранить в новый файл</translation>
    </message>
    <message>
        <location filename="../src/util/EditSequenceDialog.ui" line="179"/>
        <source>Document location:</source>
        <translation>Расположение документа:</translation>
    </message>
    <message>
        <location filename="../src/util/EditSequenceDialog.ui" line="189"/>
        <source>...</source>
        <translation>...</translation>
    </message>
    <message>
        <location filename="../src/util/EditSequenceDialog.ui" line="196"/>
        <source>Document format:</source>
        <translation>Формат документа:</translation>
    </message>
    <message>
        <location filename="../src/util/EditSequenceDialog.ui" line="208"/>
        <source>Merge annotations to this file</source>
        <translation>Соединить и сохранить аннотации</translation>
    </message>
</context>
<context>
    <name>EditSettingDialogForm</name>
    <message>
        <location filename="../src/util/EditSettingsDialog.ui" line="14"/>
        <source>Annotation Settings on Sequence Editing</source>
        <translation>Изменение аннотаций при редактировании последовательности</translation>
    </message>
    <message>
        <location filename="../src/util/EditSettingsDialog.ui" line="23"/>
        <source>Expand or crop affected annotation</source>
        <translation>Расширить или уменьшить аннотацию</translation>
    </message>
    <message>
        <location filename="../src/util/EditSettingsDialog.ui" line="33"/>
        <source>Remove affected annotation</source>
        <translation>Удалить аннотацию</translation>
    </message>
    <message>
        <location filename="../src/util/EditSettingsDialog.ui" line="40"/>
        <source>Split (join annotation parts)</source>
        <translation>Разделить на две соединённые части</translation>
    </message>
    <message>
        <location filename="../src/util/EditSettingsDialog.ui" line="47"/>
        <source>Split (separate annotations parts)</source>
        <translation>Разделить на две отдельные части</translation>
    </message>
    <message>
        <location filename="../src/util/EditSettingsDialog.ui" line="59"/>
        <source>Recalculate values of qualifiers</source>
        <translation>Пересчитать координаты в значениях квалификаторов</translation>
    </message>
</context>
<context>
    <name>ExportDocumentDialog</name>
    <message>
        <location filename="../src/util/ExportDocumentDialog.ui" line="14"/>
        <source>Export Document</source>
        <translation>Экспорт документа</translation>
    </message>
    <message>
        <location filename="../src/util/ExportDocumentDialog.ui" line="25"/>
        <source>Save to file</source>
        <translation>Сохранить в файл</translation>
    </message>
    <message>
        <location filename="../src/util/ExportDocumentDialog.ui" line="42"/>
        <source>File format</source>
        <translation>Формат файла</translation>
    </message>
    <message>
        <location filename="../src/util/ExportDocumentDialog.ui" line="35"/>
        <source>...</source>
        <translation>...</translation>
    </message>
    <message>
        <location filename="../src/util/ExportDocumentDialog.ui" line="62"/>
        <source>Add to project</source>
        <translation>Добавить в проект</translation>
    </message>
    <message>
        <location filename="../src/util/ExportDocumentDialog.ui" line="52"/>
        <source>Compress file</source>
        <translation>Сжать файл</translation>
    </message>
</context>
<context>
    <name>ImageExportForm</name>
    <message>
        <location filename="../src/util/ExportImageDialog.ui" line="20"/>
        <source>Export Image</source>
        <translation>Экспорт изображения</translation>
    </message>
    <message>
        <location filename="../src/util/ExportImageDialog.ui" line="105"/>
        <source>File name</source>
        <translation>Имя файла</translation>
    </message>
    <message>
        <location filename="../src/util/ExportImageDialog.ui" line="78"/>
        <source>...</source>
        <translation>...</translation>
    </message>
    <message>
        <location filename="../src/util/ExportImageDialog.ui" line="41"/>
        <source>Export settings</source>
        <translation>Настройки экспорта</translation>
    </message>
    <message>
        <location filename="../src/util/ExportImageDialog.ui" line="56"/>
        <source>Export to file</source>
        <translation>Экспортировать в файл</translation>
    </message>
    <message>
        <location filename="../src/util/ExportImageDialog.ui" line="124"/>
        <source>Format</source>
        <translation>Формат</translation>
    </message>
    <message>
        <location filename="../src/util/ExportImageDialog.ui" line="237"/>
        <source>DPI</source>
        <translation>DPI</translation>
    </message>
    <message>
        <location filename="../src/util/ExportImageDialog.ui" line="316"/>
        <source>Width</source>
        <translation>Ширина</translation>
    </message>
    <message>
        <location filename="../src/util/ExportImageDialog.ui" line="296"/>
        <location filename="../src/util/ExportImageDialog.ui" line="344"/>
        <source>px</source>
        <translation>px</translation>
    </message>
    <message>
        <location filename="../src/util/ExportImageDialog.ui" line="397"/>
        <source>Hint</source>
        <translation>Подсказка</translation>
    </message>
    <message>
        <location filename="../src/util/ExportImageDialog.ui" line="268"/>
        <source>Height</source>
        <translation>Высота</translation>
    </message>
    <message>
        <location filename="../src/util/ExportImageDialog.ui" line="158"/>
        <source>Quality</source>
        <translation>Качество</translation>
    </message>
</context>
<context>
    <name>ImportOptionsWidget</name>
    <message>
        <location filename="../src/util/shared_db/ImportOptionsWidget.ui" line="14"/>
        <source>Import to the Database Options</source>
        <translation>Параметры импорта в базу данных</translation>
    </message>
    <message>
        <location filename="../src/util/shared_db/ImportOptionsWidget.ui" line="22"/>
        <source>Destination folder:</source>
        <translation>Назначение:</translation>
    </message>
    <message>
        <location filename="../src/util/shared_db/ImportOptionsWidget.ui" line="50"/>
        <source>Files and folders options</source>
        <translation>Параметры файлов и папок</translation>
    </message>
    <message>
        <location filename="../src/util/shared_db/ImportOptionsWidget.ui" line="56"/>
        <source>Process directories recursively</source>
        <translation>Обработать директории рекурсивно</translation>
    </message>
    <message>
        <location filename="../src/util/shared_db/ImportOptionsWidget.ui" line="63"/>
        <source>Keep folders structure</source>
        <translation>Сохранить структуру папок</translation>
    </message>
    <message>
        <location filename="../src/util/shared_db/ImportOptionsWidget.ui" line="70"/>
        <source>Create a subfolder for the top level folder</source>
        <translation>Создать подпапку для папки верхнего уровня</translation>
    </message>
    <message>
        <location filename="../src/util/shared_db/ImportOptionsWidget.ui" line="77"/>
        <source>Create a subfolder for each file</source>
        <translation>Создать подпапку для каждого файла</translation>
    </message>
    <message>
        <location filename="../src/util/shared_db/ImportOptionsWidget.ui" line="84"/>
        <source>Import unrecognized files</source>
        <translation>Импортировать неизвестные файлы</translation>
    </message>
    <message>
        <location filename="../src/util/shared_db/ImportOptionsWidget.ui" line="107"/>
        <source>Multi-sequence files import policy</source>
        <translation>Параметры импорта файлов, содержащих несколько последовательностей</translation>
    </message>
    <message>
        <location filename="../src/util/shared_db/ImportOptionsWidget.ui" line="113"/>
        <source>Import as separate sequences</source>
        <translation>Импортировать как отдельные последовательности</translation>
    </message>
    <message>
        <location filename="../src/util/shared_db/ImportOptionsWidget.ui" line="123"/>
        <source>Merge into a single sequence</source>
        <translation>Соединить в одну последовательность</translation>
    </message>
    <message>
        <location filename="../src/util/shared_db/ImportOptionsWidget.ui" line="132"/>
        <location filename="../src/util/shared_db/ImportOptionsWidget.ui" line="158"/>
        <source>Number of separator symbols (N - for nucleic or X - for amino) between parts.</source>
        <translation>Число разделяющих символов (N - для нуклеотидных или X - для амино) между частями.</translation>
    </message>
    <message>
        <location filename="../src/util/shared_db/ImportOptionsWidget.ui" line="135"/>
        <source>Separator characters between parts</source>
        <translation>Разделитель между частями</translation>
    </message>
    <message>
        <location filename="../src/util/shared_db/ImportOptionsWidget.ui" line="179"/>
        <source>Join into alignment</source>
        <translation>Соедить в выравнивание</translation>
    </message>
    <message>
        <location filename="../src/util/shared_db/ImportOptionsWidget.ui" line="189"/>
        <source>Import ACE files as</source>
        <translation>Импортировать ACE файлы как</translation>
    </message>
    <message>
        <location filename="../src/util/shared_db/ImportOptionsWidget.ui" line="195"/>
        <source>Multiple sequence alignment</source>
        <translation>Множественное выравнивание</translation>
    </message>
    <message>
        <location filename="../src/util/shared_db/ImportOptionsWidget.ui" line="208"/>
        <source>Short reads assembly</source>
        <translation>Сборка коротких ридов</translation>
    </message>
    <message>
        <location filename="../src/util/shared_db/ImportOptionsWidget.ui" line="240"/>
        <source>Documents and objects options</source>
        <translation>Настройки документов и объектов</translation>
    </message>
    <message>
        <location filename="../src/util/shared_db/ImportOptionsWidget.ui" line="246"/>
        <source>Create a subfolder for each document</source>
        <translation>Создать подпапку для каждого документа</translation>
    </message>
</context>
<context>
    <name>ImportToDatabaseDialog</name>
    <message>
        <location filename="../src/util/shared_db/ImportToDatabaseDialog.ui" line="14"/>
        <source>Import to the Database</source>
        <translation>Импорт в базу данных</translation>
    </message>
    <message>
        <location filename="../src/util/shared_db/ImportToDatabaseDialog.ui" line="35"/>
        <source>Item to import</source>
        <translation>Импортировать элемент</translation>
    </message>
    <message>
        <location filename="../src/util/shared_db/ImportToDatabaseDialog.ui" line="40"/>
        <source>Import to</source>
        <translation>Импортировать в</translation>
    </message>
    <message>
        <location filename="../src/util/shared_db/ImportToDatabaseDialog.ui" line="50"/>
        <source>Add files</source>
        <translation>Добавить файлы</translation>
    </message>
    <message>
        <location filename="../src/util/shared_db/ImportToDatabaseDialog.ui" line="57"/>
        <source>Add folder</source>
        <translation>Добавить папку</translation>
    </message>
    <message>
        <location filename="../src/util/shared_db/ImportToDatabaseDialog.ui" line="64"/>
        <source>Add objects</source>
        <translation>Добавить объекты</translation>
    </message>
    <message>
        <location filename="../src/util/shared_db/ImportToDatabaseDialog.ui" line="84"/>
        <source>General options</source>
        <translation>Основные параметры</translation>
    </message>
    <message>
        <location filename="../src/util/shared_db/ImportToDatabaseDialog.ui" line="91"/>
        <source>Remove</source>
        <translation>Удалить</translation>
    </message>
</context>
<context>
    <name>ItemToImportEditDialog</name>
    <message>
        <location filename="../src/util/shared_db/ItemToImportEditDialog.ui" line="14"/>
        <source>Edit The Item To Import</source>
        <translation>Выбрать элемент для импорта</translation>
    </message>
    <message>
        <location filename="../src/util/shared_db/ItemToImportEditDialog.ui" line="22"/>
        <source>Item to import:</source>
        <translation>Импортировать элемент:</translation>
    </message>
</context>
<context>
    <name>MultipartDocFormatConfiguratorWidget</name>
    <message>
        <location filename="../src/util/MultipartDocFormatConfiguratorWidget.ui" line="19"/>
        <source>Create annotation</source>
        <translation>Создать аннотацию</translation>
    </message>
    <message>
        <location filename="../src/util/MultipartDocFormatConfiguratorWidget.ui" line="25"/>
        <source>Separate sequences</source>
        <translation>Разделить последовательности</translation>
    </message>
    <message>
        <location filename="../src/util/MultipartDocFormatConfiguratorWidget.ui" line="32"/>
        <source>Merge sequences</source>
        <translation>Объединить последовательности</translation>
    </message>
    <message>
        <location filename="../src/util/MultipartDocFormatConfiguratorWidget.ui" line="41"/>
        <source>Gap length:</source>
        <translation>Длина пробела:</translation>
    </message>
</context>
<context>
    <name>ProjectTreeItemSelectorDialogBase</name>
    <message>
        <location filename="../src/util/ProjectTreeItemSelectorDialogBase.ui" line="14"/>
        <source>Select Item</source>
        <translation>Выбор элемента</translation>
    </message>
</context>
<context>
    <name>QObject</name>
    <message>
        <location filename="../src/util/CredentialsAskerGui.cpp" line="45"/>
        <location filename="../src/util/CredentialsAskerGui.cpp" line="69"/>
        <source>Connect to the </source>
        <translation>Соединиться с </translation>
    </message>
    <message>
        <location filename="../src/util/ExportObjectUtils.cpp" line="51"/>
        <source>Export annotations...</source>
        <translation>Экспорт аннотаций...</translation>
    </message>
    <message>
        <location filename="../src/util/ExportObjectUtils.cpp" line="51"/>
        <source>Selected object doesn&apos;t have annotations</source>
        <translation>Выбранный объект не имеет аннотаций</translation>
    </message>
    <message>
        <location filename="../src/util/ExportObjectUtils.cpp" line="128"/>
        <source>Can&apos;t export document to its own file. Please select another file.</source>
        <translation>Невозможно экспортировать файл сам в себя. Выберите другой файл.</translation>
    </message>
    <message>
        <location filename="../src/util/ExportObjectUtils.cpp" line="136"/>
        <source>Document %1 is already added to the project, it will be overwritten.</source>
        <translation>Документ %1 уже добавлен в проект, он будет перезаписан.</translation>
    </message>
    <message>
        <location filename="../src/util/ExportObjectUtils.cpp" line="146"/>
        <location filename="../src/util/ExportObjectUtils.cpp" line="181"/>
        <source>Unable to create I/O factory for </source>
        <translation>Unable to create I/O factory for </translation>
    </message>
    <message>
        <location filename="../src/util/ExportObjectUtils.cpp" line="151"/>
        <location filename="../src/util/ExportObjectUtils.cpp" line="185"/>
        <source>Unknown document format I/O factory: </source>
        <translation>Unknown document format I/O factory: </translation>
    </message>
</context>
<context>
    <name>RangeSelectionDialog</name>
    <message>
        <location filename="../src/util/RangeSelectionDialog.ui" line="14"/>
        <source>Region Selection</source>
        <translation>Выбор региона</translation>
    </message>
    <message>
        <location filename="../src/util/RangeSelectionDialog.ui" line="31"/>
        <source>    Region:</source>
        <translation>    Регион:</translation>
    </message>
    <message>
        <location filename="../src/util/RangeSelectionDialog.ui" line="41"/>
        <source>Single Range Selection</source>
        <translation>Выбор одного региона</translation>
    </message>
    <message>
        <location filename="../src/util/RangeSelectionDialog.ui" line="51"/>
        <source>Multiple Range Selection</source>
        <translation>Выбор составного региона</translation>
    </message>
    <message>
        <location filename="../src/util/RangeSelectionDialog.ui" line="70"/>
        <source>-</source>
        <translation>-</translation>
    </message>
    <message>
        <location filename="../src/util/RangeSelectionDialog.ui" line="86"/>
        <source>    Multi Region:</source>
        <translation>    Составной регион:</translation>
    </message>
    <message>
        <location filename="../src/util/RangeSelectionDialog.ui" line="96"/>
        <source>Input Format: 1..10,50..60</source>
        <translation>Входной формат: 1..10,50..60</translation>
    </message>
    <message>
        <location filename="../src/util/RangeSelectionDialog.ui" line="116"/>
        <source>Min</source>
        <translation>Мин</translation>
    </message>
    <message>
        <location filename="../src/util/RangeSelectionDialog.ui" line="123"/>
        <source>Max</source>
        <translation>Макс</translation>
    </message>
</context>
<context>
    <name>RegionSelectorController</name>
    <message>
<<<<<<< HEAD
        <location filename="../src/util/RegionSelectorController.cpp" line="74"/>
=======
        <location filename="../src/util/RegionSelectorController.cpp" line="72"/>
>>>>>>> 4efbef12
        <source>Whole sequence</source>
        <translation>Вся последовательность</translation>
    </message>
    <message>
<<<<<<< HEAD
        <location filename="../src/util/RegionSelectorController.cpp" line="78"/>
=======
        <location filename="../src/util/RegionSelectorController.cpp" line="76"/>
>>>>>>> 4efbef12
        <source>Selected region</source>
        <translation>Выбранный регион</translation>
    </message>
    <message>
<<<<<<< HEAD
        <location filename="../src/util/RegionSelectorController.cpp" line="82"/>
=======
        <location filename="../src/util/RegionSelectorController.cpp" line="80"/>
>>>>>>> 4efbef12
        <source>Custom region</source>
        <translation>Заданный регион</translation>
    </message>    
    <message>
        <location filename="../src/util/RegionSelectorController.cpp" line="85"/>
        <source>Location</source>
        <translation>Позиция</translation>
    </message>
    <message>
        <location filename="../src/util/RegionSelectorController.cpp" line="182"/>
        <source>Invalid Start position of region</source>
        <translation>Некорректная стартовая позиция в регионе</translation>
    </message>
    <message>
        <location filename="../src/util/RegionSelectorController.cpp" line="183"/>
        <source>Invalid End position of region</source>
        <translation>Некорректная конечная позиция в регионе</translation>
    </message>
    <message>
        <location filename="../src/util/RegionSelectorController.cpp" line="184"/>
        <source>Start position is greater than End position</source>
        <translation>Начальная позичия больше чем конечная</translation>
    </message>
</context>
<context>
    <name>RegionSelectorWithExcludedRegion</name>
    <message>
        <location filename="../src/util/RegionSelectorWithExcludedRegion.ui" line="14"/>
        <source>Form</source>
        <translation>Форма</translation>
    </message>
    <message>
        <location filename="../src/util/RegionSelectorWithExcludedRegion.ui" line="27"/>
        <location filename="../src/util/RegionSelectorWithExcludedRegion.ui" line="73"/>
        <source>1</source>
        <translation>1</translation>
    </message>
    <message>
        <location filename="../src/util/RegionSelectorWithExcludedRegion.ui" line="34"/>
        <location filename="../src/util/RegionSelectorWithExcludedRegion.ui" line="80"/>
        <source>-</source>
        <translation>-</translation>
    </message>
    <message>
        <location filename="../src/util/RegionSelectorWithExcludedRegion.ui" line="112"/>
        <source>Exclude</source>
        <translation>Исключить</translation>
    </message>
    <message>
        <location filename="../src/util/RegionSelectorWithExcludedRegion.ui" line="129"/>
        <source>Region</source>
        <translation>Регион</translation>
    </message>
</context>
<context>
    <name>RemovePartFromSequenceDialog</name>
    <message>
        <location filename="../src/util/RemovePartFromSequenceDialog.ui" line="40"/>
        <source>Region to remove</source>
        <translation>Удаляемый регион</translation>
    </message>
    <message>
        <location filename="../src/util/RemovePartFromSequenceDialog.ui" line="128"/>
        <source>Annotations region resolving mode</source>
        <translation>Способ обработки аннотаций</translation>
    </message>
    <message>
        <location filename="../src/util/RemovePartFromSequenceDialog.ui" line="32"/>
        <source>Remove Subsequence</source>
        <translation>Удаление подпоследовательности</translation>
    </message>
    <message>
        <location filename="../src/util/RemovePartFromSequenceDialog.ui" line="134"/>
        <source>Crop corresponding annotation</source>
        <translation>Обрезать соответствующую аннотацию</translation>
    </message>
    <message>
        <location filename="../src/util/RemovePartFromSequenceDialog.ui" line="144"/>
        <source>Remove corresponding annotation</source>
        <translation>Удалить соответствующую аннотацию</translation>
    </message>
    <message>
        <location filename="../src/util/RemovePartFromSequenceDialog.ui" line="68"/>
        <source>Save to new file</source>
        <translation>Сохранить в новый файл</translation>
    </message>
    <message>
        <location filename="../src/util/RemovePartFromSequenceDialog.ui" line="80"/>
        <source>Merge annotations to this file</source>
        <translation>Сохранить связанные аннотации</translation>
    </message>
    <message>
        <location filename="../src/util/RemovePartFromSequenceDialog.ui" line="89"/>
        <source>Document location:</source>
        <translation>Расположение документа:</translation>
    </message>
    <message>
        <location filename="../src/util/RemovePartFromSequenceDialog.ui" line="99"/>
        <source>...</source>
        <translation>...</translation>
    </message>
    <message>
        <location filename="../src/util/RemovePartFromSequenceDialog.ui" line="106"/>
        <source>Document format:</source>
        <translation>Формат:</translation>
    </message>
    <message>
        <location filename="../src/util/RemovePartFromSequenceDialog.ui" line="156"/>
        <source>Recalculate values of qualifiers</source>
        <translation>Пересчитать координаты в значениях квалификаторов</translation>
    </message>
</context>
<context>
    <name>ScriptEditorDialog</name>
    <message>
        <location filename="../src/util/ScriptEditorDialog.ui" line="20"/>
        <source>Used script</source>
        <translation>Используемый скрипт</translation>
    </message>
    <message>
        <location filename="../src/util/ScriptEditorDialog.ui" line="30"/>
        <source>...</source>
        <translation>...</translation>
    </message>
    <message>
        <location filename="../src/util/ScriptEditorDialog.ui" line="55"/>
        <source>Script text</source>
        <translation>Текст скрипта</translation>
    </message>
    <message>
        <location filename="../src/util/ScriptEditorDialog.ui" line="67"/>
        <source>Check syntax</source>
        <translation>Проверить синтаксис</translation>
    </message>
    <message>
        <location filename="../src/util/ScriptEditorDialog.ui" line="74"/>
        <source>Save as...</source>
        <translation>Сохранить как...</translation>
    </message>
    <message>
        <location filename="../src/util/ScriptEditorDialog.ui" line="88"/>
        <source>Save</source>
        <translation>Сохранить</translation>
    </message>
    <message>
        <location filename="../src/util/ScriptEditorDialog.ui" line="81"/>
        <source>Clear</source>
        <translation>Очистить</translation>
    </message>
    <message>
        <location filename="../src/util/ScriptEditorDialog.ui" line="14"/>
        <source>Script Editor</source>
        <translation>Редактор скрипта</translation>
    </message>
    <message>
        <location filename="../src/util/ScriptEditorDialog.ui" line="108"/>
        <source>Line:</source>
        <translation>Строка:</translation>
    </message>
</context>
<context>
    <name>SearchGenbankSequenceDialog</name>
    <message>
        <location filename="../src/util/SearchGenbankSequenceDialog.ui" line="20"/>
        <source>NCBI Sequence Search</source>
        <translation>Поиск в NCBI GenBank</translation>
    </message>
    <message>
        <location filename="../src/util/SearchGenbankSequenceDialog.ui" line="39"/>
        <source>Database:</source>
        <translation>База данных:</translation>
    </message>
    <message>
        <location filename="../src/util/SearchGenbankSequenceDialog.ui" line="64"/>
        <source>Search query:</source>
        <translation>Поисковый запрос:</translation>
    </message>
    <message>
        <location filename="../src/util/SearchGenbankSequenceDialog.ui" line="87"/>
        <source>Results:</source>
        <translation>Результаты:</translation>
    </message>
    <message>
        <location filename="../src/util/SearchGenbankSequenceDialog.ui" line="104"/>
        <source>ID</source>
        <translation>ID</translation>
    </message>
    <message>
        <location filename="../src/util/SearchGenbankSequenceDialog.ui" line="109"/>
        <source>Desc</source>
        <translation>Описание</translation>
    </message>
    <message>
        <location filename="../src/util/SearchGenbankSequenceDialog.ui" line="114"/>
        <source>Size</source>
        <translation>Размер</translation>
    </message>
    <message>
        <location filename="../src/util/SearchGenbankSequenceDialog.ui" line="124"/>
        <source>Result limit:</source>
        <translation>Количество результатов:</translation>
    </message>
    <message>
        <location filename="../src/util/SearchGenbankSequenceDialog.ui" line="157"/>
        <source>Search</source>
        <translation>Поиск</translation>
    </message>
</context>
<context>
    <name>SeqPasterWidget</name>
    <message>
        <location filename="../src/util/SeqPasterWidget.ui" line="14"/>
        <source>Create annotation</source>
        <translation>Создать аннотацию</translation>
    </message>
    <message>
        <location filename="../src/util/SeqPasterWidget.ui" line="32"/>
        <source>Paste data here</source>
        <translation>Вставьте текст</translation>
    </message>
    <message>
        <location filename="../src/util/SeqPasterWidget.ui" line="52"/>
        <source>Custom settings</source>
        <translation>Дополнительные настройки</translation>
    </message>
    <message>
        <location filename="../src/util/SeqPasterWidget.ui" line="67"/>
        <source>Alphabet:</source>
        <translation>Алфавит:</translation>
    </message>
    <message>
        <location filename="../src/util/SeqPasterWidget.ui" line="77"/>
        <source>Skip unknown symbols</source>
        <translation>Пропускать неизвестные символы</translation>
    </message>
    <message>
        <location filename="../src/util/SeqPasterWidget.ui" line="87"/>
        <source>Replace unknown symbols with</source>
        <translation>Заменять неизвестные символы на</translation>
    </message>
</context>
<context>
    <name>U2::AceImportWidget</name>
    <message>
        <location filename="../src/util/ImportWidgets/AceImportWidget.cpp" line="59"/>
        <source>Destination UGENEDB file</source>
        <translation>Место назначения UGENEDB файла</translation>
    </message>
</context>
<context>
    <name>U2::AddDocumentAndOpenViewTask</name>
    <message>
        <location filename="../src/OpenViewTask.cpp" line="332"/>
        <location filename="../src/OpenViewTask.cpp" line="345"/>
        <source>Opening view for document: &apos;NONAME&apos;</source>
        <translation>Открытие документа: &apos;NONAME&apos;</translation>
    </message>
    <message>
        <location filename="../src/OpenViewTask.cpp" line="335"/>
        <location filename="../src/OpenViewTask.cpp" line="347"/>
        <source>Opening view for document: %1</source>
        <translation>Открытие документа: %1</translation>
    </message>
    <message>
        <location filename="../src/OpenViewTask.cpp" line="337"/>
        <source>Provided document is NULL</source>
        <translation>Provided document is NULL</translation>
    </message>
    <message>
        <location filename="../src/OpenViewTask.cpp" line="349"/>
        <source>Document provider is NULL</source>
        <translation>Document provider is NULL</translation>
    </message>
</context>
<context>
    <name>U2::AddNewDocumentDialogImpl</name>
    <message>
        <location filename="../src/util/AddNewDocumentDialogImpl.cpp" line="60"/>
        <source>Create</source>
        <translation>Создать</translation>
    </message>
    <message>
        <location filename="../src/util/AddNewDocumentDialogImpl.cpp" line="61"/>
        <source>Cancel</source>
        <translation>Отмена</translation>
    </message>
    <message>
        <location filename="../src/util/AddNewDocumentDialogImpl.cpp" line="70"/>
        <source>Save File</source>
        <translation>Сохранить файл</translation>
    </message>
    <message>
        <location filename="../src/util/AddNewDocumentDialogImpl.cpp" line="81"/>
        <source>Invalid Document Location</source>
        <translation>Неверное расположение документа</translation>
    </message>
    <message>
        <location filename="../src/util/AddNewDocumentDialogImpl.cpp" line="81"/>
        <source>Document location is empty</source>
        <translation>Расположение документа пусто</translation>
    </message>
    <message>
        <location filename="../src/util/AddNewDocumentDialogImpl.cpp" line="95"/>
        <source>Project is locked</source>
        <translation>Проект заблокирован</translation>
    </message>
</context>
<context>
    <name>U2::AddToViewTask</name>
    <message>
        <location filename="../src/ObjectViewTasks.cpp" line="129"/>
        <source>Add object to view %1</source>
        <translation>Добавление объекта в окно: %1</translation>
    </message>
    <message>
        <location filename="../src/ObjectViewTasks.cpp" line="142"/>
        <source>Document was removed %1</source>
        <translation>Документ был удалён: %1</translation>
    </message>
    <message>
        <location filename="../src/ObjectViewTasks.cpp" line="147"/>
        <source>Object not found %1</source>
        <translation>Объект не найден: &quot;%1&quot;</translation>
    </message>
    <message>
        <location filename="../src/ObjectViewTasks.cpp" line="151"/>
        <source>View was closed %1</source>
        <translation>Окно было закрыто: %1</translation>
    </message>
</context>
<context>
    <name>U2::AuthenticationDialog</name>
    <message>
        <location filename="../src/util/AuthenticationDialog.cpp" line="84"/>
        <source>Error!</source>
        <translation>Ошибка!</translation>
    </message>
    <message>
        <location filename="../src/util/AuthenticationDialog.cpp" line="84"/>
        <source>Login is not set</source>
        <translation>Логин не задан</translation>
    </message>
</context>
<context>
    <name>U2::BreakpointConditionEditDialog</name>
    <message>
        <location filename="../src/util/BreakpointConditionEditDialog.cpp" line="42"/>
        <source>OK</source>
        <translation>OK</translation>
    </message>
    <message>
        <location filename="../src/util/BreakpointConditionEditDialog.cpp" line="43"/>
        <source>Cancel</source>
        <translation>Отмена</translation>
    </message>
</context>
<context>
    <name>U2::ComboBoxWithCheckBoxes</name>
    <message>
        <location filename="../src/ComboBoxWithCheckBoxes.cpp" line="40"/>
        <source>All</source>
        <translation>Все</translation>
    </message>
    <message>
        <location filename="../src/ComboBoxWithCheckBoxes.cpp" line="42"/>
        <source>%1 items</source>
        <translation>%1 элементы</translation>
    </message>
</context>
<context>
    <name>U2::CreateAnnotationDialog</name>
    <message>
        <location filename="../src/util/CreateAnnotationDialog.cpp" line="50"/>
        <source>Create</source>
        <translation>Создать</translation>
    </message>
    <message>
        <location filename="../src/util/CreateAnnotationDialog.cpp" line="64"/>
        <source>Cancel</source>
        <translation>Отмена</translation>
    </message>
    <message>
        <location filename="../src/util/CreateAnnotationDialog.cpp" line="71"/>
        <location filename="../src/util/CreateAnnotationDialog.cpp" line="76"/>
        <source>Error</source>
        <translation>Ошибка валидации</translation>
    </message>
    <message>
        <location filename="../src/util/CreateAnnotationDialog.cpp" line="76"/>
        <source>Cannot create an annotation object. Please check settings</source>
        <translation>Невозможно создать аннотацию. Проверьте пожалуйста настройки</translation>
    </message>
</context>
<context>
    <name>U2::CreateAnnotationNormalWidget</name>
    <message>
        <location filename="../src/util/CreateAnnotationNormalWidget.cpp" line="221"/>
        <source>Save annotation(s) to</source>
        <translation>Сохранить результат(ы) в</translation>
    </message>
    <message>
        <location filename="../src/util/CreateAnnotationNormalWidget.cpp" line="225"/>
        <source>Annotation parameters</source>
        <translation>Параметры аннотации</translation>
    </message>
</context>
<context>
    <name>U2::CreateAnnotationOptionsPanelWidget</name>
    <message>
        <location filename="../src/util/CreateAnnotationOptionsPanelWidget.cpp" line="217"/>
        <source>Save annotation(s) to</source>
        <translation>Сохранить результат(ы) в</translation>
    </message>
    <message>
        <location filename="../src/util/CreateAnnotationOptionsPanelWidget.cpp" line="220"/>
        <source>Annotation parameters</source>
        <translation>Параметры аннотации</translation>
    </message>
</context>
<context>
    <name>U2::CreateAnnotationWidgetController</name>
    <message>
        <location filename="../src/util/CreateAnnotationWidgetController.cpp" line="83"/>
        <source>&lt;auto&gt;</source>
        <translation>&lt;авто&gt;</translation>
    </message>
    <message>
        <location filename="../src/util/CreateAnnotationWidgetController.cpp" line="220"/>
        <source>Select annotation saving parameters</source>
        <translation>Выберите параметры сохранения аннотации</translation>
    </message>
    <message>
        <location filename="../src/util/CreateAnnotationWidgetController.cpp" line="223"/>
        <source>Document is already added to the project: &apos;%1&apos;</source>
        <translation>Документ уже существует: %1</translation>
    </message>
    <message>
        <location filename="../src/util/CreateAnnotationWidgetController.cpp" line="228"/>
        <source>Illegal folder: %1</source>
        <translation>Не найден путь: %1</translation>
    </message>
    <message>
        <location filename="../src/util/CreateAnnotationWidgetController.cpp" line="233"/>
        <source>Illegal annotation name! </source>
        <translation>Нелегальные символы в имени аннотации. Допустимы только цифры, буквы и подчёркивания! </translation>
    </message>
    <message>
        <location filename="../src/util/CreateAnnotationWidgetController.cpp" line="238"/>
        <source>Illegal group name</source>
        <translation>Нелегальные символы в имени группы</translation>
    </message>
    <message>
        <location filename="../src/util/CreateAnnotationWidgetController.cpp" line="243"/>
        <location filename="../src/util/CreateAnnotationWidgetController.cpp" line="248"/>
        <source>Invalid location! Location must be in GenBank format.
Simple examples:
1..10
join(1..10,15..45)
complement(5..15)</source>
        <translation>Ошибка в задании региона! Регион должен быть задан в формате GenBank.
Простые примеры:
1..10
join(1..10,15..45)
complement(5..15)</translation>
    </message>
    <message>
        <location filename="../src/util/CreateAnnotationWidgetController.cpp" line="252"/>
        <source>The &apos;complement&apos; keyword cannot be present in the location of an amino acid sequence annotation.</source>
        <translation>Ключевое слово &apos;complement&apos; не может присутствовать в местоположении аннотации последовательности аминокислот.</translation>
    </message>
    <message>
        <location filename="../src/util/CreateAnnotationWidgetController.cpp" line="338"/>
        <source>Save File</source>
        <translation>Сохранить файл</translation>
    </message>
</context>
<context>
    <name>U2::CreateDocumentFromTextDialogController</name>
    <message>
        <location filename="../src/util/CreateDocumentFromTextDialogController.cpp" line="146"/>
        <source>Select file to save...</source>
        <translation>Сохранение файла...</translation>
    </message>
    <message>
        <location filename="../src/util/CreateDocumentFromTextDialogController.cpp" line="57"/>
        <source>Create</source>
        <translation>Создать</translation>
    </message>
    <message>
        <location filename="../src/util/CreateDocumentFromTextDialogController.cpp" line="58"/>
        <source>Cancel</source>
        <translation>Отмена</translation>
    </message>
    <message>
        <location filename="../src/util/CreateDocumentFromTextDialogController.cpp" line="82"/>
        <source>No path specified</source>
        <translation>Путь не задан</translation>
    </message>
    <message>
        <location filename="../src/util/CreateDocumentFromTextDialogController.cpp" line="100"/>
        <source>A sequence, associated with the specified path, is already opened. Do you want to remove it from the project and replace with the current sequence? Data may be lost.</source>
        <translation>Последовательность, ассоциированная с заданным путём к файлу, уже открыта. Вы хотите удалить её из проекта и заменить текущей последовательностью? Данные могут быть утеряны.</translation>
    </message>
    <message>
        <location filename="../src/util/CreateDocumentFromTextDialogController.cpp" line="112"/>
        <source>Sequence name is empty</source>
        <translation>Имя последовательности пусто</translation>
    </message>
    <message>
        <location filename="../src/util/CreateDocumentFromTextDialogController.cpp" line="77"/>
        <source>Filename is empty</source>
        <translation>Не задано имя файла</translation>
    </message>
</context>
<context>
    <name>U2::CreateObjectRelationDialogController</name>
    <message>
        <location filename="../src/util/CreateObjectRelationDialogController.cpp" line="52"/>
        <source>OK</source>
        <translation>OK</translation>
    </message>
    <message>
        <location filename="../src/util/CreateObjectRelationDialogController.cpp" line="53"/>
        <source>Cancel</source>
        <translation>Отмена</translation>
    </message>
    <message>
        <location filename="../src/util/CreateObjectRelationDialogController.cpp" line="74"/>
        <source>Warning</source>
        <translation>Внимание</translation>
    </message>
    <message>
        <location filename="../src/util/CreateObjectRelationDialogController.cpp" line="74"/>
        <source>Found annotations that are out of the sequence range, continue?</source>
        <translation>Найдены аннотации, выходящие за границы последовательности. Продолжить?</translation>
    </message>
</context>
<context>
    <name>U2::CreateSequenceFromTextAndOpenViewTask</name>
    <message>
        <location filename="../src/util/CreateSequenceFromTextAndOpenViewTask.cpp" line="41"/>
        <source>Create sequence from raw data</source>
        <translation>Create sequence from raw data</translation>
    </message>
    <message>
        <location filename="../src/util/CreateSequenceFromTextAndOpenViewTask.cpp" line="55"/>
        <source>Can&apos;t create a project</source>
        <translation>Can&apos;t create a project</translation>
    </message>
</context>
<context>
    <name>U2::DownloadRemoteFileDialog</name>
    <message>
        <location filename="../src/util/DownloadRemoteFileDialog.cpp" line="61"/>
        <source>OK</source>
        <translation>OK</translation>
    </message>
    <message>
        <location filename="../src/util/DownloadRemoteFileDialog.cpp" line="62"/>
        <location filename="../src/util/DownloadRemoteFileDialog.cpp" line="204"/>
        <source>Cancel</source>
        <translation>Отмена</translation>
    </message>
    <message>
        <location filename="../src/util/DownloadRemoteFileDialog.cpp" line="131"/>
        <source>Select folder to save</source>
        <translation>Папка для сохранения</translation>
    </message>
    <message>
        <location filename="../src/util/DownloadRemoteFileDialog.cpp" line="169"/>
        <source>Resource id is empty!</source>
        <translation>Идентификатор ресурса пуст!</translation>
    </message>
    <message>
        <location filename="../src/util/DownloadRemoteFileDialog.cpp" line="175"/>
        <source>No folder selected for saving file!</source>
        <translation>Не задана папка для сохранения файла!</translation>
    </message>
    <message>
        <location filename="../src/util/DownloadRemoteFileDialog.cpp" line="203"/>
        <source>There are more than 100 files found for download.
Are you sure you want to open all of them?</source>
        <translation>Найдено более 100 файлов для скачивания. Открыть их все?</translation>
    </message>
    <message>
        <location filename="../src/util/DownloadRemoteFileDialog.cpp" line="204"/>
        <source>Warning</source>
        <translation>Предупреждение</translation>
    </message>
    <message>
        <location filename="../src/util/DownloadRemoteFileDialog.cpp" line="204"/>
        <source>Open anyway</source>
        <translation>Открыть</translation>
    </message>
    <message>
        <location filename="../src/util/DownloadRemoteFileDialog.cpp" line="204"/>
        <source>Don&apos;t open</source>
        <translation>Не открывать</translation>
    </message>
    <message>
        <location filename="../src/util/DownloadRemoteFileDialog.cpp" line="224"/>
        <source>Download remote documents</source>
        <translation>Скачать удаленные документы</translation>
    </message>
    <message>
        <location filename="../src/util/DownloadRemoteFileDialog.cpp" line="265"/>
        <source>Hint: </source>
        <translation>Подсказка: </translation>
    </message>
    <message>
        <location filename="../src/util/DownloadRemoteFileDialog.cpp" line="266"/>
        <source>Use database unique identifier.</source>
        <translation>Использовать уникальный идентификатор базы данных.</translation>
    </message>
    <message>
        <location filename="../src/util/DownloadRemoteFileDialog.cpp" line="267"/>
        <source>You can download multiple items by separating IDs with space or semicolon.</source>
        <translation>Вы можете скачать несколько элементов разделяя идентификаторы при помощи пробела или точки с запятой.</translation>
    </message>
</context>
<context>
    <name>U2::EditConnectionDialog</name>
    <message>
        <location filename="../src/util/shared_db/EditConnectionDialog.cpp" line="139"/>
        <location filename="../src/util/shared_db/EditConnectionDialog.cpp" line="145"/>
        <source>Error</source>
        <translation>Ошибка</translation>
    </message>
    <message>
        <location filename="../src/util/shared_db/EditConnectionDialog.cpp" line="139"/>
        <source>Host is not set</source>
        <translation>Хост не задан</translation>
    </message>
    <message>
        <location filename="../src/util/shared_db/EditConnectionDialog.cpp" line="145"/>
        <source>Database is not set</source>
        <translation>База данных не задана</translation>
    </message>
</context>
<context>
    <name>U2::EditQualifierDialog</name>
    <message>
        <location filename="../src/util/EditQualifierDialog.cpp" line="41"/>
        <source>OK</source>
        <translation>OK</translation>
    </message>
    <message>
        <location filename="../src/util/EditQualifierDialog.cpp" line="42"/>
        <source>Cancel</source>
        <translation>Отмена</translation>
    </message>
    <message>
        <location filename="../src/util/EditQualifierDialog.cpp" line="45"/>
        <source>View Qualifier</source>
        <translation>Посмотреть квалификатор</translation>
    </message>
    <message>
        <location filename="../src/util/EditQualifierDialog.cpp" line="96"/>
        <location filename="../src/util/EditQualifierDialog.cpp" line="100"/>
        <source>Error!</source>
        <translation>Ошибка!</translation>
    </message>
    <message>
        <location filename="../src/util/EditQualifierDialog.cpp" line="96"/>
        <source>Illegal qualifier name</source>
        <translation>Нелегальные символы в имени квалификатора</translation>
    </message>
    <message>
        <location filename="../src/util/EditQualifierDialog.cpp" line="100"/>
        <source>Illegal qualifier value</source>
        <translation>Нелегальные символы в значении квалификатора</translation>
    </message>
</context>
<context>
    <name>U2::EditSequenceDialogVirtualController</name>
    <message>
        <location filename="../src/util/EditSequenceDialogController.cpp" line="72"/>
        <source>OK</source>
        <translation>OK</translation>
    </message>
    <message>
        <location filename="../src/util/EditSequenceDialogController.cpp" line="73"/>
        <source>Cancel</source>
        <translation>Отмена</translation>
    </message>
    <message>
        <location filename="../src/util/EditSequenceDialogController.cpp" line="94"/>
        <source>Insert Sequence</source>
        <translation>Вставить последовательность</translation>
    </message>
    <message>
        <location filename="../src/util/EditSequenceDialogController.cpp" line="100"/>
        <source>Replace sequence</source>
        <translation>Заменить последовательность</translation>
    </message>
    <message>
        <location filename="../src/util/EditSequenceDialogController.cpp" line="119"/>
        <source>Folder to save is not exists</source>
        <translation>Папка не существует</translation>
    </message>
    <message>
        <location filename="../src/util/EditSequenceDialogController.cpp" line="123"/>
        <source>Entered path is empty</source>
        <translation>Не задан путь</translation>
    </message>
    <message>
        <location filename="../src/util/EditSequenceDialogController.cpp" line="127"/>
        <source>Filename is empty</source>
        <translation>Не задано имя файла</translation>
    </message>
    <message>
        <location filename="../src/util/EditSequenceDialogController.cpp" line="136"/>
        <source>Incorrect position to insert, should be from 1 to %1</source>
        <translation>Некорректная позиция для вставки, должна быть с 1 до %1</translation>
    </message>
    <message>
        <location filename="../src/util/EditSequenceDialogController.cpp" line="215"/>
        <source>Select file to save...</source>
        <translation>Выберите файлы для сохранения...</translation>
    </message>
</context>
<context>
    <name>U2::EditSettingsDialog</name>
    <message>
        <location filename="../src/util/EditSettingsDialog.cpp" line="39"/>
        <source>OK</source>
        <translation>ОК</translation>
    </message>
    <message>
        <location filename="../src/util/EditSettingsDialog.cpp" line="40"/>
        <source>Cancel</source>
        <translation>Отмена</translation>
    </message>
</context>
<context>
    <name>U2::ExportAnnotations2CSVTask</name>
    <message>
        <location filename="../src/util/ExportAnnotations2CSVTask.cpp" line="41"/>
        <source>Export annotations to CSV format</source>
        <translation>Экспорт аннотаций в формат CSV</translation>
    </message>
    <message>
        <location filename="../src/util/ExportAnnotations2CSVTask.cpp" line="78"/>
        <source>Invalid I/O environment!</source>
        <translation>Invalid I/O environment!</translation>
    </message>
    <message>
        <location filename="../src/util/ExportAnnotations2CSVTask.cpp" line="81"/>
        <source>No IO adapter found for URL: %1</source>
        <translation>No IO adapter found for URL: %1</translation>
    </message>
    <message>
        <location filename="../src/util/ExportAnnotations2CSVTask.cpp" line="91"/>
        <source>Group</source>
        <translation>Группа</translation>
    </message>
    <message>
        <location filename="../src/util/ExportAnnotations2CSVTask.cpp" line="91"/>
        <source>Name</source>
        <translation>Имя</translation>
    </message>
    <message>
        <location filename="../src/util/ExportAnnotations2CSVTask.cpp" line="91"/>
        <source>Start</source>
        <translation>Начало</translation>
    </message>
    <message>
        <location filename="../src/util/ExportAnnotations2CSVTask.cpp" line="91"/>
        <source>End</source>
        <translation>Конец</translation>
    </message>
    <message>
        <location filename="../src/util/ExportAnnotations2CSVTask.cpp" line="91"/>
        <source>Length</source>
        <translation>Длина</translation>
    </message>
    <message>
        <location filename="../src/util/ExportAnnotations2CSVTask.cpp" line="91"/>
        <source>Complementary</source>
        <translation>Комплементарная</translation>
    </message>
    <message>
        <location filename="../src/util/ExportAnnotations2CSVTask.cpp" line="93"/>
        <source>Sequence name</source>
        <translation>Имя последовательности</translation>
    </message>
    <message>
        <location filename="../src/util/ExportAnnotations2CSVTask.cpp" line="96"/>
        <source>Sequence</source>
        <translation>Последовательность</translation>
    </message>
    <message>
        <location filename="../src/util/ExportAnnotations2CSVTask.cpp" line="128"/>
        <source>yes</source>
        <translation>да</translation>
    </message>
    <message>
        <location filename="../src/util/ExportAnnotations2CSVTask.cpp" line="128"/>
        <source>no</source>
        <translation>нет</translation>
    </message>
    <message>
        <location filename="../src/util/ExportAnnotations2CSVTask.cpp" line="174"/>
        <source>Attaching a sequence to an annotation was ignored. The annotation is on the complementary strand. Can not generate a complementary sequence for a non-nucleic alphabet.</source>
        <translation>Прикрепление последовательности к аннотации не было выполнено. Аннотация находится в комплементарной цепи. Невозможно сгенерировать комплементарную последовательность для алфавита, который не является нуклеиновым.</translation>
    </message>
</context>
<context>
    <name>U2::ExportAnnotationsDialog</name>
    <message>
        <location filename="../src/util/ExportAnnotationsDialog.ui" line="14"/>
        <source>Export Annotations</source>
        <translation>Экспорт аннотаций</translation>
    </message>
    <message>
        <location filename="../src/util/ExportAnnotationsDialog.ui" line="25"/>
        <source>Export to file</source>
        <translation>Экспортировать в файл</translation>
    </message>
    <message>
        <location filename="../src/util/ExportAnnotationsDialog.ui" line="37"/>
        <source>...</source>
        <translation>...</translation>
    </message>
    <message>
        <location filename="../src/util/ExportAnnotationsDialog.ui" line="49"/>
        <source>File format</source>
        <translation>Формат файла</translation>
    </message>
    <message>
        <location filename="../src/util/ExportAnnotationsDialog.ui" line="58"/>
        <source>Add to project</source>
        <translation>Добавить в проект</translation>
    </message>
    <message>
        <location filename="../src/util/ExportAnnotationsDialog.ui" line="68"/>
        <source>Save sequences under annotations</source>
        <translation>Сохранить последовательности аннотаций</translation>
    </message>
    <message>
        <location filename="../src/util/ExportAnnotationsDialog.ui" line="75"/>
        <source>Save sequence names</source>
        <translation>Сохранить имена последовательностей</translation>
    </message>
    <message>
        <location filename="../src/util/ExportAnnotationsDialog.cpp" line="45"/>
        <source>OK</source>
        <translation>OK</translation>
    </message>
    <message>
        <location filename="../src/util/ExportAnnotationsDialog.cpp" line="46"/>
        <source>Cancel</source>
        <translation>Отмена</translation>
    </message>
    <message>
        <location filename="../src/util/ExportAnnotationsDialog.cpp" line="66"/>
        <source>Select file to save annotations</source>
        <translation>Выберите файл для сохранения аннотаций</translation>
    </message>
</context>
<context>
    <name>U2::ExportDocumentDialogController</name>
    <message>
        <location filename="../src/util/ExportDocumentDialogController.cpp" line="45"/>
        <location filename="../src/util/ExportDocumentDialogController.cpp" line="62"/>
        <source>Export</source>
        <translation>Экспорт</translation>
    </message>
    <message>
        <location filename="../src/util/ExportDocumentDialogController.cpp" line="46"/>
        <location filename="../src/util/ExportDocumentDialogController.cpp" line="63"/>
        <source>Cancel</source>
        <translation>Отмена</translation>
    </message>
</context>
<context>
    <name>U2::ExportImageDialog</name>
    <message>
        <location filename="../src/util/ExportImageDialog.cpp" line="97"/>
        <source>The image file path is empty.</source>
        <translation>Путь до изображения пуст.</translation>
    </message>
    <message>
        <location filename="../src/util/ExportImageDialog.cpp" line="104"/>
        <source>The image file cannot be created. No write permissions.</source>
        <translation>Файл не может быть создан. Недостаточно прав.</translation>
    </message>
    <message>
        <location filename="../src/util/ExportImageDialog.cpp" line="112"/>
        <source>Saving image to &apos;%1&apos;...</source>
        <translation>Сохранение изображения в &apos;%1&apos;...</translation>
    </message>
    <message>
        <location filename="../src/util/ExportImageDialog.cpp" line="147"/>
        <source>Cancel</source>
        <translation>Отмена</translation>
    </message>
    <message>
        <location filename="../src/util/ExportImageDialog.cpp" line="229"/>
        <source>Save Image As</source>
        <translation>Сохранить изображение как</translation>
    </message>
    <message>
        <location filename="../src/util/ExportImageDialog.cpp" line="146"/>
        <source>Export</source>
        <translation>Экспорт</translation>
    </message>
</context>
<context>
    <name>U2::FileLineEdit</name>
    <message>
        <location filename="../src/util/DialogUtils.cpp" line="65"/>
        <location filename="../src/util/DialogUtils.cpp" line="71"/>
        <source>Select file(s)</source>
        <translation>Выберите файл(ы)</translation>
    </message>
</context>
<context>
    <name>U2::FilteredProjectGroup</name>
    <message>
        <location filename="../src/util/project/FilteredProjectGroup.cpp" line="66"/>
        <source>Unnamed group</source>
        <translation>Группа без имени</translation>
    </message>
</context>
<context>
    <name>U2::GObjectViewController</name>
    <message>
        <location filename="../src/ObjectViewModel.cpp" line="174"/>
        <source>Can&apos;t add object: %1 to the closing view</source>
        <translation>Невозможно добавить объект: %1 в закрывающееся окно</translation>
    </message>
    <message>
        <location filename="../src/ObjectViewModel.cpp" line="177"/>
        <source>Object is already added to view %1!</source>
        <translation>Объект уже добавлен в окно &quot;%1&quot;!</translation>
    </message>
    <message>
        <location filename="../src/ObjectViewModel.cpp" line="191"/>
        <source>Can&apos;t add object: %1</source>
        <translation>Не удалось добавить объект: %1</translation>
    </message>
</context>
<context>
    <name>U2::GUIUtils</name>
    <message>
        <location filename="../src/util/GUIUtils.cpp" line="154"/>
        <location filename="../src/util/GUIUtils.cpp" line="164"/>
        <location filename="../src/util/GUIUtils.cpp" line="182"/>
        <source>Error!</source>
        <translation>Ошибка!</translation>
    </message>
    <message>
        <location filename="../src/util/GUIUtils.cpp" line="154"/>
        <source>Document URL is empty!</source>
        <translation>Пустая ссылка!</translation>
    </message>
    <message>
        <location filename="../src/util/GUIUtils.cpp" line="164"/>
        <source>Unable to launch default web browser.</source>
        <translation>Не удалось запустить браузер Интернет, установленный по умолчанию.</translation>
    </message>
    <message>
        <location filename="../src/util/GUIUtils.cpp" line="182"/>
        <source>Please specify the browser executable</source>
        <translation>Не указано приложение браузера</translation>
    </message>
</context>
<context>
    <name>U2::GroupOptionsWidget</name>
    <message>
        <location filename="../src/options_panel/GroupOptionsWidget.cpp" line="66"/>
        <source>Help</source>
        <translation>Помощь</translation>
    </message>
</context>
<context>
    <name>U2::Header</name>
    <message>
        <location filename="../src/NotificationWidget.cpp" line="49"/>
        <source>close</source>
        <translation>закрыть</translation>
    </message>
    <message>
        <location filename="../src/NotificationWidget.cpp" line="50"/>
        <source>Always on top</source>
        <translation>Всегда сверху</translation>
    </message>
    <message>
        <location filename="../src/NotificationWidget.cpp" line="56"/>
        <location filename="../src/NotificationWidget.cpp" line="57"/>
        <source>Notifications</source>
        <translation>Уведомления</translation>
    </message>
</context>
<context>
    <name>U2::HelpButton</name>
    <message>
        <location filename="../src/util/HelpButton.cpp" line="33"/>
        <source>Help</source>
        <translation>Помощь</translation>
    </message>
</context>
<context>
    <name>U2::ImageExportTask</name>
    <message>
        <location filename="../src/util/imageExport/ImageExportTask.cpp" line="60"/>
        <source>Format %1 is not supported by %2.</source>
        <translation>Формат %1 не поддерживается %2.</translation>
    </message>
    <message>
        <location filename="../src/util/imageExport/ImageExportTask.cpp" line="61"/>
        <source>Failed to export image to %1.</source>
        <translation>Невозможно экспортировать изображение %1.</translation>
    </message>
    <message>
        <location filename="../src/util/imageExport/ImageExportTask.cpp" line="65"/>
        <source>Done!</source>
        <translation>Готово!</translation>
    </message>
    <message>
        <location filename="../src/util/imageExport/ImageExportTask.cpp" line="59"/>
        <source>Image export task</source>
        <translation>Задача экспорта изображения</translation>
    </message>
</context>
<context>
    <name>U2::ImportSequenceFromRawDataTask</name>
    <message>
        <location filename="../src/util/ImportSequenceFromRawDataTask.cpp" line="31"/>
        <source>Import sequence from raw data</source>
        <translation>Import sequence from raw data</translation>
    </message>
</context>
<context>
    <name>U2::ImportToDatabaseDialog</name>
    <message>
        <location filename="../src/util/shared_db/ImportToDatabaseDialog.cpp" line="61"/>
        <source>Files and folders</source>
        <translation>Файлы и папки</translation>
    </message>
    <message>
        <location filename="../src/util/shared_db/ImportToDatabaseDialog.cpp" line="62"/>
        <source>Documents and objects</source>
        <translation>Документы и объекты</translation>
    </message>
    <message>
        <location filename="../src/util/shared_db/ImportToDatabaseDialog.cpp" line="98"/>
        <source>Override options</source>
        <translation>Настройки замещения</translation>
    </message>
    <message>
        <location filename="../src/util/shared_db/ImportToDatabaseDialog.cpp" line="102"/>
        <source>Reset to general options</source>
        <translation>Сброс на общие настройки</translation>
    </message>
    <message>
        <location filename="../src/util/shared_db/ImportToDatabaseDialog.cpp" line="205"/>
        <source>Import</source>
        <translation>Импорт</translation>
    </message>
    <message>
        <location filename="../src/util/shared_db/ImportToDatabaseDialog.cpp" line="291"/>
        <source>Select files to import</source>
        <translation>Выберите файлы для импорта</translation>
    </message>
    <message>
        <location filename="../src/util/shared_db/ImportToDatabaseDialog.cpp" line="314"/>
        <source>Select a folder to import</source>
        <translation>Выберите папку для импорта</translation>
    </message>
    <message>
        <location filename="../src/util/shared_db/ImportToDatabaseDialog.cpp" line="549"/>
        <source>This file will be imported with its own options.

</source>
        <translation>Этот файл будет импортирован с его собственными настройками.

</translation>
    </message>
    <message>
        <location filename="../src/util/shared_db/ImportToDatabaseDialog.cpp" line="552"/>
        <source>File:
</source>
        <translation>Файл:
</translation>
    </message>
    <message>
        <location filename="../src/util/shared_db/ImportToDatabaseDialog.cpp" line="555"/>
        <location filename="../src/util/shared_db/ImportToDatabaseDialog.cpp" line="594"/>
        <location filename="../src/util/shared_db/ImportToDatabaseDialog.cpp" line="640"/>
        <location filename="../src/util/shared_db/ImportToDatabaseDialog.cpp" line="657"/>
        <source>Import to: </source>
        <translation>Импортировать в: </translation>
    </message>
    <message>
        <location filename="../src/util/shared_db/ImportToDatabaseDialog.cpp" line="559"/>
        <source>A folder for file objects will be created</source>
        <translation>Будет создана папка для файловых объектов</translation>
    </message>
    <message>
        <location filename="../src/util/shared_db/ImportToDatabaseDialog.cpp" line="563"/>
        <location filename="../src/util/shared_db/ImportToDatabaseDialog.cpp" line="607"/>
        <source>If file is not recognized, it will be imported as binary data</source>
        <translation>Если файл не будет распознан, он будет импортирован в виде бинарных данных</translation>
    </message>
    <message>
        <location filename="../src/util/shared_db/ImportToDatabaseDialog.cpp" line="568"/>
        <location filename="../src/util/shared_db/ImportToDatabaseDialog.cpp" line="612"/>
        <source>If file contains more than one sequence, they will imported as separate objects</source>
        <translation>Если файл содержит больше чем одну последовательность, то они будут импортированы как отдельные объекты</translation>
    </message>
    <message>
        <location filename="../src/util/shared_db/ImportToDatabaseDialog.cpp" line="571"/>
        <location filename="../src/util/shared_db/ImportToDatabaseDialog.cpp" line="615"/>
        <source>If file contains more than one sequence, they will imported as single sequence with several &apos;Unknown&apos; bases as separator</source>
        <translation>Если файл содержит больше чем одну последовательность они будут импортированы в одну последовательность с несколькими &apos;Unknown&apos; символами в качестве разделителей</translation>
    </message>
    <message>
        <location filename="../src/util/shared_db/ImportToDatabaseDialog.cpp" line="572"/>
        <location filename="../src/util/shared_db/ImportToDatabaseDialog.cpp" line="616"/>
        <source>Size of separator: %1</source>
        <translation>Размер разделителя: %1</translation>
    </message>
    <message>
        <location filename="../src/util/shared_db/ImportToDatabaseDialog.cpp" line="575"/>
        <location filename="../src/util/shared_db/ImportToDatabaseDialog.cpp" line="619"/>
        <source>If file contains more than one sequence, they will be joined into the multiple alignment</source>
        <translation>Если файл содержит больше чем одну последовательность они будут соединены в выравнивание</translation>
    </message>
    <message>
        <location filename="../src/util/shared_db/ImportToDatabaseDialog.cpp" line="588"/>
        <location filename="../src/util/shared_db/ImportToDatabaseDialog.cpp" line="632"/>
        <location filename="../src/util/shared_db/ImportToDatabaseDialog.cpp" line="651"/>
        <source>This folder will be imported with its own options.

</source>
        <translation>Эта папка будет импортирована с ее собственными настройками.

</translation>
    </message>
    <message>
        <location filename="../src/util/shared_db/ImportToDatabaseDialog.cpp" line="591"/>
        <source>Folder:
</source>
        <translation>Папка:
</translation>
    </message>
    <message>
        <location filename="../src/util/shared_db/ImportToDatabaseDialog.cpp" line="599"/>
        <source>The folder will be processed recursively</source>
        <translation>Эта папка будет будет обработана рекурсивно</translation>
    </message>
    <message>
        <location filename="../src/util/shared_db/ImportToDatabaseDialog.cpp" line="603"/>
        <source>A folder for each file will be created</source>
        <translation>Будет создана папка для каждого файла</translation>
    </message>
    <message>
        <location filename="../src/util/shared_db/ImportToDatabaseDialog.cpp" line="635"/>
        <source>The </source>
        <translation></translation>
    </message>
    <message>
        <location filename="../src/util/shared_db/ImportToDatabaseDialog.cpp" line="635"/>
        <source> from document </source>
        <translation> из документа </translation>
    </message>
    <message>
        <location filename="../src/util/shared_db/ImportToDatabaseDialog.cpp" line="654"/>
        <source>Document:
</source>
        <translation>Документ:
</translation>
    </message>
</context>
<context>
    <name>U2::LoadRemoteDocumentAndAddToProjectTask</name>
    <message>
        <location filename="../src/OpenViewTask.cpp" line="216"/>
        <location filename="../src/OpenViewTask.cpp" line="226"/>
        <source>Load remote document and add to project</source>
        <translation>Load remote document and add to project</translation>
    </message>
    <message>
        <location filename="../src/OpenViewTask.cpp" line="278"/>
        <source>Cannot find %1 in %2 database</source>
        <translation>Невозможно найти %1 в базе данных %2</translation>
    </message>
</context>
<context>
    <name>U2::LoadUnloadedDocumentAndOpenViewTask</name>
    <message>
        <location filename="../src/OpenViewTask.cpp" line="65"/>
        <source>Load document: &apos;%1&apos;</source>
        <translation>Загрузка документа: %1</translation>
    </message>
</context>
<context>
    <name>U2::LogViewWidget</name>
    <message>
        <location filename="../src/util/logview/LogView.cpp" line="66"/>
        <source>Log</source>
        <translation>Лог</translation>
    </message>
    <message>
        <location filename="../src/util/logview/LogView.cpp" line="73"/>
        <source>Settings...</source>
        <translation>Настройки...</translation>
    </message>
    <message>
        <location filename="../src/util/logview/LogView.cpp" line="77"/>
        <source>Dump performance counters</source>
        <translation>Сбросить счетчики производительности</translation>
    </message>
    <message>
        <location filename="../src/util/logview/LogView.cpp" line="80"/>
        <source>Append separator</source>
        <translation>Добавить разделитель</translation>
    </message>
    <message>
        <location filename="../src/util/logview/LogView.cpp" line="82"/>
        <source>Clear log</source>
        <translation>Очистить лог</translation>
    </message>
    <message>
        <location filename="../src/util/logview/LogView.cpp" line="118"/>
        <source>Copy</source>
        <translation>Копировать</translation>
    </message>
    <message>
        <location filename="../src/util/logview/LogView.cpp" line="181"/>
        <source>logview_set_case</source>
        <translation>Установить тип</translation>
    </message>
    <message>
        <location filename="../src/util/logview/LogView.cpp" line="184"/>
        <source>logview_use_regexp</source>
        <translation>Использовать регулярные выражения</translation>
    </message>
</context>
<context>
    <name>U2::MultipleRangeSelector</name>
    <message>
        <location filename="../src/util/RangeSelector.cpp" line="198"/>
        <source>Go</source>
        <translation>Перейти</translation>
    </message>
    <message>
        <location filename="../src/util/RangeSelector.cpp" line="199"/>
        <source>Cancel</source>
        <translation>Отмена</translation>
    </message>
</context>
<context>
    <name>U2::NotificationStack</name>
    <message>
        <location filename="../src/Notification.cpp" line="382"/>
        <source>OK</source>
        <translation>OK</translation>
    </message>
    <message>
        <location filename="../src/Notification.cpp" line="383"/>
        <source>Remove notification after closing</source>
        <translation>Удалить уведомление после закрытия</translation>
    </message>
    <message>
        <location filename="../src/Notification.cpp" line="399"/>
        <source>Detailed message</source>
        <translation>Детальное сообщение</translation>
    </message>
</context>
<context>
    <name>U2::ObjectViewTask</name>
    <message>
        <location filename="../src/ObjectViewTasks.cpp" line="52"/>
        <source>Update &apos;%1&apos; to &apos;%2&apos; state</source>
        <translation>Обновление &quot;%1&quot; в состояние &quot;%2&quot;</translation>
    </message>
    <message>
        <location filename="../src/ObjectViewTasks.cpp" line="60"/>
        <source>Open new &apos;%1&apos;</source>
        <translation>Открытие нового окна  &apos;%1&apos;</translation>
    </message>
    <message>
        <location filename="../src/ObjectViewTasks.cpp" line="62"/>
        <source>Open &apos;%1&apos;</source>
        <translation>Открытие окна &apos;%1&apos;</translation>
    </message>
</context>
<context>
    <name>U2::ObjectViewTreeController</name>
    <message>
        <location filename="../src/util/ObjectViewTreeController.cpp" line="55"/>
        <source>Activate view</source>
        <translation>Переключиться на окно</translation>
    </message>
    <message>
        <location filename="../src/util/ObjectViewTreeController.cpp" line="61"/>
        <source>Add bookmark</source>
        <translation>Добавить закладку</translation>
    </message>
    <message>
        <location filename="../src/util/ObjectViewTreeController.cpp" line="66"/>
        <source>Update bookmark</source>
        <translation>Обновить закладку</translation>
    </message>
    <message>
        <location filename="../src/util/ObjectViewTreeController.cpp" line="70"/>
        <source>Remove bookmark</source>
        <translation>Удалить закладку</translation>
    </message>
    <message>
        <location filename="../src/util/ObjectViewTreeController.cpp" line="77"/>
        <source>Rename bookmark</source>
        <translation>Переименовать закладку</translation>
    </message>
    <message>
        <location filename="../src/util/ObjectViewTreeController.cpp" line="393"/>
        <source>New bookmark</source>
        <translation>Закладка</translation>
    </message>
</context>
<context>
    <name>U2::PasteFactory</name>
    <message>
        <location filename="../src/PasteController.cpp" line="119"/>
        <source>Data in clipboard is too large.</source>
        <translation>Двнные в буфере обмена слишком большие.</translation>
    </message>
</context>
<context>
    <name>U2::PasteFactoryImpl</name>
    <message>
        <location filename="../src/PasteController.cpp" line="114"/>
        <source>UGENE can not recognize current clipboard content as one of the supported formats.</source>
        <translation>UGENE не может распознать тип данных в буфере обмена.</translation>
    </message>
</context>
<context>
    <name>U2::PasteTextTask</name>
    <message>
        <location filename="../src/PasteController.cpp" line="161"/>
        <source>Failed to detect pasted data format.</source>
        <translation>Не удалось распознать формат вставляемых данных.</translation>
    </message>
    <message>
        <location filename="../src/PasteController.cpp" line="169"/>
        <source>Failed to create tmp file for clipboard content: %1.</source>
        <translation>Не удалось создать временный файл для содержимого буфера обмена: %1.</translation>
    </message>
</context>
<context>
    <name>U2::PasteUrlsTask</name>
    <message>
        <location filename="../src/PasteController.cpp" line="139"/>
        <source>Pasting of folders is not supported:</source>
        <translation>Pasting of folders is not supported:</translation>
    </message>
</context>
<context>
    <name>U2::PositionSelector</name>
    <message>
        <location filename="../src/util/PositionSelector.cpp" line="41"/>
        <location filename="../src/util/PositionSelector.cpp" line="86"/>
        <source>Go</source>
        <translation>Перейти</translation>
    </message>
    <message>
        <location filename="../src/util/PositionSelector.cpp" line="42"/>
        <source>Go to position</source>
        <translation>Перейти на позицию</translation>
    </message>
    <message>
        <location filename="../src/util/PositionSelector.cpp" line="59"/>
        <source>Enter position</source>
        <translation>Ввести позицию</translation>
    </message>
    <message>
        <location filename="../src/util/PositionSelector.cpp" line="73"/>
        <source>Position</source>
        <translation>Позиция</translation>
    </message>
    <message>
        <location filename="../src/util/PositionSelector.cpp" line="92"/>
        <source>Cancel</source>
        <translation>Отмена</translation>
    </message>
    <message>
        <location filename="../src/util/PositionSelector.cpp" line="97"/>
        <source>Help</source>
        <translation>Помощь</translation>
    </message>
</context>
<context>
    <name>U2::ProjectFileUtils</name>
    <message>
        <location filename="../src/ProjectParsing.cpp" line="256"/>
        <source>Project version is not a double value</source>
        <translation>Версия проекта не является вещественным значением</translation>
    </message>
    <message>
        <location filename="../src/ProjectParsing.cpp" line="261"/>
        <source>Project file was created by a newer version of UGENE. Please update UGENE.</source>
        <translation>Файл проекта был создан более ранней версией UGENE. Пожалуйста, обновите UGENE.</translation>
    </message>
    <message>
        <location filename="../src/ProjectParsing.cpp" line="267"/>
        <source>Not a valid UGENE project file %1</source>
        <translation>Некорректный файл проекта UGENE: &quot;%1&quot;</translation>
    </message>
</context>
<context>
    <name>U2::ProjectParser10</name>
    <message>
        <location filename="../src/ProjectParsing.cpp" line="338"/>
        <source>Can&apos;t find project file: %1, ignoring</source>
        <translation>Невозможно найти файл проекта: %1, игнорируется</translation>
    </message>
    <message>
        <location filename="../src/ProjectParsing.cpp" line="342"/>
        <source>Duplicate document found: %1, ignoring</source>
        <translation>Найдены одинаковые документы: %1, игнорируется</translation>
    </message>
    <message>
        <location filename="../src/ProjectParsing.cpp" line="390"/>
        <source>The last loaded state was locked by format</source>
        <translation>Крайнее загруженное состояние было заблокировано форматом</translation>
    </message>
</context>
<context>
    <name>U2::ProjectTreeController</name>
    <message>
        <location filename="../src/util/project/ProjectTreeController.cpp" line="467"/>
        <source>Add</source>
        <translation>Добавить</translation>
    </message>
    <message>
        <location filename="../src/util/project/ProjectTreeController.cpp" line="270"/>
        <source>Import to the database...</source>
        <translation>Импортировать в базу данных...</translation>
    </message>
    <message>
        <location filename="../src/util/project/ProjectTreeController.cpp" line="270"/>
        <source>Import to the folder...</source>
        <translation>Импортировать в папку...</translation>
    </message>
    <message>
        <location filename="../src/util/project/ProjectTreeController.cpp" line="696"/>
        <source>Add object to document...</source>
        <translation>Добавить объект в документ...</translation>
    </message>
    <message>
        <location filename="../src/util/project/ProjectTreeController.cpp" line="701"/>
        <source>Import...</source>
        <translation>Импорт...</translation>
    </message>
    <message>
        <location filename="../src/util/project/ProjectTreeController.cpp" line="706"/>
        <source>Load selected document(s)</source>
        <translation>Загрузить выбранный документ(ы)</translation>
    </message>
    <message>
        <location filename="../src/util/project/ProjectTreeController.cpp" line="713"/>
        <source>Unload selected document(s)</source>
        <translation>Выгрузить выбранный документ(ы)</translation>
    </message>
    <message>
        <location filename="../src/util/project/ProjectTreeController.cpp" line="732"/>
        <source>Remove selected items</source>
        <translation>Удалить выбранные элементы</translation>
    </message>
    <message>
        <location filename="../src/util/project/ProjectTreeController.cpp" line="824"/>
        <source>Unable to Remove</source>
        <translation>Невозможно удалить</translation>
    </message>
    <message>
        <location filename="../src/util/project/ProjectTreeController.cpp" line="825"/>
        <source>Some of selected objects are being used by the other users of the database. Try to remove them later.</source>
        <translation>Некоторые из выбранных объектов используются другими пользователями базы данных. Попробуйте удалить их позже.</translation>
    </message>
    <message>
        <location filename="../src/util/project/ProjectTreeController.cpp" line="725"/>
        <source>Rename...</source>
        <translation>Переименовать...</translation>
    </message>
    <message>
        <location filename="../src/util/project/ProjectTreeController.cpp" line="717"/>
        <source>Lock document for editing</source>
        <translation>Заблокировать внесение изменений</translation>
    </message>
    <message>
        <location filename="../src/util/project/ProjectTreeController.cpp" line="721"/>
        <source>Unlock document for editing</source>
        <translation>Снять блокировку изменений</translation>
    </message>
</context>
<context>
    <name>U2::ProjectTreeItemSelectorDialogImpl</name>
    <message>
        <location filename="../src/util/ProjectTreeItemSelectorDialog.cpp" line="45"/>
        <source>OK</source>
        <translation>OK</translation>
    </message>
    <message>
        <location filename="../src/util/ProjectTreeItemSelectorDialog.cpp" line="46"/>
        <source>Cancel</source>
        <translation>Отмена</translation>
    </message>
</context>
<context>
    <name>U2::ProjectViewModel</name>
    <message>
        <location filename="../src/util/project/ProjectViewModel.cpp" line="901"/>
        <source>[unloaded] </source>
        <translation>[выгружен] </translation>
    </message>
    <message>
        <location filename="../src/util/project/ProjectViewModel.cpp" line="904"/>
        <location filename="../src/util/project/ProjectViewModel.cpp" line="995"/>
        <source>[loading] </source>
        <translation>[загрузка] </translation>
    </message>
    <message>
        <location filename="../src/util/project/ProjectViewModel.cpp" line="906"/>
        <location filename="../src/util/project/ProjectViewModel.cpp" line="997"/>
        <source>[loading %1%] </source>
        <translation>[загрузка %1%] </translation>
    </message>
    <message>
        <location filename="../src/util/project/ProjectViewModel.cpp" line="927"/>
        <source>Locks:</source>
        <translation>Блокировки:</translation>
    </message>
    <message>
        <location filename="../src/util/project/ProjectViewModel.cpp" line="930"/>
        <source>Project is locked</source>
        <translation>Проект заблокирован</translation>
    </message>
    <message>
        <location filename="../src/util/project/ProjectViewModel.cpp" line="1123"/>
        <source>The object has been renamed, but as far as the &quot;%1&quot; format could not store this information, name will not be saved to the corresponding file</source>
        <translation>Объект был переименован, но, поскольку формат &quot;%1&quot; не может хранить подобную информацию, имя не будет сохранено в соответствующий файл</translation>
    </message>
</context>
<context>
    <name>U2::QueryBlockWidget</name>
    <message>
        <location filename="../src/util/SearchGenbankSequenceDialogController.cpp" line="213"/>
        <source>Term:</source>
        <translation>Условие:</translation>
    </message>
    <message>
        <location filename="../src/util/SearchGenbankSequenceDialogController.cpp" line="224"/>
        <source>All fields</source>
        <translation>Все поля</translation>
    </message>
</context>
<context>
    <name>U2::RangeSelector</name>
    <message>
        <location filename="../src/util/RangeSelector.cpp" line="115"/>
        <source>OK</source>
        <translation>OK</translation>
    </message>
    <message>
        <location filename="../src/util/RangeSelector.cpp" line="70"/>
        <source>Min</source>
        <translation>Мин</translation>
    </message>
    <message>
        <location filename="../src/util/RangeSelector.cpp" line="74"/>
        <source>Max</source>
        <translation>Макс</translation>
    </message>
    <message>
        <location filename="../src/util/RangeSelector.cpp" line="90"/>
        <source>Range:</source>
        <translation>Регион:</translation>
    </message>
    <message>
        <location filename="../src/util/RangeSelector.cpp" line="102"/>
        <source>-</source>
        <translation>-</translation>
    </message>
    <message>
        <location filename="../src/util/RangeSelector.cpp" line="121"/>
        <source>Cancel</source>
        <translation>Отменить</translation>
    </message>
</context>
<context>
    <name>U2::RegionSelector</name>
    <message>
        <location filename="../src/util/RegionSelector.cpp" line="112"/>
        <source>Set minimum</source>
        <translation>Установить минимум</translation>
    </message>
    <message>
        <location filename="../src/util/RegionSelector.cpp" line="117"/>
        <source>Set maximum</source>
        <translation>Установить максимум</translation>
    </message>
    <message>
        <location filename="../src/util/RegionSelector.cpp" line="124"/>
        <location filename="../src/util/RegionSelector.cpp" line="146"/>
        <source>Region</source>
        <translation>Регион</translation>
    </message>
    <message>
        <location filename="../src/util/RegionSelector.cpp" line="132"/>
        <location filename="../src/util/RegionSelector.cpp" line="152"/>
        <source>-</source>
        <translation>-</translation>
    </message>
    <message>
        <location filename="../src/util/RegionSelector.cpp" line="93"/>
        <source>Invalid sequence region!</source>
        <translation>Некорректный регион последовательности!</translation>
    </message>
</context>
<context>
    <name>U2::RegionSelectorWithExcludedRegion</name>
    <message>
        <location filename="../src/util/RegionSelectorWithExcludedRegion.cpp" line="98"/>
        <source>&apos;Exclude&apos; region contains &apos;Search In&apos; region. Search region is empty.</source>
        <translation>&apos;Exclude&apos; region contains &apos;Search In&apos; region. Search region is empty.</translation>
    </message>
</context>
<context>
    <name>U2::ReloadDocumentsTask</name>
    <message>
        <location filename="../src/ReloadDocumentsTask.cpp" line="36"/>
        <source>Reload documents task</source>
        <translation>Reload documents task</translation>
    </message>
    <message>
        <location filename="../src/ReloadDocumentsTask.cpp" line="45"/>
        <source>Document &apos;%1&apos; can&apos;t be unloaded. &apos;%2&apos;</source>
        <translation>Документ &apos;%1&apos; не может быть выгружен. &apos;%2&apos;</translation>
    </message>
    <message>
        <location filename="../src/ReloadDocumentsTask.cpp" line="64"/>
        <source>Document(s) reloading failed.</source>
        <translation>Document(s) reloading failed.</translation>
    </message>
    <message>
        <location filename="../src/ReloadDocumentsTask.cpp" line="71"/>
        <source>The following errors occurred during the document(s) reloading: &lt;ul&gt;</source>
        <translation>В процессе перезагрузки документа возникли следующие ошибки: &lt;ul&gt;</translation>
    </message>
</context>
<context>
    <name>U2::RegionSelectorController</name>
    <message>
        <location filename="../src/util/RegionSelectorController.cpp" line="74"/>
        <source>Whole sequence</source>
        <translation>Вся последовательность</translation>
    </message>
    <message>
        <location filename="../src/util/RegionSelectorController.cpp" line="78"/>
        <source>Selected region</source>
        <translation>Выбранный регион</translation>
    </message>
    <message>
        <location filename="../src/util/RegionSelectorController.cpp" line="82"/>
        <source>Custom region</source>
        <translation>Заданный регион</translation>
    </message>
    <message>
        <location filename="../src/util/RegionSelectorController.cpp" line="85"/>
        <source>Location</source>
        <translation>Позиция</translation>
    </message>
</context>
<context>
    <name>U2::RemovePartFromSequenceDialogController</name>
    <message>
        <location filename="../src/util/RemovePartFromSequenceDialogController.cpp" line="56"/>
        <source>Remove</source>
        <translation>Удалить</translation>
    </message>
    <message>
        <location filename="../src/util/RemovePartFromSequenceDialogController.cpp" line="57"/>
        <source>Cancel</source>
        <translation>Отмена</translation>
    </message>
    <message>
        <location filename="../src/util/RemovePartFromSequenceDialogController.cpp" line="73"/>
        <source>There must be only one region to delete</source>
        <translation>Допускается только один регион</translation>
    </message>
    <message>
        <location filename="../src/util/RemovePartFromSequenceDialogController.cpp" line="77"/>
        <source>Unable to parse region to delete</source>
        <translation>Некорректный регион</translation>
    </message>
    <message>
        <location filename="../src/util/RemovePartFromSequenceDialogController.cpp" line="83"/>
        <source>Cannot remove the whole sequence</source>
        <translation>Невозможно уделить всю последовательность</translation>
    </message>
    <message>
        <location filename="../src/util/RemovePartFromSequenceDialogController.cpp" line="88"/>
        <source>Region to delete is out of sequence bounds</source>
        <translation>Регион выходит за границы последовательности</translation>
    </message>
    <message>
        <location filename="../src/util/RemovePartFromSequenceDialogController.cpp" line="134"/>
        <source>Select file to save...</source>
        <translation>Выберите файл для сохранения...</translation>
    </message>
</context>
<context>
    <name>U2::SaveDocumentController</name>
    <message>
        <location filename="../src/util/SaveDocumentController.cpp" line="148"/>
        <source>Output file name is empty</source>
        <translation>Выходное имя файла пусто</translation>
    </message>
</context>
<context>
    <name>U2::ScaleBar</name>
    <message>
        <location filename="../src/util/ScaleBar.cpp" line="41"/>
        <location filename="../src/util/ScaleBar.cpp" line="45"/>
        <source>Decrease peaks height</source>
        <translation>Уменьшить высоту пиков</translation>
    </message>
    <message>
        <location filename="../src/util/ScaleBar.cpp" line="52"/>
        <location filename="../src/util/ScaleBar.cpp" line="56"/>
        <source>Increase peaks height</source>
        <translation>Увеличить высоту пиков</translation>
    </message>
</context>
<context>
    <name>U2::ScriptEditorDialog</name>
    <message>
        <location filename="../src/util/ScriptEditorDialog.cpp" line="45"/>
        <source>Done</source>
        <translation>Готово</translation>
    </message>
    <message>
        <location filename="../src/util/ScriptEditorDialog.cpp" line="46"/>
        <source>Cancel</source>
        <translation>Отмена</translation>
    </message>
    <message>
        <location filename="../src/util/ScriptEditorDialog.cpp" line="94"/>
        <source>File is too large %1</source>
        <translation>Файл &quot;%1&quot; слишком большой</translation>
    </message>
    <message>
        <location filename="../src/util/ScriptEditorDialog.cpp" line="110"/>
        <source>Select script to open</source>
        <translation>Выберите скрипт</translation>
    </message>
    <message>
        <location filename="../src/util/ScriptEditorDialog.cpp" line="129"/>
        <source>Script is empty!</source>
        <translation>Скрипт пуст!</translation>
    </message>
    <message>
        <location filename="../src/util/ScriptEditorDialog.cpp" line="133"/>
        <source>Save script to file</source>
        <translation>Сохранить скрипт в файл</translation>
    </message>
    <message>
        <location filename="../src/util/ScriptEditorDialog.cpp" line="153"/>
        <source>Script files</source>
        <translation>Файлы скрипта</translation>
    </message>
    <message>
        <location filename="../src/util/ScriptEditorDialog.cpp" line="164"/>
        <source>Script syntax check failed! Line: %1, error: %2</source>
        <translation>Проверка синтаксиса скрипта не удалась! В строке: %1 обнаружена ошибка: %2</translation>
    </message>
    <message>
        <location filename="../src/util/ScriptEditorDialog.cpp" line="165"/>
        <location filename="../src/util/ScriptEditorDialog.cpp" line="167"/>
        <source>Check result</source>
        <translation>Результат проверки</translation>
    </message>
    <message>
        <location filename="../src/util/ScriptEditorDialog.cpp" line="167"/>
        <source>Syntax is OK!</source>
        <translation>Проверка синтаксиса удачна!</translation>
    </message>
</context>
<context>
    <name>U2::SearchBox</name>
    <message>
        <location filename="../src/util/SearchBox.cpp" line="60"/>
        <source>Search...</source>
        <translation>Поиск...</translation>
    </message>
</context>
<context>
    <name>U2::SearchGenbankSequenceDialogController</name>
    <message>
        <location filename="../src/util/SearchGenbankSequenceDialogController.cpp" line="48"/>
        <source>Download</source>
        <translation>Скачать</translation>
    </message>
    <message>
        <location filename="../src/util/SearchGenbankSequenceDialogController.cpp" line="49"/>
        <source>Close</source>
        <translation>Закрыть</translation>
    </message>
    <message>
        <location filename="../src/util/SearchGenbankSequenceDialogController.cpp" line="170"/>
        <source>No results found corresponding to the query</source>
        <translation>Не найдено результатов соответствующих запросу</translation>
    </message>
</context>
<context>
    <name>U2::SeqPasterWidgetController</name>
    <message>
        <location filename="../src/util/SeqPasterWidgetController.cpp" line="89"/>
        <location filename="../src/util/SeqPasterWidgetController.cpp" line="155"/>
        <source>Input sequence is empty</source>
        <translation>Входная последовательность пуста</translation>
    </message>
    <message>
        <location filename="../src/util/SeqPasterWidgetController.cpp" line="133"/>
        <source>Alphabet not detected</source>
        <translation>Алфавит не определён</translation>
    </message>
    <message>
        <location filename="../src/util/SeqPasterWidgetController.cpp" line="137"/>
        <source>Replace symbol is empty</source>
        <translation>Замещающий символ пуст</translation>
    </message>
    <message>
        <location filename="../src/util/SeqPasterWidgetController.cpp" line="139"/>
        <source>Replace symbol is not belongs to selected alphabet</source>
        <translation>Замещающий символ не принадлежит выбранному алфавиту</translation>
    </message>
    <message>
        <location filename="../src/util/SeqPasterWidgetController.cpp" line="146"/>
        <source>Symbols that don&apos;t match the alphabet have been </source>
        <translation>Некоторые из символов, которые не соответствали алфавиту были </translation>
    </message>
    <message>
        <location filename="../src/util/SeqPasterWidgetController.cpp" line="148"/>
        <source>replaced</source>
        <translation>переписаны</translation>
    </message>
    <message>
        <location filename="../src/util/SeqPasterWidgetController.cpp" line="150"/>
        <source>removed</source>
        <translation>удалены</translation>
    </message>
</context>
<context>
    <name>U2::SequenceTextEdit</name>
    <message>
        <location filename="../src/util/SequenceTextEdit.cpp" line="42"/>
        <source>Pasting large data</source>
        <translation>Pasting large data</translation>
    </message>
    <message>
        <location filename="../src/util/SequenceTextEdit.cpp" line="43"/>
        <source>The clipboard contains a large amount of data.
It will take time to paste it.
Do you want to continue?</source>
        <translation>The clipboard contains a large amount of data.
It will take time to paste it.
Do you want to continue?</translation>
    </message>
    <message>
        <location filename="../src/util/SequenceTextEdit.cpp" line="60"/>
        <source>Error on pasting large data</source>
        <translation>Error on pasting large data</translation>
    </message>
    <message>
        <location filename="../src/util/SequenceTextEdit.cpp" line="60"/>
        <source>An error occurred on pasting large amount of data.
Text edit was cleared.</source>
        <translation>Произошла ошибка из-за большого количества данных.</translation>
    </message>
</context>
<context>
    <name>U2::ToolsMenu</name>
    <message>
        <location filename="../src/ToolsMenu.cpp" line="107"/>
        <source>Sanger data analysis</source>
        <translation>Анализ данных секвенирования по Сэнгеру</translation>
    </message>
    <message>
        <location filename="../src/ToolsMenu.cpp" line="117"/>
        <source>NGS data analysis</source>
        <translation>Анализ данных NGS</translation>
    </message>
    <message>
        <location filename="../src/ToolsMenu.cpp" line="145"/>
        <source>BLAST</source>
        <translation>BLAST</translation>
    </message>
    <message>
        <location filename="../src/ToolsMenu.cpp" line="159"/>
        <source>Multiple sequence alignment</source>
        <translation>Множественное выравнивание</translation>
    </message>
    <message>
        <location filename="../src/ToolsMenu.cpp" line="170"/>
        <source>Cloning</source>
        <translation>Клонирование</translation>
    </message>
    <message>
        <location filename="../src/ToolsMenu.cpp" line="178"/>
        <source>Primer</source>
        <translation>Праймеры</translation>
    </message>
    <message>
        <location filename="../src/ToolsMenu.cpp" line="185"/>
        <source>Search for TFBS</source>
        <translation>Поиск сайтов связывания транскрипционных факторов (TFBS)</translation>
    </message>
    <message>
        <location filename="../src/ToolsMenu.cpp" line="194"/>
        <source>HMMER tools</source>
        <translation>Инструменты HMMER</translation>
    </message>
</context>
<context>
    <name>U2::UnloadDocumentTask</name>
    <message>
        <location filename="../src/UnloadDocumentTask.cpp" line="53"/>
        <source>Unload document task: %1</source>
        <translation>Выгрузка документа: %1</translation>
    </message>
    <message>
        <location filename="../src/UnloadDocumentTask.cpp" line="78"/>
        <source>Document &apos;%1&apos; can&apos;t be unloaded: </source>
        <translation>Документ &apos;%1&apos; не может быть выгружен: </translation>
    </message>
    <message>
        <location filename="../src/UnloadDocumentTask.cpp" line="81"/>
        <source>save failed!</source>
        <translation>Ошибка сохранения!</translation>
    </message>
    <message>
        <location filename="../src/UnloadDocumentTask.cpp" line="93"/>
        <source>unexpected error</source>
        <translation>неизвестная ошибка</translation>
    </message>
    <message>
        <location filename="../src/UnloadDocumentTask.cpp" line="112"/>
        <location filename="../src/UnloadDocumentTask.cpp" line="135"/>
        <source>Question?</source>
        <translation>Вопрос?</translation>
    </message>
    <message>
        <location filename="../src/UnloadDocumentTask.cpp" line="113"/>
        <source>Close views for document: %1</source>
        <translation>Закрыть показ для документа: %1</translation>
    </message>
    <message>
        <location filename="../src/UnloadDocumentTask.cpp" line="135"/>
        <source>Save document: %1</source>
        <translation>Сохранить документ:%1</translation>
    </message>
    <message>
        <location filename="../src/UnloadDocumentTask.cpp" line="153"/>
        <source>Failed to unload document</source>
        <translation>Не удалось выгрузить документ</translation>
    </message>
    <message>
        <location filename="../src/UnloadDocumentTask.cpp" line="157"/>
        <source>Failed to unload document: %1, error: %2</source>
        <translation>Невозможно выгрузить документ: %1, ошибка: %2</translation>
    </message>
    <message>
        <location filename="../src/UnloadDocumentTask.cpp" line="179"/>
        <source>The document is locked by some algorithm.</source>
        <translation>Документ заблокирован одним из алгоритмов.</translation>
    </message>
    <message>
        <location filename="../src/UnloadDocumentTask.cpp" line="159"/>
        <source>Warning</source>
        <translation>Предупреждение</translation>
    </message>
</context>
<context>
    <name>U2::WidgetScreenshotExportToSvgTask</name>
    <message>
        <location filename="../src/util/imageExport/WidgetScreenshotExportTask.cpp" line="52"/>
        <source>Painter is still active</source>
        <translation>Отрисовка еще активна</translation>
    </message>
    <message>
        <location filename="../src/util/imageExport/WidgetScreenshotExportTask.cpp" line="58"/>
        <location filename="../src/util/imageExport/WidgetScreenshotExportTask.cpp" line="61"/>
        <source>Can not open the file: %1</source>
        <translation>Невозможно открыть файл: %1</translation>
    </message>
</context>
<context>
    <name>U2::WidgetScreenshotImageExportController</name>
    <message>
        <location filename="../src/util/imageExport/WidgetScreenshotExportTask.cpp" line="111"/>
        <source>Screenshot</source>
        <translation>Скриншот</translation>
    </message>
</context>
<context>
    <name>UnloadDocumentTask</name>
    <message>
        <location filename="../src/UnloadDocumentTask.cpp" line="50"/>
        <source>There is an active view with the document content.</source>
        <translation>There is an active view with the document content.</translation>
    </message>
</context>
</TS><|MERGE_RESOLUTION|>--- conflicted
+++ resolved
@@ -1182,29 +1182,17 @@
 <context>
     <name>RegionSelectorController</name>
     <message>
-<<<<<<< HEAD
         <location filename="../src/util/RegionSelectorController.cpp" line="74"/>
-=======
-        <location filename="../src/util/RegionSelectorController.cpp" line="72"/>
->>>>>>> 4efbef12
         <source>Whole sequence</source>
         <translation>Вся последовательность</translation>
     </message>
     <message>
-<<<<<<< HEAD
         <location filename="../src/util/RegionSelectorController.cpp" line="78"/>
-=======
-        <location filename="../src/util/RegionSelectorController.cpp" line="76"/>
->>>>>>> 4efbef12
         <source>Selected region</source>
         <translation>Выбранный регион</translation>
     </message>
     <message>
-<<<<<<< HEAD
         <location filename="../src/util/RegionSelectorController.cpp" line="82"/>
-=======
-        <location filename="../src/util/RegionSelectorController.cpp" line="80"/>
->>>>>>> 4efbef12
         <source>Custom region</source>
         <translation>Заданный регион</translation>
     </message>    
