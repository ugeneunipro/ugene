--- conflicted
+++ resolved
@@ -791,16 +791,12 @@
     </message>
     <message>
         <source>Expand affected annotation</source>
-<<<<<<< HEAD
-        <translation>Расширить аннотацию</translation>
-=======
         <translation type="vanished">Расширить аннотацию</translation>
     </message>
     <message>
         <location filename="../src/util/EditSettingsDialog.ui" line="23"/>
         <source>Expand or crop affected annotation</source>
         <translation>Расширить или уменьшить аннотацию</translation>
->>>>>>> dbf09929
     </message>
     <message>
         <location filename="../src/util/EditSettingsDialog.ui" line="33"/>
