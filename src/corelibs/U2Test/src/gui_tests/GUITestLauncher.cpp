--- conflicted
+++ resolved
@@ -31,7 +31,6 @@
 #include <U2Core/ExternalToolRegistry.h>
 #include <U2Core/Timer.h>
 #include <U2Core/U2SafePoints.h>
-#include <U2Core/CmdlineTaskRunner.h>
 
 #include <U2Gui/MainWindow.h>
 
@@ -278,11 +277,7 @@
         return testResult;
     }
 #ifdef Q_OS_WIN
-<<<<<<< HEAD
-    CmdlineTaskRunner::killProcessTree(process);
-=======
     CmdlineTaskRunner::killProcessTree(process.processId());
->>>>>>> fda030dc
 #endif
     if (finished) {
         return tr("An error occurred while finishing UGENE: ") + process.errorString() + '\n' + testResult;
